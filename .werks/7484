--- conflicted
+++ resolved
@@ -3,11 +3,7 @@
 Component: checks
 Compatible: incomp
 Edition: cre
-<<<<<<< HEAD
-Version: 2.0.0i1
-=======
 Version: 1.6.0b1
->>>>>>> 75a18bda
 Date: 1559333264
 Class: feature
 
