--- conflicted
+++ resolved
@@ -52,11 +52,8 @@
     * 2803 netapp_api_volumes: clustered volumes now longer show the current node name in the service description...
             NOTE: Please refer to the migration notes!
     * 2780 cisco_vss: detect this check on newer (15.1) devices
-<<<<<<< HEAD
     * 2866 ewon: Added support for monitoring Wagner OxyReduct devices with their data exposed through an ewon router...
-=======
     * 2874 netstat_an.bat: Restrict output of connections to TCP, safes performance
->>>>>>> 76909d19
     * 2660 FIX: fixed windows agent using the wrong working directory...
     * 2664 FIX: ps: Speedup in situation with many matching processes...
     * 2661 FIX: windows agent: fixed incomplete process list...
