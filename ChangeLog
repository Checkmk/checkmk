--- conflicted
+++ resolved
@@ -45,11 +45,8 @@
     * win_dhcp_pools: better handle invalid agent output
     * hp_proliant_psu: Fixed multiple PSU detection on one system (Thanks to Andreas Döhler)
     * megaraid_pdisks: Fixed coding error
-<<<<<<< HEAD
     * cisco_fan: fixed check bug in case of critical state
     * nfsmounts: fix output (free and used was swapped), make output identical to df
-=======
->>>>>>> d6bc7feb
 
     Livestatus:
     * Prohibit { and } in regular expressions. This avoids a segmentation
