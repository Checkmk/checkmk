1.2.5i7:
    Core & Setup:
    * 1439 mk-job: now also available on solaris systems...
    * 1483 FIX: Savely replace illegal vertical bars in check plugin output...
    * 1431 FIX: windows_agent: fixed error on parsing unicode formatted logfiles...
    * 1545 FIX: Check_MK Inventory check is now resulting in correct state on duplicate host
    * 1555 FIX: Improved validation on timeperiod references of non existing periods...
    * 1574 FIX: Hosts named like used python modules do not break precompiled checks anymore...

    Checks & Agents:
    * 1197 climaveneta_temp: New check for temperature sensors on Climaveneta clima devices
    * 1167 citrix_license/esx_license: Can now be configured to always show OK as state
    * 1198 climaveneta_fan: New check for fan speed on Climaveneta devices
    * 1199 climaveneta_alarm: New check to display the alarm states on Climaveneta devcies
    * 1484 dell_om_sensors: Use sensor name as item...
            NOTE: Please refer to the migration notes!
    * 1200 Docsis Checks: Now HW Rev2 of Arris Cable Modems are detected.
    * 1486 mk_oracle: completely overhauled ORACLE monitoring...
    * 1201 allnet_ip_sensoric: Detect Temperature Sensors now in more cases...
    * 1171 Added new check for monitoring mail delivery (SMTP -> IMAP/POP3 mailbox)...
    * 1444 f5_bigip_chassis_temp, f5_bigip_cpu_temp: Two new checks to replace the old f5_bigip_temp...
            NOTE: Please refer to the migration notes!
    * 1432 agent_vsphere: now able to monitor virtual machines snapshots...
    * 1507 New optional parse_function for check API...
    * 1445 quantum_libsmall_door, quantum_libsmall_status: Two new checks for monitoring small Quantum tape libraries
    * 1448 domino_info: check is extended to also show and monitor the lnNotesServerState
    * 1509 if, if64: New option for make inventory based on port alias...
    * 1440 livedump: now able to add hosts icon_image on config generation...
    * 1517 carel_sensors: New check for monitoring temperature sensors of Carel AC devices
    * 1551 f5_bigip_vserver: add performance data for connections and connection rate
    * 1554 mk_oracle: You can now monitor multiple ORACLE releases on the same host
    * 1518 raritan_pdu_inlet, raritan_pdu_inlet_summary: Modified existing check to give one item per phase and support setting levels....
            NOTE: Please refer to the migration notes!
    * 1592 AIX: New Plugin to monitor errpt in logwatch style...
    * 1565 mem.win: set default levels for page file to 80%/90%
    * 1608 zpool_status: Add an overall state check (thx to Craig Cook)...
    * 1567 postfix_mailq: speedup in Linux agent for large mail queues...
    * 1611 mssql.vbs: Supporting SQL-Server 2014 now
    * 1568 f5_bigip_cluster_v11: new check for F5 cluster status for firmware version 11
    * 1450 checkpoint_connections, checkpoint_packets: new checks to monitor Checkpoint firewalls
    * 1569 check_mk_agent.openbsd: add sections for mem and lnx_if (memory and network interfaces)...
<<<<<<< HEAD
    * 1615 qnap_disks: Added support for Fujitsu NAS QR802
    * 1616 drbd: Added support for Ahead/Behind cluster states (DRBD >= 8.3.10)
=======
    * 1451 users: new check to monitor number of users logged in on a linux system...
>>>>>>> d59176f1
    * 1478 FIX: kernel.util, statgrab_cpu: fix computation of utilization...
    * 1480 FIX: brocade_vdx_status: disable check on some devices that do not support it...
    * 1485 FIX: dell_om_disks, dell_om_esmlog, dell_om_mem, dell_om_processors, dell_om_sensors: detect more devices...
    * 1202 FIX: cisco_power, cisco_temp_perf: Both checks now using a new service description...
            NOTE: Please refer to the migration notes!
    * 1446 FIX: cisco_temp_perf: Check now finds missing sensors in case where also cisco_temp_sensor is being used....
    * 1203 FIX: veeam_client: Now supports multiple Backups for one host...
            NOTE: Please refer to the migration notes!
    * 1437 FIX: veeam_jobs: fixed incorrect state for BackupSync job...
    * 1511 FIX: oracle_jobs: avoid broken checks, make compatible with old version...
    * 1513 FIX: Handle broken SNMP bulk walk implementation of Mikrotik Router firmware RouterOS v6.22...
    * 1503 FIX: Fixed monitoring of multiple SAP instances with one mk_sap plugin...
    * 1515 FIX: cisco_secure: fix service description, fix OK state in case of no violation
    * 1449 FIX: nginx_status: agent plugin no longer honours "http(s)_proxy" env variables of root user
    * 1387 FIX: mk_oracle: Correctly deal with underscore in SID for Oracle 9.2-10.1...
    * 1532 FIX: mk_sap: Cleaning up old state information from sap.state file...
    * 1548 FIX: bluecat_ntp: do not inventorized devices where NTP information is missing
    * 1549 FIX: bluecat_threads: do not inventorize this check where information is missing...
    * 1536 FIX: fritz!Box special agent now deals with new URLs (firmware >= 6.0) correctly
    * 1550 FIX: zfs_arc_cache: do not inventorize of no cache information available...
    * 1572 FIX: Sample configs, plugins etc. for windows agent use windows linebreaks now...
    * 1575 FIX: vSphere Monitoring works with RedHat 5.x now...
    * 1584 FIX: winperf_if: Fixed checks of interfaces with equal names but one with index...
    * 1590 FIX: printer_supply_ricoh: Fixed broken check
    * 1591 FIX: netapp_volumes: The state mixed_raid_type is now treated as non-critical state
    * 1602 FIX: dell_om_esmlog: Fixed typo in plugin output
    * 1603 FIX: ad_replication: fixed typo in plugin output
    * 1604 FIX: mysql_slave: Dealing with situation where connection with master is lost
    * 1563 FIX: Reworked configuration of process monitoring...
            NOTE: Please refer to the migration notes!
    * 1564 FIX: check_mk_agent.linux: fix situation where async plugin is not executed after crash...
    * 1609 FIX: zpool_status: fix problem when the zpool has a separate log or cache device...
    * 1566 FIX: 3ware_disks: consider VERIFYING state as OK now...
    * 1612 FIX: job: Fixed wrong reported start time for running jobs
<<<<<<< HEAD
    * 1617 FIX: lnx_if: Deal with data provided by cluster host
=======
    * 1571 FIX: check_mk_agent.linux: fix output of lnx_if on Ubuntu 8.04 (on older kernels), repairs tcp_conn_stats...
    * 1622 FIX: megaraid_bbu: handle case isSOHGood and consider it as critical...
>>>>>>> d59176f1

    Multisite:
    * 1508 Allow input of plugin output and perfdata when faking check results...
    * 1493 Added config option "Default filter group" to set the initial network topology view filter...
    * 1497 Implemented password policy capabilities for local users...
    * 1499 SEC: Fixed XSS injections in different places...
    * 1069 SEC: Replaced insecure auth.secret mechanism...
            NOTE: Please refer to the migration notes!
    * 1500 SEC: Preventing livestatus injections in different places...
    * 1530 Dashboard: Host/service statistics dashlets now deal with the context...
    * 1558 Better visualize manually changed notification enable/disable
    * 1164 FIX: Fixed links from servicegroup overviews to single servicegroups
    * 1166 FIX: Also prevting stylesheet update issues during version updates (just like for JS files)
    * 1481 FIX: Fix broken layout of Host-, Service- and Contactgroup filters
    * 1482 FIX: Fix exception when editing a visual of type single host group...
    * 1487 FIX: Fixed exception in Web GUI "Internal error:: name 'Filter' is not defined" in manual setups (using setup.py)...
    * 1488 FIX: Fixed wrong information showing up on "Host Group" and "Service Group" views...
    * 1433 FIX: Quicksearch: no longer shows an invalid search result when looking for multiple hosts...
    * 1494 FIX: Fixed error in NagVis Maps snapin when some users had no contact groups assigned
    * 1496 FIX: Fixed exception after editing a dashboard as user without permission to publish dashboards...
    * 1436 FIX: quicksearch: search with multiple patterns (h: / s:) no longer discards the host pattern...
    * 1438 FIX: quicksearch: fixed various non-working quicksearch filters...
    * 1501 FIX: Legacy view formats created with 2014-09 snapshots are now converted...
    * 1506 FIX: Fixed randomly hidden dashboard title...
    * 1527 FIX: Fixed views missing values of some filters (serviceregex, hostgroup filters, ...)...
    * 1528 FIX: Fixed actions in mobile GUI...
    * 1529 FIX: Mobile-GUI: Fixed "all host problems" view not showing all problems...
    * 1533 FIX: Fixed sorting of hosts with same name in "services of host" view
    * 1534 FIX: Fixed filtering views in distributed setup lead to empty views...
    * 1553 FIX: Fix deleting (acknowleding) of logfiles in logwatch...
    * 1537 FIX: Added transformation code for user dashboards created between 2014-08 and 2014-10...
    * 1538 FIX: Only allow switching sites on/off when permitted to...
    * 1539 FIX: Fixed refreshing of PNP graphs in dashboards...
    * 1543 FIX: Hosttag columns are now available right ater creating a tag...
    * 1544 FIX: Fixed exception in complain phase in view editor...
    * 1573 FIX: WATO Quickaccess snapin: Pending button is not overlapped by icons anymore
    * 1557 FIX: Fix sorting of hostnames that only differ in lower/uppercaseness
    * 1577 FIX: Fixed editing of views using the "Downtime for host/service" sorter or column...
    * 1578 FIX: Folding states of containers with umlauts in titles are now persisted...
    * 1580 FIX: Views: Hardcoded single context filters are not shown in filter form anymore...
    * 1581 FIX: Single context views with missing context show an error message now...
    * 1585 FIX: Dashboard: Fixed mass client CPU load consumption when making graph dashlets too small...
    * 1586 FIX: Dashboard: Toggling edit/non-edit is now reflected when reloading the page
    * 1605 FIX: Fixed perfometer of check check_mk-printer_supply_ricoh
    * 1607 FIX: check_http: Fixed broken links in escaped plugin output
    * 1614 FIX: Fixed wrong URL in webapi.py documentation

    WATO:
    * 1170 Added buttons to move rules to top/bottom of the list to ruleset edit dialog
    * 1489 Added iCalendar import for generating timeperiods e.g. for holidays...
    * 1495 Most WATO tables can now be sorted (where useful)...
    * 1504 WATO makes host tag and group information available for NagVis...
    * 1535 Disabled services on service discovery page now link to the ruleset
    * 1587 SEC: Prevent logging of passwords during initial distributed site login...
    * 1560 Put host and service groups into one WATO menu item...
    * 1561 Remove Auditlog from the main WATO menu and put it into the activate Changes page
    * 1562 Move manual checks into a new WATO module...
    * 1165 FIX: Fixed exception in service discovery of logwatch event console forwarding checks...
    * 1490 FIX: Timperiod excludes can now even be configured when creating a timeperiod...
    * 1491 FIX: Fixed bug in dynamic lists where removing an item was not always possible...
    * 1492 FIX: Fixed too long URL bug when deleting a timeperiod right after creating one
    * 1498 FIX: Fixed displaying of global settings titles / help texts...
    * 1502 FIX: Fixed removing elements from ListOf choices during complain phase
    * 1505 FIX: Snapshots are now bound to the used monitoring core...
    * 1540 FIX: Host diagnose page: Some tests were failing randomly
    * 1541 FIX: Fixed missing form fields for notification method when editing rbn default rule
    * 1542 FIX: Changed text of "debug_log" option to be clearer in distributed setups...
    * 1546 FIX: Fixed adding cluster nodes to new cluster in complain phase...
    * 1556 FIX: WATO inventory ignores already inventorized checks which does not exist anymore...
    * 1576 FIX: SNMP Community host attribute is now visible for IE<=8...
    * 1588 FIX: Renamed SNMP communities rule to SNMP credentials
    * 1589 FIX: Restructured SNMP credentials rule specification...

    Notifications:
    * 1512 Bulk notification can now be grouped according to custom macro values...
    * 1168 FIX: HTML mails can now be configured to display graphs among each other...
    * 1514 FIX: Try harder to detect previous hard state in notification when using Nagios as core...
    * 1582 FIX: Fixed missing graphs in mails when sending notifications to non-contacts...
    * 1583 FIX: Can use contact groups without hosts/services assigned in RBN rules now...
    * 1606 FIX: Moved notify.log to var/log/notify.log in OMD environments...
    * 1570 FIX: Fix notification of check_http active checks with Nagios core...

    BI:
    * 1435 FIX: Saving BI aggregations: No longer reports 'Request-URI Too Large'...
    * 1559 FIX: Fix link from BI icon to BI views (aggregations affected by this host/service)

    Event Console:
    * 1169 Added host state type filter to "recent event history" view
    * 1531 FIX: Fixed exception in event history view when displaying CHANGESTATE events
    * 1610 FIX: Hostname translation now also works for incoming SNMP traps

    Livestatus:
    * 1613 FIX: Fixed invalid json format in Stats query with requested heaeders...

    HW/SW-Inventory:
    * 1479 liveproxyd: new function for collecting remote inventory data...
            NOTE: Please refer to the migration notes!
    * 1547 FIX: win_cpuinfo: fix case where NumberOfCores is missing (Windows 2003)...
    * 1552 FIX: mk_inventory.ps1: fix garbled or missing entries by removing bogus binary zeroes...

    inventory:
    * 1516 FIX: win_disks: fix exception in case of empty signature


1.2.5i6:
    Core & Setup:
    * 1008 Overall check timeout for Check_MK checks now defaults to CRIT state...
    * 1373 SEC: Do not ouput complete command line when datasource programs fail...
    * 1425 New section header option "encoding" for agent output...
    * 1129 FIX: Windows MSI-Installer: some systems created corrupted check_mk_agent.msi files...
    * 1426 FIX: windows agent: logwatch: no longer reports incorrect formatted texts (japanese characters)...
    * 1429 FIX: Disabled snmp checktypes are now sorted out before Check_MK contacts the snmp host...

    Checks & Agents:
    * 0185 knuerr_rms_humidity, knuerr_rms_temp: Two new Checks to Monitor the Temperature and the Humidity on Knürr RMS Devices
    * 1065 heartbeat_crm / heartbeat_crm.resources: Rewrote checks / formalized parameters...
    * 1068 livedump: Added optional check interval (detect staleness) / option to encrypt mails...
    * 1093 windows agent: performance counter can now be specified by name...
    * 0189 docsis_channels: Support for Frequency of Downstream Channels for Devices with DOCSIS MIB
    * 0190 docsis_channels_upstream: New check for monitoring upstream channels on cable modems with DOCSIS MIB
    * 0193 docsis_cm_status: New Check Status Check for Cable Modems with Docsis MIB.
    * 1070 printer_input/printer_output: New checks to monitor input/output sub-units of printers...
    * 0196 esx_vsphere_hostsystem: New subcheck for maintenance mode...
    * 0197 check_uniserv: New Check for Uniserv Data Management Services...
    * 0199 veeam_client: Check rewritten to get a nicer output
    * 0200 arris_cmts_cpu,arris_cmts_temp: New Checks for Arris CMTS Devices ( Temperature and CPU Utilization)
    * 0202 cisco_temp_sensor: It is now possible to configure this check in WATO....
    * 1172 New check sap.value_groups...
    * 1173 cisco_secure: Check creates now a summary instead one service by port...
            NOTE: Please refer to the migration notes!
    * 1174 rms200_temp: New Temperature check for RMS200 Devices
    * 1175 dell_idrac_disks: New Check for Harddisks using Dell iDrac
    * 0644 adva_fsp_if: instead of lower warning and critical levels check now supports lower and upper levels
            NOTE: Please refer to the migration notes!
    * 1006 printer_pages: add Perf-O-Meter and PNP template
    * 0646 brocade_fcport: the administrative states for which ports are inventorized can now be configured in WATO
    * 1010 chrony: new check for NTP synchronization via chrony on Linux...
    * 1011 ibm_svc_systemstats.disk_latency: introduce levels for alerting...
    * 1372 cisco_vss: new check for monitoring state of Cisco Virtual Switches
    * 0648 brocade_fcport: new speed calculation of isl_ports...
    * 0649 f5_bigip_pool: check now also prints the node names of down nodes
    * 1374 arc_raid_status: moved plugin into main Linux agent...
            NOTE: Please refer to the migration notes!
    * 1375 vxvm_enclosures, vxvm_multipath, vxvm_objstatus: joined into one agent plugin called vxvm...
    * 1376 dmraid: moved plugin code into normal Linux agent...
    * 1377 Renamed agent plugin resolve_hostname into dnsclient, make portable to all Unices...
    * 1146 nfsmounts: supported by AIX agent now...
    * 1103 windows agent: now able to omit context text of logfiles...
    * 1150 netstat: new check for monitoring TCP/UDP connections and Linux and AIX...
    * 0654 oracle_instance: now also monitors the log mode
    * 1176 winperf_msx_queues: The list of counters for inventory can now be configured host based using wato
    * 0656 brocade_fcport: inventory rule can now choose upon physical und operations states as well, state choices were also updated
    * 1177 Hivemanger: New agent to check hivemanager devices
    * 1383 oracle_asm_diskgroup: Account for offline disks and required mirror free space...
            NOTE: Please refer to the migration notes!
    * 1178 arris_cmts_mem: New check for Memory usage on arris cmts modules.
    * 1179 bluecat_dhcp: New Check for DHCP Service on bluecat adonis devices.
    * 1180 bluecat_dns, bluecat_dns_queries: New DNS Checks for Bluecat Adonis.
    * 1181 bluecat_ntp: New Check for NTP on bluecat adonis or proteus devices
    * 1105 wmic_if.ps1: Powershell version of the wmic_if.bat script...
    * 1182 bluecat_ha: New Check for HA Status on Bluecat Adonis devices
    * 1183 bluecat_commandserver: New Check for bluecat adonis devices
    * 1397 juniper_screenos_cpu, juniper_screenos_fan, juniper_screenos_mem, juniper_screenos_temp, juniper_screenos_vpn: new checks for Juniper ScreenOS Firewalls
    * 1106 mk_inventory.ps1: now uses the MK_CONFDIR environment variable from the agent (if available)...
    * 1107 windows agent: now sets additional environment variables...
    * 1108 printer_io.include: included tray description in check output
    * 0657 diskstat: cluster support added for single disk modes
    * 1111 vCenter monitoring: greatly improved performance (at least 40 times faster)...
    * 1112 esx_vsphere_hostsystem.mem_usage_cluster: allows to monitor total RAM usage of all nodes in a cluster...
    * 0658 brocade_info: new check to retrieve informational data about Brocade switches
    * 1385 oracle_instance: new WATO rules for archivelog, logging, login and uptime...
    * 1403 kernel.util: allow levels for the total CPU utilization...
            NOTE: Please refer to the migration notes!
    * 1117 agent_vsphere: now able to query license information from esx system...
    * 1118 bluecat_dns, bluecat_dhcp: no able to run as clustered checks...
    * 1409 Extended Check_MK-API: check function may return None...
    * 0659 domino_tasks: new check to monitor tasks on a lotus domino server via snmp
    * 1187 Hivemanager: Extended Check and Agent...
    * 1130 esx monitoring: agent_vsphere now retrieves additional data (used by HW-inventory)...
    * 1422 agent_vsphere: now able to configure where the power state of a vm or esx-host should be assigned...
    * 1442 ups_socomec_out_source: New check for checking the power source of out phases for Socomec UPSs
    * 0662 domino_mailqueues: new check to monitor mail queues in Lotus Domino
    * 1188 veeam_client: Check now also outputs ReadSize and TransferedSize...
    * 0663 domino_info: new check to extract informational data about a Lotus Domino Server
    * 0664 domino_users: new check to monitor the number of users on a Domino Notes server
    * 1447 domino_transactions: new check to monitor the number of transactions per minute on Lotus Domino servers
    * 1190 statgrab_cpu: Check can now handle parameters
    * 1191 Linux agent now also sends information about tmpfs...
    * 1193 ps: Manual Checks can now use RegEx for user matching...
    * 1194 Linux Agent now supports monitoring of cifs mounts
    * 1195 AIX Agent now also supports monitoring of cifs mounts
    * 1196 apache_status: Added timeout...
    * 1443 ups_socomec_outphase: New check for monitoring the out phases of Socomec UPSs
    * 1051 FIX: tcp_conn_stats: fix missing performance data...
    * 1142 FIX: winperf_ts_sessions: fix computation, check has never really worked
    * 1090 FIX: zfsget: fixed exception which happened on incomplete zfs entries
    * 0187 FIX: hp_proliant_power: Fixed Wato configuration
    * 0192 FIX: oracle_rman_backups: Not longer try to make a inventory for broken plugin outputs
    * 0194 FIX: raritan_pdu_inlet: Check now outputs the correct values...
            NOTE: Please refer to the migration notes!
    * 1071 FIX: oracle_rman_backups: Only inventorize ARCHIVELOG / DB FULL / DB INCR entries...
    * 1152 FIX: mk-job: The check now captures currently running jobs and their start time...
    * 0198 FIX: cisco_temp_sensor: Removed dicey detection for temperature value....
    * 0645 FIX: brocade_fcport: since in newer firmware (7.*) swFCPortSpeed is deprecated, we then calculate port speed from IF-MIB::ifHighSpeed
    * 1097 FIX: windows_agent: preventing missing agent sections on first query...
    * 1009 FIX: df: deal with space in file system type for PlayStation file system...
    * 1098 FIX: esx_vsphere_counters.diskio: Now reports unknown when counter data is missing
    * 1143 FIX: dell_powerconnect_temp: fix configuration via WATO...
    * 1144 FIX: blade_bx_temp, dell_chassis_temp, emerson_temp, ibm_svc_enclosurestats, ups_bat_temp: rename service description...
            NOTE: Please refer to the migration notes!
    * 1145 FIX: windows_tasks: handle case correctly where task is currently running...
    * 1378 FIX: mk_logwatch: remove exceeding \n when rewriting message and using \0...
    * 1147 FIX: upc_capacity, ups_socomec_capacity: Fix checking of battery left levels...
    * 1099 FIX: tsm_scratch: now returns the variable name instead the values during inventory...
    * 0650 FIX: f5_bigip_pool: limits to the number of active nodes are now correctly applied...
            NOTE: Please refer to the migration notes!
    * 1102 FIX: esx_vsphere_counters: no longer raise false alarms because of invalid data from ESX Host...
    * 1149 FIX: check_mk-ibm_svc_systemstats.diskio, check_mk-ibm_svc_systemstats.iops: fix exception in Perf-O-Meter
    * 0651 FIX: f5_bigip_interfaces: Fix invalid throughput values, detect newer F5 devices...
    * 1393 FIX: casa_cpu_temp, casa_cpu_util: Change service description to standard...
            NOTE: Please refer to the migration notes!
    * 1104 FIX: winperf_if: Improved matching of data from wmic_if.bat / wmic_if.ps1 scripts...
    * 1110 FIX: windows agent: fixed missing agent section problem if a cached script ran into a timeout...
    * 1113 FIX: oracle_rman: fixed exception when backup was currently running
    * 1114 FIX: bluecat_threads: no longer detected on wrong systems...
    * 1116 FIX: megaraid_ldisk: now longer raises an exception for adapters with 'No Virtual Drive Configured'
    * 1122 FIX: windows agent: unicode logfile monitoring: now able to detect incomplete written lines...
    * 1184 FIX: cisco_power: Fixed detection of item. In some cases the status information was part of the item...
            NOTE: Please refer to the migration notes!
    * 1078 FIX: Fix compensation for daylight safing time in prediction
    * 1126 FIX: bluecat_ntp: check no longer crashes on evaluating sysLeap values higher than 1...
    * 1127 FIX: bluecat_dhcp: fixed exception when data was available.. returns UNKNOWN when data is missing
    * 1128 FIX: bluecat_dns: now reports UNKNOWN if no snmp data is available
    * 1131 FIX: esx_vsphere_hostsystem.maintenance: fixed misspelling in service description...
            NOTE: Please refer to the migration notes!
    * 1161 FIX: fc_port: Fixed invalid values of counters, fixed wrong values in graphs...
    * 1192 FIX: veeam_jobs: Check now recognize sync jobs...
    * 1386 FIX: oracle_jobs: Bugfix for forever running jobs...
    * 1427 FIX: esx_vsphere_hostsystem.multipath: no longer crashes at invalid multipath types...

    Multisite:
    * 1066 New Dashboard Designer...
    * 1392 WATO Folder filter: show only the paths a user is allowed to see
    * 1398 Allow to spread times of next check when rescheduling...
    * 1405 Checkbox for settings downtimes on the hosts of the selected services...
    * 1410 Output log text of scheduled downtime log entries...
    * 1411 New builting views for the history of scheduled downtimes
    * 1185 mobile ui: Added a new view to see events from the Event Console
    * 1412 Speed up of displaying and sorting after WATO folder path
    * 1477 New screenshot mode for Multisite...
    * 1067 FIX: Fixed login problem in LDAP connector when no user filter specified...
    * 1094 FIX: sidebar snaping 'Tree of folders': fixed exception
    * 1154 FIX: Availability: Fixed unwanted redirect to edit annotation page after editing availability options...
    * 1401 FIX: Display options in views are now again persistent...
    * 1120 FIX: Multisite filters Host/Service Contactgroup: Fixed livestatus exception...
    * 1158 FIX: Moved filter logic to visuals module...
            NOTE: Please refer to the migration notes!
    * 1077 FIX: Fixed labelling of Y achsis in prediction graphs...
    * 1162 FIX: User profiles can not be edited on WATO remote sites anymore...

    WATO:
    * 1096 New WATO web service: manage hosts via a new HTTP API...
    * 1155 NagVis map edit/view permissions can now be set using roles/groups...
    * 1115 Renamed rule: Hosts using SNMP v2c -> Legacy SNMP devices using SNMP v2c...
    * 1404 Make title/help of custom user attributes localizable...
    * 1159 Remote BI Aggregations can now be configured to be checked as single services...
    * 1163 Service discovery: Added direct link to check parameter ruleset of services...
    * 1428 Web-API: now able to add cluster hosts...
    * 1064 FIX: Fixed rare issue with WATO communication in distributed setups (different OS versions)...
    * 1089 FIX: Snapshot restore: fixed exception during exception handling......
    * 1091 FIX: logwatch patterns: allow unicode text in pattern comment
    * 1092 FIX: logwatch: now able to enter unicode text into the "Pattern (Regex)" field
    * 0191 FIX: Added swp files to the ignore list for the WATO git feature...
    * 1153 FIX: Changed custom user attributes can now be used immediately...
    * 0201 FIX: Fixed error message in Rulelist of RBN...
    * 1100 FIX: WATO backup domains: fixed bug were excluded files still got deleted on snapshot restore...
    * 1101 FIX: WATO check parameter: renamed 'Nominal Voltages' to 'Voltage Levels..'
    * 1396 FIX: Fix default setting of Enable sounds in views...
    * 1109 FIX: WATO active checks: passwords no longer shown as plain text....
    * 1119 FIX: WATO create rule: No longer raises an incorrect permission warning when creating a new rule...
    * 1121 FIX: Rule based notifications formular: No longer raises Request-Uri-Too-Large errors...
    * 1160 FIX: Fixed wrong named column in mkeventd rules
    * 1430 FIX: Clone group: Now displays correct alias name of cloned group...

    Notifications:
    * 1151 Add variables (HOST/SERVICE)ACK(AUTHOR/COMMENT) to notification context...
    * 1394 HTML notifications have a new content field for debugging variables...
    * 1400 Added example notification script for Pushover to doc/treasures/notifications...
    * 1123 Rule based notifications: New condition "Match Service Groups"
    * 1186 RBN: It's now possible to Filter for contactgroups...
    * 1189 sms notification: also send information about Downtimes, Acknowledgments and Fallping now
    * 1424 mknotifyd: now able to check if its still listening for telegrams...
    * 1156 FIX: Graphs in HTML mails are now sent again where they where missing...
    * 1157 FIX: Fixed SMS plugin on at least debian (distrs which have no sendsms/smssend)...
    * 1407 FIX: Fix exception in rule based notification on non-Ascii characters in log message
    * 1408 FIX: mknotifyd now really reads all configuration files below mknotifyd.d...

    BI:
    * 1406 Assume PEND in count_ok aggregations if all nodes are PEND...

    Event Console:
    * 1148 Allow execution of actions when cancelling events...
    * 1395 Event Console can now create notifications via Check_MK RBN...
    * 1007 FIX: check_mkevents: fix case where events contain binary zeroes
    * 1399 FIX: Fix left-over tac processes when showing Event Console history...
    * 1402 FIX: Fixed cased where counting events did not reach required count...
    * 1124 FIX: WATO EC configuration: no longer raises an exception when user has restricted WATO access...
    * 1125 FIX: EC actions are now saved when an EC rule has "Send monitoring notification" set...

    HW/SW-Inventory:
    * 0643 windows inventory: OS now contains the install date, reg_uninstall now contains the path...
            NOTE: Please refer to the migration notes!
    * 0652 windows software inventory gives some more details about OS and installed software...
            NOTE: Please refer to the migration notes!
    * 0653 script to extract HW/SW-Inventory data in CSV format...
    * 0660 mk_inventory-ps1: new uses the Install Location as path for win_reg_uninstall
    * 0661 HW/SW-Inventory: install date of software packages no longer in unix timestamps but date format...
            NOTE: Please refer to the migration notes!
    * 1413 HW/SW-Inventory implementation step one finished...
    * 0655 FIX: win_cpuinfo and mk_inventory.ps1 agent: unit of CPU speed fixed, fixes for long output lines in agent
    * 1379 FIX: Fixed filter "Host has inventory data"...
    * 1423 FIX: Host HW-inventory: now longer generates an exception on displaying the BIOS date

    check:
    * 1384 oracle_jobs: new WATO rules, changed service name to SID.OWNER.NAME...
            NOTE: Please refer to the migration notes!


1.2.5i5:
    Core & Setup:
    * 1012 Fix quoting of backslashes in custom checks with nagios core...
            NOTE: Please refer to the migration notes!
    * 1038 Massive speedup of cmk --snmptranslate
    * 1035 FIX: Do not fail on errors in *.mk files anymore - except in interactive mode...
    * 0174 FIX: Fixed appending of --keepalive-fd parameters to checkhelpers...
    * 1053 FIX: Fixed events check always being reporting OK state...
    * 1045 FIX: Gracefully restart check_mk helpers in case of memory leak...
    * 0633 FIX: diskstat: fixed performance data of old legacy disk IO read/write data...

    Checks & Agents:
    * 0168 f5_bigip_pool: Added Wato configuration...
    * 0995 raritan_pdu_outletcount: new check for outlet count of Raritan PX-2000 family PDUs
    * 0169 websphere_mq_channels,ebsphere_mq_queues: New Checks to monitor IBM Websphere MQ Queues and Channels...
    * 1034 Always provide also 64 bit version of Windows agent
    * 0170 hp_proliant_power: New check to monitor the Power Meter on Prolaint Servers and iLO Boards
    * 0172 zfsget: Check is now usable in cluster_mode...
    * 1039 aix_diskiod: new check for disk IO on AIX
    * 0997 New checks and a special agent for ALLNET IP Sensoric devices...
    * 0175 logwatch.groups: New logwatch subcheck who can be used to group logfiles together....
    * 1041 aix_memory: new check for RAM and SWAP on AIX
    * 0998 ibm_imm_health: Trying to recognice newer versions of IBM IMM now too
    * 0628 raritan_pdu_inlet: now also monitors the three phases of the inlet
    * 1073 sni_octopuse_cpu: added PNP graph definition and Perf-O-Meter
    * 0178 mssql_tablespaces: It is now possible to define thresholds
    * 0999 allnet_ip_sensoric.pressure: New Check for Pressure Sensors in ALLNET IP Sensoric devices
    * 1082 windows agent: now also available as msi installer...
    * 0179 check_dns: It is now possible to use the local dns server in wato configuration...
    * 1058 livedump-mail-fetch: Now supporting either quoted-printable or non encoded mails...
    * 0180 sap: It is now possible to add multiple sap instances to the sap.cfg file...
    * 0181 citrix_sessions, citrix_serverload: New checks for Citrix Load (a Score calculated by citrix) and the number of sessions
    * 0637 jolokia_metrics.gc, jolokia_metrics.tp, jolokia_info: two new subchecks for the jolokia_metrics checks and better error handling for jolokia_info...
    * 1000 qlogic_sanbox.temp: New Check for temperature sensors in QLogic SANbox Fibre Channel Switches
    * 1001 qlogic_sanbox.psu: New Check for power supplies in QLogic SANbox Fibre Channel Switches
    * 0182 MegaCli: Agent now also supports the 64bit version (Thanks to Philipp Lemke)
    * 1132 qlogic_fcport: New Check for Fibre Channel Ports in QLogic SANbox FC Switches
    * 1133 qlogic_sanbox_fabric_element: New Check for Fabric Elements in QLogic SANbox Fibre Channel Switches
    * 1134 bintec_sensors.fan: New Check for Fan Speed of Bintec Routers
    * 1135 bintec_sensors.voltage, bintec_sensors.temp: New Checks for Voltage and Temperature Sensors of Bintec Routers
    * 1048 mem.win: support predictive levels...
    * 1136 bintec_brrp_status: New Check for BRRP States on Bintec Routers
    * 0640 jolokia_metrics.gc, jolokia_metrics.tp: now come with its own pnp templates
    * 1088 included check_mk_agent windows msi installer...
    * 0183 sentry_pdu: New check to monitor plugs of sentry PDUs
    * 0184 knuerr_sensors: New Check to monitor Sensors on a Knürr RMS Device
    * 0994 FIX: agent plugin smart: fixed syntax error
    * 0989 FIX: logwatch.ec: Fix forwarding multiple messages via syslog/TCP...
    * 0943 FIX: if.include: fixed incorrect traffic percentage values in the check output of if checks...
    * 0944 FIX: oracle_tablespaces: fixed calculation of space left and number of remaining increments...
    * 1032 FIX: check_traceroute: Fix option Use DNS, worked vice versa
    * 0171 FIX: hp_blade_psu: Fixed pnp template...
    * 0996 FIX: apc_symmetra_test: Handle unknown date of last self test as intended...
    * 0173 FIX: hitachi_hnas_volume: Fixed bug when snmp outputs empty lines
    * 1037 FIX: bintec_info: support bintec RXL12500
    * 0948 FIX: mk_inventory.ps1: increased caching time to 14400, fixed incorrect default cachefile path
    * 0827 FIX: lnx_thermal: Not checking active trip points (e.g. cooling device triggers) anymore
    * 1043 FIX: printer_supply: fix value error in default parameters...
    * 0626 FIX: veeam_jobs: agent now supports output lines longer than 80 chars
    * 1072 FIX: printer_supply: fix colors of Perf-O-Meter on HP OfficeJet...
    * 0950 FIX: check_mkevents: now able to resolve the hostname of the remote hosts...
    * 0177 FIX: esx_vsphere_hostsystem.multipath: Fixed return state in case of paths in standby...
    * 1054 FIX: mysql_slave: Only monitor the age of the slave when it is running
    * 1075 FIX: if, if64: Fixed PNP template in order to correctly scale Y axis
    * 0631 FIX: fc_port: several fixes for the perfometer to display the right values...
    * 0632 FIX: brocade_fcport: fix perfometer output of out bandwidth when averaging is switched on
    * 1055 FIX: mysql_slave: Fixed detecting CRIT states when IO/SQL slaves are not running
    * 0634 FIX: Max Bandwidth for PNP-Graphs of Interface checks corrected...
    * 0635 FIX: fc_port: the check no longer inventorizes ports with administrative state of 'unknown' or 'offline'
    * 0636 FIX: fc_port: do not inventorize if brocade fibre channel mib is also supported on the device...
    * 1083 FIX: ad_replication.bat: does not return data if the server is no DC
    * 0638 FIX: windows_updates: agent plugin now always sends section header, even if no update information provided...
    * 1084 FIX: ps: now able to handle bigger process groups without constant MKCounterWrapped Exceptions...
    * 1087 FIX: Active checks: Non-ascii check commands now converted into utf-8...
    * 1049 FIX: ups_capacity: Fix exception when running on battery...
    * 0639 FIX: jolokia_metrics: fix for problem when catalina uses the standalone engine
    * 1050 FIX: websphere_mq_queues: make compatible with old agent, fix not-found case

    Multisite:
    * 1013 Sort host names naturally, e.g. foobar11 comes after foobar2...
    * 1033 New Mutisite filter for the number of services a host has...
    * 0949 quicksearch: now able to search for multiple hosts at once...
    * 1052 SEC: index start URL can not be used to redirect to absolute URLs anymore...
    * 1085 quicksearch: multiple hostname matches now lead to the searchhost view instead of the hosts view...
    * 1047 Virtual Host Tree: Allow to use topic as tree level...
    * 1062 SEC: Fixed several XSS issues on different pages...
    * 1063 SEC: Fixed several XSS issues on different pages...
    * 0945 FIX: Sidebar snapin "Problem hosts": Now excludes hosts and services in downtime
    * 1036 FIX: doc/treasures/downtime: fix --url option, better error output
    * 1074 FIX: Fix Virtual Host Tree snapin...
    * 1059 FIX: LDAP: Using configured user filter during login to prevent temporary created users...
    * 1060 FIX: Fixed exception during first login of a user when saving of access times is enabled...

    WATO:
    * 0825 WATO: Hover menu of user online state shows the last seen date/time now
    * 1057 WATO folder permissions are only exported to NagVis when configured...
    * 1086 check_http: now able to enter non-ascii signs in "Send HTTP POST data" rule...
    * 0990 FIX: Fix HTTP error handling in bulk inventory...
    * 1004 FIX: Fix exception when saving rules, caused by empty item
    * 0947 FIX: WATO snapshots: fixed missing files on restoring nagvis backup domains
    * 0826 FIX: Fixed problem where user access times were not updated correctly
    * 1044 FIX: Remove icon for service parameters in WATO service list for missing services...
    * 1056 FIX: Fixed selection of hosts for bulk actions

    Notifications:
    * 1042 Rule based notifications: allow matching on host groups...
    * 0828 FIX: Mails sent with mail/asciimail plugin now really set the from address
    * 1061 FIX: SMS notifications: correctly handling spaces in phone numbers...

    Reporting & Availability:
    * 0991 FIX: Availability: optionally show time stamps as UNIX epoch time...
    * 1076 FIX: Fix wrong percentual host availability > 100% when excluding downtimes...

    Event Console:
    * 1040 FIX: Avoid sporadic errors when checking event state in Event Console...

    Livestatus:
    * 0988 FIX: livedump: Fix exception in case no contact groups are defined for a service
    * 0951 FIX: table servicegroups: fixed service visibility when using group_authorization AUTH_STRICT...

    HW/SW-Inventory:
    * 0625 hw/sw inventory now reads the kernel version and architecture for linux and windows
    * 0627 lnx_video, win_video: added inventory function and agent for linux video cards, modified windows inventory function
    * 0629 improvements to windows sw/hw inventory (encoding, more details for sw inventory)
    * 0630 win_disks: hardware inventory for physical disks in windows
    * 1046 Added AIX support for HW/SW-Inventory...
    * 0167 FIX: mk_inventory.linux: Changed field separator from pipe to tab...
    * 1005 FIX: Fix exception when using pretty-print output format
    * 0946 FIX: hw/sw inventory: fixed display bug for byte fields with the value 0...
    * 0641 FIX: windows inventory: moved encoding from checks to windows agent plugin


1.2.5i4:
    Core & Setup:
    * 0940 SEC: Fixed various core SIGSEGV when using malformed livestatus queries...

    Checks & Agents:
    * 0812 nginx_status: New check for monitoring status information of the Nginx web server...
    * 0986 citrix_licenses: new check for monitoring Citrix licenses
    * 0814 Agent versions can now be checked with "at least version X" parameters...
    * 0815 mysql_slave: New check for monitoring MySQL slave sync state
    * 0617 adva_fsp_if: new check to monitor interfaces of the ADVA FSP 3000 scalable optical transport solution
    * 0618 adva_fsp_current: new check for the power supply units of the ADVA FSP 3000 scalable optical transport solution
    * 0619 adva_fsp_temp: new check to monitor temperature and temperature trends on ADVA scalable optical transport solutions
    * 0993 raritan_pdu_inlet: now delivers performance data
    * 0624 fc_port: new check for fibre channel devices supporting the FCMGMT MIB
    * 1003 ibm_svc_enclosure: support new firmware, also check fan modules
    * 0616 FIX: brocade.fan, brocade.power, brocade.temp: will now only discover services which are not marked as absent
    * 0992 FIX: zfs_arc_cache: returns OK even if values of arc meta are missing...
    * 0936 FIX: agent_ibmsvc: improved error messages on using wrong credentials
    * 0621 FIX: zfsget: better filesystem selection and calculation of sizes...
    * 0819 FIX: Fixed keepalive termination in case of exceptions during checking...
    * 0622 FIX: cisco_temp_sensor: fix to also work with newer IOS versions
    * 0623 FIX: fsc_fans: upper levels for fan RPMs are now optional also for the check
    * 0823 FIX: mk_sap: Fixed some wrong calculated values (decimal numbers)...

    Multisite:
    * 0982 SEC: Fix two XSS weaknesses according to CVSS 8.5 AV:N/AC:M/Au:S/C:C/I:C/A:C...
    * 0983 SEC: Fix security issue in code of row selections (checkboxes) (CVSS 4.9 AV:N/AC:M/Au:S/C:N/I:P/A:P)...
    * 0934 FIX: Logwatch messages with class unknown ( 'u' ) now displayed as WARN...
    * 0166 FIX: mobile gui: Fixed colors of command list...
    * 0820 FIX: Fixed wrong NagVis links in "custom links" snapin
    * 0938 FIX: logwatch: fixed incorrect display of warning messages
    * 0939 FIX: Fixed multisite exception caused by missing explanation text for a AUTODELETE event action
    * 0822 FIX: Sorting columns in view dashlets is now working again
    * 0941 FIX: esx_vsphere_hostsystem.cpu_usage: pnpgraph now displays AVERAGE instead of MAX values in all timeframes...
    * 0942 FIX: check_mk-winperf.cpuusage.php: now displays AVERAGE values instead of MAX...

    WATO:
    * 0984 Fix code injection for logged in users via automation url...
            NOTE: Please refer to the migration notes!
    * 0987 New button for updating DNS cache...
    * 0824 SEC: Valuespecs: Fixed several possible HTML injections in valuespecs...
    * 0813 FIX: LDAP: Improved slightly missleading logging of LDAP sync actions...
    * 0935 FIX: CPU utilization: increased maximum value to 10000...
    * 0821 FIX: Reducing size of auth.php (needed for authorisation in NagVis) in large environments...

    Notifications:
    * 1002 FIX: Fix crash when debugging notifications with non-Ascii characters...

    Reporting & Availability:
    * 0985 Availability: display phases of freqent state changes as "chaos"...

    Event Console:
    * 0816 States of events can now be set by patterns...

    HW/SW-Inventory:
    * 0620 new version of Check_MKs hardware and software inventory including a much extended windows agent and inventory functions
    * 0818 FIX: Fixed exception in HW/SW inventory search dialog...


1.2.5i3:
    Core & Setup:
    * 0884 New options --oid and --extraoid for cmk --snmpwalk...
    * 0785 FIX: Availability: fixed memory leak in table statehist...
    * 0903 FIX: availability: fixed bug causing the availability feature not considering timeperiod transitions
    * 0888 FIX: Fix SNMP inventory check in simulation mode

    Checks & Agents:
    * 0149 cisco_secure: New check for Port Security on Cisco swichtes
    * 0751 New localcheck for Linux that makes sure that filesystems in /etc/fstab are mounted...
    * 0783 enterasys_lsnat: new check monitoring the current LSNAT bindings
    * 0601 printer_alerts: check can now display a textual representation of the alert code...
            NOTE: Please refer to the migration notes!
    * 0799 ibm_svc_systemstats.cpu_util: New check for CPU Utilization of an IBM SVC / V7000 device in total
    * 0800 ibm_svc_nodestats.cache, ibm_svc_systemstats.cache: New checks for Cache Usage of IBM SVC / V7000 devices
    * 0150 printer_suply: New option to upturn toner levels...
    * 0801 ibm_svc_eventlog: New Check for Messages in Event log of IBM SVC / V7000 devices
    * 0151 enterasys_cpu_util: Changed check to not longer summarize all modules...
            NOTE: Please refer to the migration notes!
    * 0802 ibm_svc_nodestats.iops, ibm_svc_systemstats.iops: new checks for IO operations/sec on IBM SVC / V7000 devices
    * 0602 cmciii.humidity: new check for Rittals CMC III humidity sensors
    * 0829 oracle_tablespaces: improved formatting of levels text in check output...
    * 0757 Linux multipath check can now use the alias instead of the UUID as item...
    * 0879 windows_tasks: output last and next run time
    * 0881 rmon_stats: now needs to be activated via a rule in order to be inventorized...
            NOTE: Please refer to the migration notes!
    * 0804 ibm_svc_portfc: New check for status of FC Ports in IBM SVC / Storwize V3700 / V7000 devices
    * 0805 ibm_svc_enclosure: New Check for Enclosures, Canisters and PSUs in IBM SVC / Storwize V3700 / V7000 devices
    * 0806 ibm_svc_enclosurestats.temp: New Check for temperature in enclosures of IBM SVC / Storwize V3700 / V7000 devices
    * 0807 ibm_svc_enclosurestats.power: New check for power consumption of enclosures of IBM SVC / Storwize V3700 / V7000 devices
    * 0808 brocade_mlx*: Checks now also work correctly with Brocade ADX / FGS / ICX devices
    * 0892 wagner_titanus_topsense: new info check and overall status check for Wagner Titanus Top Sens devices
    * 0893 wagner_titanus_topsense.alarm: New check for Alarms Triggered on Wagner Titanus Top Sens devices
    * 0894 wagner_titanus_topsense.smoke: New check for Smoke Detectors in Wagner Titanus Top Sens devices
    * 0895 wagner_titanus_topsense.chamber_deviation: New Check for Chamber Deviation from Calibration Point in Wagner Titanus Top Sens devices
    * 0152 fsc_fans: Added support for Wato configuration and upper limits
    * 0896 wagner_titanus_topsense.airflow_deviation: New Check for Airflow Deviation in Wagner Titanus Top Sens devices
    * 0897 wagner_titanus_topsense.temp: New Check for Temperature measured by Wagner Titanus Top Sens devices
    * 0898 ibm_svc_nodestats.disk_latency, ibm_svc_systemstats.disk_latency: New Checks for Disk Latency in IBM SVC / Storwize V3700 / V7000 devices
    * 0156 akcp_daisy_temp: New Check for akcp daisyTemp sensor chains...
    * 0899 enterasys_temp: New Check for temperature sensor in Enterasys Switches
    * 0901 ibm_svc_portfc: more devices recognized...
    * 0952 ibm_svc_array: New check for Status of RAID Arrays in IBM SVC / Storwize devices.
    * 0911 esx_vsphere_hostsystem.multipath: now able to configure paths minimum count...
    * 0159 brocade: Added support for brocade fdx switches
    * 0160 brocade_vdx_status: New check to monitor the operational state of vdx switches.
    * 0916 if: now able to configure minimum bandwidth limits
    * 0917 df checks: now able to show time left until disk full as perfometer and pnpgraph...
    * 0954 juniper_bgp_state: New Check for BGP status at Juniper Routers
    * 0955 zfs_arc_cache, zfs_arc_cache.l2: New Checks for Hit Ratios and Sizes of ZFS arc Cache
    * 0162 if_brocade: New if64 Check version for Brocade VDX Switches...
            NOTE: Please refer to the migration notes!
    * 0956 fast_lta_headunit.status, fast_lta_headunit.replication: New checks for FAST LTA Storage Systems
    * 0957 fast_lta_silent_cubes.capacity: New check for Total Capacity over all Silent Cubes on FAST LTA Storage Systems
    * 0975 esx_vsphere_vm.guest_tools: renamed check (formerly esx_vsphere_vm.guestTools)...
            NOTE: Please refer to the migration notes!
    * 0920 blade_bays: now also detects if blade server is switched off
    * 0977 check_traceroute: new active check for checking presence and absence of routes...
    * 0959 libelle_business_shadow.info, libelle_business_shadow.process, libelle_business_shadow.status: New Checks for Libelle Business Shadow
    * 0960 libelle_business_shadow.archive_dir: New check for the Archive Dir of Libelle Business Shadow...
    * 0978 Fix security issue with mk-job on Linux...
            NOTE: Please refer to the migration notes!
    * 0925 ps: improved/fixed calculation of CPU utilization (linux)...
    * 0926 windows agent: local / plugin scripts now get the REMOTE_HOST as environment variable
    * 0163 kaspersky_av_quarantine,kaspersky_av_tasks,kaspersky_av_updates: New checks for kaspersky anti virus on linux
    * 0164 symantec_av_progstate,symantec_av_quarantine, symantec_av_updates: New checks for Symantec Anti Virus on Linux
    * 0615 apc_symmetra: check now also monitors the battery replacement status
    * 0927 windows agent: now able to evaluate logfiles written in unicode (2 bytes per character)...
    * 0165 ups checks now supports also GE devices (Thanks to Andy Taylor)...
    * 0928 runas: new plugin script to include and execute mrpe, local and plugin scripts as different user...
    * 0929 windows agent: now able to include and execute additional local and plugin scripts as different user...
    * 0812 nginx_status: New check for monitoring status information of the Nginx web server...
    * 0961 fast_lta_volumes: new check of capacity of volumes in FAST LTA Storage Systems...
    * 0777 FIX: special agent emcvnx: did not work with security file authentication...
    * 0786 FIX: zfsget: fixed compatibility with older Solaris agents...
    * 0809 FIX: brocade_fcport: Fixed recently introduced problem with port speed detection
    * 0787 FIX: df: fixed problems on some filesystem checks when legacy check parameters where used...
    * 0803 FIX: agent_ibmsvc: raw data for System Info Check and License Check now in correct format...
    * 0788 FIX: oracle_tablespaces: now able to bear None values as warn/crit levels...
    * 0789 FIX: oracle_tablespaces: fixed bug when using dynamic filesystem levels...
    * 0603 FIX: cmciii checks: more general scan function plus perf-o-meters for humidity and temperature checks
    * 0604 FIX: windows_updates: now handles situations with forced reboot and no limits correctly
    * 0605 FIX: enterasys_cpu_util enterasys_lsnat: syntax fixes
    * 0889 FIX: logwatch: fix case where rule wouldn't be applied...
    * 0882 FIX: check_bi_local.py: fix crash in case of non-ascii characters...
    * 0606 FIX: apache_status: now also sends an accept header to make it work with mod_security enables servers
    * 0832 FIX: solaris_mem: fixed invalid calculation of total swap...
    * 0810 FIX: fritz.link: Not inventorizing "unconfigured" interfaces anymore
    * 0154 FIX: zfsget: Fixed inventory of filesystems
    * 0155 FIX: mssql_counters: harded check agains odd agent output
    * 0907 FIX: windows agent: register_service: fixed ImagePath registry entry...
    * 0608 FIX: oracle_asm_diskgroup: check now also handles older oracle version 11.1.0
    * 0157 FIX: apc_symmetra_test: Fixed case of unkown last test date
    * 0910 FIX: brocade.power: fixed an error where the check reports an UNKNOWN on power supply failure...
    * 0158 FIX: dell_om_disks: Handle hotspares more correctly
    * 0161 FIX: cisco_fru_power: Exluded not existing devices from the inventory
    * 0969 FIX: blade_health: correctly output error message in non-OK state
    * 0611 FIX: nfsexports.solaris: fix in determination of path prefix
    * 0953 FIX: brocade_mlx_temp: special treatment for devices sometimes not delivering temperature by SNMP
    * 0958 FIX: df.include: failed for checks with grouping patterns...
    * 0924 FIX: windows agent: now able to execute python scripts again
    * 0614 FIX: cmciii.temp, cmciii.humidity: fixed bugs to get performance data back
    * 0932 FIX: prediction: fixed bug where predicted levels were not recalculated

    Multisite:
    * 0779 Hostgroups (Summary): Empty hostgroups are no longer shown (can be re-enabled by filter)
    * 0887 Add new column painter "Host Notifications Enabled"...
    * 0963 New snapin with virtual host trees...
    * 0914 Improved transaction handling to speedup the Web-GUI...
    * 0905 FIX: Multisite context buttons: links in context buttons are no longer called twice...
    * 0906 FIX: Improved transaction handling in Web GUI...
    * 0909 FIX: Table checkboxes: Fixed bug where selected checkboxes got ignored...
    * 0811 FIX: Fixed handling of exceptions occuring before login in debug mode
    * 0912 FIX: Multisite Views: Fixed bug where custom views could not get deleted
    * 0921 FIX: dashboards: fixed bug not updating header timestamp...
    * 0923 FIX: json export: fixed bug not stripping html tags from output
    * 0931 FIX: pnp-template ps.perf: fixed display bug of cpu averaging

    WATO:
    * 0784 Improved security of WATO bulk inventory by using transaction ids
    * 0880 Added support for 389 Directory Server to LDAP connector
    * 0607 online help text for host creation in WATO now also explains hostname caching
    * 0908 Check event state: New option "Less Verbose Output"...
    * 0965 Cumulative permissions and contact groups for WATO folders...
    * 0973 Renaming of hosts via WATO...
    * 0976 Show preview of active and custom checks in WATO services table...
    * 0930 WATO snapshots: disabled upload of legacy snaphots and snapshots with invalid checksums...
    * 0781 FIX: host diag page: fixed problem with update of diagnose subwindows...
    * 0904 FIX: Fixed exception in host parameter overview...
    * 0971 FIX: Fix missing authentication of PHP addons in D-WATO when activation mode is reload...
    * 0972 FIX: Do not loose site specific global settings anymore when chaning a site's configuration...
    * 0933 FIX: WATO snapshots: excluded some superfluous files from nagvis backup domaim...

    Notifications:
    * 0754 Allow users to disable their notifications completely...
    * 0755 Added variables LASTHOSTUP_REL and LASTSERVICEOK_REL to notification context...
    * 0883 Added Date / Time to HTML notification email
    * 0900 notify_multitech.py: new treasures script for notifying via MultiTech SMS Gateway...
    * 0968 Notification scripts are now configurable via WATO...
    * 0974 New notification plugin for ASCII emails...
    * 0752 FIX: FIX: compute correct state transitions for notifications...
    * 0753 FIX: FIX: correctly show original state in HTML notification mails...
    * 0609 FIX: mail notification script now uses 6 digit hex codes for colors to be better compatible with web based mail browsers
    * 0964 FIX: Fix hanging shutdown of CMC on RedHat 5.X...
    * 0918 FIX: notification: fixed exception when sending notifications as sms / ascii mail...

    Reporting & Availability:
    * 0756 Allow availability of multisite BI aggregates at once...
    * 0966 CSV export for availability works now also for BI aggregates
    * 0967 BI Availability timewarp: new buttons for moving back and forth
    * 0962 FIX: Fix CSV-Export in availability table
    * 0890 FIX: Fix availability computation for hosts...
    * 0891 FIX: Fix HTML encoding of tootip in inline timeline of availability

    Event Console:
    * 0885 New option for writing all messages into a syslog-like logfile...
    * 0902 FIX: event console view: fixed exception on rendering host tags for unknown hosts...

    Livestatus:
    * 0747 FIX: livestatus table hostsbygroup: fixed bug with group_authorization strict...
    * 0831 FIX: table statehist: no longer crashes on TIMEPERIOD TRANSITION entries with an invalid syntax...

    Livestatus-Proxy:
    * 0970 FIX: liveproxyd: handle situations with more then 1024 open files...
    * 0613 FIX: liveproxyd: fewer log messages in case a site is unreachable

    HW/SW-Inventory:
    * 0913 lnx_distro: Now able to detect SuSE distributions...
    * 0610 mk_inventory: windows inventory check now included, install date added to data
    * 0886 FIX: Fix exception on non-UTF-8 encoded characters in software list
    * 0922 FIX: dmidecode: fixed exceptions on missing/unknown data


1.2.5i2:
    Checks & Agents:
    * 0147 enterasys_fans: New Check to monitor fans of enterasys swichtes
    * 0773 ibm_svc_system: new check for System Info of IBM SVC / V7000 devices
    * 0774 ibm_svc_nodestats.diskio: new check for disk troughput per node on IBM SVC / V7000 devices
    * 0775 ibm_svc_systemstats.diskio: new check for disk throughput in IBM SVC / V7000 devices in total
    * 0764 lnx_quota: Added new check to monitor Linux File System Quota...
    * 0776 ibm_svc_nodestats.cpu_util: new check for CPU Utilization per Node on IBM SVC / V7000 devices
    * 0600 nfsexports.solaris: new agent plugin for monitoring nfs exports on solaris systems...
    * 0743 mem, fortigate_memory, solaris_mem: display total SWAP info in check output
    * 0745 drbd: Roles and diskstates are now configurable via WATO...
    * 0740 FIX: winperf_if: now able to handle bandwidth > 4GBit...

    Multisite:
    * 0765 NagVis-Maps-Snapin: Now visualizes downtime / acknowledgment states of maps...
    * 0766 FIX: Changed transid implemtation to work as CSRF protection (Fixes CVE-2014-2330)...

    WATO:
    * 0767 FIX: Signing and verification of WATO snapshot (addresses CVE-2014-2330)...

    BI:
    * 0741 FIX: BI editor: fixed display bug in "Create nodes based on a service search"...

    Livestatus:
    * 0742 FIX: table statehist: now able to cancel a running query if limit is reached...


1.2.5i1:
    Core & Setup:
    * 0386 Added all active checks to check_mk -L output...
    * 0452 Speedup generation of configuration...
    * 0124 Support multiline plugin output for Check_MK Checks...
    * 0675 Activate inline SNMP per default (if available)...
    * 0695 Remove obsolete option -u, --cleanup-autochecks...
            NOTE: Please refer to the migration notes!
    * 0087 FIX: Fixed possible locking issue when using datasource program with long output...
    * 0313 FIX: Avoid duplicate reading of configuration file on --create-rrd...
    * 0379 FIX: check_mk -c: Now also rewrites the location of conf.d directory
    * 0354 FIX: Catch exception when check plugins do not return a state...
    * 0398 FIX: Tolerate debug output in check plugins when using CMC...
    * 0314 FIX: Fix CMC not executing any Check_MK checks after config reload...
    * 0401 FIX: Fix rule precedence in WATO-configured manual checks...
    * 0402 FIX: Fix exception in case of missing agent sections of cluster-aware checks...
    * 0426 FIX: Fixed processing of cached agent plugins / local scripts...
    * 0451 FIX: Ignore missing check types when creating configuration for Nagios
    * 0259 FIX: Fixed htpasswd permission problem in check_mk standalone installation...
    * 0453 FIX: Fix ugly Python exception in host diagnosis page in case of SNMP error...
    * 0696 FIX: Remove garbled output of cmk -v in state of CMC
    * 0682 FIX: Allow overriding of active and custom checks by more specific rule...
    * 0267 FIX: Fixed auth.serials permission problem in check_mk standalone installation...
    * 0282 FIX: TIMEPERIOD TRANSITION messages no longer cut at 64 bytes...
    * 0730 FIX: cmc: fixed bug displaying logentries after a logfile rotation...
    * 0140 FIX: Fixed unwanted handling of hostname as regex...
    * 0739 FIX: Availablity: Prevent crash if the notification period is missing...

    Checks & Agents:
    * 0306 esx_vsphere_counters: added missing ramdisk levels sfcbtickets
    * 0073 moxa_iologik_register: new check to monitor moxa e2000 series registers
    * 0105 apc_humidity: New Check for humidity levels on APC Devices
    * 0106 3ware_units: The verifying state is now handled as ok...
    * 0086 timemachine: new check checking the age of latest backup by timemachine on MAC OS
    * 0074 raritan_pdu_plugs: new check for Raritan PX-2000 family PDUs...
    * 0107 stulz_alerts, stulz_powerstate, stulz_temp, stulz_humidity: New Checks for Stulz clima devices
    * 0075 raritan_pdu_inlet: new check to monitor inlet sensors of the Raritan PX-2000 PDUs
    * 0315 hitachi_hnas_quorumdevice, hitachi_hnas_pnode, hitachi_hnas_vnode: New checks for Hitachi HNAS devices
    * 0316 hitachi_hnas_cpu: New check for CPU utilization of Hitachi HNAS devices
    * 0373 wut_webtherm: Supporting several other devices now
    * 0377 check_http: Certificate Age mode now supports SNI...
    * 0317 emc_isilon: New checks for EMC Isilon Storage System
    * 0395 cmctc.temp: also detect older CMC devices
    * 0396 cmciii_access cmciii_io cmciii_psm_current cmciii_psm_plugs: Support other firmeware versions as well...
    * 0111 kemp_loadmaster_ha, kemp_loadmaster_realserver, kemp_loadmaster_services: New Checks for Kemp Loadbalancer
    * 0318 hitachi_hnas_fan: New check for fans in Hitachi HNAS systems
    * 0319 hitachi_hnas_psu, hitachi_hnas_psu: New checks for Hitachi HNAS storage systems
    * 0320 hitachi_hnas_fpga: new check for Hitachi HNAS storage systems
    * 0321 brocade_mlx: enhancing checks (BR-MLX modules, more OK states)...
    * 0323 emcvnx_hwstatus, emcvnx_hba, emcvnx_disks: new checks for EMC VNX storage systems
    * 0254 agent_vsphere: Make handling of spaces in hostnames of ESX configurable...
    * 0077 cmciii.psm_current, cmciii_psm_plugs, cmciii_io, cmciii.access, cmciii.temp, cmciii.can_current, cmciii.sensor, cmciii.state: new sub checks included in one new check cmcmiii superseding and improving several previous checks of the Rittal CMCIII device...
            NOTE: Please refer to the migration notes!
    * 0078 job: check now monitors the time since last start of the job, limits can be configured in WATO
    * 0079 f5_bigip_conns: new check to monitor number of current connections
    * 0324 hitachi_hnas_cifs: new check for the number of users using a CIFS share
    * 0455 hitachi_hnas_span: new check for Spans (Storage Pools) in Hitachi HNAS storage systems
    * 0445 mem.win: Allow time-averaging of values before applying levels...
    * 0446 mem.used, solaris_mem: Introduce optional averaging of used memory...
    * 0566 services.summary: new check to monitor stopped services of mode autostart in windows
    * 0568 f5_big_ip_conns: check now supports predictive monitoring and both connections types are merged in one check
    * 0257 windows_agent: now reports extended process information (obsoletes psperf.bat plugin)...
    * 0457 hitachi_hnas_volume: New check for Usage and Status of Volumes in Hitachi HNAS storage systems
    * 0450 mem.used: Add information about shared memory (on Linux hosts)
    * 0458 hitachi_hnas_fc_if: New check for FibreChannel Interfaces in Hitachi HNAS storage systems
    * 0459 emcvnx_info: New info check providing Model, Revision and Serial Number of EMC VNX storage systems
    * 0461 emcvnx_raidgroups.list_luns: New check for EMC VNX storage system...
    * 0462 emcvnx_raidgroups.list_disks: New check for EMC VNX storage system...
    * 0463 emcvnx_raidgroups.capacity, emcvnx_raidgroups.capacity_contiguous: New Checks for EMC VNX Storage systems...
    * 0570 fileinfo.groups: file groups now allow exclude patterns as well
    * 0464 stulz_pump: new check for the status of pumps of Stulz clima units
    * 0125 unitrends_backup:Unitrends Backup...
    * 0126 mikrotik_signal: Check for mikrotik wifi bridges
    * 0127 hp_proliant_raid: Check for proliant RAID status.
    * 0571 cmciii_lcp_fans: now monitors the lower limit for the rpm
    * 0572 cmciii_lcp_waterflow: lower and upper limits to the flow are now monitored
    * 0573 cmciii_lcp_airin, cmciii_lcp_airout, cmciii_lcp_waterin, cmciii_lcp_waterout: checks now observe limits to the temperatures
    * 0128 unitrends_replication: Check for monitoring  Replicaion staus on Unitrend systems
    * 0265 mpre_include: run additional mrpe configs within user context...
    * 0266 windows_agent: now supports mrpe include files...
    * 0574 if64: check now supports clustering...
    * 0576 fileinfo.groups: new feature to include current date in file pattern
    * 0130 Support of new Firmware version of various Fujitsu Sotarge Systems
    * 0698 emc_isilon.nodehealth: new check for EMC Isilon Storage systems: NodeHealth
    * 0699 emc_isilon_iops: New check for Disk Operations per Second (IOPS) in EMC Isilon Storage
    * 0132 New checks fjdarye101_disks fjdarye101_rluns: Fujitsu Storage Systems with 2013 Firmware
    * 0697 check_dns: allow to specify multiple expected answers
    * 0700 arcserve_backup: new check for status of backups in an Arcserve Backup Server
    * 0580 emc_datadomain_fans, emc_datadomain_nvbat, emc_datadomain_power, emc_datadomain_temps: new hardware checks for EMC Datadomain
    * 0691 Solaris agent: include lofs in list of monitored filesystem types
    * 0694 wut_webtherm: Support new versions of WUT-Thermometer...
    * 0135 apc_inputs: New Check for APC Input Contacts
    * 0701 emc_isilon_diskstatus: new check for Status of Disks in EMC Isilon Storage Systems
    * 0581 emc_datadomain_disks emc_datadomain_fs:  new checks to monitor disks and filesystems of EMC Datadomain
    * 0718 logwatch.ec: Optionally monitor the list of forwarded logfiles...
    * 0556 esx_vsphere_counters.diskio: now also shows disk latency
    * 0583 stulz_pump: now monitors the pumps rpm in precent of maximum and gathers performance data
    * 0560 check_mk_agent.solaris: report statgrab_mem section if solaris_mem section is missing...
    * 0702 Rule for checking agents for wanted version...
    * 0586 rmon_stats: new snmp check to gather network traffic statistics on RMON enabled network interfaces
    * 0704 windows_os_bonding: new check for bonding interfaces on windows...
    * 0562 esx_vsphere_vm.guest_tools: new check to monitor guest tools status...
    * 0674 brocade_fcport: Now supporting interface speed of 16 Gbit (just discovered in the wild)
    * 0138 Removed caching function in Windows Update agent plugin...
            NOTE: Please refer to the migration notes!
    * 0564 esx_vsphere_vm.datastores: displays the datastores of the VM...
    * 0731 mk_postgres: improved support for versions postgres < 9.2...
    * 0588 dell_poweredge_amperage.current, dell_poweredge_amperage.power, dell_poweredge_cpu, dell_poweredge_status, dell_poweredge_temp: new checks for the Dell PowerEdge Blade Server
    * 0589 brocade_tm: new check monitoring traffic manager statistics for interfaces of brocade devices
    * 0591 dell_poweredge_mem: new check to monitor memory modules of Dell PowerEdge Servers
    * 0592 dell_poweredge_pci: new check for pci devices on dell PowerEdge Servers
    * 0141 ups_socomec_capacity: Battery Capacity Check for Socomec UPS Devices.
    * 0705 arcserve_backup: improved documentation (check manpage and comments in the agent plugin)
    * 0143 ups_socomec_in_voltage, ups_socomec_out_voltage: Socomec UPS Devices, Input and Output Voltages...
    * 0732 df: now able to monitor inodes...
    * 0716 Add Linux caching agent also to normal agent RPM...
    * 0594 dell_poweredge_netdev: new check to monitor the status of network devices on Dells Poweredge Servers
    * 0733 mem, solaris_mem: now able to configure amount of free memory...
    * 0706 EMC VNX: special agent can alternatively authenticate via security files...
    * 0734 esx_vsphere_vm.running_on: shows the esx host of the VM
    * 0144 enterasys_cpu_util enterasys_powersupply: New Checks for CPU Utilization and Power Supplies on enterasys switches
    * 0595 dell_chassis_power, dell_chassis_powersupplies: new checks for Dell Poweredge Chassis Ppower consumption...
    * 0596 dell_chassis_status, dell_chassis_temp, dell_chassis_kvm, dell_chassis_io, dell_chassis_fans: new checks to monitor the overall status of various sections of the Dell Poweredge Chassis via CMC
    * 0597 dell_chassis_slots: new check to monitor the status of the blade slots of the Dell Poweredge Blade Servers
    * 0145 apc_symmetra: Changed naming of Batterie Temperature to System Temerature...
            NOTE: Please refer to the migration notes!
    * 0146 innovaphone_priports_l1, innovaphone_priports_l2: New Checks for Innovaphone PRI Ports
    * 0707 ibm_svc_host: New check: Status of hosts an IBM SVC / V7000 presents volumes to
    * 0598 kentix_temp, kentix_humidity: new checks for Kentix MultiSensor-Rack
    * 0768 ibm_svc_license: New check for Licensing Status on IBM SVC / V7000 devices
    * 0778 New Special Agent for innovaphone gateways...
    * 0769 juniper_trpz_cpu_util, juniper_trpz_flash, juniper_trpz_info, juniper_trpz_power: new Checks for juniper trapeze switches
    * 0770 innovaphone_licenses: New check to monitor licenses on innovaphone devices"
    * 0771 juniper_trpz_aps: Show the number of connected access points on juniper wlan controllers
    * 0772 added special agent for IBM SVC / V7000 storage systems...
    * 0147 enterasys_fans: New Check to monitor fans of enterasys swichtes
    * 0759 check_notify_count: New active check to monitor the number of notifications sent to contacts...
    * 0760 The windows agent contains meta information about version, manufacturer etc....
    * 0103 FIX: services: Fixed bug with service inventory defined in main.mk...
    * 0299 FIX: borcade_mlx_fan: Prettified output, handling "other" state now
    * 0300 FIX: cisco_fru_power: Trying not to inventorize not plugged in FRUs...
    * 0305 FIX: apache_status: Fixed exception when agent reports HTML code as apache-status data...
    * 0104 FIX: mssql: Server instances with underline in name are now supported....
    * 0240 FIX: Virtualmachine names with space no longer have missing piggyback data...
    * 0310 FIX: apache_status: Improved handling of unexpeted data sent by agents...
    * 0088 FIX: esx_vsphere_datastores: fixed error with reported capacity of 0 bytes...
    * 0243 FIX: cisco_qos: no longer crashes when the qos policy name is not set...
    * 0326 FIX: hr_fs printer_supply: Improved translation of wrong encoded chars...
    * 0059 FIX: agent_vpshere: new option for supporting ESX 4.1...
    * 0334 FIX: cisco_fantray: Fixed error on Cisco devices which do not support this check...
    * 0355 FIX: heartbeat_crm: Now handling "Failed actions:" output in agent...
    * 0357 FIX: megaraid_bbu: Fixed expected state checking...
    * 0358 FIX: df: now ignores filesystems with a reported size of '-'...
    * 0360 FIX: multipath: Inventory handles non loaded kernel module now...
    * 0339 FIX: blade_bays blade_blades blade_blowers blade_health blade_mediatray blade_powerfan blade_powermod: fix scan function...
    * 0340 FIX: blade_health: fix check, it was totally broken...
    * 0363 FIX: mysql_capacity: Did use wrong calculated warn / crit thresholds...
    * 0364 FIX: brocade_mlx*: Several cleanups, fixed bug in brocade_mlx_fan where only the first worst state was shown in output
    * 0365 FIX: RPMs: Cleaning up xinetd checkmk.rpmnew file after updating package...
    * 0366 FIX: heartbeat_crm: Agent code is now compatible to pacemaker 1.1.9...
    * 0367 FIX: Now using /dev/null instead of closing stdin in linux agent...
    * 0342 FIX: postgres_stat_database: make agent compatible with PostgreSQL 8.4.x...
    * 0343 FIX: postgres_sessions: make agent plugin compatible with PostgreSQL 9.2...
    * 0369 FIX: cups_queues: Fixed bug checking the last queue reported by agent...
    * 0370 FIX: brocade_mlx_module*: Improved output of checks
    * 0372 FIX: megaraid_ldisks: Ignoring adapters without configured logical disks...
    * 0345 FIX: Linux agent: fix detaching of background plugins...
    * 0378 FIX: agent_vsphere.pysphere: Trying to deal with permissions only on some guests/hosts
    * 0245 FIX: Inline SNMP no longer throws an exception when using SNMPv3 credentials...
    * 0380 FIX: jolokia_metrics.mem: PNP-Template now handles non existant max values...
    * 0381 FIX: win_printers: Fixed creation of duplicate services...
    * 0347 FIX: smart.stats: Remove duplicate disks...
    * 0349 FIX: winperf.cpuusage: update man page: this check is deprecated
    * 0383 FIX: solaris_mem: Is now compatible to more systems...
    * 0109 FIX: cisco_fantray: Prevent inventory for not available fans
    * 0110 FIX: cisco_fru_power:  Prevent inventory for not available FRUs
    * 0350 FIX: nfsmounts: correctly handle mount points with spaces...
    * 0387 FIX: df*: Negative filesystem space levels get a more clear text in check output...
    * 0351 FIX: local: Catch invalid state codes and map to 3 (UNKNOWN)...
    * 0397 FIX: mrpe: tolerate performance variable names with spaces...
    * 0399 FIX: check_ftp: cleanup configuration via WATO, remove Hostname field...
    * 0435 FIX: esx_vsphere_sensors: Fix garbled output in case of placeholder VMs...
    * 0251 FIX: agent_vsphere / check_mk agent: fixed outdated systemtime of check_mk agent...
    * 0439 FIX: postfix_mailq: Linux agent better detects Postfix installation...
    * 0440 FIX: heartbeat_crm: Inventory more gracefully handles case where agent output is invalid...
    * 0113 FIX: blade_blades: Now only make inventory for blades that are powered on...
    * 0441 FIX: megaraid_bbu: Fix several false alarms and cases where inventory failed
    * 0442 FIX: dell_om_disks: Treat global hot spare disks as OK, instead of WARN...
    * 0443 FIX: brocade_fcport: cope with firmware that does not provide speed information...
    * 0322 FIX: timemachine: Check now also works if there are spaces in the name of the backup volume or the hostname
    * 0253 FIX: windows agent: fixed crash on processing eventlog records...
    * 0403 FIX: mem.used: Prefer statgrab on FreeBSD for supporting more than 4GB...
    * 0404 FIX: cups_queues: fix exception in case of alternative time format...
    * 0444 FIX: timemachine: do not inventorize check when timemachine is not used
    * 0116 FIX: cisco_vpn_tunnel: Fixed typo that lead to an exception
    * 0118 FIX: stulz_humidity: Fixed coloring in pnp template...
    * 0119 FIX: stulz_humidity: Fixed lower thresholds...
    * 0565 FIX: windows_updates: fix for some cases when forced_reboot is not set
    * 0255 FIX: windows_agent: now able to handle the removal of local/plugin scripts during runtime...
    * 0447 FIX: fortigate_memory: Fix inventory, do not add check if no info available...
    * 0567 FIX: apc_symmetra: transformation from old tuple to new dict format fixed and improved
    * 0432 FIX: stulz_humidity: Fixed syntax error...
    * 0120 FIX: stulz_humidity, apc_humidity: Fixed bug while processing check params...
    * 0460 FIX: endless waiting for printer queues fixed...
    * 0260 FIX: Fixed incorrect formatting of checks with long output...
    * 0261 FIX: df_netapp32 / df_netapp: Fixed bug with negative size in check output...
    * 0262 FIX: ps: Now able to skip disabled "Process Inventory" rules...
    * 0264 FIX: printer_supply_ricoh: now reports correct filling levels...
    * 0575 FIX: cmciii_lcp_airin, cmciii_lcp_airout, cmciii_lcp_waterin, cmciii_lcp_waterout: improved handling of warning state...
    * 0272 FIX: if checks: port type 56 (fibrechannel) is no longer inventorized per default...
    * 0577 FIX: fileinfo.groups: new date pattern is now available for inventory check as well
    * 0688 FIX: winperf_msx_queues: Support output of Exchange 2013...
    * 0578 FIX: zypper: check is always registered as soon as mk_zypper plugin detects zypper tool...
    * 0689 FIX: postgres_sessions: fix empty agent section in case of 0 sessions...
    * 0579 FIX: veeam_client: fix for case when no StopTime section in agent output
    * 0692 FIX: fileinfo: Avoid duplicate entries in Solaris agent...
    * 0693 FIX: hpux_lvm: avoid problem when alternative vgdisplay is installed...
    * 0708 FIX: ntp.time, ntp: avoid DNS lookups in NTP queries and avoid timeouts...
    * 0277 FIX: solaris agent: ntp now able to work with ntpd and xntpd...
    * 0279 FIX: check_mk_agent.solaris: removed proc section from statgrab...
    * 0281 FIX: statgrab_net.ctr: only inventorize interfaces with actual traffic...
    * 0582 FIX: cisco_sys_mem: check now has a man page and a new WATO integration
    * 0667 FIX: oracle_asm_diskgroup: Now really uses the generic filesystem levels...
    * 0555 FIX: snmp_uptime: no longer fails if uptime is < 1 seconds
    * 0136 FIX: cisco_fru_power: Prevent inventory of not exsisting devices
    * 0557 FIX: check_mk_agent.solaris: removed section statgrab mem...
    * 0673 FIX: zfsget: Fixed broken check - was not compatible to current agent output of "df"
    * 0719 FIX: postfix_mailq: fix Linux agent in case of ssmtp being installed
    * 0584 FIX: agent_vsphere: special agent now handles non-standard https port correctly...
    * 0585 FIX: check_mk_agent.linux: more efficient handling of cups printer queues...
    * 0703 FIX: brocade_mlx: omit inventory of cpu and memory on more states...
    * 0137 FIX: Fixed printer_pages...
    * 0587 FIX: if64: problems resolved when running as a clustered service...
    * 0563 FIX: windows agent: now able to process perl scripts...
    * 0729 FIX: esx_vsphere_hostsystem: fixed incorrect status label (not state)...
    * 0142 FIX: winperf_if: treat unknown packets no longer as error packets
    * 0593 FIX: zypper: agent plugin and check now lead to UNKNOWN result in case of repo problems
    * 0758 FIX: check_sql: Fixed monitoring of stored procedures with oracle
    * 0599 FIX: esx_vsphere_datastores: provisioning levels in WATO are no longer limited to 101%
    * 0737 FIX: megaraid_ldisks: now able to handle "No Virtual Drive Configured" states...
    * 0763 FIX: hpux_if: Fixed exception during parsing of provided data on some systems...

    Multisite:
    * 0371 Added log class filter to hostsvcevents view
    * 0352 Avoid Livestatus connections on pages that do not need them...
    * 0390 Added an icon selector to the view editor...
    * 0391 Added sorter / filter for host/service service levels...
    * 0247 New mkp package for web applications: iNag / nagstatus / nagios status.dat...
    * 0429 Implemented role permissions for dashboards...
    * 0430 It is now possible to define custom time ranges in PNP graph search...
    * 0449 Show all custom variables of hosts and services in the detail views...
    * 0665 Added mail notificaton method to custom user notification dialog...
    * 0123 New time range filter for Downtimes and Comments...
    * 0683 New column painter for the last time a service was OK...
    * 0561 quicksearch: now able to search with multiple filters...
    * 0748 Also custom views now have permissions...
    * 0302 FIX: Fixed highlight of choosen elements in foldertee/views snapin in Chrome/IE
    * 0239 FIX: Fixed incorrect html formatting when displaying host or service comments...
    * 0307 FIX: Increased performance of multisite GUI with a large userbase...
    * 0312 FIX: Hiding views related to not existing datasources, like the EC now...
    * 0325 FIX: Removed CSV export icon from availability views...
    * 0327 FIX: Most forms did now work with "Profile Requests" enabled...
    * 0333 FIX: Fixed too long page title during performing several actions...
    * 0356 FIX: Fixed exception caused by utf8 chars in tooltip text...
    * 0368 FIX: Generating selection id is hopefully now compatible to more systems...
    * 0374 FIX: Fixed syntax error in exception handler of LDAP search code...
    * 0375 FIX: LDAP: Now handling user-ids with umlauts...
    * 0246 FIX: brocade_fcport: fixed error in pnp-template...
    * 0393 FIX: LDAP: Enabled paged LDAP search by default now with a page size of 1000...
    * 0394 FIX: LDAP: Auth expiration plugin now checks users for being disabled (in AD)...
    * 0436 FIX: Fix broken Site status switching via sidebar snapin...
    * 0420 FIX: LDAP: Roles/Groups are now synced even if case of DNs do not match...
    * 0421 FIX: UserDB: Fixed lost passwords when changing users in large user databases...
    * 0423 FIX: Users are not logged out anymore during changing their own passwords...
    * 0424 FIX: Improved error handling in case of incorrect auth config in distributed WATO environments
    * 0425 FIX: Fix login loop bug in distributed environments with different auth secrets
    * 0117 FIX: Availability button is now visible for users without the right to edit views
    * 0431 FIX: LDAP: Fixed group syncrhonisation when nested group sync is enabled
    * 0122 FIX: Multisite view editor not longer throwing a exception when loading views from other users
    * 0569 FIX: recurring updates of serial numbers of disabled ldap users fixed...
    * 0676 FIX: Move view "Stale services" to Problems folder
    * 0270 FIX: Multisite host tag filter: Now uses exact match...
    * 0273 FIX: Fixed exceptions when modifying / cloning views...
    * 0274 FIX: Fixed exception when view title or description was missing
    * 0278 FIX: Fixed bookmark icon images for non-english user languages...
    * 0670 FIX: LDAP: Fixed sync when non lower case attributes are configured...
    * 0671 FIX: LDAP: Disable logging of password changes received from LDAP
    * 0558 FIX: availability: fixed exception on specific filter settings...
    * 0712 FIX: Fix multiple groups with same tag when grouping hosts after a tag...
    * 0738 FIX: csv_export: now able to handle umlauts in download filenames...
    * 0762 FIX: Fixed availability filters not opening in IE7

    WATO:
    * 0308 Multisite can now set rotation view permissions for NagVis...
    * 0329 Removed Distributed WATO peer mode...
            NOTE: Please refer to the migration notes!
    * 0244 New features for WATO page Backup & Restore...
    * 0382 Active HTTP check now supports multiline regexp matching...
    * 0112 Explicit mapping of clustered services can now be done with WATO...
    * 0437 Convert WATO rule for debug_log into simple Checkbox...
    * 0428 Changed user profiles (e.g. pw changes) are now replicated in distributed setups...
    * 0114 User Custom Attributes can now be exported to the core...
    * 0448 New button in WATO service list for displaying check parameters...
    * 0454 Add output of traceroute to host diagnostic page
    * 0677 Make title of tags and tag groups localizable...
    * 0685 Distributed WATO now disabled WATO on slave sites per default...
    * 0687 New summary pages with all settings of a host or service...
    * 0275 WATO "Notify Users" feature: Improved confirmation info...
    * 0134 New option to use expect string in response heads for check_http in wato...
    * 0717 Sort permissions of views, dashboards, commands and snapins alphabetically
    * 0761 New bulk host import mode in WATO...
    * 0057 FIX: Fix exception in WATO host editor on custom tag without topic...
    * 0241 FIX: Improved sorting of WATO folders in dropdown menu...
    * 0019 FIX: Fixed wording in WATO rule for MSSQL check
    * 0242 FIX: Parameters for clustered services can now be configured on the cluster host...
    * 0309 FIX: Trying to prevent read/write conflicts with a large user base...
    * 0311 FIX: Fixed "Inventory failed" message when trying an inventory on clusters via WATO...
    * 0330 FIX: Improved performance of WATO slave push with a large user base...
    * 0331 FIX: LDAP diagnostic LOG can now have the $OMD_SITE$ macro configured via WATO...
    * 0332 FIX: Own host tag groups without topics resulted in two groups "Host tags" in the rule editor
    * 0361 FIX: The page linked by "new rule" can now be bookmarked again
    * 0341 FIX: Avoid rare exception in WATO when deleting a host...
    * 0376 FIX: LDAP: Default configuration of attributes is reflected within WATO now
    * 0346 FIX: Fix folder visibility in WATO for unpriviledged users...
    * 0385 FIX: Better error handling for invalid service regex in rule conditions...
    * 0389 FIX: Showing LDAP settings on site specific global settings page now...
    * 0400 FIX: WATO BI editor now supports percentages for count_ok...
    * 0392 FIX: LDAP: Improved error messages of LDAP configuration test...
    * 0415 FIX: LDAP: The LDAP Settings dialog is now disabled when the LDAP Connector is disabled
    * 0416 FIX: When doing user sync on user page rendering, contact group memberships are shown correctly now...
    * 0417 FIX: LDAP: Fixed "Sync-Plugin: Roles" test with OpenLDAP
    * 0248 FIX: Backup & Restore: Snapshot comments now support unicode character...
    * 0418 FIX: LDAP: Fixed broken role sync plugin with OpenLDAP...
    * 0419 FIX: LDAP: The default user profile roles are only assigned to users without roles...
    * 0249 FIX: Backup & Restore: fixed bug when uploading legacy snapshots...
    * 0250 FIX: Fixed error on creating very large WATO snapshots...
    * 0422 FIX: Fixed numbers shown in log entries of bulk inventory...
    * 0252 FIX: ESX vSphere configuration: Fixed non-working configuration parameters...
    * 0456 FIX: Column was too short...
    * 0256 FIX: wato snapshots: snapshot restore no longer fails with older python versions...
    * 0433 FIX: Creating WATO lock during automations (like e.g. master to slave syncs)...
    * 0434 FIX: Fixed wrong count of failed hosts in bulk inventory mode...
    * 0678 FIX: Move two last global settings of Event Console to proper places
    * 0268 FIX: wato inventory: fixed missing services...
    * 0686 FIX: Fix replication with WATO if EC is enabled on master and disabled on slave
    * 0129 FIX: Fixed permission bug in "Edit user profile" dialog....
    * 0269 FIX: brocade_fcport: fixed problem on displaying check_parameters in WATO...
    * 0271 FIX: Fixed sorting in duallist element (two lists with interchangable elements)...
    * 0131 FIX: Error rates for network interfaces can now be set smaller then 0.1 when using Wato....
    * 0690 FIX: Fix language jumping to German when saving user profiles
    * 0666 FIX: Minimum port for the mknotifyd is now 1024 (never use well known ports)...
    * 0559 FIX: WATO snapshots: improved validation of (uploaded) snapshots...
    * 0709 FIX: Fix NoneType has not attribute userdb_automatic_sync bug in D-WATO
    * 0728 FIX: mem.win: fixed bug in WATO configuration rule...
    * 0139 FIX: ldap sync: syncing if rules against ldap is not longer case sensitiv
    * 0736 FIX: WATO backup and restore: improved error handling...

    Notifications:
    * 0362 sms: now searching PATH for sendsms and smssend commands...
    * 0684 New notification variables NOTIFY_LASTSERVICEOK and NOTIFY_LASTHOSTUP...
    * 0711 New rules based notifications...
    * 0713 New bulk notifications...
    * 0108 FIX: Prevent service notification on host alerts...
    * 0058 FIX: Fix email notifications containing non-ASCII characters in some situtations...
    * 0133 FIX: Fixed mkeventd notification plugin...
    * 0720 FIX: Fix timeperiod computation with CMC and flexible notifications...

    BI:
    * 0721 Use hard states in BI aggregates...
    * 0714 BI aggregations now also honor scheduled downtimes...
    * 0715 BI aggregates now acknowledgement information...
    * 0669 FIX: Fixed regex matching in BI when using character groups [...]...

    Reporting & Availability:
    * 0018 New option for displaying a legend for the colors used in the timeline...
    * 0405 Add CSV export to availability views...
    * 0338 FIX: Introduce time limit on availability queries...
    * 0681 FIX: Display correct year for availability range for last month in january
    * 0750 FIX: Availability: fix exception when summary is on and some elements have never been OK

    Event Console:
    * 0301 Handling messages of special syslog format correctly...
    * 0388 Moved Event Console related settings to own settings page...
    * 0710 Create a history entry for events that failed their target count...
    * 0749 Allow to restrict visibility of events by their host contacts...
    * 0303 FIX: Old log entries were shown in event history first...
    * 0304 FIX: Escaping several unwanted chars from incoming log messages...
    * 0089 FIX: CSV export of event console was broken...
    * 0359 FIX: Fixed exception in event simulator when one match group did not match
    * 0384 FIX: Trying to prevent problem when restarting mkeventd...
    * 0427 FIX: Fixed exception when handling connections from event unix socket...
    * 0679 FIX: Allow non-Ascii characters in generated events
    * 0680 FIX: Do not allow spaces in host names in event simulator...
    * 0672 FIX: Service item of "Check event state in event console" checks can now be configured...
    * 0590 FIX: mkeventd: fixed encoding of unicode characters in the snmptrap receiver...

    Livestatus:
    * 0337 New header for limiting the execution time of a query...
    * 0276 nagios4 livestatus support...
    * 0335 FIX: Parse state of downtime notification log entries correctly...
    * 0336 FIX: Limit the number of lines read from a single logfile...
    * 0344 FIX: Fix semantics of columns num_services_hard_*...

    Livestatus-Proxy:
    * 0263 FIX: livestatus log table: fixed missing logentries of archived logfiles...


1.2.3i7:
    Core & Setup:
    * 0011 Introduce optional lower limit for predicted levels...
    * 0217 FIX: More verbose error output for SNMP errors on the command line...
    * 0288 FIX: Error messages of datasource programs (e.g. VSphere Agent) are now visible within WATO...
    * 0010 FIX: Fix computation of hour-of-the-day and day-of-month prediction...
    * 0292 FIX: Inline SNMP: Check_MK check helpers are closing UDP sockets now...

    Checks & Agents:
    * 0060 cisco_fantray: new check for monitoring fan trays of Cisco Nexus switches
    * 0061 cisco_cpu: check now recognizes new object cpmCPUTotal5minRev...
    * 0063 veeam_client: new check to monitor status of veeam clients with special agent plugin...
    * 0064 veeam_jobs: new check to monitor the backup jobs of the veeam backup tool...
    * 0047 fritz.conn fritz.config fritz.uptime fritz.wan_if fritz.link: New checks for monitoring Fritz!Box devices...
    * 0027 esx_vsphere_sensors: it is now possible override the state of sensors...
    * 0090 apc_ats_status: New Check for monitoring APC Automatic Transfer Switches
    * 0080 Added new checks for Brocade NetIron MLX switching / routing devices...
    * 0091 apc_ats_output: new check for output measurements on APC ATS devices
    * 0068 check_sql: support for mssql databases included
    * 0208 fileinfo.groups: Added minimum/maximum file size parameters...
    * 0093 check_http: Default service description prefix can be avoided...
    * 0004 df: dynamic filesystem levels now reorder levels automatically...
    * 0069 veeam_client: limits for time since last backup introduced
    * 0214 Logwatch: context lines can now be disabled using nocontext=1...
    * 0038 casa_cpu_mem casa_cpu_temp casa_cpu_util casa_fan casa_power: New checks for casa Cable Modem Termination Systems...
    * 0097 arc_raid_status: New check for Areca RAID controllers
    * 0070 cmciii_lcp_airin cmciii_lcp_airout cmciii_lcp_fans cmciii_lcp_waterflow cmciii_lcp_waterin cmciii_lcp_waterout: new checks for the Rittal CMC-III LCP device
    * 0098 apc_inrow_airflow, apc_inrow_fanspeed, apc_inrow_temp: New checks for APC inrow devices
    * 0099 apc_mod_pdu_modules: New check for APC Modular Power Distribution Unit
    * 0072 cmciii_pu_access cmciii_pu_canbus cmciii_pu_io cmciii_pu_temp: New checks for the Rittal CMC-III PU Unit
    * 0100 juniper_cpu: New check for CPU utilization on Juniper switches
    * 0236 windows_agent: each script can now be configured to run sync / async...
    * 0101 liebert_chiller_status: New check for Liebert Chiller devices
    * 0083 brocade_mlx: Temperature sensors of one module now in one common check...
    * 0008 df: Solaris agent now also supports samfs
    * 0084 brocade_mlx: single checks now instead of sub checks...
    * 0291 winperf_ts_sessions: New check to monitor Microsoft Terminal Server sessions...
    * 0102 modbus_value: New check and Agent to modbus devices...
    * 0013 Solaris Agent: implement cached async plugins and local checks...
    * 0238 vsphere monitoring: new option to skip placeholder vms in agent output...
    * 0016 Linux+Windows agent: allow spooling plugin outputs via files...
    * 0017 local: New state type P for state computation based on perfdata...
    * 0085 brocade_mlx: now handles more different module states...
    * 0024 FIX: cisco_wlc: removed check configuration parameter ap_model...
    * 0003 FIX: ps: Remove exceeding [ and ] in service description when using process inventory...
    * 0037 FIX: checkman browser (cmk -m) was not working properly in network subtree...
    * 0283 FIX: Interface Checks: ignore invalid error counts while interface is down...
    * 0081 FIX: Fixed corruption in SNMP walks created with cmk --snmpwalk...
    * 0286 FIX: esx_vsphrere_counters.ramdisk: Better handling for non existant ramdisks...
    * 0290 FIX: winperf_processor mem.win: Handling no/empty agent responses correctly now...
    * 0293 FIX: esx_vsphere_counters_ramdisk_sizes: Handles ram disk "ibmscratch" by default now
    * 0012 FIX: Solaris Agent: fixed broken fileinfo section...
    * 0297 FIX: mk-job is now also usable on CentOS 5+...
    * 0298 FIX: win_dhcp_pools: Fixed wrong percentage calculation
    * 0237 FIX: tsm_sessions: fixed invalid check output during backups...

    Multisite:
    * 0001 New filters for selecting several host/service-groups at once...
    * 0050 New concept of favorite hosts and services plus matching filters and views...
    * 0211 GUI Notify: Added notify method "popup" to really create popup windows...
    * 0215 Added option to make HTML escape in plugin outputs configurable...
    * 0071 livedump: new option to include contact_groups instead of contacts when dumping configuration
    * 0043 FIX: LDAP: Improved error reporting during synchronisation...
    * 0044 FIX: LDAP: Fixed error with empty groups during non nested group sync...
    * 0045 FIX: LDAP: Fixed error when synchronizing non nested groups to roles...
    * 0046 FIX: Fixed editing contactgroup assignments of hosts or folders with "-" in names...
    * 0049 FIX: Fixed useless I/O during page processing...
    * 0203 FIX: Changed sidebar reload interval to be more random...
    * 0204 FIX: Reduced I/O on logins with access time recording or failed login counts...
    * 0206 FIX: Fixed logwatch permission check when using liveproxy for normal users...
    * 0210 FIX: LDAP: Fixed problem syncing contactgroups of a user with umlauts in CN
    * 0035 FIX: Convert HTTP(S) links in plugin output into clickable icon...
    * 0006 FIX: Checkboxes for hosts/services were missing on modified views...
    * 0284 FIX: Context help toggled on/off randomly...
    * 0285 FIX: Fixed bookmarking of absolute URLs or PNP/NagVis URLs in sidebar snapin...
    * 0296 FIX: Fixed moving of snapins while in scrolled sidebar...

    WATO:
    * 0053 New rule for configuring the display_name of a service...
    * 0216 Supporting float values as SNMP timeout value now...
    * 0082 Improved online help for LDAP connections...
    * 0009 Automatically schedule inventory check after service config change...
    * 0294 Added "services" button to host diagnose page
    * 0048 FIX: Tests on host diagnose page are executed parallel now...
    * 0033 FIX: Fixed problem when saving settings in WATOs host diagnostic page...
    * 0205 FIX: NagVis related permissions of roles can be edited again...
    * 0207 FIX: Explicit communities were not saved in all cases...
    * 0094 FIX: Hide SNMPv3 credentials in WATO...
    * 0212 FIX: Fixed broken site edit page in case a TCP socket has been configured...
    * 0095 FIX: Fixed problem with portnumber in Wato Distributed Monitoring dialog
    * 0213 FIX: LDAP: Various small improvements for handling the LDAP user connector...
    * 0039 FIX: Fixed exception on displaying WATO helptexts in the global settings...
    * 0219 FIX: Fixed display problems in WATO folders with long contact group names
    * 0220 FIX: Added HTML escaping to several global settings attributes...
    * 0234 FIX: Improved handling of interface inventory states / types...
    * 0289 FIX: Renamed "Hosts & Folders" page to "Hosts"
    * 0295 FIX: Fixed problem with new created tag groups with "/" in title...

    Notifications:
    * 0005 Added notification script for sending SMS via mobilant.com...
    * 0032 FIX: Fixed problem when forwarding notification mails in windows...
    * 0218 FIX: Fixed rendering of HTML mails for Outlook (at least 2013)...

    BI:
    * 0287 FIX: Fixed assuming states of services with backslashes in descriptions...

    Reporting & Availability:
    * 0051 Option for showing timeline directly in availability table...
    * 0052 Visual colorization of availability according to levels...
    * 0054 New labelling options for availability table...
    * 0055 Allow grouping by host, host group or service group...
    * 0056 New concept of service periods in availability reporting...
    * 0002 You can now annotate events in the availability reporting...
    * 0014 FIX: Fix styling of tables: always use complete width...
    * 0015 FIX: Fixed summary computation in availability when grouping is used...

    Event Console:
    * 0026 FIX: snmptd_mkevent.py: fixed crash on startup
    * 0036 FIX: Fixed bug where multsite commands did not work properly...

    Livestatus:
    * 0067 livedump: new option to mark the mode at the beginning of the dump and documentation fixes...
    * 0023 FIX: Fixed incorrect starttime of table statehist entries...
    * 0034 FIX: Availability no longer showes incorrect entries when only one logfile exists...
    * 0233 FIX: Fixed missing entries in log file and availability view...


1.2.3i6:
    Core & Setup:
    * 0041 FIX: setup.py now handles non existing wwwuser gracefully...

    Checks & Agents:
    * 0040 Add agent plugin to test local hostname resolving...
    * 0020 FIX: Inventory problem with inventory_processes parameter...

    Multisite:
    * 0000 Improved performance of LDAP sync by refactoring the group sync code

    WATO:
    * 0042 FIX: Removed debug outputs from service inventory...


1.2.3i5:
    Core:
    * Automatically remove duplicate checks when monitoring with Agent+SNMP
       at the same time. TCP based ones have precedence.
    * inventory check of SNMP devices now does scan per default (configurable)
    * FIX: inventory check now honors settings for exit code
    * FIX: avoid exception nodes of cluster have different agent type
    * FIX: continue inventory, if one check does not support it
    * FIX: fix configuration of explicit SNMP community, allow unicode
    * FIX: avoid invalid cache of 2nd and up hosts in bulk inventory
    * FIX: fixed error handling in SNMP scan, inventory check fails now
           if SNMP agent is not responding
    * FIX: Ignore snmp_check_interval cache in interactive situations (e.g.  -nv)
    * FIX: check_mk config generation: on computing the checks parameters
           there is no longer a small chance that existing rules get modified

    Event Console:
    * check_mkevents now available as C binary: check_mkevents_c
    * FIX: use default values for unset variables in actions

    Multisite:
    * Speed-O-Meter: now measure only service checks. Host checks
      are omitted, since they do not really matter and make the
      results less useful when using CMC.
    * Added host aliases filter to some views (host/service search)
    * It is now possible to enforce checkboxes in views upon view loading
      (needs to be confgured per view via the view editor)
    * Wiki Sidebar Snapin: showing navigation and quicksearch. OMD only.
    * Sidebar can now be folded. Simply click somewhere at the left 10 pixels.
    * Foldable sections now have an animated triangle icon that shows the folding state
    * Added new snapin "Folders", which interacts with the views snapin when
      both are enabled. You can use it to open views in a specific folder context
    * LDAP: Added option to make group and role sync plugin handle nested
            groups (only in Active Directory at the moment). Enabling this
	    feature might increase the sync time a lot - use only when really needed.
    * FIX: Fixed encoding problem in webservice column output
    * FIX: Fix output format python for several numeric columns
    * FIX: Fixed searching hosts by aliases/adresses
    * FIX: Remove duplicate entries from Quicksearch
    * FIX: Avoid timed browser reload after execution of exections
    * FIX: Hosttag filter now works in service related views
    * FIX: Added code to prevent injection of bogus varnames
           (This might break code which uses some uncommon chars for varnames)
    * FIX: Fixed computation of perfometer values, which did not care about
           the snmp_check_interval. Simplyfied computation of perfometer values
    * FIX: LDAP: Custom user attributes can now be synced again

    BI:
    * FIX: Fix exception when showing BI tree in reporting time warp
    * FIX: Fixed blue triangle link: would show more aggregations,
       if one name was the prefix of another

    Notifications:
    * Blacklisting for services in the felixble notification system
    * FIX: mail with graph plugin: set explicit session.save_path for php
           Fixes instances where the php command couldn't fetch any graphs

    Checks & Agents:
    * diskstat: removed (ever incorrect) latency computation for Linux
    * statgrab_load: support predictive levels, add perf-o-meter
    * ucd_cpu_load: support predictive levels
    * hpux_cpu, blade_bx_load: support predictive levels, add perf-o-meter,
       make WATO-configable
    * check_sql: Database port can now be explicitly set
    * steelhead_perrs: New check for Rivergate Gateways
    * alcatel_power: Check for power supplies on Alcatel switches
    * qnap_disks: New check for Hardisks in Qnap devices
    * Dell Open Manage: SNNP Checks for Physical Disks, CPU and Memory
    * check_tcp: Now able to set custom service description
    * Apache ActiveMQ: New Special Agent and Check to query ActiveMQ Queues
    * check_ftp: can now be configured via Wato
    * windows_tasks: New check to  monitor the Windows Task Scheduler
    * sensatronics_temp: New check for Sensatronic E4 Temperatur Sensor
    * akcp_sensor_drycontact: New Check for AKCP drycontact Sensors
    * esx_vsphere_vm.heartbeat: Heartbeat status alert level now configurable
    * ps:  new configuration option: handle_count (windows only)
    * FIX: Windows agent: gracefully handle garbled logstate.txt
    * FIX: esx_vsphere_counters: added missing ramdisk type upgradescratch
    * FIX: esx_vsphere_hostsystem: fixed bug in handling of params
    * FIX: local: tolerate invalid output lines
    * FIX: hp_proliant: Correct handling of missing snmp data
    * FIX: logwatch.ec: No longer forwards "I" lines to event console
    * FIX: check_dns: default to querying the DNS server on the localhost itself
    * FIX: ps: do not output perfdata of CPU averaging (use ps.perf for that)
    * FIX: nfsexports: also support systems with rpcbind instead of portmap
    * FIX: ups_in_freq: corrected spelling of service description
    * FIX: ups_bat_temp: renamed service description to "Temperature Battery",
           in order to make it consistent with the other temperature checks
    * FIX: hp_blade_blades: Fixed crash on inventory when receiving
           unexpected snmp data
    * FIX: apache_status: If ReqPerSec and BytesPerSec are not reported by
           the agent, no PNP graphs for them are drawn.
           (This is the case if ExtendedStatus set to Off in Apache config)
    * FIX: oracle_jobs: fixed issues with incorrect column count in check output
    * FIX: if/if64/...: layout fix in PNP template for packets


    WATO:
    * You can now have site-specific global settings when using
      distributed WATO (available in the "Distributed Monitoring")
    * bulk inventory: display percentage in progress bar
    * New option for full SNMP scan in bulk inventory
    * bulk operations now also available when checkboxes are off
    * LDAP: Added test to validate the configured role sync groups
    * LDAP: The sync hooks during activate changes can now be enabled/disabled
      by configuration (Global Settings)
    * Disabled replication type "peer" in site editor.
    * Added "permanently ignore" button to inventory services dialog which 
      links directly to the disabled services view
    * Added diagnose page linked from host edit dialog. This can be used to test
      connection capabilities of hosts
    * The rule "Process inventory" now offers the same configuration options 
      as its manual check equivalent "State and count of processes"
    * New configuration option handle_count (windows only) in the rules
      "Process inventory" and "State and count of processes"
    * FIX: correct display of number of hosts in bulk inventory
    * FIX: nailed down ".siteid" exception when added new site
    * FIX: fixed setting for locking mode from 'ait' to 'wait'
    * FIX: avoid removal of tags from rules when not yet acknowledged
    * FIX: avoid need for apache restart when adding new service levels
    * FIX: fix encoding problem on GIT integration

    Livestatus:
    * Removed "livecheck". It never was really stable. Nagios4 has something
      similar built in. And also the Check_MK Micro Core.
    * table statehist: no longer computes an unmonitored state for hosts and
                       services on certain instances.
                       (showed up as no hosts/services in the multisite gui)
    * table statehist: fixed SIGSEGV chance on larger queries

1.2.3i4:
    Core:
    * Create inventory check also for hosts without services, if they
          have *no* ping tag.

    WATO:
    * Bulk inventory: speed up by use of cache files and doing stuff in
          groups of e.g. 10 hosts at once
    * Multisite connection: new button for cloning a connection

    Checks & Agents:
    * Linux agent RPM: remove dependency to package "time". That package
         is just needed for the binary mk-job, which is useful but not
         neccessary.

    Multisite:
    * FIX: fix broken single-site setups due to new caching

1.2.3i3:
    Core:
    * FIX: fixed typo in core startup message "logging initial states"
    * FIX: livestatus table statehist: fixed rubbish entries whenever
           logfile instances got unloaded

    Livestatus:
    * FIX: check_mk snmp checks with a custom check interval no longer
           have an incorrect staleness value

    Notifications:
    * mkeventd: new notification plugin for forwarding notifications
       to the Event Console. See inline docu in share/check_mk/notification/mkeventd
       for documentation.
    * FIX: cleanup environment from notifications (needed for CMC)

    Checks & Agents:
    * Windows agent: increased maximum plugin output buffer size to 2MB
    * check_icmp: New WATO rule for custom PING checks
    * agent_vsphere: now able to handle < > & ' " in login credentials
    * if/if64 and friends: add 95% percentiles to graphs
    * services: inventory now also matches against display names of services
    * esx_vsphere_hostsystem.multipath: now able to set warn/crit levels
    * cpu_netapp: added Perf-O-Meter and PNP template
    * cisco_cpu: added Perf-O-Meter and PNP template
    * apc_symmetra: add input voltage to informational output
    * agent_vsphere: new debug option --tracefile
    * FIX: windows_agent: fixed bug in cleanup of open thread handles
    * FIX: cups default printer is now monitored again in linux agent
    * FIX: host notification email in html format: fixed formating error
           (typo in tag)
    * FIX: netapp_volumes: better output when volume is missing
    * FIX: winperf_phydisk: handle case where not performance counters are available
    * FIX: check_mk_agent.linux: limit Livestatus check to 3 seconds
    * FIX: esx_vsphere_vm: fixed exception when memory info for vm is missing
    * FIX: esx_vsphere_hostsystem: Fixed typo in check output
    * FIX: psperf.bat/ps: Plugin output processing no longer crashes when
           the ps service is clustered

    Multisite:
    * Filtering in views by Hostalias is possible now too
       (however the filter is not displayed in any standard view - user needs
       to enable it by customizing the needed views himself)
    * FIX: add missing service icons to view "All Services with this descr..."
    * FIX: ldap attribute plugins: fixed crash when parameters are None
    * FIX: avoid duplicate output of log message in log tables
    * FIX: fixed problem with ldap userid encoding
    * FIX: removed state-based colors from all Perf-O-Meters
    * FIX: brocade_fcport pnp-template: fixed incorrect display of average values
    * FIX: all log views are now correctly sorted from new to old

    Livestatus-Proxy:
    * Implement caching of non-status requests (together with Multisite)
    * FIX: fix exception when printing error message
    * FIX: honor wait time (now called cooling period) after failed TCP connection
    * FIX: fix hanging if client cannot accept large chunks (seen on RH6.4)

    WATO:
    * Rule "State and count of processes": New configuration options:
           virtual and resident memory levels
    * Added title of tests to LDAP diagnose table
    * Bulk inventory: new checkbox to only include hosts that have a failed
        inventory check.
    * Bulk inventory: yet another checkbox for skipping hosts where the
        Check_MK service is currently critical
    * New rule: Multipath Count (used by esx_vsphere_hostsystem.multipath)
    * FIX: The rule "State and count of processes" is no longer available
           in "Parameters for inventorized check". This rule was solely
           intented for "Manual checks" configuration
    * FIX: Trying to prevent auth.php errors while file is being updated

1.2.3i2:
    Core:
    * New option -B for just generating the configuration
    * Introduced persistent host address lookup cache to prevent issues
      loading an unchanged configuration after a single address is not resolvable anymore
    * Assigning a service to a cluster host no longer requires a reinventory
    * Setting a check_type or service to ignore no longer requires a reinventory
      Note: If the ignore rule is removed the services will reappear
    * Config creation: The ignore services rule now also applies to custom, active
                       and legacy checks
    * Predictive monitoring: correctly handle spaces in variable names (thanks
       to Karl Golland)
    * New man page browser for console (cmk -m)
    * New option explicit_snmp_communities to override rule based SNMP settings
    * Preparations for significant SNMP monitoring performance improvement
      (It's named Inline SNMP, which is available as special feature via subscriptions)
    * Allow to specify custom host check via WATO (arbitrary command line)
    * Implement DNS caching. This can be disabled with use_dns_cache = False

    Livestatus:
    * new service column staleness: indicator for outdated service checks
    * new host    column staleness: indicator for outdated host checks

    Checks & Agents:
    * esx_hostystem multipath: criticize standby paths only if not equal to active paths
    * mk_logwatch: fixed bug when rewriting logwatch messages
    * check_mk: Re-inventory is no longer required when a service is ignored via rule
    * check_mk: Now possible to assign services to clusters without the need to
                reinventorize
    * lnx_if: Fixed crash on missing "Address" field
    * viprinet_router: Now able to set required target state via rule
    * windows_agent: Now available as 64 bit version
    * agent_vsphere: fix problem where sensors were missing when
      you queried multiple host systems via vCenter
    * cached checks: no longer output cached data if the age of the
                     cache file is twice the maximum cache age
    * windows agent: no longer tries to execute directories
    * fileinfo: no longer inventorize missing files(reported by windows agent)
    * New checks for Brocade fans, temperature and power supplies
    * cluster hosts: removed agent version output from Check_MK service (this
      was misleading for different agent versions on multiple nodes)
    * job check: better handling of unexpected agent output
    * lnx_thermal: Added check for linux thermal sensors (e.g. acpi)
    * hwg_temp: Make WATO-Rule "Room Temperature" match, add man page, graph
                and Perf-O-Meter
    * ps.perf: Support Windows with new plugin "psperf.bat". wmicchecks.bat
               is obsolete now.
    * Special Agent vSphere: support ESX 4.1 (thanks to Mirko Witt)
    * esx_vsphere_object: make check state configurable
    * mk_logwatch: support continuation lines with 'A'. Please refer to docu.
    * mk_oracle: Added plugin for solaris
    * win_netstat: New check for Windows for checking the existance of a UDP/TCP
        connection or listener
    * ps/ps.perf: allow to set levels on CPU util, optional averaging of CPU
    * diskstat: Agent is now also processing data of mmcblk devices
    * qmail: Added check for mailqueue 
    * cisco_locif: removed obsolete and already disabled check completely
    * fc_brocade_port: removed obsolete check
    * fc_brocade_port_detailed: removed obsolete check
    * tsm_stgpool: removed orphaned check
    * vmware_state: removed ancient, now orphaned check. Use vsphere_agent instead.
    * vms_{df,md,netif,sys}: remove orphaned checks that are not needed by the current agent
    * tsm: Added new TSM checks with a simple windows agent plugin
    * windows_agent: now starts local/plugin scripts in separate threads/processes
                     new script parameters cache_age, retry_count, timeout
                     new script caching options "off", "async", "sync"
    * windows_agent: increased maximum local/plugin script output length to 512kB
                     (output buffer now grows dynamically)
    * jolokia_metrics: fixed incorrect plugin output for high warn/crit levels
    * jolokia_metrics.uptime: Added pnp template
    * hyperv: Added a check for checking state changes.
    * df / esx_vsphere_datastore: now able to set absolute levels and levels depending
                                  on total disk space of used and free space
    * cisco_wlc: New check for monitoring cisco wireless lan access points 
    * cisco_wlc_clients: New check for the nummber of clients in a wlc wifi
    * df: Negative integer levels for MB left on a device
    * win_printers: Monitoring of printer queue on a windows printserver
    * cisco_qos: Updated to be able to mintor IOS XR 4.2.1 (on a ASR9K device)
    * New active check, check_form_submit, to submit HTML forms and check the resulting page
    * mk-job: /var/lib/check_mk_agent/job directory is now created with mode 1777 so 
              mk-job can be used by unprivileged users too
    * ADD: etherbox: new check for etherbox (messpc) sensors.
           currently supported: temperature, humidity, switch contact and smoke sensors
    * cisco_wlc_client: now supports low/high warn and crit levels
    * cisco_wlc: now supports configuration options for missing AP
    * agent_vsphere: completely rewritten, now considerably faster
                     vCenter is still queried by old version
    * windows_agent: windows eventlog informational/audit logs now reported with O prefix
    * mk_logwatch: ignored loglines now reported with an "." prefix (if required)
    * apache_status: Nopw also supports multithreaded mpm
    * windows_agent: now able to suppress context messages in windows eventlogs
    * agent_vsphere: completely rewritten, now considerably faster
                     vCenter is still queried by old version
    * windows_agent: windows eventlog informational/audit logs now reported with O prefix
    * mk_logwatch: ignored loglines now reported with an "." prefix (if required)
    * check_mk-if.pnp: fixed bug with pnp template on esx hosts without perfdata
    * jolokia checks (JVM): uptime, threads, sessions, requests, queue
      now configurable via WATO
    * vSphere checks: secret is not shown to the user via WATO anymore
    * WATO rule to check state of physical switch (currently used by etherbox check)
    * cisco_wlc: Allows to configure handling of missing AP
    * logwatch.ec: show logfiles from that we forwarded messages
    * FIX: blade_blades: Fixed output of "(UNKNOWN)" even if state is OK
    * FIX: apache_status: fix exception if parameter is None
    * FIX: hr_mem: handle virtual memory correct on some devices
    * FIX: apache_status agent plugin: now also works, if prog name contains slashes
    * FIX: check_dns: parameter -A does not get an additional string
    * FIX: cisco_qos: Catch policies without post/drop byte information
    * FIX: cisco_qos: Catch policies without individual bandwidth limits
    * FIX: windows_agent: fixed bug on merging plugin output buffers
    * FIX: esx_vsphere_datastores: Fix incomplete performance data and Perf-O-Meter
    * FIX: cleaned up fileinfo.groups pattern handling, manual configuration
      is now possible using WATO
    * FIX: check_mk-ipmi.php: PNP template now displays correct units as delivered
           by the check plugin
    * FIX: check_disk_smb: Remove $ from share when creating service description.
           Otherwise Nagios will not accept the service description.
    * FIX: mrpe: gracefully handle invalid exit code of plugin

    Notifications:
    * notify.py: Matching service level: Use the hosts service level if a
                 service has no service level set
    * notify.py: fixed bug with local notification spooling
    * HTML notifications: Now adding optional links to host- and service names
      when second argument notification script is configured to the base url of the
      monitoring installation (e.g. http://<host>/<site>/ in case of OMD setups)
    * HTML notifications: Added time of state change

    Multisite:
    * Finally good handling of F5 / browser reloads -> no page switching to
      start page anymore (at least in modern browsers)
    * User accounts can now be locked after a specified amount of auth
      failures (lock_on_logon_failures can be set to a number of tries)
    * Column Perf-O-Meter is now sortable: it sorts after the *first*
      performance value. This might not always be the one you like, but
      its far better than nothing.
    * logwatch: Logwatch icon no longer uses notes_url
    * Inventory screen: Host inventory also displays its clustered services
    * Rules: Renamed "Ignored services" to "Disabled services"
             Renamed "Ignored checks" to "Disabled checks"
    * Sorter Host IP address: fixed sorting, no longer uses str compare on ip
    * Views: New: Draw rule editor icon in multisite views (default off)
             Can be activated in global settings
    * New global multisite options: Adhoc downtime with duration and comment
                                    Display current date in dashboard
    * LDAP: Using asynchronous searches / added optional support for paginated
      searches (Can be enabled in connection settings)
    * LDAP: It is now possible to provide multiple failover servers, which are
      tried when the primary ldap server fails
    * LDAP: Supporting posixGroup with memberUid as member attribute
    * LDAP: Added filter_group option to user configuration to make the
    synchonized users filterable by group memberships in directories without
    memberof attributes
    * LDAP: Moved configuration to dedicated page which also provides some
      testing mechanisms for the configuration
    * Added option to enable browser scrollbar to the multisite sidebar (only
      via "sidebar_show_scrollbar = True" in multisite.mk
    * Added option to disable automatic userdb synchronizations in multisite
    * Implemented search forms for most data tables
    * New icons in view footers: export as CSV, export as JSON
    * Availability: new columns for shortest, longest, average and count
    * Editing localized strings (like the title) is now optional when cloning
      views or editing cloned views. If not edited, the views inherit the
      localized strings from their ancestors
    * Added simple problems Dashboard
    * New filter and column painter for current notification number (escalations)
    * Added new painters for displaying host tags (list of tags, single tag
    groups). All those painters are sortable. Also added new filters for tags.
    * Added painters, icon and filters for visualizing staleness information
    * Improved filtering of the foldertree snapin by user permissions (when a user is
      only permitted on one child folder, the upper folder is removed from the
      hierarchy)
    * "Unchecked Services" view now uses the staleness of services for filtering
    * Globe dashlets make use of the parameter "id" to make it possible to
      provide unique ids in the render HTML code to the dashlets
    * Multisite can now track wether or not a user is online, this need to be
      enabled e.g. via Global Settings in WATO (Save last access times of
      users)
    * Added popup message notification system to make it possible to notify
      multisite users about various things. It is linked on WATO Users page at
      the moment. An image will appear for a user in the sidebar footer with
      the number of pending messages when there are pending messages for a user.
      To make the sidebar check for new messages on a regular base, you need
      to configure the interval of sidebar popup notification updates e.g. via
      WATO Global Settings.
    * Event views: changed default horizon from 31 to 7 days
    * New option for painting timestamp: as Unix Epoch time
    * New filters: Host state type and Service state type
    * FIX: better error message in case of exception in SNMP handling
    * FIX: Inventory screen: Now shows custom checks
    * FIX: Fixed locking problem of multisite pages related to user loading/saving
    * FIX: Fixed wrong default settings of view filters in localized multisite
    * FIX: line wrapping of logwatch entries
    * FIX: Fixed button dragging bug when opening the view editor
           (at least in Firefox)

    WATO:
    * Allow to configure check-/retry_interval in second precision
    * Custom user attributes can now be managed using WATO
    * Allow GIT to be used for change tracking (enable via global option)
    * Hosts/Folders: SNMP communities can now be configured via the host
      and folders hierarchy. Those settings override the rule base config.
    * Require unique alias names in between the following elements:
      Host/Service/Contact Groups, Timeperiods and Roles
    * Removed "do not connect" option from site socket editor. Use the
      checkbox "Disable" to disable the site for multisite.
    * Converted table of Event Console Rules to new implementation, make it sortable
    * FIX: do validation of check items in rule editor
    * FIX: More consistent handling of folderpath select in rule editor
    * FIX: Now correctly handling depends_on_tags on page rendering for
           inherited values
    * FIX: Changed several forms from GET to POST to prevent "Request-URI too
           large" error messages during submitting forms
    * FIX: automation snmp scan now adhere rules for shoddy snmp devices
           which have no sys description
    * FIX: Cisco ruleset "Cisco WLC WiFi client connections" has been generalized to
           "WLC WiFi client connections"
    * FIX: Snapshot handling is a little more robust agains manually created
           files in snapshot directory now
    * FIX: Slightly more transparent handling of syntax errors when loading rules.mk

    Notifications:
    * Flexible Notification can now filter service levels
    * FIX: check_tcp corrected order of parameters in definition

    Event Console:
    * New global setting "force message archiving", converts the EC into
      a kind of syslog archive
    * New built-in snmptrap server to directly receive snmp traps
    * FIX: fix layout of filter for history action type
    * FIX: better detect non-IP-number hosts in hostname translation

1.2.3i1:
    Core:
    * Agents can send data for other hosts "piggyback". This is being
      used by the vSphere and SAP plugins
    * New variable host_check_commands, that allows the definition of
      an alternative host check command (without manually defining one)
    * New variable snmp_check_interval which can be used to customize
      the check intervals of SNMP based checks
    * setup: Added missing vars rrd_path and rrdcached_sock
    * new variable check_mk_exit_status: allows to make Check_MK service OK,
      even if host in not reachable.
    * set always_cleanup_autochecks to True per default now
    * check_mk: new option --snmptranslate

    Multisite:
    * New availability view for arbitrary host/service collections
    * New option auth_by_http_header to use the value of a HTTP header
      variable for authentication (Useful in reverse proxy environments)
    * New permission that is needed for seeing views that other users
      have defined (per default this is contained in all roles)
    * New path back to the view after command exection with all
      checkboxes cleared
    * Added plugins to config module to make registration of default values
      possible for addons like mkeventd - reset to default values works now
      correctly even for multisite related settings
    * perfometer: Bit values now using base of 1000
    * Added PNP tempate for check_disk_smb
    * Dashboards can now be configured to be reloaded on resizing
      (automatically adds width/height url parameters)
    * LDAP authentification: New config option "Do not use persistent
                             connections to ldap server"
    * Hosttags and auxiliary tags can now be grouped in topics
    * Fixed output of time in view if server time differs from user time

    Event Console:
    * New rule feature: automatically delete event after actions
    * New filter for maximum service level (minimum already existed)
    * New global setting: hostname translation (allows e.g. to drop domain name)
    * New rule match: only apply rule within specified time period

    Checks & Agents:
    * solaris_mem: New check for memory and swap for Solaris agent
    * agent_vsphere: New VMWare ESX monitoring that uses pySphere and the VMWare
      API in order to get data very efficiently. Read (upcoming) documentation
      for details.
    * new special agent agent_random for creating random monitoring data
    * New checks: windows_intel_bonding / windows_broadcom_bonding
    * Implemented SAP monitoring based on the agent plugin mk_sap. This
      must be run on a linux host. It connects via RFC calls to SAP R/3
      systems to retrieve monitoring information for this or other machines.
    * sap.dialog: Monitors SAP dialog statistics like the response time
    * sap.value: Simply processes information provided by SAP to Nagios
    * openvpn_clients: new check for OpenVPN connections
    * if64_tplink: special new check for TP Link switches with broken SNMP output
    * job: Monitoring states and performance indicators of any jobs on linux systems
    * oracle_asm_diskgroups: Added missing agent plugin + asmcmd wrapper script
    * oracle_jobs: New check to monitor oracle database job execution
    * oracle_rman_backups: New check to monitor state of ORACLE RMAN backups
    * jar_signature: New check to monitor wether or not a jar is signed and
      certificate is not expired
    * cisco_qos: adhere qos-bandwidth policies
    * check_disk_smb: WATO formalization for active check check_disk_smb
    * if.include: new configurable parameters for assumed input and output speed
    * cisco_qos: new param unit:    switches between bit/byte display
                 new param average: average the values over the given minute
                 new params post/drop can be configured via int and float
                 fixed incorrect worst state if different parameters exceed limit
    * logwatch.ec: Added optional spooling to the check to prevent dataloss
      when processing of current lines needs more time than max execution time
    * mounts: ignore multiple occurrances of the same device
    * Linux agent: allow cached local/plugins checks (see docu)
    * mem.include: Linux memory check now includes size of page tables. This
      can be important e.g. on ORACLE systems with a lot of memory
    * windows_agent: Now buffers output before writing it to the socket
                     Results in less tcp packages per call
    * smart.stats: rewrote check. Please reinventorize. Error counters are now
      snapshotted during inventory.
    * smart.temp: add WATO configuration
    * windows_agent: check_mk.ini: new option "port" - specifies agent port
    * winperf_processor: introduce averaging, support predictive levels
    * cpu_util.include: fixed bug when params are set to None
    * predictive levels: fixed bug when existing predictive levels get new options
    * windows_plugin mssql.vbs: No longer queries stopped mssql instances
    * cisco_hsrp: fixed problem when HSRP groups had same ip address
    * winperf_if: hell has frozen over: a new check for network adapters on Windows
    * windows agent: new config section plugins, now able to set timeouts for specific plugins
                     new global config option: timeout_plugins_total
    * lnx_if in Linux agent: force deterministical order of network devices
    * Linux agent: remove obsolete old <<<netif>>> and <<<netctr>>> sections
    * logwatch, logwatch.ec: detect error in agent configuration
    * Linux agent: cups_queues: do not monitor non-local queues (thanks to Olaf Morgenstern)
    * AIX agent: call lparstat with argument 1 1, this give more accurate data
    * Check_MK check: enable extended performance data per default now
    * viprinet checks: New checks for firmware version/update, memory usage, power supply status, 
                       router mode, serialnumber and temperature sensors
    * uptime, snmp_uptime, esx_vsphere_counters.uptime: allow to set lower and upper levels
    * winperf_processor: Now displays (and scales) to number of cpus in pnpgraph
    * mk_postgres plugin: replace select * with list of explicit columns (fix for PG 9.1)
    * lnx_if: show MAC address for interfaces (needs also agent update)
    * winperf_tcp_conn: New check. Displays number of established tcpv4 connections in windows
                        Uses WATO Rule "TCP connection stats (Windows)"
    * windows_agent: fixed timeouts for powershell scripts in local/plugins
    * logwatch: Agent can now use logwatch.d/ to split config to multipe files
    * logwatch: Agent can now rewrite Messages
    * apache_status: New rule: set levels for number of remaining open slots
    * mrpe: handle long plugin output correctly, including performance data
    * cisco_qos: parameters now configurable via WATO

    Notifications:
    * notify.py: unique spoolfiles name no longer created with uuid
    * Warn user if only_services does never match

    Livestatus:
    * Table statehist: Improved detection of vanished hosts and services.
                       Now able to detect and remove nonsense check plugin output
    * FIX: able to handle equal comment_id between host and service
    * livestatus.log: show utf-8 decoding problems only with debug logging >=2
    * livestatus: fixed incorrect output formatting of comments_with_info column

    BI:
    * Integrated availability computing, including nifty time warp feature

    WATO:
    * Configuration of datasource programs via dedicated rules
    * New editor for Business Intelligence rules
    * Rule Editor: Now able to show infeffective rules
    * Valuespec: CascadingDropdown now able to process choice values from functions
    * Removed global option logwatch_forward_to_ec, moved this to the
      logwatch_ec ruleset. With this option the forwarding can now be enabled
      for each logfile on a host
    * Configuration of an alternative host check command
    * Inventory: Display link symbol for ps ruleset
    * New rule for notification_options of hosts and services
    * FIX: Rulesets: correct display of rules within subfolders
    * Remove Notification Command user settings, please use flexible notifications instead


1.2.2p3:
    Core:
    * FIX: get_average(): Gracefully handle time anomlies of target systems
    * FIX: notifications: /var/lib/check_mk/notify directory is now created 
           correctly during setup from tgz file. (Without it notifications
           did not get sent out.)
    * FIX: add missing $DESTDIR to auth.serials in setup.sh

    Checks & Agents:
    * FIX: winperf_processor: fix case where CPU percent is exactly 100%
    * FIX: blade_powerfan: fix mixup of default levels 50/40 -> 40/50
    * FIX: Cleaned up graph rendering of Check_MK services 
    * FIX: zypper: deal with output from SLES 10
    * FIX: zpool_status: Ignoring "No known data errors" text
    * FIX: dmi_sysinfo: Handling ":" in value correctly
    * FIX: check_http: Fixed syntax error when monitoring certificates
    * FIX: check_dns: parameter -A does not get an additional string
    * FIX: diskstat: Fixed wrong values for IO/s computation on linux hosts
    * FIX: blade_healts: Fixed wrong index checking resulting in exceptions
    * FIX: notifications: /var/lib/check_mk/notify directory is now created 
           correctly during setup from tgz file. (Without it notifications
           did not get sent out.)

    Multisite:
    * FIX: LDAP: Disabling use of referrals in active directory configuration
    * FIX: Fixed missing roles in auth.php (in some cases) which resulted in
           non visible pnp graphs and missing nagvis permissions
    * FIX: Fixed label color of black toner perfometers when fuel is low
    * FIX: Fixed wrong default settings of view filters in localized multisite
    * FIX: Fixed exception when enabling sounds for views relying on 
           e.g. alert statistics source
    * FIX: Folder Tree Snapin: make folder filter also work for remote
           folders that do not exist locally
    * FIX: correctly display sub-minute check/retry intervals
    * FIX: fix logic of some numeric sorters
    * FIX: Improved user provided variable validation in view code
    * FIX: Escaping html code in plugin output painters

    WATO:
    * FIX: fix layout of Auxiliary tags table
    * FIX: avoid exception when called first time and first page ist host tags
    * FIX: fix validation of time-of-day input field (24:00)
    * FIX: automation users can now be deleted again (bug was introduced in 1.2.2p1)
    * FIX: fix logwatch pattern analyzer message "The host xyz is not
           managed by WATO." after direct access via snapin
    * FIX: Fixed first toggle of flags in global settings when default is set to True
    * FIX: fix exception and loss of hosts in a folder when deleting all site connections
           of a distributed WATO setup
    * FIX: avoid Python exception for invalid parameters even in debug mode
    * FIX: check_ldap: Removed duplicate "-H" definition
    * FIX: Fixed some output encoding problem in snapshot restore / deletion code
    * FIX: Improved user provided variable validation in snapshot handling code
    * FIX: Improved user provided variable validation in inventory dialog

    Event Console:
    * FIX: apply rewriting of application/hostname also when cancelling events
    * FIX: check_mkevents now uses case insensitive host name matching

    Livestatus:
    * FIX: fixed incorrect output formatting of comments_with_info column
    * FIX: statehist table: fixed memory leak

1.2.2p2:
    Core:
    * FIX: livecheck: fixed handling of one-line plugin outputs and missing \n
           (Thanks to Florent Peterschmitt)

    Checks & Agents:
    * FIX: jolokia_info: ignore ERROR instances
    * FIX: apache_status: use (also) apache_status.cfg instead of apache_status.conf
    * FIX: f5_bigip_vserver: fix wrong OID (13 instead of 1), thanks to Miro Ramza
    * FIX: f5_bigip_psu: handle more than first power supply, thanks to Miro Ramza
    * FIX: ipmi_sensors: ignore sensors in state [NA] (not available)
    * FIX: aix_lvm: handle agents that output an extra header line
    * FIX: zfsget: do not assume that devices begin with /, but mountpoints
    * FIX: ipmi_sensors: handle two cases for DELL correctly (thanks to Sebastian Talmon)
    * FIX: check_dns: enable performance data
    * FIX: free_ipmi: fix name of sensor cache file if hostname contains domain part
    * FIX: ad_replication plugin: Fixed typo (Thanks to Dennis Honke)

    Multisite:
    * List of views: Output the alias of a datasource instead of internal name
    * FIX: fix column editor for join columns if "SERVICE:" is l10n'ed
    * FIX: fix invalid request in livestatus query after reconnect

    WATO:
    * FIX: convert editing of global setting to POST. This avoid URL-too-long
      when defining lots of Event Console actions
    * FIX: LDAP configuration: allow DNs without DC=

    Event Console:
    * FIX: fix icon in events check if host specification is by IP address
    * Renamed "Delete Event" to "Archive Event" to clearify the meaning

    Notifications:
    * FIX: contacts with notifications disabled no longer receive 
           custom notifications, unless forced

1.2.2p1:
    Core:
    * FIX: correctly quote ! and \ in active checks for Nagios
    * FIX: Performing regular inventory checks at configured interval even
           when the service is in problem state
    * Check_MK core now supports umlauts in host-/service- and contactgroup names

    Checks & Agents:
    * FIX: vsphere_agent: fix problems whith ! and \ in username or password
    * FIX: check_mk_agent.aix: fix shebang: was python, must be ksh
    * FIX: cisco_qos: Be compatible to newer IOS-XE versions (Thanks to Ken Smith)
    * FIX: mk_jolokia: Handling spaces in application server instances correctly

    Multisite:
    * FIX: do not remove directories of non-exisant users anymore. This lead to
           a deletion of users' settings in case of an external authentication
           (like mod_ldap).
    * FIX: Fixed handling of dashboards without title in sidebar view snapin
    * FIX: titles and services got lost when moving join-columns in views
    * FIX: Fixed exception during initial page rendering in python 2.6 in special cases
           (Internal error: putenv() argument 2 must be string, not list)

    Livestatus:
    * livestatus.log: show utf-8 decoding problems only with debug logging >=2

    Notifications:
    * FIX: HTML mails: Handle the case where plugin argument is not set
    * FIX: HTML mails: remove undefinded placeholders like $GRAPH_CODE$

    WATO:
    * Improved handling of valuespec validations in WATO rule editor. Displaying a
      warning message when going to throw away the current settings.
    * FIX: fix bug where certain settings where not saved on IE. This was mainly
           on IE7, but also IE8,9,10 in IE7 mode (which is often active). Affected
           was e.g. the nodes of a cluster or the list of services for service
           inventory

1.2.2:
    Core:
    * Added $HOSTURL$ and $SERVICEURL$ to notification macros which contain an
      URL to the host/service details views with /check_mk/... as base.

    Checks & Agents:
    * FIX: blade_bx_load: remove invalid WATO group
    * FIX: lnx_bonding: handle also 802.3ad type bonds

    Notifications:
    * FIX: Removing GRAPH_CODE in html mails when not available
    * Using plugin argument 1 for path to pnp4nagios index php to render graphs
    * Little speedup of check_mk --notify

    Multisite:
    * FIX: Fixed umlaut handling in reloaded snapins

    WATO:
    * FIX: Fix several cases where WATO rule analyser did not hilite all matching rules
    * Added tcp port parameter to SSL certificate check (Thanks to Marcel Schulte)

    Event Console:
    * FIX: Syslog server is now able to parse RFC 5424 syslog messages

1.2.2b7:
    Checks & Agents:
    * FIX: postfix_mailq: fix labels in WATO rule, set correct default levels
    

1.2.2b6:
    Core:
    * FIX: setup: detect check_icmp also on 64-Bit CentOS
           (thanks to あきら) 
    * FIX: setup.sh: create auth.serials, fix permissions of htpasswd
    * FIX: livecheck: now able to handle check output up to 16kB

    Checks & Agents:
    * FIX: apc_symmetra_power: resurrect garble PNP template for 
    * FIX: check_mk_agent.freebsd: remove garble from output
           (Thanks to Mathias Decker)
    * FIX: check_mk-mssql_counters.locks: fix computation, was altogether wrong
    * FIX: check_mk-mssql_counters.transactions: fix computation also
    * check_http: now support the option -L (urlizing the result)
    * Added mem section to Mac OSX agent (Thanks to Brad Davis)
    * FIX: mssql.vbs (agent plugin) now sets auth options for each instance
    * FIX: jolokia_metrics.mem: error when missing max values
    * Make levels for SMART temperature editable via WATO

    Multisite:
    * FIX: fix localization in non-OMD environment
           (thanks to あきら)
    * FIX: hopefully fix computation of Speed-O-Meter
    * Add $SERVICEOUTPUT$ and $HOSTOUTPUT$ to allowed macros for
      custom notes
    * FIX: Writing one clean message to webserver error_log when write fails
    * FIX: Escaping html entities when displaying comment fields
    * FIX: Monitored on site attribute always has valid default value

    Notifications:
    * FIX: fix event type for recoveries
    * FIX: fix custom notifications on older nagios versions
    * FIX: handle case where type HOST/SERVICE not correctly detected
    
    Livestatus:
    * FIX: memory leak when removing downtime / comment 

    WATO:
    * FIX: Removed "No roles assigned" text in case of unlocked role attribute
           in user management dialog
    * FIX: Fix output of rule search: chapters appeared twice sometimes

    Event Console:
    * FIX: check_mkevents: fix usage help if called with illegal options
    * check_mkevents now allows specification of a UNIX socket
      This is needed in non-OMD environments
    * setup.py now tries to setup Event Console even in non-OMD world

1.2.2b5:
    Core:
    * Checks can now omit the typical "OK - " or "WARN -". This text
      will be added automatically if missing.
    * FIX: livecheck: fixed compilation bug
    * FIX: check_mk: convert service description unicode into utf-8
    * FIX: avoid simultanous activation of changes by means of a lock
    
    Checks & Agents:
    * FIX: jolokia_metrics.mem - now able to handle negative/missing max values
    * ADD: tcp_conn_stats: now additionally uses /proc/net/tcp6
    * ADD: wmic_processs: cpucores now being considered when calculating 
           user/kernel percentages. (thanks to William Baum)
    * FIX: UPS checks support Eaton Evolution
    * FIX: windows agent plugin: mssql now exits after 10 seconds

    Notifications:
    * FIX: fixed crash on host notification when contact had explicit services set

    Livestatus:
    * FIX: possible crash with VERY long downtime comments

    WATO:
    * FIX: Fix hiliting of errors in Nagios output
    * FIX: localisation error

    Multisite:
    * FIX: Avoid duplicate "Services" button in host detail views
    * FIX: fix rescheduling icon for services with non-ASCII characters
    * New filter for IP address of a host
    * Quicksearch: allow searching for complete IP addresses and IP
      address prefixes
    * Add logentry class filter to view 'Host- and Service events'

    BI:
    * FIX: fix exception with expansion level being 'None'
    * FIX: speedup for single host tables joined by hostname (BI-Boxes)
    * FIX: avoid closing BI subtree while tree is being loaded

    Event Console:
    * FIX: make hostname matching field optional. Otherwise a .* was
           neccessary for the rule in order to match
    * FIX: event_simulator now also uses case insensitive matches

1.2.2b4:
    Core:
    * FIX: Fix output of cmk -D: datasource programs were missing
    * FIX: allow unicode encoded extra_service_conf
    * FIX: no default PING service if custom checks are defined
    * FIX: check_mk_base: fixed rounding error in get_bytes_human_readable
    * FIX: check_mk: improved support of utf-8 characters in extra_service_conf
    * FIX: livestatus: table statehist now able to check AuthUser permissions
    * New configuration variable contactgroup_members

    Checks & Agents:
    * FIX: smart - not trying to parse unhandled lines to prevent errors
    * FIX: winperf_processor - fixed wrong calculations of usage
    * FIX: WATO configuration of filesystem trends: it's hours, not days!
    * FIX: mysql: fixed crash on computing IO information
    * FIX: diskstat: fix local variable 'ios_per_sec' referenced before assignment
    * FIX: multipath: ignore warning messages in agent due to invalid multipath.conf
    * FIX: megaraid_bbu: deal with broken output ("Adpater"), found in Open-E
    * FIX: megaraid_pdisk: deal with special output of Open-E
    * FIX: jolokia_metrics.mem: renamed parameter totalheap to total
    * FIX: megaraid_bbu: deal with broken output ("Adpater")
    * FIX: check_ldap: added missing host address (check didn't work at all)
    * FIX: check_ldap: added missing version option -2, -3, -3 -T (TLS)
    * FIX: mssql: Agent plugin now supports MSSQL Server 2012
    * FIX: hr_mem: fix max value in performance data (thanks to Michaël COQUARD)
    * FIX: f5_bigip_psu: fix inventory function (returned list instead of tuple)
    * FIX: mysql.connections: avoid crash on legacy agent output
    * FIX: tcp_conn_stats: use /proc/net/tcp instead of netstat -tn. This
           should avoid massive performance problems on system with many
           connections
    * Linux agent: limit netstat to 10 seconds
    * ps: Allow %1, %2, .. instead of %s in process_inventory. That allows
      reordering of matched groups
    * FIX: f5_bigip_psu - fixed inventory function
    * FIX: printer_supply - fixed inventory function for some kind of OKI printers

    Multisite:
    * FIX: Fixed problem with error during localization scanning
    * FIX: Fixed wrong localization right after a user changed its language
    * FIX: Improved handling of error messages in bulk inventory
    * FIX: fixed focus bug in transform valuespec class
    * FIX: stop doing snapin refreshes after they have been removed
    * FIX: sidebar snapins which refresh do not register for restart detection anymore
    * FIX: fix user database corruption in case of a race condition
    * FIX: added checks wether or not a contactgroup can be deleted
    * FIX: Avoid deadlock due to lock on contacts.mk in some situations
    * Changed sidebar snapin reload to a global interval (option:
      sidebar_update_interval), defaults to 30 seconds
    * Sidebar snapins are now bulk updated with one HTTP request each interval

    BI:
    * FIX: fixed invalid links to hosts and services in BI tree view
    * FIX: fix exception in top/down and bottom/up views
    * FIX: fix styling of top/down and bottom/up views (borders, padding)
    * FIX: fix style of mouse pointer over BI boxes
    * FIX: list of BI aggregates was incomplete in some cases
    * FIX: single host aggregations didn't work for aggregations += [...]
    * FIX: top-down and bottom-up was broken in case of "only problems"
    * FIX: BI see_all permission is now working again
    * Do not handle PENDING as "problem" anymore
    * Make titles of non-leaf tree nodes klickable

    WATO:
    * FIX: flexible notification valuespec is now localizable
    * FIX: Alias values of host/service/contact groups need to be set and unique
           within the group
    * FIX: Fixed exception when editing contactgroups without alias
    * FIX: Fix localization of rule options
    * FIX: ValueSpec OptionalDropDown: fix visibility if default is "other"
    * Suggest use default value for filesystem levels that make sense
    * Valuespec: CascadingDropdown now able to process choice values from functions
    * Freshness checking for classical passive Nagios checks (custom_checks)

1.2.2b3:
    Checks & Agents:
    * FIX: Fixed date parsing code ignoring the seconds value in several checks
           (ad_replication, cups_queues, heartbeat_crm, mssql_backup, smbios_sel)
    * FIX: Fixed pnp template for apc_symmetra check when using multiple rrds

    Multisite:
    * FIX: Removed uuid module dependency to be compatible to python < 2.5
    * FIX: remove Javascript debug popup from multi-string input fields
    * FIX: list of strings (e.g. host list in rule editor) didn't work anymore

1.2.2b2:
    Checks & Agents:
    * Added dynamic thresholds to the oracle_tablespace check depending on the
      size of the tablespaces.

    BI:
    * FIX: fix exception in BI-Boxes views of host groups
    * FIX: fix problem where BI-Boxes were invisible if not previously unfolded

    Event Console:
    * FIX: support non-Ascii characters in matching expressions. Note:
           you need to edit and save each affected rule once in order
           to make the fix work.
    * FIX: Fixed exception when logging actions exectuted by mkeventd
    * FIX: etc/init.d/mkeventd flush did not work when mkeventd was stopped

    Multisite:
    * FIX: Fixed several minor IE7 related layout bugs
    * FIX: title of pages was truncated and now isn't anymore
    * Cleanup form for executing commands on hosts/services

    WATO:
    * FIX: Fixed layout of rulelist table in IE*
    * FIX: Fixed adding explicit host names to rules in IE7
    * Add: Improved navigation convenience when plugin output contains [running on ... ]

1.2.2b1:
    Core:
    * cmk --notify: added notification script to generate HTML mails including
      the performance graphs of hosts and services
    * cmk --notify: added the macros NOTIFY_LASTHOSTSTATECHANGE, NOTIFY_HOSTSTATEID,
      NOTIFY_LASTSERVICESTATECHANGE, NOTIFY_SERVICESTATEID, NOTIFY_NOTIFICATIONCOMMENT,
      NOTIFY_NOTIFICATIONAUTHOR, NOTIFY_NOTIFICATIONAUTHORNAME, NOTIFY_NOTIFICATIONAUTHORALIAS
    * FIX: more robust deletion of precompiled files to ensure the correct 
      creation of the files (Thanks to Guido Günther)
    * FIX: Inventory for cluster nodes who are part of multiple clusters 
    * cmk --notify: added plugin for sms notification
    * FIX: precompiled checks: correct handling of sys.exit() call when using python2.4 
    * cmk --notify: improved logging on wrong notification type
    * RPM: Added check_mk-agent-scriptless package (Same as normal agent rpm,
      but without RPM post scripts)

    Checks & Agents:
    * winperf_processor now outputs float usage instead of integer
    * FIX: mssql_counters.file_sizes - Fixed wrong value for "Log Files" in output
    * FIX: drbd: Parameters for expected roles and disk states can now be set to 
           None to disable alerting on changed values
    * printer_supply_ricoh: New check for Ricoh printer supply levels
    * jolokia_metrics.mem: now supports warn/crit levels for heap, nonheap, totalheap
    * jolokia_metrics.mem: add dedicated PNP graph
    * FIX: logwatch.ec: use UNIX socket instead of Pipe for forwarding into EC 
    * FIX: logwatch.ec: fixed exception when forwarding "OK" lines
    * FIX: logwatch.ec: fixed forwarding of single log lines to event console
    * Improved performance of logwatch.ec check in case of many messages
    * livestatus_status: new check for monitoring performance of monitoring
    * FIX: diskstat.include: fix computation of queue length on windows
      (thanks to K.H. Fiebig)
    * lnx_bonding: new check for bonding interfaces on Linux
    * ovs_bonding: new check for bonding interfaces on Linux / Open vSwitch
    * if: Inventory settings can now be set host based
    * FIX: lnx_bonding/ovs_bonding: correct definition of bonding.include
    * Add: if check now able to handle interface groups  (if_groups)
    * Add: New check for DB2 instance memory levels
    * Add: winperf_phydisk can now output IOPS
    * Add: oracle_tablespace now with flexible warn/crit levels(magic number)
    
    Livestatus:
    * Add: new column in hosts/services table: comments_with_extra_info
    Adds the entry type and entry time

    Multisite:
    * Added comment painter to notification related views
    * Added compatibility code to use hashlib.md5() instead of md5.md5(), which
      is deprecated in python > 2.5 to prevent warning messages in apache error log
    * Added host filter for "last host state change" and "last host check"
    * FIX: Preventing autocomplete in password fields of "edit profile" dialog
    * The ldap member attribute of groups is now configruable via WATO
    * Added option to enforce lower User-IDs during LDAP sync
    * Improved debug logging of ldap syncs (Now writing duration of queries to log)
    * Displaying date/time of comments in comment icon hover menu (Please
      note: You need to update your livestatus to current version to make this work)
    * FIX: Making "action" context link unclickable during handling actions / confirms

    BI:
    * Use Ajax to delay rendering of invisible parts of the tree (this
      saves lots of HTML code)

    WATO:
    * Added hr_mem check to the memory checkgroup to make it configurable in WATO
    * Make page_header configurable in global settings
    * FIX: Fixed some typos in ldap error messages
    * FIX: Fixed problem on user profile page when no alias set for a user
    * FIX: list valuespecs could not be extended after once saving
    * FIX: fix title of foldable areas contained in list valuespecs
    * FIX: Fixed bug where pending log was not removed in multisite setup
    * FIX: Fixed generation of auth.php (Needed for NagVis Multisite Authorisation)
    * FIX: Fixed missing general.* permissions in auth.php on slave sites in 
      case of distributed WATO setups
    * Added oracle_tablespaces configuration to the application checkgroup
    * FIX: Fixed synchronisation of mkeventd configs in distributed WATO setups
    * FIX: "Sync & Restart" did not perform restart in distributed WATO setups
    * FIX: Fixed exception in editing code of ldap group to rule plugin
    * FIX: Don't execute ldap sync while performing actions on users page

    Event Console:
    * Added UNIX socket for sending events to the EC
    * Speed up rule matches in some special cases by factor of 100 and more
    * Init-Script: Improved handling of stale pidfiles
    * Init-Script: Detecting and reporting already running processes
    * WATO: Added hook to make the mkeventd reload in distributed WATO setups
      during "activate changes" process
    * Added hook mkeventd-activate-changes to add custom actions to the mkeventd
      "activate changes" GUI function
    * FIX: When a single rule matching raises an exception, the line is now
      matched agains the following rules instead of being skipped. The
      exception is logged to mkeventd.log

1.2.1i5:
    Core:
    * Improved handling of CTRL+C (SIGINT) to terminate long runnining tasks 
      (e.g.  inventory of SNMP hosts)
    * FIX: PING services on clusters are treated like the host check of clusters
    * cmk --notify: new environment variable NOTIFY_WHAT which has HOST or SERVICE as value
    * cmk --notify: removing service related envvars in case of host notifications
    * cmk --notify: added test code to help developing nitofication plugins.
      Can be called with "cmk --notify fake-service debug" for example

    Checks & Agents:
    * Linux Agent, diskstat: Now supporting /dev/emcpower* devices (Thanks to Claas Rockmann-Buchterkirche)
    * FIX: winperf_processor: Showing 0% on "cmk -nv" now instead of 100%
    * FIX: win_dhcp_pools: removed faulty output on non-german windows 2003 servers 
           with no dhcp server installed (Thanks to Mathias Decker)
    * Add: fileinfo is now supported by the solaris agent. Thanks to Daniel Roettgermann
    * Logwatch: unknown eventlog level ('u') from windows agent treated as warning
    * FIX: logwatch_ec: Added state undefined as priority
    * Add: New Check for Raritan EMX Devices
    * Add: mailman_lists - New check to gather statistics of mailman mailinglists
    * FIX: megaraid_bbu - Handle missing charge information (ignoring them)
    * FIX: myssql_tablespaces - fix PNP graph (thanks to Christian Zock)
    * kernel.util: add "Average" information to PNP graph
    * Windows Agent: Fix startup crash on adding a logfiles pattern, but no logfile specified
    * Windows Agent: check_mk.example.ini: commented logfiles section

    Multisite:
    * FIX: Fixed rendering of dashboard globes in opera
    * When having row selections enabled and no selected and performing
      actions an error message is displayed instead of performing the action on
      all rows
    * Storing row selections in user files, cleaned up row selection 
      handling to single files. Cleaned up GET/POST mixups in confirm dialogs
    * Add: New user_options to limit seen nagios objects even the role is set to see all
    * Fix: On site configaration changes, only relevant sites are marked as dirty
    * Fix: Distributed setup: Correct cleanup of pending changes logfile after "Activate changes"
    * FIX: LDAP: Fixed problem with special chars in LDAP queries when having
    contactgroup sync plugin enabled
    * FIX: LDAP: OpenLDAP - Changed default filter for users
    * FIX: LDAP: OpenLDAP - Using uniqueMember instead of member when searching for groups of a user
    * FIX: LDAP: Fixed encoding problem of ldap retrieved usernames
    * LDAP: Role sync plugin validates the given group DNs with the group base dn now
    * LDAP: Using roles defined in default user profile in role sync plugin processing
    * LDAP: Improved error handling in case of misconfigurations
    * LDAP: Reduced number of ldap querys during a single page request / sync process
    * LDAP: Implemnted some kind of debug logging for LDAP communication
    * FIX: Re-added an empty file as auth.py (wato plugin) to prevent problems during update 

    WATO:
    * CPU load ruleset does now accept float values
    * Added valuespec for cisco_mem check to configure thresholds via WATO
    * FIX: Fixed displaying of tag selections when creating a rule in the ruleeditor
    * FIX: Rulesets are always cloned in the same folder
    * Flexibile notifications: removed "debug notification" script from GUI (you can make it
      executable to be choosable again)
    * Flexibile notifications: added plain mail notification which uses the
      mail templates from global settings dialog

    BI:
    * Added FOREACH_SERVICE capability to leaf nodes
    * Add: Bi views now support debug of livestatus queries

1.2.1i4:
    Core:
    * Better exception handling when executing "Check_MK"-Check. Printing python
      exception to status output and traceback to long output now.
    * Added HOSTTAGS to notification macros which contains all Check_MK-Tags
      separated by spaces
    * Output better error message in case of old inventory function
    * Do object cache precompile for monitoring core on cmk -R/-O
    * Avoid duplicate verification of monitoring config on cmk -R/-O
    * FIX: Parameter --cleanup-autochecks (long for -u) works now like suggested in help
    * FIX: Added error handling when trying to --restore with a non existant file

    Notifications:
    * Fix flexible notifications on non-OMD systems
    
    Checks & Agents:
    * Linux Agent, mk_postgres: Supporting pgsql and postgres as user
    * Linux Agent, mk_postgres: Fixed database stats query to be compatible
      with more versions of postgres
    * apache_status: Modified to be usable on python < 2.6 (eg RHEL 5.x)
    * apache_status: Fixed handling of PIDs with more than 4 numbers
    * Add: New Check for Rittal CMC PSM-M devices
    * Smart plugin: Only use relevant numbers of serial
    * Add: ibm_xraid_pdisks - new check for agentless monitoring of disks on IBM SystemX servers.
    * Add: hp_proliant_da_cntlr check for disk controllers in HP Proliant servers
    * Add: Check to monitor Storage System Drive Box Groups attached to HP servers
    * Add: check to monitor the summary status of HP EML tape libraries
    * Add: apc_rackpdu_status - monitor the power consumption on APC rack PDUs
    * Add: sym_brightmail_queues - monitor the queue levels on Symantec Brightmail mail scanners.
    * Add: plesk_domains - List domains configured in plesk installations
    * Add: plesk_backups - Monitor backup spaces configured for domains in plesk
    * Add: mysql_connections - Monitor number of parallel connections to mysql daemon
    * Add: flexible notifcations: filter by hostname
    * New script multisite_to_mrpe for exporting services from a remote system
    * FIX: postgres_sessions: handle case of no active/no idle sessions
    * FIX: correct backslash representation of windows logwatch files
    * FIX: postgres_sessions: handle case of no active/no idle sessions
    * FIX: zfsget: fix exception on snapshot volumes (where available is '-')
    * FIX: zfsget: handle passed-through filesystems (need agent update)
    * FIX: loading notification scripts in local directory for real
    * FIX: oracle_version: return valid check result in case of missing agent info
    * FIX: apache_status: fixed bug with missing 'url', wrote man page
    * FIX: fixed missing localisation in check_parameteres.py 
    * FIX: userdb/ldap.py: fixed invalid call site.getsitepackages() for python 2.6
    * FIX: zpool_status: fixed crash when spare devices were available
    * FIX: hr_fs: handle negative values in order to larger disks (thanks to Christof Musik)
    * FIX: mssql_backup: Fixed wrong calculation of backup age in seconds


    Multisite:
    * Implemented LDAP integration of Multisite. You can now authenticate your
      users using the form based authentication with LDAP. It is also possible
      to synchronize some attributes like mail addresses, names and roles from
      LDAP into multisite.
    * Restructured cookie auth cookies (all auth cookies will be invalid
      after update -> all users have to login again)
    * Modularized login and cookie validation
    * Logwatch: Added buttons to acknowledge all logs of all hosts or really
      all logs which currently have a problem
    * Check reschedule icon now works on services containing an \
    * Now showing correct representation of SI unit kilo ( k )
    * if perfometer now differs between byte and bit output
    * Use pprint when writing global settings (makes files more readable)
    * New script for settings/removing downtimes: doc/treasures/downtime
    * New option when setting host downtimes for also including child hosts
    * Option dials (refresh, number of columns) now turnable by mouse wheel
    * Views: Commands/Checkboxes buttons are now activated dynamically (depending on data displayed)
    * FIX: warn / crit levels in if-check when using "bit" as unit
    * FIX: Fixed changing own password when notifications are disabled
    * FIX: On page reload, now updating the row field in the headline
    * FIX: ListOfStrings Fields now correctly autoappend on focus
    * FIX: Reloading of sidebar after activate changes
    * FIX: Main Frame without sidebar: reload after activate changes
    * FIX: output_format json: handle newlines correctly
    * FIX: handle ldap logins with ',' in distinguished name
    * FIX: quote HTML variable names, fixes potential JS injection
    * FIX: Sidebar not raising exceptions on configured but not available snapins
    * FIX: Quicksearch: Fixed Up/Down arrow handling in chrome
    * FIX: Speedometer: Terminating data updates when snapin is removed from sidebar
    * FIX: Views: toggling forms does not disable the checkbox button anymore
    * FIX: Dashboard: Fixed wrong display options in links after data reloads
    * FIX: Fixed "remove all downtimes" button in views when no downtimes to be deleted 
    * FIX: Services in hosttables now use the service name as header (if no custom title set)
    * New filter for host_contact and service_contact
    
    WATO:
    * Add: Creating a new rule immediately opens its edit formular
    * The rules formular now uses POST as transaction method
    * Modularized the authentication and user management code
    * Default config: add contact group 'all' and put all hosts into it
    * Reverse order of Condition, Value and General options in rule editor
    * Allowing "%" and "+" in mail prefixes of contacts now
    * FIX: Fixed generated manual check definitions for checks without items
      like ntp_time and tcp_conn_stats
    * FIX: Persisting changing of folder titles when only the title has changed
    * FIX: Fixed rendering bug after folder editing

    Event Console:
    * Replication slave can now copy rules from master into local configuration
      via a new button in WATO.
    * Speedup access to event history by earlier filtering and prefiltering with grep
    * New builtin syslog server! Please refer to online docu for details.
    * Icon to events of host links to view that has context button to host
    * FIX: remove event pipe on program shutdown, prevents syslog freeze
    * FIX: hostnames in livestatus query now being utf8 encoded
    * FIX: fixed a nastiness when reading from local pipe
    * FIX: fix exception in rules that use facility local7
    * FIX: fix event icon in case of using TCP access to EC
    * FIX: Allowing ":" in application field (e.g. needed for windows logfiles)
    * FIX: fix bug in Filter "Hostname/IP-Address of original event"

    Livestatus:
    * FIX: Changed logging output "Time to process request" to be debug output

1.2.1i3:
    Core:
    * added HOST/SERVICEPROBLEMID to notification macros
    * New configuration check_periods for limiting execution of
      Check_MK checks to a certain time period.

    Checks & Agents:
    * Windows agent: persist offsets for logfile monitoring

    Notifications:
    * fix two errors in code that broke some service notifications

    Event Console:
    * New performance counter for client request processing time
    * FIX: fixed bug in rule optimizer with ranges of syslog priorities

    WATO:
    * Cloning of contact/host/service groups (without members)

    Checks & Agents:
    * logwatch: Fixed confusion with ignore/ok states of log messages
    * AIX Agent: now possible to specify -d flag. Please test :)

1.2.1i2:
    Core:
    * Improved validation of inventory data reported by checks
    * Added -d option to precompiled checks to enable debug mode
    * doc/treasures: added script for printing RRD statistics

    Notifications:
    * New system of custom notification, with WATO support

    Event Console:
    * Moved source of Event Console into Check_MK project 
    * New button for resetting all rule hits counters
    * When saving a rule then its hits counter is always reset
    * New feature of hiding certain actions from the commands in the status GUI
    * FIX: rule simulator ("Try out") now handles cancelling rules correctly
    * New global option for enabling log entries for rule hits (debugging)
    * New icon linking to event views for the event services
    * check_mkevents outputs last worst line in service output
    * Max. number of queued connections on status sockets is configurable now
    * check_mkevents: new option -a for ignoring acknowledged events
    * New sub-permissions for changing comment and contact while updating an event
    * New button for generating test events directly via WATO
    * Allow Event Console to replicate from another (master) console for
      fast failover.
    * Allow event expiration also on acknowledged events (configurable)

    Multisite:
    * Enable automation login with _username= and _secret=, while
      _secret is the content of var/check_mk/web/$USER/automation.secret
    * FIX: Fixed releasing of locks and livestatus connections when logging out
    * FIX: Fixed login/login confusions with index page caching
    * FIX: Speed-o-meter: Fixed calculation of Check_MK passive check invervals
    * Removed focus of "Full name" attribute on editing a contact
    * Quicksearch: Convert search text to regex when accessing livestatus
    * FIX: WATO Folder filter not available when WATO disabled
    * WATO Folder Filter no longer available in single host views
    * Added new painters "Service check command expanded" and
      "Host check command expanded"
    * FIX: Corrected garbled description for sorter "Service Performance data" 
    * Dashboard globes can now be filtered by host_contact_group/service_contact_group
    * Dashboard "iframe" attribute can now be rendered dynamically using the
      "iframefunc" attribute in the dashlet declaration
    * Dashboard header can now be hidden by setting "title" to None
    * Better error handling in PNP-Graph hover menus in case of invalid responses

    Livestatus:
    * Added new table statehist, used for SLA queries
    * Added new column check_command_expanded in table hosts
    * Added new column check_command_expanded in table services
    * New columns livestatus_threads, livestatus_{active,queued}_connections

    BI:
    * Added missing localizations
    * Added option bi_precompile_on_demand to split compilations of
      the aggregations in several fragments. If possible only the needed
      aggregations are compiled to reduce the time a user has to wait for
      BI based view. This optimizes BI related views which display
      information for a specific list of hosts or aggregation groups.
    * Added new config option bi_compile_log to collect statistics about
      aggregation compilations
    * Aggregations can now be part of more than one aggregation group
      (just configure a list of group names instead of a group name string)
    * Correct representation of (!), (!!) and (?) markers in check output
    * Corrected representation of assumed state in box layout
    * Feature: Using parameters for hosttags

    WATO:
    * Added progress indicator in single site WATO "Activate Changes"
    * Users & Contacts: Case-insensitive sorting of 'Full name' column
    * ntp/ntp.time parameters are now configurable via WATO
    * FIX: Implemented basic non HTTP 200 status code response handling in interactive
           progress dialogs (e.g. bulk inventory mode)
    * FIX: Fixed editing of icon_image rules
    * Added support of locked hosts and folders ( created by CMDB )
    * Logwatch: logwatch agents/plugins now with ok pattern support 
    * Valuespec: Alternative Value Spec now shows helptext of its elements
    * Valuespec: DropdownChoice, fixed exception on validate_datatype

    Checks & Agents:
    * New check mssql_counters.locks: Monitors locking related information of
      MSSQL tablespaces
    * Check_MK service is now able to output additional performance data
      user_time, system_time, children_user_time, children_system time
    * windows_updates agent plugin: Fetching data in background mode, caching
      update information for 30 minutes
    * Windows agent: output ullTotalVirtual and ullAvailVirtual (not yet
      being used by check)
    * Solaris agent: add <<<uptime>>> section (thanks to Daniel Roettgermann)
    * Added new WATO configurable option inventory_services_rules for the
      windows services inventory check
    * Added new WATO configurable option inventory_processes_rules for the
      ps and ps.perf inventory
    * FIX: mssql_counters checks now really only inventorize percentage based
      counters if a base value is set
    * win_dhcp_pools: do not inventorize empty pools any more. You can switch
      back to old behaviour with win_dhcp_pools_inventorize_empty = True
    * Added new Check for Eaton UPS Devices
    * zfsget: new check for monitoring ZFS disk usage for Linux, Solaris, FreeBSD
      (you need to update your agent as well)
    * Added new Checks for Gude PDU Units
    * logwatch: Working around confusion with OK/Ignore handling in logwatch_rules
    * logwatch_ec: Added new subcheck to forward all incoming logwatch messages
      to the event console. With this check you can use the Event Console 
      mechanisms and GUIs instead of the classic logwatch GUI. It can be 
      enabled on "Global Settings" page in WATO for your whole installation.
      After enabling it you need to reinventorize your hosts.
    * Windows Update Check: Now with caching, Thanks to Phil Randal and Patrick Schlüter
    * Windows Check_MK Agent: Now able to parse textfiles for logwatch output
    * Added new Checks sni_octopuse_cpu, sni_octopuse_status, sni_octopuse_trunks: These
      allow monitoring Siemens HiPath 3000/5000 series PBX.
    * if-checks now support "bit" as measurement unit
    * winperf_phydisk: monitor average queue length for read/write

1.2.0p5:
    Checks & Agents:
    * FIX: windows agent: fixed possible crash in eventlog section

    BI:
    * FIX: fixed bug in aggregation count (thanks Neil) 

1.2.0p4:
    WATO:
    * FIX: fixed detection of existing groups when creating new groups
    * FIX: allow email addresses like test@test.test-test.com
    * FIX: Fixed Password saving problem in user settings

    Checks & Agents:
    * FIX: postgres_sessions: handle case of no active/no idle sessions
    * FIX: winperf_processor: handle parameters "None" (as WATO creates)
    * FIX: mssql_counters: remove debug output, fix bytes output
    * FIX: mssql_tablespaces: gracefully handle garbled agent output

    Multisite:
    * FIX: performeter_temparature now returns unicode string, because of °C
    * FIX: output_format json in webservices now using " as quotes

    Livestatus:
    * FIX: fix two problems when reloading module in Icinga (thanks to Ronny Biering)

1.2.0p3:
    Mulitisite
    * Added "view" parameter to dashlet_pnpgraph webservice
    * FIX: BI: Assuming "OK" for hosts is now possible
    * FIX: Fixed error in makeuri() calls when no parameters in URL
    * FIX: Try out mode in view editor does not show context buttons anymore
    * FIX: WATO Folder filter not available when WATO disabled
    * FIX: WATO Folder Filter no longer available in single host views
    * FIX: Quicksearch converts search text to regex when accessing livestatus
    * FIX: Fixed "access denied" problem with multisite authorization in PNP/NagVis
           in new OMD sites which use the multisite authorization
    * FIX: Localize option for not OMD Environments

    WATO:
    * FIX: Users & Contacts uses case-insensitive sorting of 'Full name' column  
    * FIX: Removed focus of "Full name" attribute on editing a contact
    * FIX: fix layout bug in ValueSpec ListOfStrings (e.g. used in
           list of explicit host/services in rules)
    * FIX: fix inheritation of contactgroups from folder to hosts
    * FIX: fix sorting of users, fix lost user alias in some situations
    * FIX: Sites not using distritubed WATO now being skipped when determining
           the prefered peer
    * FIX: Updating internal variables after moving hosts correctly
      (fixes problems with hosts tree processed in hooks)

    BI:
    * FIX: Correct representation of (!), (!!) and (?) markers in check output

    Livestatus:
    * FIX: check_icmp: fixed calculation of remaining length of output buffer
    * FIX: check_icmp: removed possible buffer overflow on do_output_char()
    
    Livecheck:
    * FIX: fixed problem with long plugin output
    * FIX: added /0 termination to strings
    * FIX: changed check_type to be always active (0)
    * FIX: fix bug in assignment of livecheck helpers 
    * FIX: close inherited unused filedescriptors after fork()
    * FIX: kill process group of called plugin if timeout is reached
           -> preventing possible freeze of livecheck
    * FIX: correct escaping of character / in nagios checkresult file
    * FIX: fixed SIGSEGV on hosts without defined check_command
    * FIX: now providing correct output buffer size when calling check_icmp 

    Checks & Agents:
    * FIX: Linux mk_logwatch: iregex Parameter was never used
    * FIX: Windows agent: quote '%' in plugin output correctly
    * FIX: multipath check now handles '-' in "user friendly names"
    * New check mssql_counters.locks: Monitors locking related information of
      MSSQL tablespaces
    * FIX: mssql_counters checks now really only inventorize percentage based
      counters if a base value is set
    * windows_updates agent plugin: Fetching data in background mode, caching
      update information for 30 minutes
    * FIX: netapp_vfiler: fix inventory function (thanks to Falk Krentzlin)
    * FIX: netapp_cluster: fix inventory function
    * FIX: ps: avoid exception, when CPU% is missing (Zombies on Solaris)
    * FIX: win_dhcp_pools: fixed calculation of perc_free
    * FIX: mssql_counters: fixed wrong log size output

1.2.0p3:
    Multisite:
    * Added "view" parameter to dashlet_pnpgraph webservice

    WATO:
    * FIX: It is now possible to create clusters in empty folders
    * FIX: Fixed problem with complaining empty ListOf() valuespecs

    Livestatus:
    * FIX: comments_with_info in service table was always empty

1.2.1i1:
    Core:
    * Allow to add options to rules. Currently the options "disabled" and
      "comment" are allowed. Options are kept in an optional dict at the
      end of each rule.
    * parent scan: skip gateways that are reachable via PING
    * Allow subcheck to be in a separate file (e.g. foo.bar)
    * Contacts can now define *_notification_commands attributes which can now
      override the default notification command check-mk-notify
    * SNMP scan: fixed case where = was contained in SNMP info
    * check_imap_folder: new active check for searching for certain subjects
      in an IMAP folder
    * cmk -D shows multiple agent types e.g. when using SNMP and TCP on one host

    Checks & Agents:
    * New Checks for Siemens Blades (BX600)
    * New Checks for Fortigate Firewalls
    * Netapp Checks for CPU Util an FC Port throughput
    * FIX: megaraid_pdisks: handle case where no enclosure device exists
    * FIX: megaraid_bbu: handle the controller's learn cycle. No errors in that period.
    * mysql_capacity: cleaned up check, levels are in MB now
    * jolokia_info, jolokia_metrics: new rewritten checks for jolokia (formerly
      jmx4perl). You need the new plugin mk_jokokia for using them
    * added preliminary agent for OpenVMS (refer to agents/README.OpenVMS) 
    * vms_diskstat.df: new check file usage of OpenVMS disks
    * vms_users: new check for number of interactive sessions on OpenVMS
    * vms_cpu: new check for CPU utilization on OpenVMS
    * vms_if: new check for network interfaces on OpenVMS
    * vms_system.ios: new check for total direct/buffered IOs on OpenVMS
    * vms_system.procs: new check for number of processes on OpenVMS
    * vms_queuejobs: new check for monitoring current VMS queue jobs
    * FIX: mssql_backup: Fixed problems with datetime/timezone calculations
    * FIX: mssql agent: Added compatibility code for MSSQL 9
    * FIX: mssql agent: Fixed connection to default instances ("MSSQLSERVER")
    * FIX: mssql agent: Fixed check of databases with names starting with numbers
    * FIX: mssql agent: Fixed handling of databases with spaces in names
    * f5_bigip_temp: add performance data
    * added perf-o-meters for a lot of temperature checks
    * cmctc_lcp.*: added new checks for Rittal CMC-TC LCP
    * FIX: diskstat (linux): Don't inventorize check when data empty
    * Cisco: Added Check for mem an cpu util
    * New check for f5 bigip network interfaces
    * cmctc.temp: added parameters for warn/crit, use now WATO rule
      "Room temperature (external thermal sensors)"
    * cisco_asa_failover: New Check for clustered Cisco ASA Firewalls 
    * cbl_airlaser.status: New Check for CBL Airlaser IP1000 laser bridge.
    * cbl_airlaser.hardware: New Check for CBL Airlaser IP1000 laser bridge.
      Check monitors the status info and allows alerting based on temperature.
    * df, hr_fs, etc.: Filesystem checks now support grouping (pools)
      Please refer to the check manpage of df for details
    * FIX: windows agent: try to fix crash in event log handling
    * FreeBSD Agent: Added swapinfo call to mem section to make mem check work again
    * windows_multipath: Added the missing check for multipath.vbs (Please test)
    * carel_uniflair_cooling: new check for monitoring datacenter air conditioning by "CAREL"
    * Added Agent for OpenBSD
    * Added Checks for UPS devices
    * cisco_hsrp: New Check for monitoring HSRP groups on Cisco Routers. (SMIv2 version)
    * zypper: new check and plugin mk_zypper for checking zypper updates.
    * aironet_clients: Added support for further Cisco WLAN APs (Thanks to Stefan Eriksson for OIDs)
    * aironet_errors: Added support for further Cisco WLAN APs
    * apache_status: New check to monitor apache servers which have the status-module enabled.
      This check needs the linux agent plugin "apache_status" installed on the target host.

    WATO:
    * Added permission to control the "clone host" feature in WATO
    * Added new role/permission matrix page in WATO to compare
      permissions of roles
    * FIX: remove line about number of rules in rule set overview
      (that garbled the logical layout)
    * Rules now have an optional comment and an URL for linking to 
      documntation
    * Rule now can be disabled without deleting them.
    * Added new hook "sites-saved"
    * Allow @ in user names (needed for some Kerberos setups)
    * Implemented new option in WATO attributes: editable
      When set to False the attribute can only be changed during creation
      of a new object. When editing an object this attribute is only displayed.
    * new: search for rules in "Host & Service Configuration"
    * parent scan: new option "ping probes", that allows skipping 
      unreachable gateways.
    * User managament: Added fields for editing host/service notification commands
    * Added new active check configuration for check_smtp
    * Improved visualization of ruleset lists/dictionaries
    * Encoding special chars in RegExp valuespec (e.g. logwatch patterns)
    * Added check_interval and retry_interval rules for host checks
    * Removed wmic_process rule from "inventory services" as the check does not support inventory
    * Made more rulegroup titles localizable
    * FIX: Fixed localization of default permissions
    * FIX: Removed double collect_hosts() call in activate changes hook
    * FIX: Fixed double hook execution when using localized multisite
    * FIX: User list shows names of contactgroups when no alias given
    * FIX: Reflecting alternative mode of check_http (check ssl certificate
    age) in WATO rule editor
    * FIX: Fixed monitoring of slave hosts in master site in case of special
      distributed wato configurations
    * FIX: Remove also user settings and event console rule on factory reset
    * FIX: complex list widgets (ListOf) failed back to old value when
           complaining
    * FIX: complex list widgets (ListOf) lost remaining entries after deleting one
    * FIX: Fixed error in printer_supply valuespec which lead to an exception
           when defining host/service specific rules
    * FIX: Fixed button url icon in docu-url link

    BI:
    * Great speed up of rule compilation in large environments

    Multisite:
    * Added css class="dashboard_<name>" to the dashboard div for easier
    customization of the dashboard style of a special dashboard
    * Dashboard: Param wato_folder="" means WATO root folder, use it and also
      display the title of this folder
    * Sidebar: Sorting aggregation groups in BI snapin now
    * Sidebar: Sorting sites in master control snapin case insensitive
    * Added some missing localizations (error messages, view editor)
    * Introducted multisite config option hide_languages to remove available
      languages from the multisite selection dialogs. To hide the builtin
      english language simply add None to the list of hidden languages.
    * FIX: fixed localization of general permissions
    * FIX: show multisite warning messages even after page reload
    * FIX: fix bug in Age ValueSpec: days had been ignored
    * FIX: fixed bug showing only sidebar after re-login in multisite
    * FIX: fixed logwatch loosing the master_url parameter in distributed setups
    * FIX: Fixed doubled var "site" in view editor (site and siteopt filter)
    * FIX: Don't crash on requests without User-Agent HTTP header
    * Downtimes: new conveniance function for downtime from now for ___ minutes.
      This is especially conveniant for scripting.
    * FIX: fixed layout of login dialog when showing up error messages
    * FIX: Fixed styling of wato quickaccess snapin preview
    * FIX: Made printer_supply perfometer a bit more robust against bad perfdata
    * FIX: Removed duplicate url parameters e.g. in dashboard (display_options)
    * FIX: Dashboard: If original request showed no "max rows"-message, the
           page rendered during reload does not show the message anymore
    * FIX: Fixed bug in alert statistics view (only last 1000 lines were
           processed for calculating the statistics)
    * FIX: Added missing downtime icon for comment view
    * FIX: Fixed handling of filter configuration in view editor where filters
           are using same variable names. Overlaping filters are now disabled
	   in the editor.
    * FIX: Totally hiding hidden filters from view editor now

    Livecheck:
    * FIX: Compile livecheck also if diet libc is missing

1.2.0p2:
    Core:
    * simulation_mode: legacy_checks, custom_checks and active_checks
      are replaced with dummy checks always being OK
    * FIX: Precisely define order of reading of configuration files. This
      fixes a WATO rule precedence problem

    Checks & Agents:
    * FIX: Fixed syntax errors in a bunch of man pages
    * if_lancom: silently ignore Point-To-Point interfaces
    * if_lancom: add SSID to logical WLAN interface names
    * Added a collection of MSSQL checks for monitoring MSSQL servers
      (backups, tablespaces, counters)
    * New check wut_webio_io: Monitor the IO input channels on W&T Web-IO 
      devices
    * nfsmounts: reclassify "Stale NFS handle" from WARN to CRIT
    * ORACLE agent/checks: better error handling. Let SQL errors get
      through into check output, output sections even if no database
      is running.
    * oracle_version: new check outputting the version of an ORACLE
      database - and using uncached direct SQL output.
    * ORACLE agent: fix handling of EXCLUDE, new variable ONLY_SIDS
      for explicitely listing SIDs to monitor
    * mk_logwatch on Linux: new options regex and iregex for file selection
    * remove obsolete ORACLE checks where no agent plugins where available
    * FIX: printer_supply: Fix problem on DELL printers with "S/N" in output
      (thanks to Sebastian Talmon)
    * FIX: winperf_phydisk: Fix typo (lead to WATO rule not being applied)
    * Windows agent: new [global] option crash_debug (see online docu)
    * AIX agent: new check for LVM volume status in rootvg.
    * PostgreSQL plugin: agent is now modified to work with PostgreSQL 
      versions newer than 8.1. (multiple reports, thanks!)

    Multisite:
    * Show number of rows and number of selected rows in header line
      (also for WATO hosts table)
    * FIX: fix problem in showing exceptions (due to help function)
    * FIX: fixed several localization problems in view/command processing
    * FIX: fixed duplicated settings in WATO when using localisation
    * FIX: fixed exception when refering to a language which does not exist
    * FIX: Removing all downtimes of a host/service is now possible again
    * FIX: The refresh time in footer is updated now when changing the value
    * FIX: view editor shows "(Mobile)" hint in view titles when linking to views

    WATO: 
    * Main menu of ruleeditor (Host & Service Parameters) now has
      a topic for "Used rules" - a short overview of all non-empty
      rulesets.
    * FIX: add missing context help to host details dialog
    * FIX: set new site dirty is host move due to change of
      folder attributes
    * FIX: fix exception on unknown value in DropdownChoice
    * FIX: add service specification to ruleset Delay service notifications
    * FIX: fixed problem with disabled sites in WATO
    * FIX: massive speedup when changing roles/users and activing changes
      (especially when you have a larger number of users and folders)
    * Add variable CONTACTPAGER to allowed macros in notifications
    * FIX: fixed default setting if "Hide names of configuration variables"
      in WATO
    * FIX: ListOfString Textboxes (e.g. parents of folders) do now extend in IE
    * FIX: fixed duplicated sections of permissions in rule editor

    BI:
    * New iterators FOREACH_CHILD and FOREACH_PARENT
    * FIX: fix handling of FOREACH_ in leaf nodes (remove hard coded
      $HOST$, replace with $1$, $2$, ..., apply argument substitution)
    * New logical datatable for aggregations that have the same name
      as a host. Converted view "BI Boxes" to this new table. This allows
      for Host-Aggregations containing data of other hosts as well.
    * count_ok: allow percentages, e.g. "count_ok!70%!50%"

1.2.0p1:
    Core:
    * Added macros $DATE$, $SHORTDATETIME$ and $LONGDATETIME$' to
      notification macros

    Checks & Agents:
    * FIX: diskstat: handle output 'No Devices Found' - avoiding exception
    * 3ware_units: Following states now lead to WARNING state instead of
      CRITICAL: "VERIFY-PAUSED", "VERIFYING", "REBUILDING"
    * New checks tsm_stagingpools, tsm_drive and tsm_storagepools
      Linux/UNIX
    * hpux_fchba: new check for monitoring FibreChannel HBAs und HP-UX

    Multisite:
    * FIX: fix severe exception in all views on older Python versions
      (like RedHat 5.5).

    WATO:
    * FIX: fix order of rule execution: subfolders now take precedence
      as they should.

1.2.0:
    Setup:
    * FIX: fix building of RPM packages (due to mk_mysql, mk_postgres)

    Core:
    * FIX: fix error message in case of duplicate custom check

    WATO:
    * FIX: add missing icon on cluster hosts to WATO in Multisite views
    * FIX: fix search field in host table if more than 10 hosts are shown
    * FIX: fix bulk edit and form properties (visibility of attributes was broken)
    * FIX: fix negating hosts in rule editor

    Checks & Agents: 
    * fileinfo: added this check to Linux agent. Simply put your
      file patterns into /etc/check_mk/fileinfo.cfg for configuration.
    * mysql.sessions: New check for MySQL sessions (need new plugin mk_mysql)
    * mysql.innodb_io: New check for Disk-IO of InnoDB
    * mysql_capacity: New check for used/free capacity of MySQL databases
    * postgres_sessions: New check for PostgreSQL number of sessions
    * postgres_stat_database: New check for PostgreSQL database statistics
    * postgres_stat_database.size: New check for PostgreSQL database size
    * FIX: hpux_if: convert_to_hex was missing on non-SNMP-hosts -replace
      with inline implementation
    * tcp_conn_stats: handle state BOUND (found on Solaris)
    * diskstat: support for checking latency, LVM and VxVM on Linux (needs 
      updated agent)
    * avoid duplicate checks cisco_temp_perf and cisco_sensor_temp

1.2.0b6:
    Multisite:
    * FIX: Fixed layout of some dropdown fields in view filters
    * Make heading in each page clickable -> reload page
    * FIX: Edit view: couldn't edit filter settings
    * FIX: Fixed styling of links in multisite context help
    * FIX: Fixed "select all" button for IE
    * FIX: Context links added by hooks are now hidden by the display
           option "B" again
    * FIX: preselected "refresh" option did not reflect view settings
           but was simply the first available option - usually 30.
    * FIX: fixed exception with custom views created by normal users

    WATO:
    * FIX: Fixed "select all" button in hosts & folders for IE
    * Optically mark modified variables in global settings
    * Swapped icons for rule match and previous rule match (makes for sense)

    Core:
    * FIX: Fixed "make_utf is not defined" error when having custom
           timeperiods defined in WATO

    Checks & Agents: 
    * MacOS X: Agent for MacOS (Thanks to Christian Zigotzky)
    * AIX: New check aix_multipath: Supports checking native AIX multipathing from AIX 5.2 onward
    * Solaris: New check solaris_multipath: Supports checking native Solaris multipath from Solaris10 and up.
    * Solaris: The ZFS Zpool status check now looks more closely at the reported messages. (It's also tested to work on Linux now)

1.2.0b5:
    Core:
    * FIX: handle UTF-8 encoded binary strings correctly (e.g. in host alias)
    * FIX: fix configuration of passive checks via custom_checks
    * Added NOTIFICATIONTYPE to host/service mail bodies

    WATO:
    * Site management: "disabled" only applies to Livestatus now
    * FIX: fix folding problems with dependent host tags
    * FIX: Detecting duplicate tag ids between regular tags and auxtags
    * FIX: Fixed layout problem of "new special rule" button in rule editor
    * FIX: Fixed layout problem on "activate changes" page
    * FIX: Added check if contacts belong to contactgroup before contactgroup deletion
    * FIX: fix site configuration for local site in Multisite environments
    * FIX: "(no not monitor)" setting in distributed WATO now works
    * FIX: Site management: replication setting was lost after re-editing
    * FIX: fixed problems after changing D/WATO-configuration
    * FIX: D/WATO: mark site dirty after host deletion
    * FIX: D/WATO: replicate auth.secret, so that login on one site also
           is valid on the replication slaves
    * FIX: implement locking in order to prevent data corruption on
           concurrent changes
    * FIX: Fixed handling of validation errors in cascading dropdown fields
    * FIX: fix cloning of users
    * Keep track of changes made by other users before activating changes,
      let user confirm this, new permission can be used to prevent a user
      from activating foreign changes.
    * FIX: Allowing german umlauts in users mail addresses
    * Allow list of aux tags to be missing in host tag definitions. This
      makes migration from older version easier.
    * FIX: user management modules can now deal with empty lines in htpasswd
    * FIX: Fixed js error on hostlist page with search form

    Multisite:
    * New display type 'boxes-omit-root' for BI views
    * Hostgroup view BI Boxes omits the root level
    * Finalized layout if view options and commands/filters/painteroptions.
    * Broken plugins prevent plugin caching now
    * FIX: remove refresh button from dashboard.
    * FIX: remove use of old option defaults.checkmk_web_uri
    * FIX: fixed outgoing bandwidth in fc port perfometer
    * FIX: remove nasty JS error in sidebar
    * FIX: fix folding in custom links (directories would not open)
    * FIX: animation of rotation treeangle in trees works again
    * FIX: Logwatch: Changed font color back to black
    * FIX: show toggle button for checkboxes in deactivated state
    * FIX: fix repeated stacked refresh when toggling columns
    * FIX: disable checkbox button in non-checkboxable layouts
    * FIX: fix table layout for views (gaps where missing sometimes)
    * FIX: Fixed sorting views by perfdata values which contain floats
    * FIX: fix sometimes-broken sizing of sidebar and dashboard on Chrome
    * FIX: fix dashboard layout on iPad
    * FIX: Fixed styling issues of sidebar in IE7
    * FIX: fix problem where filter settings (of checkboxes) are not effective
           when it comes to executing commands
    * FIX: Fixed styling issues of view filters with dropdown fields
    * FIX: multisite login can now deal with empty lines in htpasswd
    * FIX: Fixed a bunch of js/css errors

    Mobile:
    * FIX: Fixed logtime filter settings in all mobile views
    * FIX: fix some layout problems

    BI:
    * New aggregation function count_ok, that counts the number
      of nodes in state OK.
    * FIX: Removed debug output int count_ok aggregation

    Checks & Agents:
    * Linux: Modified cluster section to allow pacemaker/corosync clusters without heartbeat
    * AIX: convert NIC check to lnx_if (now being compatible with if/if64)
    * AIX: new check for CPU utilization (using section lparstat_aix)
    * ntp checks: Changed default value of time offsets to be 200ms (WARN) / 500ms (CRIT)
    * aironet_{errors,clients}: detect new kinds of devices (Thanks to Tiago Sousa)
    * check_http, check_tcp: allow to omit -I and use dynamic DNS name instead

1.2.0b4:
    Core:
    * New configuration variable snmp_timing, allowing to 
      configure timeout and retries for SNMP requests (also via WATO)
    * New configuration variable custom_checks. This is mainly for
      WATO but also usable in main.mk It's a variant of legacy_checks that
      automatically creates the required "define command" sections.

    WATO:
    * ps and ps.perf configurable via WATO now (without inventory)
    * New layout of main menu and a couple of other similar menus
    * New layout of ruleset overviews
    * Hide check_mk variable names per default now (change via global settings)
    * New layout of global settings
    * Folder layout: show contact groups of folder
    * Folder movement: always show complete path to target folder
    * Sidebar snapin: show pending changes
    * New rule for configuring custom_checks - allowing to run arbitrary
      active checks even if not yet formalized (like HTTP and TCP)
    * Added automation_commands to make automations pluginable
    * New layout and new internal implementation of input forms
    * New layout for view overview and view editor
    * Split up host search in two distinct pages
    * Use dynamic items in rule editor for hosts and items (making use
      of ListOfStrings())
    * FIX: audit log was not shown if no entry for today existed
    * FIX: fix parent scan on single site installations
    * FIX: fix folder visibility permission handling
    * FIX: honor folder-permissions when creating, deleting 
           and modifiying rules
    * FIX: detect non-local site even if unix: is being used
    * FIX: better error message if not logged into site during 
           action that needs remote access
    * FIX: send automation data via POST not GET. This fixes inventory
           on hosts with more than 500 services.
    * FIX: make config options directly active after resetting them
           to their defaults (didn't work for start_url, etc.
    * FIX: Fixed editing of ListOf in valuespec editors (e.g. used in logwatch
    pattern editor)
    * FIX: Reimplemented correct behaviour of the logwatch pattern "ignore"
    state which is used to drop the matching log lines

    Multisite:
    * FIX: fixed filter of recent event views (4 hours didn't catch)
    * FIX: convert more buttons to new graphical style
    * FIX: Logwatch handles logs with only OK lines in it correctly in logfile list views
    * FIX: Fixed syntax error in "Single-Host Problems" view definition
    * New help button at top right of each page now toggles help texts
    * Snapin Custom Links allows to specify HTTP link target
    * Redesign of bar with Display/Filter/Commands/X/1,2,3,4,6,8/30,60,90/Edit

    Mobile GUI:
    * FIX: commands can be executed again
    * FIX: fixed styling of buttons

    Checks & Agents:
    * FIX: Logwatch: fixed missing linebreak during reclassifing lines of logfiles
    * FIX: Logwatch: Logwatch services in rules configured using WATO must be
      given as item, not as whole service name
    * New active check via WATO: check_ldap
    * printer_alerts: new configuration variable printer_alerts_text_map. Make
      'Energiesparen' on Brother printers an OK state.
    * services: This check can now be parameterized in a way that it warn if
      a certain service is running. WATO formalization is available.

    BI:
    * FIX: make rotating folding arrows black (white was not visible)
    * Display format 'boxes' now in all BI views available
    * Display format 'boxes' now persists folding state

1.2.0b3:
    Core:
    * FIX: fixed SNMP info declaration in checks: could be garbled
      up in rare cases
    * avoid duplicate parents definition, when using 'parents' and
      extra_host_conf["parents"] at the same time. The later one has
      precedence.

    Multisite:
    * Logwatch: Colorizing OK state blocks correctly
    * FIX: allow web plugins to be byte compiled (*.pyc). Those
      are preferred over *.py if existing
    * View Editor: Fixed jump to top of the page after moving painters during
      editing views
    * FIX: Fixed login redirection problem after relogging
    * Filter for times now accept ranges (from ... until)
    * New view setting for page header: repeat. This repeats the
      column headers every 20'th row.
    * FIX: Fixed problem with new eval/pickle
    * FIX: Fixed commands in host/service search views

    Checks & Agents:
    * FIX: Made logwatch parsing mechanism a little more robust
      (Had problems with emtpy sections from windows agent)
    * FIX: brocade_fcport: Configuration of portsates now possible  
    * if_lancom: special version for if64 for LANCOM devices (uses
      ifName instead of ifDescr)


    WATO:
    * Reimplemented folder listing in host/folders module
    * Redesigned the breadcrumb navigation
    * Global settings: make boolean switches directly togglable
    * New button "Recursive Inventory" on folder: Allows to do
      a recursive inventory over all hosts. Also allows to selectively
      retry only hosts that have failed in a previous inventory.
    * You can configure parents now (via a host attribute, no rules are
      neccessary).
    * You can now do an automated scan for parents and layer 3 (IP)
    * You can configure active checks (check_tcp, ...) via WATO now
    * FIX: fix page header after confirmation dialogs
    * FIX: Fixed umlaut problem in host aliases and ip addresses created by WATO
    * FIX: Fixed exception caused by validation problems during editing tags in WATO
    * FIX: create sample config only if both rules.mk and hosttags.mk are missing
    * FIX: do not loose host tags when both using WATO-configured and 
      manual ones (via multisite.mk)
    * Timeperiods: Make list of exceptions dynamic, not fixed to 10 entries
    * Timeperiods: Configure exclusion of other timeperiods
    * Configuration of notification_delay and notification_interval

1.2.0b2:
    Core:
    * FIX: Cluster host checks were UNKNOWN all the time
    * FIX: reset counter in case of (broken) future time
    * FIX: Automation try-inventory: Fixed problem on where checks which
      produce equal service descriptions could lead to invalid inventory
      results on cluster hosts.
    * FIX: do not create contacts if they won't be assigned to any host
      or service. Do *not* assign to dummy catch-all group "check_mk".

    WATO:
    * Added new permission "move hosts" to allow/deny moving of hosts in WATO
    * Also write out contact definitions for users without contactgroups to
      have the mail addresses and other notification options persisted
    * FIX: deletion of automation accounts now works
    * FIX: Disabling notifications for users does work now
    * New main overview for rule editor
    * New multisite.mk option wato_hide_varnames for hiding Check_MK 
      configuration variable names from the user
    * New module "Logwatch Pattern Analyzer" to verify logwatch rules
    * Added new variable logwatch_rules which can also be managed through the
      WATO ruleset editor (Host/Service Parameters > Parameters and rules for
      inventorized checks > Various applications > Logwatch Patterns)
    * Users & Contacts: Added new option wato_hidden_users which holds a list
      of userids to hide the listed users from the WATO user management GUI.
    * WATO API: Added new method rewrite_configuration to trigger a rewrite of
      all host related wato configuration files to distribute changed tags
    * Added new internal hook pre-activate-changes to execute custom
      code BEFORE Check_MK is called to restart Nagios
    * FIX: Only showing sudo hint message on sudo error message in automation
      command
    * FIX: Fixed js eror in IE7 on WATO host edit page
    * FIX: Using pickle instead of repr/eval when reading data structures from
      urls to prevent too big security issues
    * Rule editor: improve sorting of groups and rulesets
    * FIX: Escaping single quotes in strings when writing auth.php
    * FIX: Fix resorting of host tags (was bug in ListOf)

    Multisite
    * Added config option default_ts_format to configure default timestamp
      output format in multisite
    * Layout and design update
    * Quicksearch: display site name if more than one different site
      is present in the current search result list
    * FIX: Fixed encoding problem in "custom notification" message
    * New configuration parameter page_heading for the HTML page heads
      of the main frameset (%s will be replaced with OMD site name)
    * FIX: Fix problem where snapins where invisible
    * FIX: Fixed multisite timeout errors when nagios not running
    * Sidebar: some new layout improvements
    * Login page is not shown in framesets anymore (redirects framed page to
      full screen login page)
    * FIX: fix exception when disallowing changing display options
    * FIX: Automatically redirect from login page to target page when already
      logged in
    * FIX: Updating the dashboard header time when the dashlets refresh

    BI:
    * Added new painter "affected hosts (link to host page)" to show all
      host names with links to the "hosts" view
    * FIX: Fixed filtering of Single-Host Aggregations
    * New sorter for aggregation group
    * FIX: fix sorting of Single-Host Aggregations after group
    * Avoid duplicate rule incarnations when using FOREACH_*
    * BI Boxes: allow closing boxes (not yet persisted)
    * New filter for services (not) contained in any aggregate
    * Configure sorting for all BI views

    Checks & Agents:
    * FIX: snmp_uptime handles empty snmp information without exception
    * FIX: Oracle checks try to handle ORA-* errors reported by the agent
      All oracle checks will return UNKNOWN when finding an ORA-* message
    * FIX: filesystem levels set via WATO didn't work, but do now
    * FIX: Group filters can handle groups without aliases now
    * nfsmounts: Added nfs4 support thanks to Thorsten Hintemann
    * megaraid_pdisks megaraid_ldisks: Support for Windows.  Thanks to Josef Hack

1.2.0b1:
    Core, Setup, etc.:
    * new tool 'livedump' for dumping configuration and status
      information from one monitoring core and importing this
      into another.
    * Enable new check registration API (not yet used in checks)
    * FIX: fix handling of prefix-tag rules (+), needed for WATO
    * FIX: handle buggy SNMP devices with non-consecutive OIDS
      (such as BINTEC routers)
    * Check API allows a check to get node information
    * FIX: fix problem with check includes in subchecks
    * Option --checks now also applies to ad-hoc check (e.g.
      cmk --checks=mrpe,df -v somehost)
    * check_mk_templates.cfg: added s to notification options
      of host and service (= downtime alerts)

    WATO:
    * Hosttag-editor: allow reordering of tags
    * Create very basic sample configuration when using
      WATO the first time (three tag groups, two rules)
    * Much more checks are configurable via WATO now
    * Distributed WATO: Made all URL calls using curl now
    * FIX: fix bug in inventory in validate_datatype()
    * Better output in case of inventory error
    * FIX: fix bug in host_icon rule on non OMD
    * FIX: do not use isdisjoint() (was in rule editor on Lenny)
    * FIX: allow UTF-8 encoded permission translations
    * FIX: Fixed several problems in OMD apache shared mode
    * FIX: Do not use None$ as item when creating new rules
    * FIX: Do load *all* users from htpasswd, so passwords from
      users not created via WATO will not be lost.
    * FIX: honor site disabling in replication module
    * FIX: honor write permissions on folder in "bulk delete"
    * FIX: honor permissions for "bulk cleanup" and "bulk edit"
    * FIX: honor write permissions and source folder when moving hosts
    * FIX: honor permissions on hosts also on bulk inventory
    * Only create contacts in Nagios if they are member of at
      least one contact group.
    * It is now possible to configure auxiliary tags via WATO
      (formerly also called secondary tags)
    * FIX: Fixed wrong label "Main Overview" shown for moved WATO folders
      in foldertree snapin
    * FIX: Fixed localization of empty host tags
    * FIX: User alias and notification enabling was not saved

    Checks & Agents:
    * hpux_if: fix missing default parameter errors
    * hpux_if: make configurable via WATO
    * if.include: fix handling of NIC with index 0
    * hpux_lunstats: new check for disk IO on HP-UX
    * windows - mk_oracle tablespace: Added missing sid column
    * diskstat: make inventory mode configurable via WATO
    * added new checks for Fujitsu ETERNUS DX80 S2 
      (thanks to Philipp Höfflin)
    * New checks: lgp_info, lgp_pdu_info and lgp_pdu_aux to monitor Liebert
      MPH/MPX devices
    * Fix Perf-O-Meter of fileage
    * hpux_snmp_cs.cpu: new SNMP check for CPU utilization
      on HP-UX.
    * if/if64: inventory also picks up type 62 (fastEther). This
      is needed on Cisco WLC 21xx series (thanks to Ralf Ertzinger)
    * FIX: fix inventory of f5_bigip_temp
    * mk_oracle (lnx+win): Fixed TEMP tablespace size calculations
    * ps: output node process is running on (only for clusters)
    * FIX: Linux Agent: Fixed ipmi-sensors handling of Power_Unit data
    * hr_mem: handle rare case where more than one entry is present
      (this prevents an exception of pfSense)
    * statgrab_load: level is now checked against 15min average - 
      in order to be consistent with the Linux load check
    * dell_powerconnect_cpu: hopefully correctly handle incomplete
      output from agent now.
    * ntp: do not check 'when' anymore since it can produce false
      alarms.
    * postfix_mailq: handle output with 'Total requests:' in last line
    * FIX: check_mk-hp_blade_psu.php: allow more than 4 power supplies
    * FIX: smart plugin: handle cases with missing vendor (thanks
      to Stefan Kärst)
    * FIX: megaraid_bbu: fix problem with alternative agent output
      (thanks to Daniel Tuecks)
    * mk_oracle: fix quoting problem, replace sessions with version,
      use /bin/bash instead of /bin/sh

    Multisite:
    * Added several missing localization strings
    * IE: Fixed problem with clicking SELECT fields in the new wato foldertree snapin
    * Fixed problem when trying to visit dashboards from new wato foldertree snapin
    * Chrome: Fixed styling problem of foldertree snapin
    * Views: Only show the commands and row selection options for views where
      commands are possible
    * The login mask honors the default_language definition now
    * check_bi_local.py: works now with cookie based authentication
    * FIX: Fixed wrong redirection after login in some cases
    * FIX: Fixed missing stats grouping in alert statistics view
    * FIX: Fixed preview table styling in view editor
    * FIX: Multisite authed users without permission to multisite are
      automatically logged out after showing the error message
    * Retry livestatus connect until timeout is used up. This avoids
      error messages when the core is being restarted
    * Events view now shows icon and text for "flapping" events
    * Use buffer for HTML creation (this speeds up esp. HTTPS a lot)
    * FIX: Fixed state filter in log views

    Livestatus:
    * Add missing column check_freshness to services table

    BI:
    * New column (painter) for simplistic box display of tree.
      This is used in a view for a single hostgroup.

1.1.13i3:
    Core, Setup, etc.:
    * *_contactgroups lists: Single group rules are all appended. When a list
      is found as a value this first list is used exclusively. All other
      matching rules are ignored
    * cmk -d does now honor --cache and --no-tcp
    * cmk -O/-R now uses omd re{start,load} core if using OMD
    * FIX: setup.sh now setups up permissions for conf.d/wato
      correctly
    * cmk --localize update supports an optional ALIAS which is used as
      display string in the multisite GUI
    * FIX: Fixed encoding problems with umlauts in group aliases
    * FIX: honor extra_summary_host_conf (was ignored)
    * new config variable snmpv2c_hosts that allows to enable SNMP v2c
      but *not* bulkwalk (for some broken devices). bulkwalk_hosts still
      implies v2c.

    Checks & Agents:
    * Windows agent: output eventlog texts in UTF-8 encoding. This
      should fix problems with german umlauts in message texts.
    * Windows agent: Added installer for the windows agent (install_agent.exe)
    * Windows agent: Added dmi_sysinfo.bat plugin (Thanks to Arne-Nils Kromer for sharing)
    * Disabled obsolete checks fc_brocade_port and fc_brocade_port_detailed.
      Please use brocade_fcport instead.
    * aironet_errors, statgrab_disk, statgrab_net: Performance data has
      been converted from counters to rates. You might need to delete your
      existing RRDs of these checks. Sorry, but these have been that last
      checks still using counters...
    * ibm_imm_health: added last missing scan function
    * Filesystem checks: trend performance data is now normalized to MB/24h.
      If you have changed the trend range, then your historic values will
      be displayed in a wrong scale. On the other hand - from now on changes
      in the range-setting will not affect the graph anymore.
    * if/if64/lnx_if: pad port numbers with zeros in order to sort correctly.
      This can be turned off with if_inventory_pad_portnumbers = False.
    * Linux agent: wrap freeipmi with lock in order to avoid cache corruption
    * New check: megaraid_bbu - check existance & status of LSI MegaRaid BBU module
    * HP-UX Agent: fix mrpe (remove echo -e and test -e, thanks to Philipp Lemke)
    * FIX: ntp checks: output numeric data also if stratum too high
    * Linux agent: new check for dmraid-based "bios raid" (agent part as plugin)
    * FIX: if64 now uses ifHighSpeed instead of ifSpeed for determining the
      link speed (fixes speed of 10GBit/s and 20GBit/s ports, thanks Marco Poet)
    * cmctc.temp: serivce has been renamed from "CMC Temperature %s" to just
      "Temperature %s", in order to be consistent with the other checks.
    * mounts: exclude changes of the commit option (might change on laptops),
      make only switch to ro critical, other changes warning.
    * cisco_temp_sensor: new check for temperature sensors of Cisco NEXUS
      and other new Cisco devices
    * oracle_tablespace: Fixed tablespace size/free space calculations
    * FIX: if/if64: omit check result on counter wrap if bandwidth traffic levels
      are used.

    Multisite:
    * Improve transaction handling and reload detection: user can have 
      multiple action threads in parallel now
    * Sounds in views are now enabled per default. The new configuration
      variable enable_sounds can be set to False in multisite.mk in order
      to disable sounds.
    * Added filter for log state (UP,DOWN,OK,CRIT...) to all log views
    * New painter for normal and retry check interval (added to detail views)
    * Site filter shows "(local)" in case of non multi-site setup
    * Made "wato folder" columns sortable
    * Hiding site filter in multisite views in single site setups
    * Replaced "wato" sidebar snapin which mixed up WATO and status GUIs with
      the new "wato_foldertree" snapin which only links to the status views
      filtered by the WATO folder.
    * Added "Dashboard" section to views snapin which shows a list of all dashboards
    * FIX: Fixed auth problem when following logwatch icon links while using
      the form based auth
    * FIX: Fix problem with Umlaut in contact alias
    * FIX: Creating auth.php file on first login dialog based login to ensure
      it exists after login when it is first needed
    * Dashboard: link problem views to *unhandled* views (this was
      inconsistent)
    * Localization: Fixed detection of gettext template file when using the
      local/ hierarchy in OMD

    Mobile:
    * Improved sorting of views in main page 
    * Fix: Use all the availiable space in header
    * Fix: Navigation with Android Hardwarekeys now working
    * Fix: Links to pnp4nagios now work better
    * Fix: Host and Service Icons now finger friendly
    * Fix: Corrected some buildin views

    WATO:
    * Removed IP-Address attribute from folders
    * Supporting localized tag titles
    * Using Username as default value for full names when editing users
    * Snapshot/Factory Reset is possible even with a broken config
    * Added error messages to user edit dialog to prevent notification problems
      caused by incomplete configuration
    * Activate Changes: Wato can also reload instead of restarting nagios
    * Replication: Can now handle replication sites which use the form based auth
    * Replication: Added option to ignore problems with the ssl certificates
                   used in ssl secured replications
    * WATO now supports configuring Check_MK clusters
    * FIX: Fixed missing folders in "move to" dropdown fields
    * FIX: Fixed "move to target folders" after CSV import
    * FIX: Fixed problem with duplicate extra_buttons when using the i18n of multiisite
    * FIX: Fixed problem with duplicate permissions when using the i18n of multiisite
    * FIX: Writing single host_contactgroups rules for each selected
      contactgroup in host edit dialog
    * FIX: Fixed wrong folder contacgroup related permissions in auth.php api
    * FIX: Fixed not up-to-date role permission data in roles_saved hook
    * FIX: Fixed duplicate custom columns in WATO after switching languages

    BI:
    * improve doc/treasures/check_bi_local.py: local check that creates
      Nagios services out of BI aggregates

    Livestatus:
    * ColumnHeaders: on is now able to switch column header on even if Stats:
      headers are used. Artifical header names stats_1, stats_2, etc. are
      begin used. Important: Use "ColumnHeaders: on" after Columns: and 
      after Stats:.

1.1.13i2:
    Core, Setup, etc.:
    * cmk -I: accept host tags and cluster names

    Checks & Agents:
    * linux agent - ipmi: Creating directory of cache file if not exists
    * dell_powerconnect_cpu: renamed service from CPU to "CPU utilization", in
      order to be consistent with other checks
    
    Multisite:
    * Several cleanups to prevent css/js warning messages in e.g. Firefox
    * Made texts in selectable rows selectable again
    * Adding reschedule icon to all Check_MK based services. Clicks on these
      icons will simply trigger a reschedule of the Check_MK service
    * FIX: ship missing CSS files for mobile GUI
    * FIX: rename check_mk.js into checkmk.js in order to avoid browser
      caching problems during version update

    WATO:
    * Optimized wraps in host lists tag column
    * Bulk inventory: Remove leading pipe signs in progress bar on main
      folder inventory
    * NagVis auhtorization file generation is also executed on activate_changes
    * Implemented a new inclusion based API for using multisite permissions
      in other addons
    * Inventory of SNMP devices: force implicit full scan if no services
      are configured yet
    * FIX: Calling activate_changes hook also in distributed WATO setups
    * FIX: Fixed display bug in host tags drop down menu after POST of form
    * FIX: Fixed javascript errors when doing replication in distributed
      wato environments when not having the sidebar open
    * FIX: Fixed search form dependant attribute handling
    * FIX: Fixed search form styling issues
    * You can now move folders to other folders
    * FIX: Distributed WATO: Supressing site sync progress output written in
      the apache error log

1.1.13i1:
    Multisite:
    * New nifty sidebar snapin "Speed-O-Meter"
    * Implemented new cookie based login mechanism including a fancy login GUI
    * Implemented logout functionality for basic auth and the new cookie based auth
    * Implemented user profile management page for changing the user password and
      the default language (if available)
    * New filter for the (new) state in host/service alerts
    * New command for sending custom notifications
    * FIX: Fixed encoding problem when opening dashboard
    * New icon on a service whos host is in downtime
    * Only show most frequently used context buttons (configurable
      in multisite.mk via context_buttons_to_show)
    * Show icon if user has modified a view's filter settings
    * New config option debug_livestatus_queries, normal debug
      mode does not include this anymore
    * Icons with link to page URL at bottom of each page
    * Logwatch: Switched strings in logwatch to i18n strings
    * Logwatch: Fixed styling of context button when acknowleding log messages
    * Logwatch: Implemented overview page to show all problematic logfiles
    * Add Snapin page: show previews of all snapins
    * Add Snapin page: Trying to prevent dragging confusions by using other click event
    * New (hidden) button for reloading a snapin (left to the close button)
    * Automatically falling back to hardcoded default language if configured
    language is not available
    * Repair layout of Perf-O-Meter in single dataset layout
    * FIX: Fixed duplicate view plugin loading when using localized multisite
    * FIX: Host-/Servicegroup snapin: Showing group names when no alias is available
    * FIX: Removed double "/" from pnp graph image urls in views

    BI:
    * Host/Service elements are now iterable via FOREACH_HOST, e.g.
      (FOREACH_HOST, ['server'], ALL_HOSTS, "$HOST$", "Kernel" ),
    * FIX: Assuming host states is possible again (exception: list index "3")

    WATO:
    * Evolved to full featured monitoring configuration tool!
    * Major internal code cleanup
    * Hosts can now be created directly in folders. The concept of host lists
      has been dropped (see migration notes!)
    * Configuration of global configuration variables of Check_MK via WATO
    * Configuration of main.mk rules
    * Configuration of Nagios objects and attributes
    * Configuration of users and roles
    * Configuration of host tags
    * Distributed WATO: replication of the configuration to slaves and peers
    * Added missing API function update_host_attributes() to change the
      attributes of a host
    * Added API function num_hosts_in_folder() to count the number of hosts
      below the given folder
    * Added option to download "latest" snapshot
    * extra_buttons can now register a function to gather the URL to link to
    * Implemented NagVis Authorisation management using WATO users/permissions

    Livestatus:
    * Experimental feature: livecheck -> super fast active check execution
      by making use of external helper processes. Set livecheck=PATH_TO_bin/livecheck
      in nagios.cfg where you load Livestatus. Optional set num_livecheck_helpers=NUM
      to set number of processes. Nagios will not fork() anymore for check exection.
    * New columns num_hosts and num_services in status table
    * New aggregation functions suminv and avginv (see Documentation)

    Core, Setup, etc.:
    * New configuration variable static_checks[] (used by WATO)
    * New configuration variable checkgroup_parameters (mainly for WATO)
    * check_submission defaults now to "file" (was "pipe")
    * Added pre-configured notification via cmk --notify
    * Drop RRA-configuration files for PNP4Nagios completely
    * New configuration variable ping_levels for configuring parameters
      for the host checks.
    * cmk --notify: new macros $MONITORING_HOST$, $OMD_ROOT$ and $OMD_SITE$
    * make ping_levels also apply to PING services for ping-only hosts
      (thanks to Bernhard Schmidt)

    Checks & Agents:
    * if/if64: new ruleset if_disable_if64_hosts, that force if on
      hosts the seem to support if64
    * Windows agent: new config variable "sections" in [global], that
      allows to configure which sections are being output.
    * Windows agent: in [logwatch] you can now configure which logfiles
      to process and which levels of messages to send.
    * Windows agent: new config variable "host" in all sections that
      restricts the folling entries to certain hosts.
    * Windows agent: finally implemented <<<mrpe>>. See check_mk.ini
      for examples.
    * Windows agent: do not execute *.txt and *.dir in <<<plugins>>> and
      <<<local>>>
    * Windows agent: make extensions to execute configurable (see
      example check_mk.ini)
    * Windows agent: agent now reuses TCP port even when taskkill'ed, so
      a system reboot is (hopefully) not neccessary anymore
    * Windows agent: section <<<df>>> now also outputs junctions (windows
      mount points). No external plugin is needed.
    * Windows agent: new section <<<fileinfo>>> for monitoring file sizes
      (and later possible ages)
    * logwatch: allow to classify messages based on their count (see
      man page of logwatch for details)
    * fileinfo: new check for monitoring age and size of files
    * heartbeat_crm: apply patches from Václav Ovsík, so that the check
      should work on Debian now.
    * ad_replication: added warninglevel 
    * fsc_*: added missing scan functions
    * printer_alerts: added further state codes (thanks to Matthew Stew)
    * Solaris agent: changed shell to /usr/bin/bash (fixes problems with LC_ALL=C)

1.1.12p7:
    Multisite:
    * FIX: detail view of host was missing column headers
    * FIX: fix problem on IE with background color 'white'
    * FIX: fix hitting enter in host search form on IE
    * FIX: fix problem in ipmi_sensors perfometer

    Checks & Agents:
    * FIX: fixed man pages of h3c_lanswitch_sensors and statgrab_cpu
    * FIX: netapp_volumes: added raid4 as allowed state (thanks to Michaël Coquard)

    Livestatus
    * FIX: fix type column in 'GET columns' for dict-type columns (bug found
      by Gerhard Lausser)

1.1.12p6:
    Checks & Agents:
    * FIX: lnx_if: remove debug output (left over from 1.1.12p5)
    
1.1.12p5:
    Multisite:
    * FIX: fix hitting enter in Quicksearch on IE 8
    * FIX: event/log views: reverse sorting, so that newest entries
      are shown first
    * FIX: fix dashboard dashlet background on IE
    * FIX: fix row highlight in status GUI on IE 7/8
    * FIX: fix row highlight after status page reload
    * FIX: single dataset layout honors column header settings
    * FIX: quote '#' in PNP links (when # is contained in services)
    * FIX: quote '#' in PNP image links also
    * FIX: add notifications to host/service event view

    Checks & Agents:
    * FIX: lnx_if: assume interfaces as up if ethtool is missing or
      not working but interface has been used since last reboot. This
      fixes the problem where interface are not found by inventory.
    * FIX: snmp_uptime: handels alternative timeformat
    * FIX: netapp_*: scan functions now detect IBM versions of firmware
    * FIX: bluecoat_diskcpu: repair scan function
    * FIX: mem.vmalloc: fix default levels (32 and 64 was swapped)
    * FIX: smart: make levels work (thanks to Bernhard Schmidt)
    * FIX: PNP template if if/if64: reset LC_ALL, avoids syntax error
    * FIX: dell_powerconnect_cpu: handle sporadic incomplete output
      from SNMP agent

1.1.12p4:
    Multisite:
    * FIX: sidebar snapin Hostgroups and Servicegroups sometimes
           failed with non-existing "available_views".
    * FIX: Fix host related WATO context button links to point to the hosts site
    * FIX: Fixed view editor redirection to new view after changing the view_name
    * FIX: Made icon painter usable when displaying hostgroup rows
    * Logwatch: Switched strings in logwatch to i18n strings
    * Logwatch: Fixed styling of context button when acknowleding log messages
    * Logwatch: Implemented overview page to show all problematic logfiles

    WATO:
    * FIX: add missing icon_csv.png
    * FIX: WATO did not write values of custom macros to extra_host_conf definitions

1.1.12p3:
    Core, Setup, etc.:
    * FIX: really suppress precompiling on PING-only hosts now

1.1.12p2:
    Core, Setup, etc.:
    * FIX: fix handling of empty suboids
    * FIX: do not create precomiled checks for host without Check_MK services

    Checks & Agents:
    * FIX: mem.win: Default levels now works, check not always OK
    * FIX: blade_health: fix OID specification
    * FIX: blade_bays: fix naming of item and man page

    Multisite:
    * FIX: Fixed styling of view header in older IE browsers
    * FIX: Do not show WATO button in views if WATO is disabled
    * FIX: Remove WATO Folder filter if WATO is disabled 
    * FIX: Snapin 'Performance': fix text align for numbers
    * FIX: Disallow setting downtimes that end in the past
    * FIX: Fix links to downtime services in dashboard
    * FIX: Fix popup help of reschedule icon

1.1.12p1:
    Core, Setup, etc.:
    * FIX: fix aggregate_check_mk (Summary host agent status)

    Checks & Agents:
    * FIX: mk_oracle now also detects XE databases
    * FIX: printer_alerts: handle 0-entries of Brother printers
    * FIX: printer_supply: fix Perf-O-Meter if no max known
    * FIX: Added id parameter to render_statistics() method to allow more than
      one pie dashlet for host/service stats
    * FIX: drbd: fixed inventory functions
    * FIX: printer_supply: handle output of Brother printers
    * FIX: ps.perf PNP template: show memory usage per process and not
      summed up. This is needed in situations where one process forks itself
      in irregular intervals and rates but you are interested just in the
      memory usage of the main process.

    Multisite:
    * FIX: finally fixed long-wanted "NagStaMon create hundreds
      of Apache processes" problem!
    * FIX: query crashed when sorting after a join columns without
      an explicit title.
    * FIX: filter for WATO file/folder was not always working.
    * Added filter for hard services states to search and service
      problems view
    * FIX: dashboard problem views now ignore notification period,
      just as tactical overview and normal problem views do
    * FIX: Loading dashboard plugins in dashboard module
 

1.1.12:
    Checks & Agents:
    * dell_powerconnect_*: final fixed, added PNP-templates
    * ps.perf: better error handling in PNP template

    Multisite:
    * Dashboard: fix font size of service statistics table
    * Dashboard: insert links to views into statistics
    * Dashboard: add links to PNP when using PNP graphs
    
1.1.12b2:
    Core, Setup, etc.:
    * FIX: fix crash with umlauts in host aliases
    * FIX: remove duplicate alias from Nagios config

    Checks & Agents:
    * services: better handling of invalid patterns
    * FIX: multipath: fix for another UUID format
    * AIX agent: fix implementation of thread count
    * blade_bays: detect more than 16 bays
    * statgrab_*: added missing inventory functions
    * FIX: fix smart.temp WARN/CRIT levels were off by one degree

    Multisite:
    * Remove Check_MK logo from default dashboard
    * Let dashboard use 10 more pixels right and bottom
    * FIX: do not show WATO icon if no WATO permission
    * Sidebar sitestatus: Sorting sites by sitealias
    * FIX: removed redundant calls of view_linktitle()

    WATO:
    * FIX: fix update of file/folder title after title property change

    Livestatus:
    * FIX: fix crash on imcomplete log lines (i.e. as
      as result of a full disk)
    * FIX: Livestatus-API: fix COMMAND via persistent connections
	

1.1.12b1:
    Core, Setup, etc.:
    * FIX: fix cmk -D on cluster hosts
    * Made profile output file configurable (Variable: g_profile_path)

    Checks & Agents:
    * FIX: j4p_performance: fix inventory functions 
    * FIX: mk_oracle: fix race condition in cache file handling (agent data
      was missing sections in certain situations)
    * mrpe: make check cluster-aware and work as clustered_service
    * cups_queues: Run agent part only on directly on CUPS servers,
      not on clients
    * FIX: mbg_lantime_state: Fixed output UOM to really be miliseconds
    * FIX: ntp: Handling large times in "poll" column correctly
    * New check dmi_sysinfo to gather basic hardware information
    * New check bintec_info to gather the software version and serial number
    of bintec routers

    Multisite:
    * FIX: fix rescheduling of host check
    * FIX: fix exception when using status_host while local site is offline
    * FIX: Fixed not updating pnp graphs on dashboard in some browsers (like chrome)
    * FIX: fix URL-too-long in permissions page
    * FIX: fix permission computation
    * FIX: fixed sorting of service perfdata columns
    * FIX: fixed sorting of multiple joined columns in some cases
    * FIX: fixed some localisation strings
    * Cleanup permissions page optically, add comments for views and snapins
    * Added some missing i18n strings in general HTML functions
    * Added display_option "w" to disable limit messages and livestatus errors in views
    * Service Perfdata Sorters are sorting correctly now
    * Added "Administration" snapin to default sidebar
    * Tactical Overview: make link clickable even if count is zero
    * Minor cleanup in default dashboard
    * Dashboard: new dashlet attribute title_url lets you make a title into a link
    * Dashboard: make numbers match "Tactical Overview" snapin

    Livestatus:
    * Write messages after initialization into an own livestatus.log

    WATO:
    * FIX: "bulk move to" at the top of wato hostlists works again
    * FIX: IE<9: Fixed problem with checkbox events when editing a host
    * FIX: "move to" dropdown in IE9 works again

1.1.11i4:
    Core, Setup, etc.:
    * FIX: use hostgroups instead of host_groups in Nagios configuration.
      This fixes a problem with Shinken
    * --scan-parents: detected parent hosts are now tagged with 'ping', so
      that no agent will be contacted on those hosts

    Checks & Agents:
    * Added 4 new checks dell_powerconnect_* by Chris Bowlby
    * ipmi_sensors: correctly handle further positive status texts
      (thanks to Sebastian Talmon)
    * FIX: nfsmounts handles zero-sized volumes correctly
    * AIX agent now outputs the user and performance data in <<<ps>>>

    Multisite:
    * FIX: WATO filtered status GUIs did not update the title after changing
      the title of the file/folder in WATO
    * FIX: Removed new python syntax which is incompatible with old python versions
    * FIX: Made bulk inventory work in IE
    * FIX: Fixed js errors in IE when having not enough space on dashboard 
    * FIX: fix error when using non-Ascii characters in view title
    * FIX: fix error on comment page caused by missing sorter
    * FIX: endless javascript when fetching pnp graphs on host/service detail pages
    * FIX: Not showing the action form in "try" mode of the view editor
    * FIX: Preventing up-then-over effect while loading the dashboard in firefox
    * Added missing i18n strings in command form and list of views
    * Views are not reloaded completely anymore. The data tables are reloaded
      on their own.
    * Open tabs in views do not prevent reloading the displayed data anymore
    * Added display_option "L" to enable/disable column title sortings
    * Sorting by joined columns is now possible
    * Added missing sorters for "service nth service perfdata" painters
    * Implemented row selection in views to select only a subset of shown data
      for actions
    * Sort titles in views can be enabled by clicking on the whole cells now
    * Submitting the view editor via ENTER key saves the view now instead of try mode
    * Host comments have red backgrounded rows when host is down
    * Implemented hook api to draw custom link buttons in views

    WATO:
    * Changed row selection in WATO to new row selection mechanism
    * Bulk action buttons are shown at the top of hostlists too when the lists
      have more than 10 list items
    * New function for backup and restore of the configuration

    Livestatus:
    * FIX: fix compile error in TableLog.cc by including stddef.h
    * FIX: tables comments and downtimes now honor AuthUser
    * Table log honors AuthUser for entries that belong to hosts
      (not for external commands, though. Sorry...)
    * FIX: fix Stats: sum/min/max/avg for columns of type time

1.1.11i3:
    Core, Setup, etc.:
    * FIX: allow host names to have spaces
    * --snmpwalk: fix missing space in case of HEX strings
    * cmk --restore: be aware of counters and cache being symbolic links
    * do_rrd_update: direct RRD updates have completely been removed.
      Please use rrdcached in case of performance problems.
    * install_nagios.sh has finally been removed (was not maintained anyway).
      Please use OMD instead.
    * Inventory functions now only take the single argument 'info'. The old
      style FUNC(checkname, info) is still supported but deprecated.
    * Show datasource program on cmk -D
    * Remove .f12 compile helper files from agents directory
    * Output missing sections in case of "WARNING - Only __ output of __..."
    * Remove obsolete code of snmp_info_single
    * Remove 'Agent version (unknown)' for SNMP-only hosts
    * Options --version, --help, --man, --list-checks and --packager now
      work even with errors in the configuration files
    * Minor layout fix in check man-pages

    Checks & Agents:
    * FIX: hr_mem: take into account cache and buffers
    * FIX: printer_pages: workaround for trailing-zero bug in HP Jetdirect
    * mk_logwatch: allow to set limits in processing time and number of
      new log messages per log file
    * Windows Agent: Now supports direct execution of powershell scripts
    * local: PNP template now supports multiple performance values
    * lnx_if: make lnx_if the default interface check for Linux
    * printer_supply: support non-Ascii characters in items like
      "Resttonerbehälter". You need to define snmp_character_encodings in main.mk
    * mem.win: new dedicated memory check for Windows (see Migration notes)
    * hr_mem: added Perf-O-Meter
    * Renamed all temperature checks to "Temperature %s". Please
      read the migration notes!
    * df and friends: enabled trend performance data per default. Please
      carefully read the migration notes!
    * diskstat: make summary mode the default behavious (one check per host)

    MK Livestatus:
    * WaitObject: allow to separate host name and service with a semicolon.
      That makes host names containing spaces possible.
    * Better error messages in case of unimplemented operators

    Multisite:
    * FIX: reschedule now works for host names containing spaces
    * FIX: correctly sort log views in case of multi site setups
    * FIX: avoid seven broken images in case of missing PNP graphs
    * FIX: Fixed javascript errors when opening dashboard in IE below 9
    * FIX: Views: Handling deprecated value "perpage" for option
      column_headers correctly
    * FIX: Fixed javascript error when saving edited views without sidebar
    * FIX: Showing up PNP hover menus above perfometers
    * Host/Service Icon column is now modularized and can be extended using
      the multisite_icons list.
    * New sorters for time and line number of logfile entries
    * Bookmarks snapin: save relative URLs whenever possible
    * Man-Pages of Check_MK checks shown in Multisite honor OMD's local hierarchy
    * nicer output of substates, translate (!) and (!!) into HTML code
    * new command for clearing modified attributes (red cross, green checkmark)
    * Perf-O-Meters: strip away arguments from check_command (e.g.
      "check-foo!17!31" -> "check-foo").
    * Added several missing i18n strings in view editor
    * Views can now be sorted by the users by clicking on the table headers.
      The user sort options are not persisted.
    * Perf-O-Meters are now aware if there really is a PNP graph

    WATO:
    * Show error message in case of empty inventory due to agent error
    * Commited audit log entries are now pages based on days
    * Added download link to download the WATO audit log in CSV format

1.1.11i2:
    Core, Setup, etc.:
    * FIX: sort output of cmk --list-hosts alphabetically
    * FIX: automatically remove leading and trailing space from service names
      (this fixes a problem with printer_pages and an empty item)
    * Great speed up of cmk -N/-C/-U/-R, especially when number of hosts is
      large.
    * new main.mk option delay_precompile: if True, check_mk will skip Python 
      precompilation during cmk -C or cmk -R, but will do this the first 
      time the host is checked.  This speeds up restarts. Default is False.
      Nagios user needs write access in precompiled directory!
    * new config variable agent_ports, allowing to specify the agent's
      TCP port (default is 6556) on a per-host basis.
    * new config variable snmp_ports, allowing to specify the UDP port
      to used with SNMP, on a per-host basis.
    * new config variable dyndns_hosts. Hosts listed in this configuration
      list (compatible to bulkwalk_hosts) use their hostname as IP address.
    
    Checks & Agents:
    * FIX: AIX agent: output name of template in case of MRPE
    * FIX: cisco_temp: skip non-present sensors at inventory
    * FIX: apc_symmetra: fix remaining runtime calculation (by factor 100)
    * FIX: Added PNP-template for winperf_phydisk
    * FIX: if64: fix UNKNOWN in case of non-unique ifAlias
    * FIX: lnx_if/if/if64: ignore percentual traffic levels on NICs without
           speed information.
    * FIX: cisco_temp_perf: add critical level to performance data
    * FIX: windows agent: hopefully fix case with quotes in directory name
    * FIX: printer_supply: fixed logic of Perf-O-Meter (mixed up crit with ok)
    * FIX: Solaris agent: reset localization to C, fixes problems with statgrab
    * FIX: blade_*: fix SNMP scan function for newer firmwares (thanks to Carlos Peón)
    * snmp_uptime, snmp_info: added scan functions. These checks will now
      always be added. Please use ingored_checktypes to disable, if non needed.
    * brocade_port: check for Brocade FC ports has been rewritten with
      lots of new features.
    * AIX agent now simulates <<<netctr>>> output (by Jörg Linge)
    * mbg_lantime_state: Handling refclock offsets correctly now; Changed
      default thresholds to 5/10 refclock offset
    * brocade_port: parameter for phystate, opstate and admstate can now
      also be lists of allowed states.
    * lnx_if: treat interfaces without information from ethtool as
      softwareLoopback interface. The will not be found by inventory now.
    * vbox_guest: new check for checking guest additions of Linux virtual box hosts
    * if/if64: Fixed bug in operstate detection when using old tuple based params
    * if/if64: Fixed bug in operstate detection when using tuple of valid operstates
    * mk_oracle: Added caching of results to prevent problems with long
    running SQL queries. Cache is controlled by CACHE_MAXAGE var which is preset to
    120 seconds 
    * mk_oracle: EXCLUDE_<sid>=ALL or EXCLUDE_<sid>=oracle_sessions can be
    used to exclude specific checks now
    * mk_oracle: Added optional configuration file to configure the new options
    * j4p_performance agent plugin: Supports basic/digest auth now
    * New checks j4p_performance.threads and j4p_performance.uptime which
      track the number of threads and the uptime of a JMX process
    * j4p_performance can fetch app and servlet specific status data. Fetching
      the running state, number of sessions and number of requests now. Can be
      extended via agent configuration (j4p.cfg).
    * Added some preflight checks to --scan-parents code
    * New checks netapp_cluster, netapp_vfiler for checking NetAPP filer 
      running as cluster or running vfilers.
    * megaraid_pdisks: Better handling of MegaCli output (Thanks to Bastian Kuhn)
    * Windows: agent now also sends start type (auto/demand/disabled/boot/system)
    * Windows: inventory_services now allowes regexes, depends and state/start type
      and also allows host tags.

    Multisite:
    * FIX: make non-Ascii characters in services names work again
    * FIX: Avoid exceptions in sidebar on Nagios restart
    * FIX: printer_supply perfometer: Using white font for black toners
    * FIX: ipmi: Skipping items with invalid data (0.000 val, "unspecified" unit) in summary mode
    * FIX: ipmi: Improved output formating in summary mode
    * FIX: BI - fixed wrong variable in running_on aggregation function
    * FIX: "view_name" variable missing error message when opening view.py
      while using the "BI Aggregation Groups" and "Hosts" snapins in sidebar
    * FIX: Fixed styling of form input elements in IE + styling improvements
    * FIX: Fixed initial folding state on page loading on pages with multiple foldings opened
    * Introduced basic infrastructure for multilanguage support in Multisite
    * Make 'Views' snapin foldable
    * Replace old main view by dashboard
    * Sidebar: Snapins can register for a triggered reload after a nagios
      restart has been detected. Check interval is 30 seconds for now.
    * Quicksearch snapin: Reloads host lists after a detected nagios restart.
    * New config directory multisite.d/ - similar to conf.d/
    * great speed up of HTML rendering
    * support for Python profiling (set profile = True in multisite.mk, profile
      will be in var/check_mk/web)
    * WATO: Added new hook "active-changes" which calls the registered hosts
      with a dict of "dirty" hosts
    * Added column painter for host contacts
    * Added column painters for contact groups, added those to detail views
    * Added filters for host and service contact groups
    * Detail views of host/service now show contacts
    * Fix playing of sounds: All problem views now have play_sounds activated,
      all other deactivated.
    * Rescheduling of Check_MK: introduce a short sleep of 0.7 sec. This increases
      the chance of the passive services being updated before the repaint.
    * Added missing i18n strings in filter section of view editor
    * Added filter and painter for the contact_name in log table
    * Added several views to display the notification logs of Nagios

    WATO:
    * Configration files can now be administered via the WEB UI
      (config_files in multisite.mk is obsolete)
    * Snapin is tree-based and foldable
    * Bulk operation on host lists (inventory, tags changed, etc)
    * Easy search operation in host lists
    * Dialog for global host search
    * Services dialog now tries to use cached data. On SNMP hosts
      no scan will be done until new button "Full Scan" is pressed.

    BI:
    * FIX: Fixed displaying of host states (after i18n introduction)h
    * FiX: Fixed filter for aggregation group
    * FIX: Fixed assumption button for services with non-Ascii-characters

    MK Livestatus:
    * FIX: fix compile problem on Debian unstable (Thanks to Sven Velt)
    * Column aggregation (Stats) now also works for perf_data
    * New configuration variable data_encoding and full UTF-8 support.
    * New column contact_groups in table hosts and services (thanks to
      Matthew Kent)
    * New headers Negate:, StatsNegate: and WaitConditionNegate:

1.1.11i1:
    Core, Setup, etc.:
    * FIX: Avoid duplicate SNMP scan of checktypes containing a period
    * FIX: honor ignored_checktypes also on SNMP scan
    * FIX: cmk -II also refreshes cluster checks, if all nodes are specified
    * FIX: avoid floating points with 'e' in performance data
    * FIX: cmk -D: drop obsolete (and always empty) Notification:
    * FIX: better handling of broken checks returning empty services
    * FIX: fix computation of weight when averaging
    * FIX: fix detection of missing OIDs (led to empty lines) 
    * SNMP scan functions can now call oid(".1.3.6.1.4.1.9.9.13.1.3.1.3.*")
      That will return the *first* OID beginning with .1.3.6.1.4.1.9.9.13.1.3.1.3
    * New config option: Set check_submission = "file" in order to write
      check result files instead of using Nagios command pipe (safes
      CPU ressources)
    * Agent simulation mode (for internal use and check development)
    * Call snmpgetnext with the option -Cf (fixes some client errors)
    * Call snmp(bulk)walk always with the option -Cc (fixes problems in some
      cases where OIDs are missing)
    * Allow merging of dictionary based check parameters
    * --debug now implies -v
    * new option --profile: creates execution profile of check_mk itself
    * sped up use of stored snmp walks
    * find configuration file in subdirectories of conf.d also
    * check_mk_templates.cfg: make check-mk-ping take arguments

    Multisite:
    * FIX: Display limit-exceeded message also in multi site setups
    * FIX: Tactical Overview: fix unhandled host problems view
    * FIX: customlinks snapin: Suppressing exception when no links configured
    * FIX: webservice: suppress livestatus errors in multi-site setups
    * FIX: install missing example icons in web/htdocs/images/icons
    * FIX: Nagios-Snapin: avoid duplicate slash in URL
    * FIX: custom_style_sheet now also honored by sidebar
    * FIX: ignore case when sorting groups in ...groups snapin
    * FIX: Fixed handling of embedded graphs to support the changes made to
    * FIX: avoid duplicate import of plugins in OMD local installation
    the PNP webservice
    * FIX: Added host_is_active and host_flapping columns for NagStaMon views
    * Added snmp_uptime, uptime and printer_supply perfometers
    * Allow for displaying service data in host tables
    * View editor foldable states are now permament per user
    * New config variable filter_columns (default is 2)

    BI:
    * Added new component BI to Multisite.

    WATO:
    * FIX: fix crash when saving services after migration from old version
    * Allow moving hosts from one to another config file

    Checks & Agents:
    * FIX: hr_mem: ignore devices that report zero memory
    * FIX: cisco_power: fix syntax error in man page (broke also Multisite)
    * FIX: local: fixed search for custom templates PNP template
    * FIX: if/if64: always generate unique items (in case ifAlias is used)
    * FIX: ipmi: fix ugly ouput in case of warning and error
    * FIX: vms_df: fix, was completely broken due to conversion to df.include
    * FIX: blade_bays: add missing SNMP OIDs (check was always UNKNOWN)
    * FIX: df: fix layout problems in PNP template
    * FIX: df: fix trend computation (thanks to Sebastian Talmon)
    * FIX: df: fix status in case of critical trend and warning used
    * FIX: df: fix display of trend warn/crit in PNP-graph
    * FIX: cmctc: fix inventory in case of incomplete entries
    * FIX: cmctc: add scan function
    * FIX: ucd_cpu_load and ucd_cpu_util: make scan function find Rittal
    * FIX: ucd_cpu_util: fix check in case of missing hi, si and st
    * FIX: mk_logwatch: improve implementation in order to save RAM
    * FIX: mk_oracle: Updated tablespace query to use 'used blocks' instead of 'user blocks'
    * FIX: mk_oracle: Fixed computation for TEMP table spaces
    * FIX: bluecoat_sensors: Using scale parameter provided by the host for reported values
    * FIX: fjdarye60_devencs, fjdarye60_disks.summary: added snmp scan functions
    * FIX: decru_*: added snmp scan functions
    * FIX: heartbeat_rscstatus handles empty agent output correctly
    * FIX: hp_procurve_cpu: fix synatx error in man page
    * FIX: hp_procurve_memory: fix syntax error in man page
    * FIX: fc_brocade_port_detailed: fix PNP template in MULTIPLE mode
    * FIX: ad_replication.bat only generates output on domain controllers now.
           This is useful to prevent checks on non DC hosts (Thanks to Alex Greenwood)
    * FIX: cisco_temp_perf: handle sensors without names correctly
    * printer_supply: Changed order of tests. When a printer reports -3 this
      is used before the check if maxlevel is -2.
    * printer_supply: Skipping inventory of supplies which have current value
    and maxlevel both set to -2.
    * cisco_locif: The check has been removed. Please switch to if/if64
      has not the index 1
    * cisco_temp/cisco_temp_perf: scan function handles sensors not beginning
      with index 1
    * df: split PNP graphs for growth/trend into two graphs
    * omd_status: new check for checking status of OMD sites
    * printer_alerts: Added new check for monitoring alert states reported by
      printers using the PRINTER-MIB
    * diskstat: rewritten check: now show different devices, r+w in one check
    * canon_pages: Added new check for monitoring processed pages on canon
    printer/multi-function devices
    * strem1_sensors: added check to monitor sensors attached to Sensatorinc EM1 devices
    * windows_update: Added check to monitor windows update states on windows
      clients. The check monitors the number of pending updates and checks if
      a reboot is needed after updates have been installed.
    * lnx_if: new check for Linux NICs compatible with if/if64 replacing 
      netif.* and netctr.
    * if/if64: also output performance data if operstate not as expected
    * if/if64: scan function now also detects devices where the first port
    * if/if64: also show perf-o-meter if speed is unknown
    * f5_bigip_pool: status of F5 BIP/ip load balancing pools
    * f5_bigip_vserver: status of F5 BIP/ip virtual servers
    * ipmi: new configuration variable ipmi_ignored_sensors (see man page)
    * hp_procurve_cpu: rename services description to CPU utilization
    * ipmi: Linux agent now (asynchronously) caches output of ipmitool for 20 minutes
    * windows: agent has new output format for performance counters
    * winperf_process.util: new version of winperf.cpuusage supporting new agent
    * winperf_system.diskio: new version of winperf.diskstat supporting new agent
    * winperf_msx_queues: new check for MS Exchange message queues
    * winperf_phydisk: new check compatible with Linux diskstat (Disk IO per device!)
    * smart.temp/smart.stats: added new check for monitoring health of HDDs
      using S.M.A.R.T
    * mcdata_fcport: new check for ports of MCData FC Switches
    * hp_procurve_cpu: add PNP template
    * hp_procurve_cpu: rename load to utilization, rename service to CPU utilizition
    * df,df_netapp,df_netapp32,hr_fs,vms_df: convert to mergeable dictionaries
    * mbg_lantime_state,mbg_lantime_refclock: added new checks to monitor 
      Meinberg LANTIME GPS clocks

    Livestatus:
    * Updated Perl API to version 0.74 (thanks to Sven Nierlein)

1.1.10:
    Core, Setup, etc.:
    * --flush now also deletes all autochecks 
    
    Checks & Agents:
    * FIX: hr_cpu: fix inventory on 1-CPU systems (thanks to Ulrich Kiermayr)


1.1.10b2:
    Core, Setup, etc.:
    * FIX: setup.sh on OMD: fix paths for cache and counters
    * FIX: check_mk -D did bail out if host had no ip address
    * cleanup: all OIDs in checks now begin with ".1.3.6", not "1.3.6"

    WATO:
    * FIX: Fixed bug that lost autochecks when using WATO and cmk -II together

    Checks & Agents:
    * Added check man pages for systemtime, multipath, snmp_info, sylo,
      ad_replication, fsc_fans, fsc_temp, fsc_subsystems
    * Added SNMP uptime check which behaves identical to the agent uptime check


1.1.10b1:
    Core, Setup, etc.:
    * FIX: do not assume 127.0.0.1 as IP address for usewalk_hosts if
      they are not SNMP hosts.
    * FIX: precompile: make sure check includes are added before actual
      checks
    * FIX: setup.sh: do not prepend current directory to url_prefix
    * FIX: output agent version also for mixed (tcp|snmp) hosts
    * RPM: use BuildArch: noarch in spec file rather than as a command
      line option (thanks to Ulrich Kiermayr)
    * setup.sh: Allow to install Check_MK into existing OMD site (>= 0.46).
      This is still experimental!

    Checks & Agents:
    * FIX: Windows agent: fix output of event ID of log messages
    * FIX: if/if64: output speed correctly (1.50MB/s instead of 1MB/s)
    * FIX: drbd now handles output of older version without an ep field
    * FIX: repaired df_netapp32
    * FIX: Added SNMP scan function of df_netapp and df_netapp32
    * FIX: repaired apc_symmetra (was broken due to new option -Ot 
      for SNMP)
    * FIX: df, hr_fs and other filesystem checks: fix bug if using
      magic number. levels_low is now honored.
    * FIX: scan function avoids hr_cpu and ucd_cpu_utilization
      at the same time
    * FIX: HP-UX agent: fixed output of df for long mount points
      (thanks to Claas Rockmann-Buchterkirche)
    * FIX: df_netapp/32: fixed output of used percentage (was always
      0% due to integer division)
    * FIX: fixed manual of df (magic_norm -> magic_normsize)
    * FIX: removed filesystem_trend_perfdata. It didn't work. Use
      now df-parameter "trend_perfdata" (see new man page of df)
    * FIX: cisco_temp_perf: fix return state in case of WARNING (was 0 = OK)
    * FIX: repair PNP template for df when using trends
    * FIX: cisco_qos: fix WATO exception (was due to print command in check)
    * FIX: check_mk check: fixed template for execution time
    * FIX: blade_health, fc_brocade_port_detailed removed debug outputs
    * FIX: netapp_volumes: The check handled 64-bit aggregates correctly
    * FIX: netapp_volumes: Fixed snmp scan function
    * FIX: blade_*: Fixed snmp scan function
    * FIX: nfsmount: fix exception in check in case of 'hanging'
    * systemtime: new simple check for time synchronization on Windows
      (needs agent update)
    * Added Perf-O-Meter for non-df filesystem checks (e.g. netapp)
    * hp_proliant_*: improve scan function (now just looks for "proliant")

    Multisite:
    * FIX: fix json/python Webservice

1.1.9i9:
    Core, Setup, etc.:
    * FIX: check_mk_templates.cfg: add missing check_period for hosts
      (needed for Shinken)
    * FIX: read *.include files before checks. Fixes df_netapp not finding
      its check function
    * FIX: inventory checks on SNMP+TCP hosts ignored new TCP checks
    * local.mk: This file is read after final.mk and *not* backup up
      or restored
    * read all files in conf.d/*.mk in alphabetical order now.
    * use snmp commands always with -Ot: output time stamps as UNIX epoch
      (thanks to Ulrich Kiermayr)

    Checks & Agents:
    * ucd_cpu_load: new check for CPU load via UCD SNMP agent
    * ucd_cpu_util: new check for CPU utilization via UCD SNMP agent
    * steelhead_status: new check for overall health of Riverbed Steelhead appliance
    * steelhead_connections: new check for Riverbed Steelhead connections
    * df, df_netapp, df_netapp32, hr_fs, vms_df: all filesystem checks now support
      trends. Please look at check manpage of df for details.
    * FIX: heartbeat_nodes: Fixed error handling when node is active but at least one link is dead
    * 3ware_units: Handling INITIALIZING state as warning now
    * FIX: 3ware_units: Better handling of outputs from different tw_cli versions now
    * FIX: local: PNP template for local now looks in all template directories for
      specific templates (thanks to Patrick Schaaf)

    Multisite:
    * FIX: fix "too many values to unpack" when editing views in single layout
      mode (such as host or service detail)
    * FIX: fix PNP icon in cases where host and service icons are displayed in 
      same view (found by Wolfgang Barth)
    * FIX: Fixed view column editor forgetting pending changes to other form
           fields
    * FIX: Customlinks snapin persists folding states again
    * FIX: PNP timerange painter option field takes selected value as default now
    * FIX: Fixed perfometer styling in single dataset layouts
    * FIX: Tooltips work in group headers now
    * FIX: Catching exceptions caused by unset bandwidth in interface perfometer

    WATO:
    * FIX: fix problem with vanishing services on Windows. Affected were services
      containing colons (such as fs_C:/).

    Livestatus:
    * FIX: fix most compiler warnings (thanks to patch by Sami Kerola)
    * FIX: fix memory leak. The leak caused increasing check latency in some
      situations
    
1.1.9i8:
    Multisite:
    * New "web service" for retrieving data from views as JSON or 
      Python objects. This allows to connect with NagStaMon 
      (requires patch in NagStaMon). Simply add &output_format=json
      or &output_format=python to your view URL.
    * Added two builtin views for NagStaMon.
    * Acknowledgement of problem now has checkboxes for sticky,
      send notification and persisten comment
    * Downtimes: allow to specify fixed/flexible downtime
    * new display_options d/D for switching on/off the tab "Display"
    * Improved builtin views for downtimes
    * Bugfix: Servicegroups can be searched with the quicksearch snapin using
      the 'sg:' prefix again

    WATO:
    * Fixed problem appearing at restart on older Python version (RH)

1.1.9i7:
    Core, Setup, etc.:
    * Fix crash on Python 2.4 (e.g. RedHat) with fake_file
    * Fixed clustering of SNMP hosts
    * Fix status output of Check_MK check in mixed cluster setups

    Checks & Agents:
    * PNP templates for if/if64: fix bugs: outgoing packets had been
      same as incoming, errors and discards were swapped (thanks to 
      Paul Freeman)
    * Linux Agent: Added suport for vdx and xvdx volumes (KVM+Virtio, XEN+xvda)

    Multisite:
    * Fix encoding problem when host/service groups contain non-ascii
      characters.

    WATO:
    * Fix too-long-URL problem in cases of many services on one host


1.1.9i6:
    INCOMPATIBLE CHANGES:
    * Removed out-dated checks blade_misc, ironport_misc and snia_sml. Replaced
      with dummy checks begin always UNKNOWN.

    Core, Setup, etc.:
    * cmk -D: show ip address of host 
    * Fix SNMP inventory find snmp misc checks inspite of negative scan function
    * Fix output of MB and GB values (fraction part was zero)

    Checks & Agents:
    * megaraid_ldisks: remove debug output
    * fc_brocade_port: hide on SNMP scan, prefer fc_brocade_port_detailed
    * fc_brocade_port_detailed: improve scan function, find more devices
    * New agent for HP-UX
    * hpux_cpu: new check for monitoring CPU load average on HP-UX
    * hpux_if: New check for monitoring NICs on HP-UX (compatible to if/if64)
    * hpux_multipath: New check for monitoring Multipathing on HP-UX
    * hpux_lvm: New check for monitoring LVM mirror state on HP-UX
    * hpux_serviceguard: new check for monitoring HP-UX Serviceguard
    * drbd: Fixed var typo which prevented inventory of drbd general check
      (Thanks to Andreas Behler)
    * mk_oracle: new agent plugin for monitoring ORACLE (currently only
      on Linux and HP-UX, but easily portable to other Unices)
    * oracle_sessions: new check for monitoring the current number of active
      database sessions.
    * oracle_logswitches: new check for monitoring the number of logswitches
      of an ORACLE instances in the last 60 minutes.
    * oracle_tablespaces: new check for monitoring size, state and autoextension
      of ORACLE tablespaces.
    * h3c_lanswitch_cpu: new check for monitoring CPU usage of H3C/HP/3COM switches
    * h3c_lanswitch_sensors: new check for monitoring hardware sensors of H3C/HP/3COM switches
    * superstack3_sensors: new check for monitoring hardware sensors of 3COM Superstack 3 switches

    Multisite:
    * Fixed aligns/widths of snapin contents and several small styling issues
    * Fixed links and border-styling of host matrix snapin
    * Removed jQuery hover menu and replaced it with own code

1.1.9i5:
    Multisite:
    * custom notes: new macros $URL_PREFIX$ and $SITE$, making 
      multi site setups easier
    * new intelligent logwatch icon, using url_prefix in multi site
      setups


1.1.9i4:
    Core, Setup, etc.:
    * added missing 'register 0' to host template
    * setup: fix creation of symlink cmk if already existing

    Multisite:
    * New reschedule icon now also works for non-local sites.
    * painter options are now persisted on a per-user-base
    * new optional column for displaying host and service comments
      (not used in shipped views but available in view editor)

    Livestatus:
    * Check for buffer overflows (replace strcat with strncat, etc.)
    * Reduce number of log messages (reclassify to debug)

    Checks & Agents:
    * apc_symmetra: handle empty SNMP variables and treat as 0.


1.1.9i3:
    INCOMPATIBLE CHANGES:
    * You need a current version of Livestatus for Multisite to work!
    * Multisite: removed (undocumented) view parameters show_buttons and show_controls.
      Please use display_options instead.
    * Finally removed deprecated filesystem_levels. Please use check_parameters instead.
    * Livestatus: The StatsGroupBy: header is still working but now deprecated.
      Please simply use Columns: instead. If your query contains at least one Stats:-
      header than Columns: has the meaning of the old StatsGroupBy: header

    Core, Setup, etc.:
    * Create alias 'cmk' for check_mk in bin/ (easier typing)
    * Create alias 'mkp' for check_mk -P in bin/ (easier typing) 

    Multisite:
    * Each column can now have a tooltip showing another painter (e.g.
      show the IP address of a host when hovering over its name)
    * Finally show host/services icons from the nagios value "icon_image".
      Put your icon files in /usr/share/check_mk/web/htdocs/images/icons.
      OMD users put the icons into ~/local/share/check_mk/web/htdocs/images/icons.
    * New automatic PNP-link icons: These icons automatically appear, if
      the new livestatus is configured correctly (see below). 
    * new view property "hidebutton": allow to hide context button to a view.
    * Defaults views 'Services: OK', 'Services: WARN, etc. do now not create
      context buttons (cleans up button bar).
    * new HTML parameter display_options, which allows to switch off several
      parts of the output (e.g. the HTML header, external links, etc).
    * View hoststatus: show PNP graph of host (usually ping stats)
    * new tab "Display": here the user can choose time stamp
      display format and PNP graph ranges
    * new column "host_tags", showing the Check_MK host tags of a host
    * new datasource "alert_stats" for computing alert statistics
    * new view "Alert Statistics" showing alert statistics for all hosts
      and services
    * Sidebar: Fixed snapin movement to the bottom of the snapin list in Opera
    * Sidebar: Fixed scroll position saving in Opera
    * Fixed reloading button animation in Chrome/IE (Changed request to async mode)
    * Sidebar: Removed scrollbars of in older IE versions and IE8 with compat mode
    * Sidebar: Fixed scrolling problem in IE8 with compat mode (or maybe older IE versions)
      which broke the snapin titles and also the tactical overview table
    * Sidebar: Fixed bulletlist positioning
    * Sidebar: The sidebar quicksearch snapin is case insensitive again
    * Fixed header displaying on views when the edit button is not shown to the user
    * View pages are not refreshed when at least one form (Filter, Commands,
      Display Options) is open
    * Catching javascript errors when pages from other domain are opened in content frame
    * Columns in view editor can now be added/removed/moved easily

    Checks & Agents:
    * Fixed problem with OnlyFrom: in Linux agent (df didn't work properly)
    * cups_queues: fixed plugin error due to invalid import of datetime,
      converted other checks from 'from datetime import...' to 'import datetime'.
    * printer_supply: handle the case where the current value is missing
    * megaraid_ldisks: Fixed item detection to be compatible with different versions of megaraid
    * Linux Agent: Added new 3ware agent code to support multiple controllers
      (Re-inventory of 3ware checks needed due to changed check item names)

    Livestatus:
    * new column pnpgraph_present in table host and service. In order for this
      column to work you need to specify the base directory of the PNP graphs
      with the module option pnp_path=, e.g. pnp_path=/omd/sites/wato/var/pnp4nagios/perfdata
    * Allow more than one column for StatsGroupBy:
    * Do not use function is_contact_member_of_contactgroup anymore (get compatible
      with Nagios CVS)
    * Livestatus: log timeperiod transitions (active <-> inactive) into Nagios
      log file. This will enable us to create availability reports more simple
      in future.

    Multisite:
    * allow include('somefile.mk') in multisite.mk: Include other files.
      Paths not beginning with '/' are interpreted relative to the directory
      of multisite.mk

    Livestatus:
    * new columns services_with_info: similar to services_with_state but with
      the plugin output appended as additional tuple element. This tuple may
      grow in future so do not depend on its length!

1.1.9i2:
    Checks & Agents:
    * ibm_imm_health: fix inventory function
    * if/if64: fix average line in PNP-template, fix display of speed for 20MBit
      lines (e.g. Frame Relay)

    Multisite:
    * WATO: Fixed omd mode/site detection and help for /etc/sudoers
    * WATO: Use and show common log for pending changes 
    * Sidebar Quicksearch: Now really disabling browser built-in completion
      dropdown selections
    
1.1.9i1:
    INCOMPATIBLE CHANGES:
    * TCP / SNMP: hosts using TCP and SNMP now must use the tags 'tcp'
      and 'snmp'. Hosts with the tag 'ping' will not inventorize any
      service. New configuration variable tcp_hosts.
    * Inventory: The call syntax for inventory has been simplified. Just
      call check_mk -I HOSTNAME now. Omit the "tcp" or "snmp". If you
      want to do inventory just for certain check types, type "check_mk --checks=snmp_info,if -I hostnames..."
      instead
    * perfdata_format now defaults to "pnp". Previous default was "standard".
      You might have to change that in main.mk if you are not using PNP (only
      relevant for MRPE checks)
    * inventory_check_severity defaults to 1 now (WARNING)
    * aggregation_output_format now defaults to "multiline"
    * Removed non_bulkwalk_hosts. You can use bulkwalk_hosts with NEGATE
      instead (see docu)
    * snmp_communites is now initialized with [], not with {}. It cannot
      be a dict any longer.
    * bulkwalk_hosts is now initizlized with []. You can do += here just
      as with all other rule variables.
    * Configuration check (-X) is now always done. It is now impossible to
      call any Check_MK action with an invalid configuration. This saves
      you against mistyped variables.
    * Check kernel: converted performance data from counters to rates. This
      fixes RRD problems (spikes) on reboots and also allows better access 
      to the peformance data for the Perf-O-Meters.  Also changed service 
      descriptions. You need to reinventurize the kernel checks. Your old
      RRDs will not be deleted, new ones will be created.
    * Multisite: parameters nagios_url, nagios_cgi_url and pnp_url are now
      obsolete. Instead the new parameter url_prefix is used (which must
      end with a /).

    Core, Setup, etc.:
    * Improve error handling: if hosts are monitored with SNMP *and* TCP,
      then after an error with one of those two agents checks from the
      other haven't been executed. This is fixed now. Inventory check
      is still not complete in that error condition.
    * Packages (MKP): Allow to create and install packages within OMD!
      Files are installed below ~/local/share/check_mk. No root permissions
      are neccessary
    * Inventory: Better error handling on invalid inventory result of checks
    * setup.sh: fix problem with missing package_info (only appears if setup
      is called from another directory)
    * ALL_SERVICES: Instead of [ "" ] you can now write ALL_SERVICES
    * debug_log: also output Check_MK version, check item and check parameters
    * Make sure, host has no duplicate service - this is possible e.g. by
      monitoring via agent and snmp in parallel. duplicate services will
      make Nagios reject the configuration.
    * --snmpwalk: do not translate anymore, use numbers. All checks work
      with numbers now anyway.
    * check_mk -I snmp will now try all checktypes not having an snmp scan
      function. That way all possible checks should be inventorized.
    * new variable ignored_checks: Similar to ignored_checktypes, but allows
      per-host configuration
    * allow check implementations to use common include files. See if/if64
      for an example
    * Better handling for removed checks: Removed exceptions in check_mk calls
      when some configured checks have been removed/renamed

    Checks & Agents:
    * Renamed check functions of imm_health check from test_imm to imm_health
      to have valid function and check names. Please remove remove from
      inventory and re-inventory those checks.
    * fc_brocade_port_detailed: allow to specify port state combinations not 
      to be critical
    * megaraid_pdisks: Using the real enclosure number as check item now
    * if/if64: allow to configure averaging of traffic over time (e.g. 15 min) 
      and apply traffic levels and averaged values. Also allow to specify relative
      traffic levels. Allow new parameter configuration via dictionary. Also
      allow to monitor unused ports and/or to ignore link status.
    * if/if64: Added expected interface speed to warning output
    * if/if64: Allow to ignore speed setting (set target speed to None)
    * wut_webtherm: handle more variants of WuT Webtherms (thanks to Lefty)
    * cisco_fan: Does not inventorize 'notPresent' sensors anymore. Improved output
    * cisco_power: Not using power source as threshold anymore. Improved output
    * cisco_fan: Does not inventorize 'notPresent' sensors anymore. Improved output
    * cisco_power: Not using power source as threshold anymore. Improved output
    * cisco_power: Excluding 'notPresent' devices from inventory now
    * cisco_temp_perf: Do not crash if device does not send current temperature
    * tcp_conn_stats: new check for monitoring number of current TCP connections
    * blade_*: Added snmp scan functions for better automatic inventory
    * blade_bays: Also inventorizes standby blades and has a little more
                  verbose output.
    * blade_blowers: Can handle responses without rpm values now. Improved output
    * blade_health: More detailed output on problems
    * blade_blades: Added new check for checking the health-, present- and
                    power-state of IBM Bladecenter blades
    * win_dhcp_pools: Several cleanups in check
    * Windows agent: allow restriction to ip addresses with only_hosts (like xinetd)
    * heartbeat_rscstatus: Catching empty output from agent correctly
    * tcp_conn_stats: Fixed inventory function when no conn stats can be inventoried
    * heartbeat_nodes: fix Linux agent for hostname with upper case letters (thanks to
            Thorsten Robers)
    * heartbeat_rscstatus: Catching empty output from agent correctly
    * heartbeat_rscstatus: Allowing a list as expected state to expect multiple OK states
    * win_dhcp_pools agent plugin: Filtering additional error message on
      systems without dhcp server
    * j4p_performance: Added experimental agent plugin fetching data via 
      jmx4perl agent (does not need jmx4perl on Nagios)
    * j4p_performance.mem: added new experimental check for memory usage via JMX.
    * if/if64: added Perf-O-Meter for Multisite
    * sylo: fix performance data: on first execution (counter wrap) the check did
      output only one value instead of three. That lead to an invalid RRD.
    * Cleaned up several checks to meet the variable naming conventions
    * drbd: Handling unconfigured drbd devices correctly. These devices are
      ignored during nventory
    * printer_supply: In case of OKI c5900 devices the name of the supply units ins not
      unique. The color of the supply unit is reported in a dedicated OID and added to the
      check item name to have a unique name now.
    * printer_supply: Added simple pnp template to have better graph formating for the check results
    * check_mk.only_from: new check for monitoring the IP address access restriction of the
      agent. The current Linux and Windows agents provide this information.
    * snmp_info check: Recoded not to use snmp_info_single anymore
    * Linux Agent: Fixed <<<cpu>>> output on SPARC machines with openSUSE
    * df_netapp/df_netapp32: Made check inventory resistant against empty size values
    * df_netapp32: Added better detection for possible 32bit counter wrap
    * fc_brocade_port_detailed: Made check handle phystate "noSystemControlAccessToSlot" (10)
      The check also handles unknown states better now
    * printer_supply: Added new parameter "printer_supply_some_remaining_status" to
      configure the reported state on small remaining capacity.
    * Windows agent: .vbs scripts in agents plugins/ directory are executed
      automatically with "cscript.exe /Nologo" to prevent wrong file handlers
    * aironet_clients: Only counting clients which don't have empty values for strength
    * statgrab_disk: Fixed byte calculation in plugin output
    * statgrab_disk: Added inventory function
    * 3ware_disks: Ignoring devices in state NOT-PRESENT during inventory

    Multisite:
    * The custom open/close states of custom links are now stored for each
      user
    * Setting doctype in sidebar frame now
    * Fixed invalid sidebar css height/width definition
    * Fixed repositioning the sidebar scroll state after refreshing the page
    * Fixed mousewheel scrolling in opera/chrome
    * Fixed resize bug on refresh in chrome
    * New view for all services of a site
    * Sidebar snapin site_status: make link target configurable
    * Multisite view "Recently changed services": sort newest first
    * Added options show_header and show_controls to remove the page headers
      from views
    * Cool: new button for an immediate reschedule of a host or service
      check: the view is redisplayed exactly at the point of time when
      Nagios has finished the check. This makes use of MK Livestatus'
      unique waiting feature.

   Livestatus:
    * Added no_more_notifications and check_flapping_recovery_notification
      fields to host table and no_more_notifications field to service table.
      Thanks to Matthew Kent

1.1.8:
    Core, Setup, etc.:
    * setup.sh: turn off Python debugging
    * Cleaned up documentation directory
    * cluster host: use real IP address for host check if cluster has
      one (e.g. service IP address)

    Checks & Agents:
    * Added missing PNP template for check_mk-hr_cpu
    * hr_fs: inventory now ignores filesystem with size 0,
      check does not longer crash on filesystems with size 0
    * logwatch: Fixed typo in 'too many unacknowledged logs' error message
    * ps: fix bug: inventory with fixed user name now correctly puts
      that user name into the resulting check - not None.
    * ps: inventory with GRAB_USER: service description may contain
      %u. That will be replaced with the user name and thus makes the
      service description unique.
    * win_dhcp_pools: better handle invalid agent output
    * hp_proliant_psu: Fixed multiple PSU detection on one system (Thanks to Andreas Döhler)
    * megaraid_pdisks: Fixed coding error
    * cisco_fan: fixed check bug in case of critical state
    * nfsmounts: fix output (free and used was swapped), make output identical to df

    Livestatus:
    * Prohibit { and } in regular expressions. This avoids a segmentation
      fault caused by regcomp in glibc for certain (very unusual) regular
      expressions.
    * Table status: new columns external_command_buffer_slots,
      external_command_buffer_usage and external_command_buffer_max
      (this was implemented according to an idea and special request of
       Heinz Fiebig. Please sue him if this breaks anything for you. I was
       against it, but he thinks that it is absolutely neccessary to have
       this in version 1.1.8...)
    * Table status: new columns external_commands and external_commands_rate
      (also due to Mr. Fiebig - he would have quit our workshop otherwise...)
    * Table downtimes/comments: new column is_service

    Multisite:
    * Snapin Performance: show external command per second and usage and
      size of external command buffer
    * Downtimes view: Group by hosts and services - just like comments
    * Fix links for items containing + (e.g. service descriptionen including
      spaces)
    * Allow non-ASCII character in downtimes and comments
    * Added nagvis_base_url to multisite.mk example configuration
    * Filter for host/service groups: use name instead of alias if 
      user has no permissions for groups

1.1.8b3:
    Core, Setup, etc.:
    * Added some Livestatus LQL examples to documentation
    * Removed cleanup_autochecks.py. Please use check_mk -u now.
    * RRA configuration for PNP: install in separate directory and do not
      use per default, since they use an undocumented feature of PNP.

    Checks & Agents:
    * postfix_mailq: Changed limit last 6 lines which includes all needed
		information
    * hp_proliant_temp/hp_proliant_fans: Fixed wrong variable name
    * hp_procurve_mem: Fixed wrong mem usage calculation
    * ad_replication: Works no with domain controller hostnames like DC02,DC02
    * aironet_client: fix crash on empty variable from SNMP output
    * 3ware_disks, 3ware_units: hopefully repaired those checks
    * added rudimentary agent for HP-UX (found in docs/)

    Multisite:
    * added Perf-O-Meter to "Problems of Host" view
    * added Perf-O-Meter to "All Services" view
    * fix bug with cleaning up persistent connections
    * Multisite now only fetches the available PNP Graphs of hosts/services
    * Quicksearch: limit number of items in dropdown to 80
      (configurable via quicksearch_dropdown_limit)
    * Views of hosts: make counts of OK/WARN/CRIT klickable, new views
      for services of host in a certain state
    * Multisite: sort context buttons in views alphabetically
    * Sidebar drag scrolling: Trying to compensate lost mouse events when
	leaving the sidebar frame while dragging

    Livestatus:
    * check for event_broker_options on start
    * Fix memory leakage caused by Filter: headers using regular expressions
    * Fix two memory leaks in logfile parser

1.1.8b2:
    Core, Setup, etc.:
    * Inventory: skip SNMP-only hosts on non-SNMP checktypes (avoids timeouts)
    * Improve error output for invalid checks
    
    Checks & Agents:
    * fix bug: run local and plugins also when spaces are in path name
      (such as C:\Program Files\Check_MK\plugins
    * mem.vmalloc: Do not create a check for 64 bit architectures, where
      vmalloc is always plenty
    * postfix_mailq: limit output to 1000 lines
    * multipath: handle output of SLES 11 SP1 better
    * if/if64: output operstatus in check output
    * if/if64: inventory now detects type 117 (gigabitEthernet) for 3COM
    * sylo: better handling of counter wraps.

    Multisite:
    * cleanup implementation of how user settings are written to disk
    * fix broken links in 'Edit view -> Try out' situation
    * new macros $HOSTNAME_LOWER$, $HOSTNAME_UPPER$ and $HOSTNAME_TITLE$ for
      custom notes

1.1.8b1:
    Core, Setup, etc.:
    * SNMPv3: allow privProtocol and privPassword to be specified (thanks
      to Josef Hack)
    * install_nagios.sh: fix problem with broken filenames produced by wget
    * install_nagios.sh: updated software to newest versions
    * install_nagios.sh: fix Apache configuration problem
    * install_nagios.sh: fix configuration vor PNP4Nagios 0.6.6
    * config generation: fix host check of cluster hosts
    * config generation: add missing contact groups for summary hosts
    * RPM package of agent: do not overwrite xinetd.d/check_mk, but install
      new version with .rpmnew, if admin has changed his one
    * legacy_checks: fix missing perfdata, template references where in wrong
      direction (thanks Daniel Nauck for his precise investigation)

    Checks & Agents:
    * New check imm_health by Michael Nieporte
    * rsa_health: fix bug: detection of WARNING state didn't work (was UNKNOWN
            instead)
    * check_mk_agent.solaris: statgrab now excludes filesystems. This avoids hanging
      in case of an NFS problem. Thanks to Divan Santana.
    * multipath: Handle new output of multipath -l (found on SLES11 SP1)
    * ntp: fix typo in variable ntp_inventory_mode (fixes inventory problem)
    * if64: improve output formatting of link speed
    * cisco_power: inventory function now ignores non-redundant power supplies
    * zpool_status: new check from Darin Perusich for Solaris zpools

    Multisite:
    * fix several UTF-8 problems: allow non-ascii characters in host names
      (must be UTF 8 encoded!)
    * improve compatibility with Python 2.3
    * Allow loading custom style sheet overriding Check_MK styles by setting
      custom_style_sheet in multisite.mk
    * Host icons show link to detail host, on summary hosts.
    * Fix sidebar problem: Master Control did not display data correctly
    * status_host: honor states even if sites hosting status hosts is disabled
      (so dead-detection works even if local site is disabled)
    * new config variable start_url: set url for welcome page
    * Snapin Quicksearch: if no host is matching, automatically search for
      services
    * Remove links to legacy Nagios GUI (can be added by user if needed)
    * Sidebar Quicksearch: fix several annoyances
    * Views with services of one host: add title with host name and status

    Livestatus:
    * fix memory leak: lost ~4K on memory on each StatsAnd: or StatsOr:
      header (found by Sven Nierlein)
    * fix invalid json output for empty responses (found by Sven Nierlein)
    * fix Stats: avg ___ for 0 matching elements. Output was '-nan' and is
      now '0.0'
    * fix output of floating point numbers: always use exponent and make
      sure a decimal point is contained (this makes JSON/Python detect
      the correct type)

1.1.7i5:
    Core, Setup, etc.:
    * SNMP: do not load any MIB files (speeds up snmpwalk a lot!)
    * legacy_checks: new config variable allowing creating classical
      non-Check_MK checks while using host tags and config options
    * check_mk_objects.cfg: beautify output, use tabs instead of spaces
    * check_mk -II: delete only specified checktypes, allow to reinventorize
      all hosts
    * New option -O, --reload: Does the same as -R, but reloads Nagios
      instead of restarting it.
    * SNMP: Fixed string detection in --snmpwalk calls
    * SNMP: --snmpwalk does walk the enterprises tree correctly now
    * SNMP: Fixed missing OID detection in SNMP check processing. There was a problem
      when the first column had OID gaps in the middle. This affected e.g. the cisco_locif check.
    * install_nagios.sh: correctly detect Ubuntu 10.04.1
    * Config output: make order of service deterministic
    * fix problem with missing default hostgroup

    Multisite:
    * Sidebar: Improved the quicksearch snapin. It can search for services, 
      servicegroups and hostgroups now. Simply add a prefix "s:", "sg:" or "hg:"
      to search for other objects than hosts.
    * View editor: fix bug which made it impossible to add more than 10 columns
    * Service details: for Check_MK checks show description from check manual in
      service details
    * Notes: new column 'Custom notes' which allows customizable notes
      on a per host / per service base (see online docu for details)
    * Configuration: new variable show_livestatus_errors which can be set
      to False in order to hide error about unreachable sites
    * hiding views: new configuration variables hidden_views and visible_views
    * View "Service problems": hide problems of down or unreachable hosts. This
      makes the view consistant with "Tactical Overview"

    Checks & Agents:
    * Two new checks: akcp_sensor_humidity and akcp_sensor_temp (Thanks to Michael Nieporte)
    * PNP-template for kernel: show average of displayed range
    * ntp and ntp.time: Inventory now per default just creates checks for ntp.time (summary check).
      This is controlled by the new variable ntp_inventory_mode (see check manuals).
    * 3ware: Three new checks by Radoslav Bak: 3ware_disks, 3ware_units, 3ware_info
    * nvidia: agent now only queries GPUCoreTemp and GPUErrors. This avoids
      a vmalloc leakage of 32kB per call (bug in NVIDIA driver)
    * Make all SNMP based checks independent of standard MIB files
    * ad_replication: Fixed syntax errors and unhandled date output when
      not replicated yet
    * ifoperstatus: Allowing multiple target states as a list now
    * cisco_qos: Added new check to monitor traffic in QoS classes on Cisco routers
    * cisco_power: Added scan function
    * if64/if/cisco_qos: Traffic is displayed in variable byte scales B/s,KB/s,MB/s,GB/s
      depending on traffic amount.
    * if64: really using ifDescr with option if_inventory_uses_description = True
    * if64: Added option if_inventory_uses_alias to using ifAlias for the item names
    * if64/if: Fixed bug displaying the out traffic (Perfdata was ok)
    * if64/if: Added WARN/CRIT thresholds for the bandwidth usage to be given as rates
    * if64/if: Improved PNP-Templates
    * if64/if: The ifoperstatus check in if64/if can now check for multiple target states
    * if64/if: Removing all null bytes during hex string parsing (These signs Confuse nagios pipe)
    * Fixed hr_mem and hr_fs checks to work with new SNMP format
    * ups_*: Inventory works now on Riello UPS systems
    * ups_power: Working arround wrong implemented RFC in some Riello UPS systems (Fixing negative power
      consumption values)
    * FreeBSD Agent: Added sections: df mount mem netctr ipmitool (Thanks to Florian Heigl)
    * AIX: exclude NFS and CIFS from df (thanks to Jörg Linge)
    * cisco_locif: Using the interface index as item when no interface name or description are set

    Livestatus:
    * table columns: fix type of num_service_* etc.: was list, is now int (thanks to Gerhard Laußer)
    * table hosts: repair semantics of hard_state (thanks to Michael Kraus). Transition was one
      cycle to late in certain situations.

1.1.7i4:
    Core, Setup, etc.:
    * Fixed automatic creation of host contactgroups
    * templates: make PNP links work without rewrite

    Multisite:
    * Make page handler modular: this allows for custom pages embedded into
      the Multisite frame work and thus using Multisite for other tasks as
      well.
    * status_host: new state "waiting", if status host is still pending
    * make PNP links work without rewrite
    * Fix visibility problem: in multisite setups all users could see
      all objects.

1.1.7i3:
    Core, Setup, etc.:
    * Fix extra_nagios_conf: did not work in 1.1.7i2
    * Service Check_MK now displays overall processing time including
      agent communication and adds this as performance data
    * Fix bug: define_contactgroups was always assumed True. That led to duplicate
      definitions in case of manual definitions in Nagios 

    Checks & Agents:
    * New Check: hp_proliant_da_phydrv for monitoring the state of physical disks
      in HP Proliant Servers
    * New Check: hp_proliant_mem for monitoring the state of memory modules in
      HP Proliant Servers
    * New Check: hp_proliant_psu for monitoring the state of power supplies in
      HP Proliant Servers
    * PNP-templates: fix several templates not working with MULTIPLE rrds
    * new check mem.vmalloc for monitoring vmalloc address space in Linux kernel.
    * Linux agent: add timeout of 2 secs to ntpq 
    * wmic_process: make check OK if no matching process is found

    Livestatus:
    * Remove obsolete parameter 'accept_timeout'
    * Allow disabling idle_timeout and query_timeout by setting them to 0.

    Multisite:
    * logwatch page: wrap long log lines

1.1.7i2:
    Incompatible Changes:
    * Remove config option define_timeperiods and option --timeperiods.
      Check_MK does not longer define timeperiod definitions. Please
      define them manually in Nagios.
    * host_notification_period has been removed. Use host_extra_conf["notification_period"]
      instead. Same holds for service_notification_periods, summary_host_notification_periods
      and summary_service_notification_periods.
    * Removed modes -H and -S for creating config data. This now does
      the new option -N. Please set generate_hostconf = False if you
      want only services to be defined.

    Core, Setup, etc.:
    * New config option usewalk_hosts, triggers --usewalk during
      normal checking for selected hosts.
    * new option --scan-parents for automatically finding and 
      configuring parent hosts (see online docu for details)
    * inventory check: put detailed list of unchecked items into long
      plugin output (to be seen in status details)
    * New configuration variable check_parameters, that allows to
      override default parameters set by inventory, without defining 
      manual checks!

    Checks & Agents:
    * drbd: changed check parameters (please re-inventorize!)
    * New check ad_replication: Checks active directory replications
      of domain controllers by using repadm
    * New check postifx_mailq: Checks mailqueue lengths of postifx mailserves
    * New check hp_procurve_cpu: Checks the CPU load on HP Procurve switches
    * New check hp_procurve_mem: Checks the memory usage on HP Procurve switches
    * New check hp_procurve_sensors: Checks the health of PSUs, FANs and
      Temperature on HP Procurve switches
    * New check heartbeat_crm: Monitors the general state of heartbeat clusters
      using the CRM
    * New check heartbeat_crm_resources: Monitors the state of resources and nodes
      in heartbeat clusters using the CRM
    * *nix agents: output AgentOS: in header
    * New agent for FreeBSD: It is based on the linux agent. Most of the sections
      could not be ported easily so the FreeBSD agent provides information for less
      checks than the linux agent.
    * heartbeat_crm and heartbeat_crm.resources: Change handling of check parameters.
      Please reinvenurize and read the updated man page of those checks
    * New check hp_proliant_cpu: Check the physical state of CPUs in HP Proliant servers
    * New check hp_proliant_temp: Check the temperature sensors of HP Proliant servers
    * New check hp_proliant_fans: Check the FAN sensors of HP Proliant servers

    Multisite:
    * fix chown problem (when nagios user own files to be written
      by the web server)
    * Sidebar: Fixed snapin movement problem using older firefox
      than 3.5.
    * Sidebar: Fixed IE8 and Chrome snapin movement problems
    * Sidebar: Fixed IE problem where sidebar is too small
    * Multisite: improve performance in multi site environments by sending
      queries to sites in parallel
    * Multisite: improve performance in high latency situations by
      allowing persistent Livestatus connections (set "persist" : True 
      in sites, use current Livestatus version)

    Livestatus:
    * Fix problems with in_*_period. Introduce global
      timeperiod cache. This also improves performance
    * Table timeperiods: new column 'in' which is 0/1 if/not the
      timeperiod is currently active
    * New module option idle_timeout. It sets the time in ms
      Livestatus waits for the next query. Default is 300000 ms (5 min).
    * New module option query_timeout. It limits the time between
      two lines of a query (in ms). Default is 10000 ms (10 sec).

1.1.7i1: Core, Setup, etc.:
    * New option -u for reordering autochecks in per-host-files
      (please refer to updated documentation about inventory for
       details)
    * Fix exception if check_mk is called without arguments. Show
      usage in that case.
    * install_nagios.sh: Updated to NagVis 1.5 and fixed download URL
    * New options --snmpwalk and --usewalk help implemeting checks
      for SNMP hardware which is not present
    * SNMP: Automatically detect missing entries. That fixes if64
      on some CISCO switches.
    * SNMP: Fix hex string detection (hopefully)
    * Do chown only if running as root (avoid error messages)
    * SNMP: SNMPv3 support: use 4-tuple of security level, auth protocol,
      security name and password instead of a string in snmp_communities
      for V3 hosts.
    * SNMP: Fixed hexstring detection on empty strings
    * New option -II: Is like -I, but removes all previous autochecks
      from inventorized hosts
    * install_nagios.sh: Fix detection of PNP4Nagios URL and URL of
      NagVis
    * Packager: make sanity check prohibiting creating of package files
      in Check MK's directories
    * install_nagios.sh: Support Ubuntu 10.04 (Thanks to Ben)
      
    Checks & Agents:
    * New check ntp.time: Similar to 'ntp' but only honors the system peer
      (that NTP peer where ntpq -p prints a *).
    * wmic_process: new check for ressource consumption of windows processes
    * Windows agent supports now plugins/ and local/ checks
    * [FIX] ps.perf now correctly detects extended performance data output
      even if number of matching processes is 0
    * renamed check cisco_3640_temp to cisco_temp, renamed cisco_temp
      to cisco_temp_perf, fixed snmp detection of those checks
    * New check hr_cpu - checking the CPU utilization via SNMP
    * New check hr_fs - checking filesystem usage via SNMP
    * New check hr_mem - checking memory usage via SNMP
    * ps: inventory now can configured on a per host / tag base
    * Linux: new check nvidia.temp for monitoring temperature of NVIDIA graphics card
    * Linux: avoid free-ipmi hanging forever on hardware that does not support IPMI
    * SNMP: Instead of an artificial index column, which some checks use, now
      the last component of the OID is used as index. That means that inventory
      will find new services and old services will become UNKNOWN. Please remove
      the outdated checks.
    * if: handle exception on missing OIDs
    * New checks hp_blade* - Checking health of HP BladeSystem Enclosures via SNMP
    * New check drbd - Checking health of drbd nodes
    * New SNMP based checks for printers (page counter, supply), contributed
      by Peter Lauk (many thanks!)
    * New check cups_queues: Checking the state of cups printer queues
    * New check heartbeat_nodes: Checking the node state and state of the links
      of heartbeat nodes
    * New check heartbeat_rscstatus: Checks the local resource status of
      a heartbeat node
    * New check win_dhcp_pools: Checks the usage of Windows DHCP Server lease pools
    * New check netapp_volumes: Checks on/offline-condition and states of netapp volumes 

    Multisite:
    * New view showing all PNP graphs of services with the same description
    * Two new filters for host: notifications_enabled and acknowledged
    * Files created by the webserver (*.mk) are now created with the group
      configured as common group of Nagios and webserver. Group gets write
      permissions on files and directories.
    * New context view: all services of a host group
    * Fix problems with Umlauts (non-Ascii-characters) in performance data
    * New context view: all services of a host group
    * Sidebar snapins can now fetch URLs for the snapin content instead of
      building the snapin contents on their own.
    * Added new nagvis_maps snapin which displays all NagVis maps available
      to the user. Works with NagVis 1.5 and newer.

1.1.6:
    Core, Setup, etc.:
    * Service aggregation: new config option aggregation_output_format.
      Settings this to "multiline" will produce Nagios multiline output
      with one line for each individual check.

    Multisite:
    * New painter for long service plugin output (Currently not used
      by any builtin view)

    Checks & Agents:
    * Linux agent: remove broken check for /dev/ipmi0

1.1.6rc3:
    Core, Setup, etc.:
    * New option --donate for donating live host data to the community.
      Please refer to the online documentation for details.
    * Tactical Overview: Fixed refresh timeout typo
      (Was 16 mins instead of 10 secs)

    Livestatus:
    * Assume strings are UTF-8 encoded in Nagios. Convert from latin-1 only
      on invalid UTF-8 sequences (thanks to Alexander Yegorov)

    Multisite:
    * Correctly display non-ascii characters (fixes exception with 'ascii codec')
      (Please also update Livestatus to 1.1.6rc3)

1.1.6rc2:
    Multisite:
    * Fix bug in Master control: other sites vanished after klicking buttons.
      This was due to connection error detection in livestatus.py (Bug found
      by Benjamin Odenthal)
    * Add theme and baseurl to links to PNP (using features of new PNP4Nagios
      0.6.4)

    Core, Setup, etc.:
    * snmp: hopefully fix HEX/string detection now

    Checks & Agents:
    * md: fix inventory bug on resync=PENDING (Thanks to Darin Perusich)

1.1.6rc1:
    Multisite:
    * Repair Perf-O-Meters on webkit based browsers (e.g. Chrome, Safari)
    * Repair layout on IE7/IE8. Even on IE6 something is working (definitely
      not transparent PNGs though). Thanks to Lars.
    * Display host state correct if host is pending (painter "host with state")
    * Logfile: new filter for plugin output
    * Improve dialog flow when cloning views (button [EDIT] in views snapin)
    * Quicksearch: do not open search list if text did not change (e.g. Shift up),
      close at click into field or snapin.

    Core, Setup, etc.:
    * Included three patched from Jeff Dairiki dealing with compile flags
      and .gitignore removed from tarballs
    * Fix problem with clustered_services_of[]: services of one cluster
      appeared also on others
    * Packager: handle broken files in package dir
    * snmp handling: better error handling in cases where multiple tables
      are merged (e.g. fc_brocade_port_detailed)
    * snmp: new handling of unprintable strings: hex dumps are converted
      into binary strings now. That way all strings can be displayed and
      no information is lost - nevertheless.
      
    Checks & Agents:
    * Solaris agent: fixed rare df problems on Solaris 10, fix problem with test -f
      (thanks to Ulf Hoffmann)
    * Converted all PNP templates to format of 0.6.X. Dropped compatibility
      with 0.4.X.
    * Do not use ipmi-sensors if /dev/ipmi0 is missing. ipmi-sensors tries
      to fiddle around with /dev/mem in that case and miserably fails
      in some cases (infinite loop)
    * fjdary60_run: use new binary encoding of hex strings
    * if64: better error handling for cases where clients do not send all information
    * apc_symmetra: handle status 'smart boost' as OK, not CRITICAL

    Livestatus:
    * Delay starting of threads (and handling of socket) until Nagios has
      started its event loop. This prevents showing services as PENDING 
      a short time during program start.

1.1.6b3:
    Multisite:
    * Quicksearch: hide complete host list if field is emptied via Backspace or Del.
      Also allow handle case where substring match is unique.

1.1.6b2:
    Core, Setup, etc.:
    * Packager: fix unpackaged files (sounds, etc)

    Multisite:
    * Complete new design (by Tobias Roeckl, Kopf & Herz)
    * New filters for last service check and last service state change
    * New views "Recently changed services" and "Unchecked services"
    * New page for adding sidebar snapins
    * Drag & Drop for sidebar snapins (thanks to Lars)
    * Grab & Move for sidebar scrolling (thanks to Lars)
    * Filter out summary hosts in most views.
    * Set browser refresh to 30 secs for most views
    * View host status: added a lot of missing information
    * View service status: also added information here
    * Make sure, enough columns can be selected in view editor
    * Allow user to change num columns and refresh directly in view
    * Get back to where you came after editing views
    * New sidebar snapin "Host Matrix"
    * New feature "status_host" for remote sites: Determine connection
      state to remote side by considering a certain host state. This
      avoids livestatus time outs to dead sites.
    * Sidebar snapin site status: fix reload problem
    * New Perf-O-Meters displaying service performance data
    * New snapin "Custom Links" where you easily configure your own
      links via multisite.mk (see example in new default config file)
    * Fixed problem when using only one site and that is not local

    Livestatus:
    * new statistics columns: log_messages and log_messages_rate
    * make statistics average algorithm more sluggish

1.1.5i3:
     Core, Setup, etc.:
     * New Check_MK packager (check_mk -P)

1.1.5i2:
     Core, Setup, etc.:
     * install_nagios.sh: add missing package php5-iconv for SLES11

     Checks & Agents:
     * if64: new SNMP check for network interfaces. Like if, but uses 64 bit
       counters of modern switches. You might need to configure bulkwalk_hosts.
     * Linux agent: option -d enabled debug output
     * Linux agent: fix ipmi-sensors cache corruption detection
     * New check for temperature on Cisco devices (cisco_3640_temp)
     * recompiled waitmax with dietlibc (fixed incompatibility issues
       on older systems)

     Multisite:
     * Filters for groups are negateable.

1.1.5i1:
     Checks & Agents:
     * uptime: new check for system uptime (Linux)
     * if: new SNMP check for network interfaces with very detailed traffic,
       packet and error statistics - PNP graphs included

     Multisite:
     * direct integration of PNP graphs into Multisite views
     * Host state filter: renamed HTML variables (collision with service state). You
       might need to update custom views using a filter on host states.
     * Tactical overview: exclude services of down hosts from problems, also exclude
       summary hosts
     * View host problems/service problems: exclude summary hosts, exclude services
       of down hosts
     * Simplified implementation of sidebar: sidebar is not any longer embeddeable.
     * Sidebar search: Added host site to be able to see the context links on
       the result page
     * Sidebar search: Hitting enter now closes the hint dropdown in all cases

1.1.5i0:
      Core, Setup, etc.:
      * Ship check-specific rra.cfg's for PNP4Nagios (save much IO and disk space)
      * Allow sections in agent output to apear multiple times
      * cleanup_autochecks.py: new option -f for directly activating new config
      * setup.sh: better detection for PNP4Nagios 0.6
      * snmpwalk: use option -Oa, inhibit strings to be output as hex if an umlaut
        is contained.

      Checks & Agents:
      * local: allow more than once performance value, separated by pipe (|)
      * ps.perf: also send memory and CPU usage (currently on Linux and Solaris)
      * Linux: new check for filesystems mount options
      * Linux: new very detailed check for NTP synchronization
      * ifoperstatus: inventory honors device type, per default only Ethernet ports
        will be monitored now
      * kernel: now inventory is supported and finds pgmajfault, processes (per/s)
        and context switches
      * ipmi_sensors: Suppress performance data for fans (save much IO/space)
      * dual_lan_check: fix problem which using MRPE
      * apc_symmetra: PNP template now uses MIN for capacity (instead of AVERAGE)
      * fc_brocade_port_detailed: PNP template now uses MAX instead of AVERAGE
      * kernel: fix text in PNP template
      * ipmi_sensors: fix timeout in agent (lead to missing items)
      * multipath: allow alias as item instead of uuid
      * caching agent: use /var/cache/check_mk as cache directory (instead of /etc/check_mk)
      * ifoperstatus: is now independent of MIB

      Multisite:
      * New column host painter with link to old Nagios services
      * Multisite: new configuration parameter default_user_role
      
      Livestatus:
      * Add missing LDFLAGS for compiling (useful for -g)

1.1.4:
      Summary:
      * A plentitude of problem fixes (including MRPE exit code bug)
      * Many improvements in new Multisite GUI
      * Stability and performance improvements in Livestatus

      Core, Setup, etc.:
      * Check_MK is looking for main.mk not longer in the current and home
        directory
      * install_nagios.sh: fix link to Check_MK in sidebar
      * install_nagios.sh: switch PNP to version 0.6.3
      * install_nagios.sh: better Apache-Config for Multisite setup
      * do not search main.mk in ~ and . anymore (brought only trouble) 
      * clusters: new variable 'clustered_services_of', allowing for overlapping
         clusters (as proposed by Jörg Linge)
      * install_nagios.sh: install snmp package (needed for snmp based checks)
      * Fix ower/group of tarballs: set them to root/root
      * Remove dependency from debian agent package    
      * Fixed problem with inventory when using clustered_services
      * tcp_connect_timeout: Applies now only for connect(), not for
        time of data transmission once a connection is established
      * setup.sh now also works for Icinga
      * New config parameter debug_log: set this to a filename in main.mk and you
        will get a debug log in case if 'invalid output from plugin...'
      * ping-only-hosts: When ping only hosts are summarized, remove Check_MK and
        add single PING to summary host.
      * Service aggregation: fix state relationship: CRIT now worse than UNKNOWN 
      * Make extra_service_conf work also for autogenerated PING on ping-only-hosts
        (groups, contactgroups still missing)

      Checks & Agents:
      * mrpe in Linux agent: Fix bug introduced in 1.1.3: Exit status of plugins was
        not honored anymore (due to newline handling)
      * mrpe: allow for sending check_command to PNP4Nagios (see MRPE docu)
      * Logwatch GUI: fix problem on Python 2.4 (thanks to Lars)
      * multipath: Check is now less restrictive when parsing header lines with
        the following format: "<alias> (<id>)"
      * fsc_ipmi_mem_status: New check for monitoring memory status (e.g. ECC)
         on FSC TX-120 (and maybe other) systems.
      * ipmi_sensors in Linux agent: Fixed compatibility problem with new ipmi
        output. Using "--legacy-output" parameter with newer freeipmi versions now.
      * mrpe: fix output in Solaris agent (did never work)
      * IBM blade center: new checks for chassis blowers, mediatray and overall health
      * New caching agent (wrapper) for linux, supporting efficient fully redundant
        monitoring (please read notes in agents/check_mk_caching_agent)
      * Added new smbios_sel check for monitoring the System Event Log of SMBIOS.
      * fjdarye60_rluns: added missing case for OK state
      * Linux agent: The xinetd does not log each request anymore. Only
        failures are logged by xinetd now. This can be changed in the xinetd
	configuration files.
      * Check df: handle mountpoints containing spaces correctly 
        (need new inventorization if you have mountpoints with spaces)
      * Check md on Linux: handle spare disks correctly
      * Check md on Linux: fix case where (auto-read-only) separated by space
      * Check md on Linux: exclude RAID 0 devices from inventory (were reported as critical)
      * Check ipmi: new config variable ipmi_ignore_nr
      * Linux agent: df now also excludes NFSv4
      * Wrote man-page for ipmi check
      * Check mrpe: correctly display multiline output in Nagios GUI
      * New check rsa_health for monitoring IBM Remote Supervisor Adapter (RSA)
      * snmp scan: suppress error messages of snmpget
      * New check: cpsecure_sessions for number of sessions on Content Security Gateway
      * Logwatch GUI: move acknowledge button to top, use Multisite layout,
         fix several layout problem, remove list of hosts
      * Check logwatch: limit maximum size of stored log messages (configurable
        be logwatch_max_filesize)
      * AIX agent: fix output of MRPE (state and description was swapped)
      * Linux agent: fixed computation of number of processors on S390
      * check netctr: add missing perfdata (was only sent on OK case)
      * Check sylo: New check for monitoring the sylo state
      
      Livestatus:
      * Table hosts: New column 'services' listing all services of that host
      * Column servicegroups:members: 'AuthUser' is now honored
      * New columns: hosts:services_with_state and servicegroups:members_with_state
      * New column: hostgroup:members_with_state
      * Columns hostgroup:members and hostgroup:members_with_state honor AuthUser
      * New rudimentary API for C++
      * Updates API for Python
      * Make stack size of threads configurable
      * Set stack size of threads per default o 64 KB instead of 8 MB
      * New header Localtime: for compensating time offsets of remote sites
      * New performance counter for fork rate
      * New columns for hosts: last_time_{up,down,unreachable}
      * New columns for services: last_time_{ok,warning,critical,unknown}
      * Columns with counts honor now AuthUser
      * New columns for hosts/services: modified_attributes{,_list}
      * new columns comments_with_info and downtimes_with_info
      * Table log: switch output to reverse chronological order!
      * Fix segfault on filter on comments:host_services
      * Fix missing -lsocket on Solaris
      * Add missing SUN_LEN (fixed compile problem on Solaris)
      * Separators: remote sanitiy check allowing separators to be equal
      * New output format "python": declares strings as UTF-8 correctly
      * Fix segault if module loaded without arguments

      Multisite:
      * Improved many builtin views
      * new builtin views for host- and service groups
      * Number of columns now configurable for each layout (1..50)
      * New layout "tiled"
      * New painters for lists of hosts and services in one column
      * Automatically compensate timezone offsets of remote sites
      * New datasources for downtimes and comments
      * New experimental datasource for log
      * Introduce limitation, this safes you from too large output
      * reimplement host- and service icons more intelligent
      * Output error messages from dead site in Multisite mode
      * Increase wait time for master control buttons from 4s to 10s
      * Views get (per-view) configurable browser automatic reload interval
      * Playing of alarm sounds (configurable per view)
      * Sidebar: fix bookmark deletion problem in bookmark snapin
      * Fixed problem with sticky debug
      * Improve pending services view
      * New column with icon with link to Nagios GUI
      * New icon showing items out of their notification period.
      * Multisite: fix bug in removing all downtimes
      * View "Hostgroups": fix color and table heading
      * New sidebar snapin "Problem hosts"
      * Tactical overview: honor downtimes
      * Removed filter 'limit'. Not longer needed and made problems
        with new auto-limitation.
      * Display umlauts from Nagios comments correctly (assuming Latin-1),
         inhibit entering of umlauts in new comments (fixes exception)
      * Switched sidebar from synchronous to asynchronous requests
      * Reduced complete reloads of the sidebar caused by user actions
      * Fix reload problem in frameset: Browser reload now only reloads
        content frames, not frameset.


1.1.3:

      Core, Setup, etc.:
      * Makefile: make sure all files are world readable
      * Clusters: make real host checks for clusters (using check_icmp with multiple IP addresses)
      * check_mk_templates: remove action_url from cluster and summary hosts (they have no performance data)
      * check_mk_template.cfg: fix typo in notes_url
      * Negation in binary conf lists via NEGATE (clustered_services, ingored_services,
	bulkwalk_hosts, etc).
      * Better handling of wrapping performance counters
      * datasource_programs: allow <HOST> (formerly only <IP>)
      * new config variable: extra_nagios_conf: string simply added to Nagios
        object configuration (for example for define command, etc.)
      * New option --flush: delete runtime data of some or all hosts
      * Abort installation if livestatus does not compile.
      * PNP4Nagios Templates: Fixed bug in template file detection for local checks
      * nagios_install.sh: Added support for Ubuntu 9.10
      * SNMP: handle multiline output of snmpwalk (e.g. Hexdumps)
      * SNMP: handle ugly error output of snmpwalk
      * SNMP: allow snmp_info to fetch multiple tables
      * check_mk -D: sort hostlist before output
      * check_mk -D: fix output: don't show aggregated services for non-aggregated hosts
      * check_mk_templates.cfg: fix syntax error, set notification_options to n

      Checks & Agents:
      * logwatch: fix authorization problem on web pages when acknowledging
      * multipath: Added unhandled multipath output format (UUID with 49 signs)
      * check_mk-df.php: Fix locale setting (error of locale DE on PNP 0.6.2)
      * Make check_mk_agent.linux executable
      * MRPE: Fix problems with quotes in commands
      * multipath: Fixed bug in output parser
      * cpu: fixed bug: apply level on 15min, not on 1min avg
      * New check fc_brocade_port_detailed
      * netctrl: improved handling of wrapped counters
      * winperf: Better handling of wrapping counters
      * aironet_client: New check for number of clients and signal
        quality of CISCO Aironet access points
      * aironet_errors: New check for monitoring CRC errors on
        CISCO Aironet access points
      * logwatch: When Agent does not send a log anymore and no local logwatch
                  file present the state will be UNKNOWN now (Was OK before).
      * fjdarye60_sum: New check for summary status of Fidary-E60 devices
      * fjdarye60_disks: New check for status of physical disks
      * fjdarye60_devencs: New check for status of device enclosures
      * fjdarye60_cadaps: New check for status of channel adapters
      * fjdarye60_cmods: New check for status of channel modules
      * fjdarye60_cmods_flash: New check for status of channel modules flash
      * fjdarye60_cmods_mem: New check for status of channel modules memory
      * fjdarye60_conencs: New check for status of controller enclosures
      * fjdarye60_expanders: New check for status of expanders
      * fjdarye60_inletthmls: New check for status of inlet thermal sensors
      * fjdarye60_thmls: New check for status of thermal sensors
      * fjdarye60_psus: New check for status of PSUs
      * fjdarye60_syscaps: New check for status of System Capacitor Units
      * fjdarye60_rluns: New check for RLUNs
      * lparstat_aix: New check by Joerg Linge
      * mrpe: Handles multiline output correctly (only works on Linux,
	      Agents for AIX, Solaris still need fix).
      * df: limit warning and critical levels to 50/60% when using a magic number
      * fc_brocade_port_detailed: allow setting levels on in/out traffic, detect
         baudrate of inter switch links (ISL). Display warn/crit/baudrate in
	 PNP-template

      MK Livestatus:
      * fix operators !~ and !~~, they didn't work (ever)
      * New headers for waiting (please refer to online documentation)
      * Abort on errors even if header is not fixed16
      * Changed response codes to better match HTTP
      * json output: handle tab and other control characters correctly
      * Fix columns host:worst_service_state and host:worst_service_hard_state
      * New tables servicesbygroup, servicesbyhostgroup and hostsbygroup
      * Allow to select columns with table prefix, e.g. host_name instead of name
        in table hosts. This does not affect the columns headers output by
	ColumnHeaders, though.
      * Fix invalid json output of group list column in tables hosts and services
      * Fix minor compile problem.
      * Fix hangup on AuthUser: at certain columns
      * Fix some compile problems on Solaris

      Multisite:
      * Replaced Multiadmin with Multisite.


1.1.2:
      Summary:
      * Lots of new checks
      * MK Livestatus gives transparent access to log files (nagios.log, archive/*.log)
      * Many bug fixes

      MK Livestatus:
      * Added new table "log", which gives you transparent access to the Nagios log files!
      * Added some new columns about Nagios status data to stable 'status'
      * Added new table "comments"
      * Added logic for count of pending service and hosts
      * Added several new columns in table 'status' 
      * Added new columns flap_detection and obsess_over_services in table services
      * Fixed bug for double columns: filter truncated double to int
      * Added new column status:program_version, showing the Nagios version
      * Added new column num_services_pending in table hosts
      * Fixed several compile problems on AIX
      * Fixed bug: queries could be garbled after interrupted connection
      * Fixed segfault on downtimes:contacts
      * New feature: sum, min, max, avg and std of columns in new syntax of Stats:

      Checks & Agents:
      * Check ps: this check now supports inventory in a very flexible way. This simplifies monitoring a great number of slightly different processes such as with ORACLE or SAP.
      * Check 'md': Consider status active(auto-read-only) as OK
      * Linux Agent: fix bug in vmware_state
      * New Checks for APC Symmetra USV
      * Linux Agent: made <<<meminfo>>> work on RedHat 3.
      * New check ps.perf: Does the same as ps, but without inventory, but with performance data
      * Check kernel: fixed missing performance data
      * Check kernel: make CPU utilization work on Linux 2.4
      * Solaris agent: don't use egrep, removed some bashisms, output filesystem type zfs or ufs
      * Linux agent: fixed problem with nfsmount on SuSE 9.3/10.0
      * Check 'ps': fix incompability with old agent if process is in brackets
      * Linux agent: 'ps' now no longer supresses kernel processes
      * Linux agent: make CPU count work correctly on PPC-Linux
      * Five new checks for monitoring DECRU SANs
      * Some new PNP templates for existing checks that still used the default templates
      * AIX Agent: fix filesystem output
      * Check logwatch: Fix problem occuring at empty log lines
      * New script install_nagios.sh that does the same as install_nagios_on_lenny.sh, but also works on RedHat/CentOS 5.3.
      * New check using the output of ipmi-sensors from freeipmi (Linux)
      * New check for LSI MegaRAID disks and arrays using MegaCli (based on the driver megaraid_sas) (Linux)
      * Added section <<<cpu>>> to AIX and Solaris agents
      * New Check for W&T web thermograph (webthermometer)
      * New Check for output power of APC Symmetra USP
      * New Check for temperature sensors of APC Symmetra WEB/SNMP Management Card.
      * apc_symmetra: add remaining runtime to output
      * New check for UPS'es using the generic UPS-MIB (such as GE SitePro USP)
      * Fix bug in PNP-template for Linux NICs (bytes and megabytes had been mixed up).
      * Windows agent: fix bug in output of performance counters (where sometimes with , instead of .)
      * Windows agent: outputs version if called with 'version'
      
      Core, Setup, etc.:
      * New SNMP scan feature: -I snmp scans all SNMP checks (currently only very few checks support this, though)
      * make non-bulkwalk a default. Please edit bulkwalk_hosts or non_bulkwalk_hosts to change that
      * Improve setup autodetection on RedHat/CentOS.  Also fix problem with Apache config for Mutliadmin: On RedHat Check_MK's Apache conf file must be loaded after mod_python and was thus renamed to zzz_check_mk.conf.
      * Fix problem in Agent-RPM: mark xinetd-configfile with %config -> avoid data loss on update
      * Support PNP4Nagios 0.6.2
      * New setup script "install_nagios.sh" for installing Nagios and everything else on SLES11
      * New option define_contactgroups: will automatically create contactgroup definitions for Nagios

1.1.0:
      * Fixed problems in Windows agent (could lead
        to crash of agent in case of unusal Eventlog
	messages)
      * Fixed problem sind 1.0.39: recompile waitmax for
        32 Bit (also running on 64)
      * Fixed bug in cluster checks: No cache files
        had been used. This can lead to missing logfile
	messages.
      * Check kernel: allow to set levels (e.g. on 
	pgmajfaults)
      * Check ps now allows to check for processes owned
        by a specific user (need update of Linux agent)
      * New configuration option aggregate_check_mk: If
        set to True, the summary hosts will show the
	status auf check_mk (default: False)
      * Check winperf.cpuusage now supports levels
        for warning and critical. Default levels are
	at 101 / 101
      * New check df_netapp32 which must be used
        for Netapps that do not support 64 bit 
	counters. Does the same as df_netapp
      * Symlink PNP templates: df_netapp32 and
        df_netapp use same template as df
      * Fix bug: ifoperstatus does not produce performance
        data but said so.
      * Fix bug in Multiadmin: Sorting according to
        service states did not work
      * Fix two bugs in df_netapp: use 64 bit counters
        (32 counter wrap at 2TB filesystems) and exclude
       	snapshot filesystems with size 0 from inventory.
      * Rudimentary support for monitoring ESX: monitor
        virtual filesystems with 'vdf' (using normal df
	check of check_mk) and monitor state of machines 
	with vcbVmName -s any (new check vmware_state).
      * Fixed bug in MRPE: check failed on empty performance
        data (e.g. from check_snmp: there is emptyness
        after the pipe symbol sometimes)
      * MK Livestatus is now multithreaded an can
        handle up to 10 parallel connections (might
        be configurable in a future version).
      * mk_logwatch -d now processes the complete logfile
        if logwatch.state is missing or not including the
	file (this is easier for testing)
      * Added missing float columns to Livestatus.
      * Livestatus: new header StatsGroupBy:
      * First version with "Check_MK Livestatus Module"!
        setup.sh will compile, install and activate
	Livestatus per default now. If you do not want
	this, please disable it by entering <tt>no</tt>,
	when asked by setup.
      * New Option --paths shows all installation, config
        and data paths of Check_mk and Nagios
      * New configuration variable define_hostgroups and
        define service_groups allow you to automatically
        create host- and service groups - even with aliases.
      * Multiadmin has new filter for 'active checks enabled'.
      * Multiadmin filter for check_command is now a drop down list.
      * Dummy commands output error message when passive services
        are actively checked (by accident)
      * New configuration option service_descriptions allows to
        define customized service descriptions for each check type
      * New configuration options extra_host_conf, extra_summary_host_conf
        and extra_service_conf allow to define arbitrary Nagios options
	in host and service defitions (notes, icon_image, custom variables,
        etc)
      * Fix bug: honor only_hosts also at option -C


1.0.39:
      * New configuration variable only_hosts allows
	you to limit check_mk to a subset of your
	hosts (for testing)
      * New configuration parameter mem_extended_perfdata
	sends more performance data on Linux (see 
	check manual for details)
      * many improvements of Multiadmin web pages: optionally 
	filter out services which are (not) currently in downtime
	(host or service itself), optionally (not) filter out summary
	hosts, show host status (down hosts), new action
	for removing all scheduled downtimes of a service.
	Search results will be refreshed every 90 seconds.
	Choose between two different sorting orders.
	Multadmin now also supports user authentication
      * New configuration option define_timeperiods, which
	allows to create Nagios timeperiod definitions.
	This also enables the Multiadmin tools to filter
	out services which are currently not in their
	notification interval.
      * NIC check for Linux (netctr.combined) now supports
	checking of error rates
      * fc_brocade_port: New possibility of monitoring
	CRC errors and C3 discards
      * Fixed bug: snmp_info_single was missing
        in precompiled host checks
	
1.0.38:
      * New: check_mk's multiadmin tool (Python based
	web page). It allows mass administration of
	services (enable/disable checks/notifications, 
	acknowledgements, downtimes). It does not need
	Nagios service- or host groups but works with
	a freeform search.
      * Remove duplicate <?php from the four new 
	PNP templates of 1.0.37.
      * Linux Agent: Kill hanging NFS with signal 9
	(signal 15 does not always help)
      * Some improvements in autodetection. Also make
	debug mode: ./autodetect.py: This helps to
	find problems in autodetection.
      * New configuration variables generate_hostconf and
	generate_dummy_commands, which allows to suppress
	generation of host definitions for Nagios, or 
	dummy commands, resp.
      * Now also SNMP based checks use cache files.
      * New major options --backup and --restore for
	intelligent backup and restore of configuration
	and runtime data
      * New variable simulation_mode allows you to dry
	run your Nagios with data from another installation.
      * Fixed inventory of Linux cpu.loads and cpu.threads
      * Fixed several examples in checks manpages
      * Fixed problems in install_nagios_on_lenny.sh
      * ./setup.sh now understands option --yes: This
        will not output anything except error messages
	and assumes 'yes' to all questions
      * Fix missing 'default.php' in templates for
	local
	
1.0.37:
      * IMPORTANT: Semantics of check "cpu.loads" has changed.
	Levels are now regarded as *per CPU*. That means, that
	if your warning level is at 4.0 on a 2 CPU machine, then 
	a level of 8.0 is applied.
      * On check_mk -v now also ouputs version of check_mk
      * logfile_patterns can now contain host specific entries.
	Please refer to updated online documentation for details.
      * Handling wrapping of performance counters. 32 and 64 bit
	counters should be autodetected and handled correctly.
	Counters wrapping over twice within one check cycle
	cannot be handled, though.
      * Fixed bug in diskstat: Throughput was computed twice
	too high, since /proc/diskstats counts in sectors (512 Bytes)
	not in KB
      * The new configuration variables bulkwalk_hosts and
	non_bulkwalk_hosts, that allow 	to specify, which hosts 
	support snmpbulkwalk (which is
	faster than snmpwalk) and which not. In previos versions,
	always bulk walk was used, but some devices do not support
	that.
      * New configuration variable non_aggregated_hosts allows
	to exclude hosts generally from service aggregation.
      * New SNMP based check for Rittal CMC TC 
	(ComputerMultiControl-TopConcept) Temperature sensors 
      * Fixed several problems in autodetection of setup
      * Fixed inventory check: exit code was always 0
	for newer Python versions.
      * Fixed optical problem in check manual pages with
	newer version of less.
      * New template check_mk-local.php that tries to
	find and include service name specific templates.
	If none is found, default.php will be used.
      * New PNP templates check_mk-kernel.php for major page
	faults, context switches and process creation
      * New PNP template for cpu.threads (Number of threads)
      * Check nfsmounts now detects stale NFS handles and
	triggers a warning state in that case

1.0.36:
      * New feature of Linux/UNIX Agent: "MRPE" allows
	you to call Nagios plugins by the agent. Please
	refer to online documentation for details.
      * Fix bug in logwatch.php: Logfiles names containing spaces
	now work.
      * Setup.sh now automatically creates cfg_dir if
	none found in nagios.cfg (which is the case for the
	default configuration of a self compiled Nagios)
      * Fix computation of CPU usage for VMS.
      * snmp_hosts now allows config-list syntax. If you do
	not define snmp_hosts at all, all hosts with tag
	'snmp' are considered to be SNMP hosts. That is 
	the new preferred way to do it. Please refer
	to the new online documentation.
      * snmp_communities now also allows config-list syntax
	and is compatible to datasource_programs. This allows
	to define different SNMP communities by making use
	of host tags.
      * Check ifoperstatus: Monitoring of unused ports is
	now controlled via ifoperstatus_monitor_unused.
      * Fix problem in Windows-Agent with cluster filesystems:
	temporarily non-present cluster-filesystems are ignored by
	the agent now.
      * Linux agent now supports /dev/cciss/d0d0... in section
	<<<diskstat>>>
      * host configuration for Nagios creates now a variable
	'name host_$HOSTNAME' for each host. This allows
	you to add custom Nagios settings to specific hosts
	in a quite general way.
      * hosts' parents can now be specified with the
	variable 'parents'. Please look at online documentation
	for details.
      * Summary hosts now automatically get their real host as a
	parent. This also holds for summary cluster hosts.
      * New option -X, --config-check that checks your configuration
	for invalid variables. You still can use your own temporary
	variables if you prefix them with an underscore.
	IMPORTANT: Please check your configuration files with
	this option. The check may become an implicit standard in
	future versions.
      * Fixed problem with inventory check on older Python 
	versions.
      * Updated install_nagios_on_lenny.sh to Nagios version
	3.2.0 and fixed several bugs.

1.0.35:
      * New option -R/--restart that does -S, -H and -C and
	also restarts Nagios, but before that does a Nagios
	config check. If that fails, everything is rolled
	back and Nagios keeps running with the old configuration.
      * PNP template for PING which combines RTA and LOSS into
	one graph.
      * Host check interval set to 1 in default templates.
      * New check for hanging NFS mounts (currently only
	on Linux)
      * Changed check_mk_templates.cfg for PING-only hosts:
	No performance data is processed for the PING-Check
	since the PING data is already processed via the
	host check (avoid duplicate RRDs)
      * Fix broken notes_url for logwatch: Value from setup.sh
	was ignored and always default value taken.
      * Renamed config variable mknagios_port to agent_port
	(please updated main.mk if you use that variable)
      * Renamed config variable mknagios_min_version to
	agent_min_version (update main.mk if used)
      * Renamed config variable mknagios_autochecksdir to 
	autochecksdir (update main.mk if used)
      * configuration directory for Linux/UNIX agents is
	now configurable (default is /etc/check_mk)
      * Add missing configuration variable to precompiled
	checks (fix problem when using clusters)
      * Improved multipath-check: Inventory now determines
	current number of paths. And check output is more
	verbose.
      * Mark config files as config files in RPM. RPM used
	to overwrite main.mk on update!
	
1.0.34:
      * Ship agents for AIX and SunOS/Solaris (beta versions).
      * setup script now autodetects paths and settings of your
	running Nagios
      * Debian package of check_mk itself is now natively build
	with paths matching the prepackaged Nagios on Debian 5.0
      * checks/df: Fix output of check: percentage shown in output
	did include reserved space for root where check logic did
	not. Also fix logic: account reserved space as used - not
	as avail.
      * checks/df: Exclude filesystems with size 0 from inventory.
      * Fix bug with host tags in clusters -> precompile did not
	work.
      * New feature "Inventory Check": Check for new services. Setting
	inventory_check_interval=120 in main.mk will check for new services
	every 2 hours on each host. Refer to online documentation
	for more details.
      * Fixed bug: When agent sends invalid information or check
	has bug, check_mk now handles this gracefully
      * Fixed bug in checks/diskstat and in Linux agent. Also
	IDE disks are found. The inventory does now work correctly
	if now disks are found.
      * Determine common group of Apache and Nagios at setup.
	Auto set new variable www_group which replaces logwatch_groupid.
	Fix bug: logwatch directories are now created with correct
	ownership when check_mk is called manually as root.
      * Default templates: notifications options for hosts and
	services now include also recovery, flapping and warning
	events.
      * Windows agent: changed computation of RAM and SWAP usage
	(now we assume that "totalPageFile" includes RAM *and*
	SWAP).
      * Fix problem with Nagios configuration files: remove
	characters Nagios considers as illegal from service
	descriptions.
      * Processing of performance data (check_icmp) for host
        checks and PING-only-services now set to 1 in default
	templates check_mk_templates.cfg.
      * New SNMP checks for querying FSC ServerView Agent: fsc_fans,
	fsc_temp and fsc_subsystems. Successfully tested with agents
	running	on Windows and Linux.
      * RPM packaged agent tested to be working on VMWare ESX 4.0 
	(simply install RPM package with rpm -i ... and open port 
	in firewall with "esxcfg-firewall -o 6556,tcp,in,check_mk")
      * Improve handling of cache files: inventory now uses cache
	files only if they are current and if the hosts are not
	explicitely specified.
	
1.0.33:
      * Made check_mk run on Python 2.3.4 (as used in CentOS 4.7
	und RedHat 4.7). 
      * New option -M that prints out manual pages of checks.
	Only a few check types are documented yet, but more will
	be following.
      * Package the empty directory /usr/lib/check_mk_agent/plugins
	and ../local into the RPM and DEB package of the agent
      * New feature: service_dependencies. check_mk lets you comfortably
	create Nagios servicedependency definitions for you and also
	supports them by executing the checks in an optimal order.
      * logwatch.php: New button for hiding the context messages.
	This is a global setting for all logfiles and its state is
	stored in a cookie.
	
1.0.32:
      * IMPORTANT: Configuration variable datasource_programs is now
        analogous to that of host_groups. That means: the order of
        program and hostlist must be swapped!
      * New option --fake-dns, useful for tests with non-existing
	hosts.
      * Massive speed improvement for -S, -H and -C
      * Fixed bug in inventory of clusters: Clustered services where
	silently dropped (since introduction of host tags). Fixed now.
      * Fixed minor bug in inventory: Suppress DNS lookup when using
	--no-tcp
      * Fixed bug in cluster handling: Missing function strip_tags()
	in check_mk_base.py was eliminated.
      * Changed semantics of host_groups, summary_host_groups,
	host_contactgroups, and summary_host_groups for clusters. 
	Now the cluster names will be relevant, not
	the names of the nodes. This allows the cluster hosts to
	have different host/contactgroups than the nodes. And it is more
	consistent with other parts of the configuration.
      * Fixed bug: datasource_programs on cluster nodes did not work
	when precompiling

1.0.31:
      * New option -D, --dump that dumps all configuration information
	about one, several or all hosts
	New config variables 'ignored_checktypes' and 'ignored_services',
        which allow to include certain checktypes in general or
        some services from some hosts from inventory
      * Config variable 'clustered_services' now has the same semantics
	as ignored_checktypes and allows to make it host dependent.
      * Allow magic tags PHYSICAL_HOSTS, CLUSTER_HOSTS and ALL_HOSTS at
	all places, where lists of hosts are expected (except checks).
	This fixes various problems that arise when using all_hosts at
	those places:
	  * all_hosts might by changed by another file in conf.d
	  * all_hosts does not contain the cluster hosts
      * Config file 'final.mk' is read after all other config files -
	if it exists. You can put debug code there that prints the
	contents of your variables.
      * Use colored output only, if stdout is a tty. If you have
	problems with colors, then you can pipe the output
	through cat or less
      * Fixed bug with host tags: didn't strip off tags when
	processing configuration lists (occurs when using
	custom host lists)
      * mk_logwatch is now aware of inodes of logfiles. This
	is important for fast rotating files: If the inode
	of a logfile changes between two checks mk_logwatch
	assumes that the complete content is new, even if
	the new file is longer than the old one.
      * check_mk makes sure that you do not have duplicate
	hosts in all_hosts or clusters.

1.0.30:
      * Windows agent now automatically monitors all existing
	event logs, not only "System" and "Application".

1.0.29:
      * Improved default Nagios configuration file:
	added some missing templates, enter correct URLs
	asked at setup time.
      * IMPORANT: If you do not use the new default 
	Nagios configuration file you need to rename
	the template for aggregated services (summary
	services) to check_mk_summarizes (old name
	was 'check_mk_passive-summary'). Aggregated
	services are *always* passive and do *never*
	have performance data.
      * Hopefully fixed CPU usage output on multi-CPU
	machines
      * Fixed Problem in Windows Agent: Eventlog monitoring
	does now also work, if first record has not number 1
	(relevant for larger/older eventlogs)
      * Fixed bug in administration.html: Filename for Nagios
	must be named check_mk.cfg and *not* main.mk. Nagios
	does not read files without the suffix .cfg. 
      * magic factor for df, that allows to automatgically 
        adapt levels for very big or very small filesystems.
      * new concept of host tags simplyfies configuration.
      * IMPORTANT: at all places in the configuration where
	lists of hosts are used those are not any longer
	interpreted as regular expressions. Hostnames
	must match exactly. Therefore the list [ "" ] does
	not any longer represent the list of all hosts.
	It is a bug now. Please write all_hosts instead
	of [ "" ]. The semantics for service expressions
	has not changed.
      * Fixed problem with logwatch.php: Begin with
	<?php, not with <?. This makes some older webservers
	happy.
      * Fixed problem in check ipmi: Handle corrupt output
	from agent
      * Cleaned up code, improved inline documentation
      * Fixed problem with vms_df: default_filesystem_levels,
	filesystem_levels and df magic number now are used
	for df, vms_df and df_netapp together. Works now also
	when precompiled.
	
1.0.28:
      * IMPORTANT: the config file has been renamed from
	check_mk.cfg to main.mk. This has been suggested
	by several of my customers in order to avoid 
	confusion with Nagios configuration files. In addition,
	all check_mk's configuration file have to end in
	'.mk'. This also holds for the autochecks. The 
	setup.sh script will automatically rename all relevant
	files. Users of RPM or DEB installations have to remove
	the files themselves - sorry.
      * Windows agent supports eventlogs. Current all Warning
        and Error messages from 'System' and 'Application' are
        being sent to check_mk. Events can be filtered on the
	Nagios host.
      * Fixed bug: direct RRD update didn't work. Should now.
      * Fixed permission problems when run as root.
      * Agent is expected to send its version in <<<check_mk>>>
	now (not any longer in <<<mknagios>>>
      * Fixed bug in Windows agent. Performance counters now output
	correct values
      * Change checks/winperf: Changed 'ops/sec' into MB/s.
	That measures read and write disk throughput
	(now warn/crit levels possible yet)
      * new SNMP check 'ifoperstatus' for checking link
        of network interfaces via SNMP standard MIB
      * translated setup script into english
      * fixed bug with missing directories in setup script
      * made setup script's output nicer, show version information
      * NEW: mk_logwatch - a new plugin for the linux/UNIX agent
	for watching logfiles
      * Better error handling with Nagios pipe
      * Better handling of global error: make check_mk return
	CRIT, when no data can retrieved at all.
      * Added missing template 'check_mk_pingonly' in sample
	Nagios config file (is needed for hosts without checks)
	
1.0.27:
      * Ship source code of windows agent
      * fix several typos
      * fix bug: option --list-hosts did not work
      * fix bug: precompile "-C" did not work because
	of missing extension .py
      * new option -U,--update: It combines -S, -H and
	-U and writes the Nagios configuration into a
	file (not to stdout).
      * ship templates for PNP4Nagios matching most check_mk-checks.
	Standard installation path is /usr/share/check_mk/pnp-templates
	
1.0.26:
      -	Changed License to GNU GPL Version 2
      * modules check_mk_admin and check_mk_base are both shipped
	uncompiled.
      * source code of windows agent togehter with Makefile shipped
	with normal distribution
      * checks/md now handles rare case where output of /proc/mdstat
	shows three lines per array

1.0.25:
      * setup skript remembers paths

1.0.24:
      * fixed bug with precompile: Version of Agent was always 0

1.0.23:
      * fixed bug: check_config_variables was missing in precompiled
	files
      * new logwatch agent in Python plus new logwatch-check that
	handles both the output from the old and the new agent

1.0.22:
      * Default timeout for TCP transfer increased from 3.0 to 60.0
      * Windows agent supports '<<<mem>>>' that is compatible with Linux
      * Windows agents performance counters output fixed
      * Windows agent can now be cross-compiled with mingw on Linux
      * New checktype winperf.cpuusage that retrieves the percentage
	of CPU usage from windows (still has to be tested on Multi-CPU
	machine)
      * Fixed bug: logwatch_dir and logwatch_groupid got lost when
	precompiling. 
      * arithmetic for CPU usage on VMS multi-CPU machines changed

1.0.21:
      * fixed bug in checks/df: filesystem levels did not work
	with precompiled checks

1.0.20:
      * new administration guide in doc/
      * fixed bug: option -v now works independent of order
      * fixed bug: in statgrab_net: variable was missing (affected -C)
      * fixed bug: added missing variables, imported re (affected -C)
      * check ipmi: new option ipmi_summarize: create only one check for all sensors
      * new pnp-template for ipmi summarized ambient temperature
 
1.0.19:
      * Monitoring of Windows Services
      * Fixed bug with check-specific default parameters
      * Monitoring of VMS (agent not included yet)
      * Retrieving of data via an external programm (e.g. SSH/RSH)
      * setup.sh does not overwrite check_mk.cfg but installs
	the new default file as check_mk.cfg-1.0.19
      * Put hosts into default hostgroup if none is configured<|MERGE_RESOLUTION|>--- conflicted
+++ resolved
@@ -39,12 +39,9 @@
     * 1568 f5_bigip_cluster_v11: new check for F5 cluster status for firmware version 11
     * 1450 checkpoint_connections, checkpoint_packets: new checks to monitor Checkpoint firewalls
     * 1569 check_mk_agent.openbsd: add sections for mem and lnx_if (memory and network interfaces)...
-<<<<<<< HEAD
+    * 1451 users: new check to monitor number of users logged in on a linux system...
     * 1615 qnap_disks: Added support for Fujitsu NAS QR802
     * 1616 drbd: Added support for Ahead/Behind cluster states (DRBD >= 8.3.10)
-=======
-    * 1451 users: new check to monitor number of users logged in on a linux system...
->>>>>>> d59176f1
     * 1478 FIX: kernel.util, statgrab_cpu: fix computation of utilization...
     * 1480 FIX: brocade_vdx_status: disable check on some devices that do not support it...
     * 1485 FIX: dell_om_disks, dell_om_esmlog, dell_om_mem, dell_om_processors, dell_om_sensors: detect more devices...
@@ -79,12 +76,9 @@
     * 1609 FIX: zpool_status: fix problem when the zpool has a separate log or cache device...
     * 1566 FIX: 3ware_disks: consider VERIFYING state as OK now...
     * 1612 FIX: job: Fixed wrong reported start time for running jobs
-<<<<<<< HEAD
-    * 1617 FIX: lnx_if: Deal with data provided by cluster host
-=======
     * 1571 FIX: check_mk_agent.linux: fix output of lnx_if on Ubuntu 8.04 (on older kernels), repairs tcp_conn_stats...
     * 1622 FIX: megaraid_bbu: handle case isSOHGood and consider it as critical...
->>>>>>> d59176f1
+    * 1617 FIX: lnx_if: Deal with data provided by cluster host
 
     Multisite:
     * 1508 Allow input of plugin output and perfdata when faking check results...
