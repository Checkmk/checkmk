1.2.5i5:
    Core & Setup:
    * 1012 Fix quoting of backslashes in custom checks with nagios core...
            NOTE: Please refer to the migration notes!
    * 1038 Massive speedup of cmk --snmptranslate
    * 1035 FIX: Do not fail on errors in *.mk files anymore - except in interactive mode...
    * 0174 FIX: Fixed appending of --keepalive-fd parameters to checkhelpers...

    Checks & Agents:
    * 0168 f5_bigip_pool: Added Wato configuration...
    * 0995 raritan_pdu_outletcount: new check for outlet count of Raritan PX-2000 family PDUs
    * 0169 websphere_mq_channels,ebsphere_mq_queues: New Checks to monitor IBM Websphere MQ Queues and Channels...
    * 1034 Always provide also 64 bit version of Windows agent
    * 0170 hp_proliant_power: New check to monitor the Power Meter on Prolaint Servers and iLO Boards
    * 0172 zfsget: Check is now usable in cluster_mode...
    * 1039 aix_diskiod: new check for disk IO on AIX
    * 0997 New checks and a special agent for ALLNET IP Sensoric devices...
    * 0175 logwatch.groups: New logwatch subcheck who can be used to group logfiles together....
    * 1041 aix_memory: new check for RAM and SWAP on AIX
    * 0994 FIX: agent plugin smart: fixed syntax error
    * 0989 FIX: logwatch.ec: Fix forwarding multiple messages via syslog/TCP...
    * 0943 FIX: if.include: fixed incorrect traffic percentage values in the check output of if checks...
    * 0944 FIX: oracle_tablespaces: fixed calculation of space left and number of remaining increments...
    * 1032 FIX: check_traceroute: Fix option Use DNS, worked vice versa
    * 0171 FIX: hp_blade_psu: Fixed pnp template...
    * 0996 FIX: apc_symmetra_test: Handle unknown date of last self test as intended...
    * 0173 FIX: hitachi_hnas_volume: Fixed bug when snmp outputs empty lines
    * 1037 FIX: bintec_info: support bintec RXL12500
    * 0948 FIX: mk_inventory.ps1: increased caching time to 14400, fixed incorrect default cachefile path
<<<<<<< HEAD
    * 1043 FIX: printer_supply: fix value error in default parameters...
=======
    * 0827 FIX: lnx_thermal: Not checking active trip points (e.g. cooling device triggers) anymore
>>>>>>> d969f7aa

    Multisite:
    * 1013 Sort host names naturally, e.g. foobar11 comes after foobar2...
    * 1033 New Mutisite filter for the number of services a host has...
    * 0949 quicksearch: now able to search for multiple hosts at once...
    * 0945 FIX: Sidebar snapin "Problem hosts": Now excludes hosts and services in downtime
    * 1036 FIX: doc/treasures/downtime: fix --url option, better error output

    WATO:
    * 0825 WATO: Hover menu of user online state shows the last seen date/time now
    * 0990 FIX: Fix HTTP error handling in bulk inventory...
    * 1004 FIX: Fix exception when saving rules, caused by empty item
    * 0947 FIX: WATO snapshots: fixed missing files on restoring nagvis backup domains
    * 0826 FIX: Fixed problem where user access times were not updated correctly

    Notifications:
    * 1042 Rule based notifications: allow matching on host groups...

    Reporting & Availability:
    * 0991 FIX: Availability: optionally show time stamps as UNIX epoch time...

    Event Console:
    * 1040 FIX: Avoid sporadic errors when checking event state in Event Console...

    Livestatus:
    * 0988 FIX: livedump: Fix exception in case no contact groups are defined for a service

    HW/SW-Inventory:
    * 0167 FIX: mk_inventory.linux: Changed field separator from pipe to tab...
    * 1005 FIX: Fix exception when using pretty-print output format
    * 0946 FIX: hw/sw inventory: fixed display bug for byte fields with the value 0...


1.2.5i4:
    Core & Setup:
    * 0940 SEC: Fixed various core SIGSEGV when using malformed livestatus queries...

    Checks & Agents:
    * 0812 nginx_status: New check for monitoring status information of the Nginx web server...
    * 0986 citrix_licenses: new check for monitoring Citrix licenses
    * 0814 Agent versions can now be checked with "at least version X" parameters...
    * 0815 mysql_slave: New check for monitoring MySQL slave sync state
    * 0617 adva_fsp_if: new check to monitor interfaces of the ADVA FSP 3000 scalable optical transport solution
    * 0618 adva_fsp_current: new check for the power supply units of the ADVA FSP 3000 scalable optical transport solution
    * 0619 adva_fsp_temp: new check to monitor temperature and temperature trends on ADVA scalable optical transport solutions
    * 0993 raritan_pdu_inlet: now delivers performance data
    * 0624 fc_port: new check for fibre channel devices supporting the FCMGMT MIB
    * 1003 ibm_svc_enclosure: support new firmware, also check fan modules
    * 0616 FIX: brocade.fan, brocade.power, brocade.temp: will now only discover services which are not marked as absent
    * 0992 FIX: zfs_arc_cache: returns OK even if values of arc meta are missing...
    * 0936 FIX: agent_ibmsvc: improved error messages on using wrong credentials
    * 0621 FIX: zfsget: better filesystem selection and calculation of sizes...
    * 0819 FIX: Fixed keepalive termination in case of exceptions during checking...
    * 0622 FIX: cisco_temp_sensor: fix to also work with newer IOS versions
    * 0623 FIX: fsc_fans: upper levels for fan RPMs are now optional also for the check
    * 0823 FIX: mk_sap: Fixed some wrong calculated values (decimal numbers)...

    Multisite:
    * 0982 SEC: Fix two XSS weaknesses according to CVSS 8.5 AV:N/AC:M/Au:S/C:C/I:C/A:C...
    * 0983 SEC: Fix security issue in code of row selections (checkboxes) (CVSS 4.9 AV:N/AC:M/Au:S/C:N/I:P/A:P)...
    * 0934 FIX: Logwatch messages with class unknown ( 'u' ) now displayed as WARN...
    * 0166 FIX: mobile gui: Fixed colors of command list...
    * 0820 FIX: Fixed wrong NagVis links in "custom links" snapin
    * 0938 FIX: logwatch: fixed incorrect display of warning messages
    * 0939 FIX: Fixed multisite exception caused by missing explanation text for a AUTODELETE event action
    * 0822 FIX: Sorting columns in view dashlets is now working again
    * 0941 FIX: esx_vsphere_hostsystem.cpu_usage: pnpgraph now displays AVERAGE instead of MAX values in all timeframes...
    * 0942 FIX: check_mk-winperf.cpuusage.php: now displays AVERAGE values instead of MAX...

    WATO:
    * 0984 Fix code injection for logged in users via automation url...
            NOTE: Please refer to the migration notes!
    * 0987 New button for updating DNS cache...
    * 0824 SEC: Valuespecs: Fixed several possible HTML injections in valuespecs...
    * 0813 FIX: LDAP: Improved slightly missleading logging of LDAP sync actions...
    * 0935 FIX: CPU utilization: increased maximum value to 10000...
    * 0821 FIX: Reducing size of auth.php (needed for authorisation in NagVis) in large environments...

    Notifications:
    * 1002 FIX: Fix crash when debugging notifications with non-Ascii characters...

    Reporting & Availability:
    * 0985 Availability: display phases of freqent state changes as "chaos"...

    Event Console:
    * 0816 States of events can now be set by patterns...

    HW/SW-Inventory:
    * 0620 new version of Check_MKs hardware and software inventory including a much extended windows agent and inventory functions
    * 0818 FIX: Fixed exception in HW/SW inventory search dialog...


1.2.5i3:
    Core & Setup:
    * 0884 New options --oid and --extraoid for cmk --snmpwalk...
    * 0785 FIX: Availability: fixed memory leak in table statehist...
    * 0903 FIX: availability: fixed bug causing the availability feature not considering timeperiod transitions
    * 0888 FIX: Fix SNMP inventory check in simulation mode

    Checks & Agents:
    * 0149 cisco_secure: New check for Port Security on Cisco swichtes
    * 0751 New localcheck for Linux that makes sure that filesystems in /etc/fstab are mounted...
    * 0783 enterasys_lsnat: new check monitoring the current LSNAT bindings
    * 0601 printer_alerts: check can now display a textual representation of the alert code...
            NOTE: Please refer to the migration notes!
    * 0799 ibm_svc_systemstats.cpu_util: New check for CPU Utilization of an IBM SVC / V7000 device in total
    * 0800 ibm_svc_nodestats.cache, ibm_svc_systemstats.cache: New checks for Cache Usage of IBM SVC / V7000 devices
    * 0150 printer_suply: New option to upturn toner levels...
    * 0801 ibm_svc_eventlog: New Check for Messages in Event log of IBM SVC / V7000 devices
    * 0151 enterasys_cpu_util: Changed check to not longer summarize all modules...
            NOTE: Please refer to the migration notes!
    * 0802 ibm_svc_nodestats.iops, ibm_svc_systemstats.iops: new checks for IO operations/sec on IBM SVC / V7000 devices
    * 0602 cmciii.humidity: new check for Rittals CMC III humidity sensors
    * 0829 oracle_tablespaces: improved formatting of levels text in check output...
    * 0757 Linux multipath check can now use the alias instead of the UUID as item...
    * 0879 windows_tasks: output last and next run time
    * 0881 rmon_stats: now needs to be activated via a rule in order to be inventorized...
            NOTE: Please refer to the migration notes!
    * 0804 ibm_svc_portfc: New check for status of FC Ports in IBM SVC / Storwize V3700 / V7000 devices
    * 0805 ibm_svc_enclosure: New Check for Enclosures, Canisters and PSUs in IBM SVC / Storwize V3700 / V7000 devices
    * 0806 ibm_svc_enclosurestats.temp: New Check for temperature in enclosures of IBM SVC / Storwize V3700 / V7000 devices
    * 0807 ibm_svc_enclosurestats.power: New check for power consumption of enclosures of IBM SVC / Storwize V3700 / V7000 devices
    * 0808 brocade_mlx*: Checks now also work correctly with Brocade ADX / FGS / ICX devices
    * 0892 wagner_titanus_topsense: new info check and overall status check for Wagner Titanus Top Sens devices
    * 0893 wagner_titanus_topsense.alarm: New check for Alarms Triggered on Wagner Titanus Top Sens devices
    * 0894 wagner_titanus_topsense.smoke: New check for Smoke Detectors in Wagner Titanus Top Sens devices
    * 0895 wagner_titanus_topsense.chamber_deviation: New Check for Chamber Deviation from Calibration Point in Wagner Titanus Top Sens devices
    * 0152 fsc_fans: Added support for Wato configuration and upper limits
    * 0896 wagner_titanus_topsense.airflow_deviation: New Check for Airflow Deviation in Wagner Titanus Top Sens devices
    * 0897 wagner_titanus_topsense.temp: New Check for Temperature measured by Wagner Titanus Top Sens devices
    * 0898 ibm_svc_nodestats.disk_latency, ibm_svc_systemstats.disk_latency: New Checks for Disk Latency in IBM SVC / Storwize V3700 / V7000 devices
    * 0156 akcp_daisy_temp: New Check for akcp daisyTemp sensor chains...
    * 0899 enterasys_temp: New Check for temperature sensor in Enterasys Switches
    * 0901 ibm_svc_portfc: more devices recognized...
    * 0952 ibm_svc_array: New check for Status of RAID Arrays in IBM SVC / Storwize devices.
    * 0911 esx_vsphere_hostsystem.multipath: now able to configure paths minimum count...
    * 0159 brocade: Added support for brocade fdx switches
    * 0160 brocade_vdx_status: New check to monitor the operational state of vdx switches.
    * 0916 if: now able to configure minimum bandwidth limits
    * 0917 df checks: now able to show time left until disk full as perfometer and pnpgraph...
    * 0954 juniper_bgp_state: New Check for BGP status at Juniper Routers
    * 0955 zfs_arc_cache, zfs_arc_cache.l2: New Checks for Hit Ratios and Sizes of ZFS arc Cache
    * 0162 if_brocade: New if64 Check version for Brocade VDX Switches...
            NOTE: Please refer to the migration notes!
    * 0956 fast_lta_headunit.status, fast_lta_headunit.replication: New checks for FAST LTA Storage Systems
    * 0957 fast_lta_silent_cubes.capacity: New check for Total Capacity over all Silent Cubes on FAST LTA Storage Systems
    * 0975 esx_vsphere_vm.guest_tools: renamed check (formerly esx_vsphere_vm.guestTools)...
            NOTE: Please refer to the migration notes!
    * 0920 blade_bays: now also detects if blade server is switched off
    * 0977 check_traceroute: new active check for checking presence and absence of routes...
    * 0959 libelle_business_shadow.info, libelle_business_shadow.process, libelle_business_shadow.status: New Checks for Libelle Business Shadow
    * 0960 libelle_business_shadow.archive_dir: New check for the Archive Dir of Libelle Business Shadow...
    * 0978 Fix security issue with mk-job on Linux...
            NOTE: Please refer to the migration notes!
    * 0925 ps: improved/fixed calculation of CPU utilization (linux)...
    * 0926 windows agent: local / plugin scripts now get the REMOTE_HOST as environment variable
    * 0163 kaspersky_av_quarantine,kaspersky_av_tasks,kaspersky_av_updates: New checks for kaspersky anti virus on linux
    * 0164 symantec_av_progstate,symantec_av_quarantine, symantec_av_updates: New checks for Symantec Anti Virus on Linux
    * 0615 apc_symmetra: check now also monitors the battery replacement status
    * 0927 windows agent: now able to evaluate logfiles written in unicode (2 bytes per character)...
    * 0165 ups checks now supports also GE devices (Thanks to Andy Taylor)...
    * 0928 runas: new plugin script to include and execute mrpe, local and plugin scripts as different user...
    * 0929 windows agent: now able to include and execute additional local and plugin scripts as different user...
    * 0812 nginx_status: New check for monitoring status information of the Nginx web server...
    * 0961 fast_lta_volumes: new check of capacity of volumes in FAST LTA Storage Systems...
    * 0777 FIX: special agent emcvnx: did not work with security file authentication...
    * 0786 FIX: zfsget: fixed compatibility with older Solaris agents...
    * 0809 FIX: brocade_fcport: Fixed recently introduced problem with port speed detection
    * 0787 FIX: df: fixed problems on some filesystem checks when legacy check parameters where used...
    * 0803 FIX: agent_ibmsvc: raw data for System Info Check and License Check now in correct format...
    * 0788 FIX: oracle_tablespaces: now able to bear None values as warn/crit levels...
    * 0789 FIX: oracle_tablespaces: fixed bug when using dynamic filesystem levels...
    * 0603 FIX: cmciii checks: more general scan function plus perf-o-meters for humidity and temperature checks
    * 0604 FIX: windows_updates: now handles situations with forced reboot and no limits correctly
    * 0605 FIX: enterasys_cpu_util enterasys_lsnat: syntax fixes
    * 0889 FIX: logwatch: fix case where rule wouldn't be applied...
    * 0882 FIX: check_bi_local.py: fix crash in case of non-ascii characters...
    * 0606 FIX: apache_status: now also sends an accept header to make it work with mod_security enables servers
    * 0832 FIX: solaris_mem: fixed invalid calculation of total swap...
    * 0810 FIX: fritz.link: Not inventorizing "unconfigured" interfaces anymore
    * 0154 FIX: zfsget: Fixed inventory of filesystems
    * 0155 FIX: mssql_counters: harded check agains odd agent output
    * 0907 FIX: windows agent: register_service: fixed ImagePath registry entry...
    * 0608 FIX: oracle_asm_diskgroup: check now also handles older oracle version 11.1.0
    * 0157 FIX: apc_symmetra_test: Fixed case of unkown last test date
    * 0910 FIX: brocade.power: fixed an error where the check reports an UNKNOWN on power supply failure...
    * 0158 FIX: dell_om_disks: Handle hotspares more correctly
    * 0161 FIX: cisco_fru_power: Exluded not existing devices from the inventory
    * 0969 FIX: blade_health: correctly output error message in non-OK state
    * 0611 FIX: nfsexports.solaris: fix in determination of path prefix
    * 0953 FIX: brocade_mlx_temp: special treatment for devices sometimes not delivering temperature by SNMP
    * 0958 FIX: df.include: failed for checks with grouping patterns...
    * 0924 FIX: windows agent: now able to execute python scripts again
    * 0614 FIX: cmciii.temp, cmciii.humidity: fixed bugs to get performance data back
    * 0932 FIX: prediction: fixed bug where predicted levels were not recalculated

    Multisite:
    * 0779 Hostgroups (Summary): Empty hostgroups are no longer shown (can be re-enabled by filter)
    * 0887 Add new column painter "Host Notifications Enabled"...
    * 0963 New snapin with virtual host trees...
    * 0914 Improved transaction handling to speedup the Web-GUI...
    * 0905 FIX: Multisite context buttons: links in context buttons are no longer called twice...
    * 0906 FIX: Improved transaction handling in Web GUI...
    * 0909 FIX: Table checkboxes: Fixed bug where selected checkboxes got ignored...
    * 0811 FIX: Fixed handling of exceptions occuring before login in debug mode
    * 0912 FIX: Multisite Views: Fixed bug where custom views could not get deleted
    * 0921 FIX: dashboards: fixed bug not updating header timestamp...
    * 0923 FIX: json export: fixed bug not stripping html tags from output
    * 0931 FIX: pnp-template ps.perf: fixed display bug of cpu averaging

    WATO:
    * 0784 Improved security of WATO bulk inventory by using transaction ids
    * 0880 Added support for 389 Directory Server to LDAP connector
    * 0607 online help text for host creation in WATO now also explains hostname caching
    * 0908 Check event state: New option "Less Verbose Output"...
    * 0965 Cumulative permissions and contact groups for WATO folders...
    * 0973 Renaming of hosts via WATO...
    * 0976 Show preview of active and custom checks in WATO services table...
    * 0930 WATO snapshots: disabled upload of legacy snaphots and snapshots with invalid checksums...
    * 0781 FIX: host diag page: fixed problem with update of diagnose subwindows...
    * 0904 FIX: Fixed exception in host parameter overview...
    * 0971 FIX: Fix missing authentication of PHP addons in D-WATO when activation mode is reload...
    * 0972 FIX: Do not loose site specific global settings anymore when chaning a site's configuration...
    * 0933 FIX: WATO snapshots: excluded some superfluous files from nagvis backup domaim...

    Notifications:
    * 0754 Allow users to disable their notifications completely...
    * 0755 Added variables LASTHOSTUP_REL and LASTSERVICEOK_REL to notification context...
    * 0883 Added Date / Time to HTML notification email
    * 0900 notify_multitech.py: new treasures script for notifying via MultiTech SMS Gateway...
    * 0968 Notification scripts are now configurable via WATO...
    * 0974 New notification plugin for ASCII emails...
    * 0752 FIX: FIX: compute correct state transitions for notifications...
    * 0753 FIX: FIX: correctly show original state in HTML notification mails...
    * 0609 FIX: mail notification script now uses 6 digit hex codes for colors to be better compatible with web based mail browsers
    * 0964 FIX: Fix hanging shutdown of CMC on RedHat 5.X...
    * 0918 FIX: notification: fixed exception when sending notifications as sms / ascii mail...

    Reporting & Availability:
    * 0756 Allow availability of multisite BI aggregates at once...
    * 0966 CSV export for availability works now also for BI aggregates
    * 0967 BI Availability timewarp: new buttons for moving back and forth
    * 0962 FIX: Fix CSV-Export in availability table
    * 0890 FIX: Fix availability computation for hosts...
    * 0891 FIX: Fix HTML encoding of tootip in inline timeline of availability

    Event Console:
    * 0885 New option for writing all messages into a syslog-like logfile...
    * 0902 FIX: event console view: fixed exception on rendering host tags for unknown hosts...

    Livestatus:
    * 0747 FIX: livestatus table hostsbygroup: fixed bug with group_authorization strict...
    * 0831 FIX: table statehist: no longer crashes on TIMEPERIOD TRANSITION entries with an invalid syntax...

    Livestatus-Proxy:
    * 0970 FIX: liveproxyd: handle situations with more then 1024 open files...
    * 0613 FIX: liveproxyd: fewer log messages in case a site is unreachable

    HW/SW-Inventory:
    * 0913 lnx_distro: Now able to detect SuSE distributions...
    * 0610 mk_inventory: windows inventory check now included, install date added to data
    * 0886 FIX: Fix exception on non-UTF-8 encoded characters in software list
    * 0922 FIX: dmidecode: fixed exceptions on missing/unknown data


1.2.5i2:
    Checks & Agents:
    * 0147 enterasys_fans: New Check to monitor fans of enterasys swichtes
    * 0773 ibm_svc_system: new check for System Info of IBM SVC / V7000 devices
    * 0774 ibm_svc_nodestats.diskio: new check for disk troughput per node on IBM SVC / V7000 devices
    * 0775 ibm_svc_systemstats.diskio: new check for disk throughput in IBM SVC / V7000 devices in total
    * 0764 lnx_quota: Added new check to monitor Linux File System Quota...
    * 0776 ibm_svc_nodestats.cpu_util: new check for CPU Utilization per Node on IBM SVC / V7000 devices
    * 0600 nfsexports.solaris: new agent plugin for monitoring nfs exports on solaris systems...
    * 0743 mem, fortigate_memory, solaris_mem: display total SWAP info in check output
    * 0745 drbd: Roles and diskstates are now configurable via WATO...
    * 0740 FIX: winperf_if: now able to handle bandwidth > 4GBit...

    Multisite:
    * 0765 NagVis-Maps-Snapin: Now visualizes downtime / acknowledgment states of maps...
    * 0766 FIX: Changed transid implemtation to work as CSRF protection (Fixes CVE-2014-2330)...

    WATO:
    * 0767 FIX: Signing and verification of WATO snapshot (addresses CVE-2014-2330)...

    BI:
    * 0741 FIX: BI editor: fixed display bug in "Create nodes based on a service search"...

    Livestatus:
    * 0742 FIX: table statehist: now able to cancel a running query if limit is reached...


1.2.5i1:
    Core & Setup:
    * 0386 Added all active checks to check_mk -L output...
    * 0452 Speedup generation of configuration...
    * 0124 Support multiline plugin output for Check_MK Checks...
    * 0675 Activate inline SNMP per default (if available)...
    * 0695 Remove obsolete option -u, --cleanup-autochecks...
            NOTE: Please refer to the migration notes!
    * 0087 FIX: Fixed possible locking issue when using datasource program with long output...
    * 0313 FIX: Avoid duplicate reading of configuration file on --create-rrd...
    * 0379 FIX: check_mk -c: Now also rewrites the location of conf.d directory
    * 0354 FIX: Catch exception when check plugins do not return a state...
    * 0398 FIX: Tolerate debug output in check plugins when using CMC...
    * 0314 FIX: Fix CMC not executing any Check_MK checks after config reload...
    * 0401 FIX: Fix rule precedence in WATO-configured manual checks...
    * 0402 FIX: Fix exception in case of missing agent sections of cluster-aware checks...
    * 0426 FIX: Fixed processing of cached agent plugins / local scripts...
    * 0451 FIX: Ignore missing check types when creating configuration for Nagios
    * 0259 FIX: Fixed htpasswd permission problem in check_mk standalone installation...
    * 0453 FIX: Fix ugly Python exception in host diagnosis page in case of SNMP error...
    * 0696 FIX: Remove garbled output of cmk -v in state of CMC
    * 0682 FIX: Allow overriding of active and custom checks by more specific rule...
    * 0267 FIX: Fixed auth.serials permission problem in check_mk standalone installation...
    * 0282 FIX: TIMEPERIOD TRANSITION messages no longer cut at 64 bytes...
    * 0730 FIX: cmc: fixed bug displaying logentries after a logfile rotation...
    * 0140 FIX: Fixed unwanted handling of hostname as regex...
    * 0739 FIX: Availablity: Prevent crash if the notification period is missing...

    Checks & Agents:
    * 0306 esx_vsphere_counters: added missing ramdisk levels sfcbtickets
    * 0073 moxa_iologik_register: new check to monitor moxa e2000 series registers
    * 0105 apc_humidity: New Check for humidity levels on APC Devices
    * 0106 3ware_units: The verifying state is now handled as ok...
    * 0086 timemachine: new check checking the age of latest backup by timemachine on MAC OS
    * 0074 raritan_pdu_plugs: new check for Raritan PX-2000 family PDUs...
    * 0107 stulz_alerts, stulz_powerstate, stulz_temp, stulz_humidity: New Checks for Stulz clima devices
    * 0075 raritan_pdu_inlet: new check to monitor inlet sensors of the Raritan PX-2000 PDUs
    * 0315 hitachi_hnas_quorumdevice, hitachi_hnas_pnode, hitachi_hnas_vnode: New checks for Hitachi HNAS devices
    * 0316 hitachi_hnas_cpu: New check for CPU utilization of Hitachi HNAS devices
    * 0373 wut_webtherm: Supporting several other devices now
    * 0377 check_http: Certificate Age mode now supports SNI...
    * 0317 emc_isilon: New checks for EMC Isilon Storage System
    * 0395 cmctc.temp: also detect older CMC devices
    * 0396 cmciii_access cmciii_io cmciii_psm_current cmciii_psm_plugs: Support other firmeware versions as well...
    * 0111 kemp_loadmaster_ha, kemp_loadmaster_realserver, kemp_loadmaster_services: New Checks for Kemp Loadbalancer
    * 0318 hitachi_hnas_fan: New check for fans in Hitachi HNAS systems
    * 0319 hitachi_hnas_psu, hitachi_hnas_psu: New checks for Hitachi HNAS storage systems
    * 0320 hitachi_hnas_fpga: new check for Hitachi HNAS storage systems
    * 0321 brocade_mlx: enhancing checks (BR-MLX modules, more OK states)...
    * 0323 emcvnx_hwstatus, emcvnx_hba, emcvnx_disks: new checks for EMC VNX storage systems
    * 0254 agent_vsphere: Make handling of spaces in hostnames of ESX configurable...
    * 0077 cmciii.psm_current, cmciii_psm_plugs, cmciii_io, cmciii.access, cmciii.temp, cmciii.can_current, cmciii.sensor, cmciii.state: new sub checks included in one new check cmcmiii superseding and improving several previous checks of the Rittal CMCIII device...
            NOTE: Please refer to the migration notes!
    * 0078 job: check now monitors the time since last start of the job, limits can be configured in WATO
    * 0079 f5_bigip_conns: new check to monitor number of current connections
    * 0324 hitachi_hnas_cifs: new check for the number of users using a CIFS share
    * 0455 hitachi_hnas_span: new check for Spans (Storage Pools) in Hitachi HNAS storage systems
    * 0445 mem.win: Allow time-averaging of values before applying levels...
    * 0446 mem.used, solaris_mem: Introduce optional averaging of used memory...
    * 0566 services.summary: new check to monitor stopped services of mode autostart in windows
    * 0568 f5_big_ip_conns: check now supports predictive monitoring and both connections types are merged in one check
    * 0257 windows_agent: now reports extended process information (obsoletes psperf.bat plugin)...
    * 0457 hitachi_hnas_volume: New check for Usage and Status of Volumes in Hitachi HNAS storage systems
    * 0450 mem.used: Add information about shared memory (on Linux hosts)
    * 0458 hitachi_hnas_fc_if: New check for FibreChannel Interfaces in Hitachi HNAS storage systems
    * 0459 emcvnx_info: New info check providing Model, Revision and Serial Number of EMC VNX storage systems
    * 0461 emcvnx_raidgroups.list_luns: New check for EMC VNX storage system...
    * 0462 emcvnx_raidgroups.list_disks: New check for EMC VNX storage system...
    * 0463 emcvnx_raidgroups.capacity, emcvnx_raidgroups.capacity_contiguous: New Checks for EMC VNX Storage systems...
    * 0570 fileinfo.groups: file groups now allow exclude patterns as well
    * 0464 stulz_pump: new check for the status of pumps of Stulz clima units
    * 0125 unitrends_backup:Unitrends Backup...
    * 0126 mikrotik_signal: Check for mikrotik wifi bridges
    * 0127 hp_proliant_raid: Check for proliant RAID status.
    * 0571 cmciii_lcp_fans: now monitors the lower limit for the rpm
    * 0572 cmciii_lcp_waterflow: lower and upper limits to the flow are now monitored
    * 0573 cmciii_lcp_airin, cmciii_lcp_airout, cmciii_lcp_waterin, cmciii_lcp_waterout: checks now observe limits to the temperatures
    * 0128 unitrends_replication: Check for monitoring  Replicaion staus on Unitrend systems
    * 0265 mpre_include: run additional mrpe configs within user context...
    * 0266 windows_agent: now supports mrpe include files...
    * 0574 if64: check now supports clustering...
    * 0576 fileinfo.groups: new feature to include current date in file pattern
    * 0130 Support of new Firmware version of various Fujitsu Sotarge Systems
    * 0698 emc_isilon.nodehealth: new check for EMC Isilon Storage systems: NodeHealth
    * 0699 emc_isilon_iops: New check for Disk Operations per Second (IOPS) in EMC Isilon Storage
    * 0132 New checks fjdarye101_disks fjdarye101_rluns: Fujitsu Storage Systems with 2013 Firmware
    * 0697 check_dns: allow to specify multiple expected answers
    * 0700 arcserve_backup: new check for status of backups in an Arcserve Backup Server
    * 0580 emc_datadomain_fans, emc_datadomain_nvbat, emc_datadomain_power, emc_datadomain_temps: new hardware checks for EMC Datadomain
    * 0691 Solaris agent: include lofs in list of monitored filesystem types
    * 0694 wut_webtherm: Support new versions of WUT-Thermometer...
    * 0135 apc_inputs: New Check for APC Input Contacts
    * 0701 emc_isilon_diskstatus: new check for Status of Disks in EMC Isilon Storage Systems
    * 0581 emc_datadomain_disks emc_datadomain_fs:  new checks to monitor disks and filesystems of EMC Datadomain
    * 0718 logwatch.ec: Optionally monitor the list of forwarded logfiles...
    * 0556 esx_vsphere_counters.diskio: now also shows disk latency
    * 0583 stulz_pump: now monitors the pumps rpm in precent of maximum and gathers performance data
    * 0560 check_mk_agent.solaris: report statgrab_mem section if solaris_mem section is missing...
    * 0702 Rule for checking agents for wanted version...
    * 0586 rmon_stats: new snmp check to gather network traffic statistics on RMON enabled network interfaces
    * 0704 windows_os_bonding: new check for bonding interfaces on windows...
    * 0562 esx_vsphere_vm.guest_tools: new check to monitor guest tools status...
    * 0674 brocade_fcport: Now supporting interface speed of 16 Gbit (just discovered in the wild)
    * 0138 Removed caching function in Windows Update agent plugin...
            NOTE: Please refer to the migration notes!
    * 0564 esx_vsphere_vm.datastores: displays the datastores of the VM...
    * 0731 mk_postgres: improved support for versions postgres < 9.2...
    * 0588 dell_poweredge_amperage.current, dell_poweredge_amperage.power, dell_poweredge_cpu, dell_poweredge_status, dell_poweredge_temp: new checks for the Dell PowerEdge Blade Server
    * 0589 brocade_tm: new check monitoring traffic manager statistics for interfaces of brocade devices
    * 0591 dell_poweredge_mem: new check to monitor memory modules of Dell PowerEdge Servers
    * 0592 dell_poweredge_pci: new check for pci devices on dell PowerEdge Servers
    * 0141 ups_socomec_capacity: Battery Capacity Check for Socomec UPS Devices.
    * 0705 arcserve_backup: improved documentation (check manpage and comments in the agent plugin)
    * 0143 ups_socomec_in_voltage, ups_socomec_out_voltage: Socomec UPS Devices, Input and Output Voltages...
    * 0732 df: now able to monitor inodes...
    * 0716 Add Linux caching agent also to normal agent RPM...
    * 0594 dell_poweredge_netdev: new check to monitor the status of network devices on Dells Poweredge Servers
    * 0733 mem, solaris_mem: now able to configure amount of free memory...
    * 0706 EMC VNX: special agent can alternatively authenticate via security files...
    * 0734 esx_vsphere_vm.running_on: shows the esx host of the VM
    * 0144 enterasys_cpu_util enterasys_powersupply: New Checks for CPU Utilization and Power Supplies on enterasys switches
    * 0595 dell_chassis_power, dell_chassis_powersupplies: new checks for Dell Poweredge Chassis Ppower consumption...
    * 0596 dell_chassis_status, dell_chassis_temp, dell_chassis_kvm, dell_chassis_io, dell_chassis_fans: new checks to monitor the overall status of various sections of the Dell Poweredge Chassis via CMC
    * 0597 dell_chassis_slots: new check to monitor the status of the blade slots of the Dell Poweredge Blade Servers
    * 0145 apc_symmetra: Changed naming of Batterie Temperature to System Temerature...
            NOTE: Please refer to the migration notes!
    * 0146 innovaphone_priports_l1, innovaphone_priports_l2: New Checks for Innovaphone PRI Ports
    * 0707 ibm_svc_host: New check: Status of hosts an IBM SVC / V7000 presents volumes to
    * 0598 kentix_temp, kentix_humidity: new checks for Kentix MultiSensor-Rack
    * 0768 ibm_svc_license: New check for Licensing Status on IBM SVC / V7000 devices
    * 0778 New Special Agent for innovaphone gateways...
    * 0769 juniper_trpz_cpu_util, juniper_trpz_flash, juniper_trpz_info, juniper_trpz_power: new Checks for juniper trapeze switches
    * 0770 innovaphone_licenses: New check to monitor licenses on innovaphone devices"
    * 0771 juniper_trpz_aps: Show the number of connected access points on juniper wlan controllers
    * 0772 added special agent for IBM SVC / V7000 storage systems...
    * 0147 enterasys_fans: New Check to monitor fans of enterasys swichtes
    * 0759 check_notify_count: New active check to monitor the number of notifications sent to contacts...
    * 0760 The windows agent contains meta information about version, manufacturer etc....
    * 0103 FIX: services: Fixed bug with service inventory defined in main.mk...
    * 0299 FIX: borcade_mlx_fan: Prettified output, handling "other" state now
    * 0300 FIX: cisco_fru_power: Trying not to inventorize not plugged in FRUs...
    * 0305 FIX: apache_status: Fixed exception when agent reports HTML code as apache-status data...
    * 0104 FIX: mssql: Server instances with underline in name are now supported....
    * 0240 FIX: Virtualmachine names with space no longer have missing piggyback data...
    * 0310 FIX: apache_status: Improved handling of unexpeted data sent by agents...
    * 0088 FIX: esx_vsphere_datastores: fixed error with reported capacity of 0 bytes...
    * 0243 FIX: cisco_qos: no longer crashes when the qos policy name is not set...
    * 0326 FIX: hr_fs printer_supply: Improved translation of wrong encoded chars...
    * 0059 FIX: agent_vpshere: new option for supporting ESX 4.1...
    * 0334 FIX: cisco_fantray: Fixed error on Cisco devices which do not support this check...
    * 0355 FIX: heartbeat_crm: Now handling "Failed actions:" output in agent...
    * 0357 FIX: megaraid_bbu: Fixed expected state checking...
    * 0358 FIX: df: now ignores filesystems with a reported size of '-'...
    * 0360 FIX: multipath: Inventory handles non loaded kernel module now...
    * 0339 FIX: blade_bays blade_blades blade_blowers blade_health blade_mediatray blade_powerfan blade_powermod: fix scan function...
    * 0340 FIX: blade_health: fix check, it was totally broken...
    * 0363 FIX: mysql_capacity: Did use wrong calculated warn / crit thresholds...
    * 0364 FIX: brocade_mlx*: Several cleanups, fixed bug in brocade_mlx_fan where only the first worst state was shown in output
    * 0365 FIX: RPMs: Cleaning up xinetd checkmk.rpmnew file after updating package...
    * 0366 FIX: heartbeat_crm: Agent code is now compatible to pacemaker 1.1.9...
    * 0367 FIX: Now using /dev/null instead of closing stdin in linux agent...
    * 0342 FIX: postgres_stat_database: make agent compatible with PostgreSQL 8.4.x...
    * 0343 FIX: postgres_sessions: make agent plugin compatible with PostgreSQL 9.2...
    * 0369 FIX: cups_queues: Fixed bug checking the last queue reported by agent...
    * 0370 FIX: brocade_mlx_module*: Improved output of checks
    * 0372 FIX: megaraid_ldisks: Ignoring adapters without configured logical disks...
    * 0345 FIX: Linux agent: fix detaching of background plugins...
    * 0378 FIX: agent_vsphere.pysphere: Trying to deal with permissions only on some guests/hosts
    * 0245 FIX: Inline SNMP no longer throws an exception when using SNMPv3 credentials...
    * 0380 FIX: jolokia_metrics.mem: PNP-Template now handles non existant max values...
    * 0381 FIX: win_printers: Fixed creation of duplicate services...
    * 0347 FIX: smart.stats: Remove duplicate disks...
    * 0349 FIX: winperf.cpuusage: update man page: this check is deprecated
    * 0383 FIX: solaris_mem: Is now compatible to more systems...
    * 0109 FIX: cisco_fantray: Prevent inventory for not available fans
    * 0110 FIX: cisco_fru_power:  Prevent inventory for not available FRUs
    * 0350 FIX: nfsmounts: correctly handle mount points with spaces...
    * 0387 FIX: df*: Negative filesystem space levels get a more clear text in check output...
    * 0351 FIX: local: Catch invalid state codes and map to 3 (UNKNOWN)...
    * 0397 FIX: mrpe: tolerate performance variable names with spaces...
    * 0399 FIX: check_ftp: cleanup configuration via WATO, remove Hostname field...
    * 0435 FIX: esx_vsphere_sensors: Fix garbled output in case of placeholder VMs...
    * 0251 FIX: agent_vsphere / check_mk agent: fixed outdated systemtime of check_mk agent...
    * 0439 FIX: postfix_mailq: Linux agent better detects Postfix installation...
    * 0440 FIX: heartbeat_crm: Inventory more gracefully handles case where agent output is invalid...
    * 0113 FIX: blade_blades: Now only make inventory for blades that are powered on...
    * 0441 FIX: megaraid_bbu: Fix several false alarms and cases where inventory failed
    * 0442 FIX: dell_om_disks: Treat global hot spare disks as OK, instead of WARN...
    * 0443 FIX: brocade_fcport: cope with firmware that does not provide speed information...
    * 0322 FIX: timemachine: Check now also works if there are spaces in the name of the backup volume or the hostname
    * 0253 FIX: windows agent: fixed crash on processing eventlog records...
    * 0403 FIX: mem.used: Prefer statgrab on FreeBSD for supporting more than 4GB...
    * 0404 FIX: cups_queues: fix exception in case of alternative time format...
    * 0444 FIX: timemachine: do not inventorize check when timemachine is not used
    * 0116 FIX: cisco_vpn_tunnel: Fixed typo that lead to an exception
    * 0118 FIX: stulz_humidity: Fixed coloring in pnp template...
    * 0119 FIX: stulz_humidity: Fixed lower thresholds...
    * 0565 FIX: windows_updates: fix for some cases when forced_reboot is not set
    * 0255 FIX: windows_agent: now able to handle the removal of local/plugin scripts during runtime...
    * 0447 FIX: fortigate_memory: Fix inventory, do not add check if no info available...
    * 0567 FIX: apc_symmetra: transformation from old tuple to new dict format fixed and improved
    * 0432 FIX: stulz_humidity: Fixed syntax error...
    * 0120 FIX: stulz_humidity, apc_humidity: Fixed bug while processing check params...
    * 0460 FIX: endless waiting for printer queues fixed...
    * 0260 FIX: Fixed incorrect formatting of checks with long output...
    * 0261 FIX: df_netapp32 / df_netapp: Fixed bug with negative size in check output...
    * 0262 FIX: ps: Now able to skip disabled "Process Inventory" rules...
    * 0264 FIX: printer_supply_ricoh: now reports correct filling levels...
    * 0575 FIX: cmciii_lcp_airin, cmciii_lcp_airout, cmciii_lcp_waterin, cmciii_lcp_waterout: improved handling of warning state...
    * 0272 FIX: if checks: port type 56 (fibrechannel) is no longer inventorized per default...
    * 0577 FIX: fileinfo.groups: new date pattern is now available for inventory check as well
    * 0688 FIX: winperf_msx_queues: Support output of Exchange 2013...
    * 0578 FIX: zypper: check is always registered as soon as mk_zypper plugin detects zypper tool...
    * 0689 FIX: postgres_sessions: fix empty agent section in case of 0 sessions...
    * 0579 FIX: veeam_client: fix for case when no StopTime section in agent output
    * 0692 FIX: fileinfo: Avoid duplicate entries in Solaris agent...
    * 0693 FIX: hpux_lvm: avoid problem when alternative vgdisplay is installed...
    * 0708 FIX: ntp.time, ntp: avoid DNS lookups in NTP queries and avoid timeouts...
    * 0277 FIX: solaris agent: ntp now able to work with ntpd and xntpd...
    * 0279 FIX: check_mk_agent.solaris: removed proc section from statgrab...
    * 0281 FIX: statgrab_net.ctr: only inventorize interfaces with actual traffic...
    * 0582 FIX: cisco_sys_mem: check now has a man page and a new WATO integration
    * 0667 FIX: oracle_asm_diskgroup: Now really uses the generic filesystem levels...
    * 0555 FIX: snmp_uptime: no longer fails if uptime is < 1 seconds
    * 0136 FIX: cisco_fru_power: Prevent inventory of not exsisting devices
    * 0557 FIX: check_mk_agent.solaris: removed section statgrab mem...
    * 0673 FIX: zfsget: Fixed broken check - was not compatible to current agent output of "df"
    * 0719 FIX: postfix_mailq: fix Linux agent in case of ssmtp being installed
    * 0584 FIX: agent_vsphere: special agent now handles non-standard https port correctly...
    * 0585 FIX: check_mk_agent.linux: more efficient handling of cups printer queues...
    * 0703 FIX: brocade_mlx: omit inventory of cpu and memory on more states...
    * 0137 FIX: Fixed printer_pages...
    * 0587 FIX: if64: problems resolved when running as a clustered service...
    * 0563 FIX: windows agent: now able to process perl scripts...
    * 0729 FIX: esx_vsphere_hostsystem: fixed incorrect status label (not state)...
    * 0142 FIX: winperf_if: treat unknown packets no longer as error packets
    * 0593 FIX: zypper: agent plugin and check now lead to UNKNOWN result in case of repo problems
    * 0758 FIX: check_sql: Fixed monitoring of stored procedures with oracle
    * 0599 FIX: esx_vsphere_datastores: provisioning levels in WATO are no longer limited to 101%
    * 0737 FIX: megaraid_ldisks: now able to handle "No Virtual Drive Configured" states...
    * 0763 FIX: hpux_if: Fixed exception during parsing of provided data on some systems...

    Multisite:
    * 0371 Added log class filter to hostsvcevents view
    * 0352 Avoid Livestatus connections on pages that do not need them...
    * 0390 Added an icon selector to the view editor...
    * 0391 Added sorter / filter for host/service service levels...
    * 0247 New mkp package for web applications: iNag / nagstatus / nagios status.dat...
    * 0429 Implemented role permissions for dashboards...
    * 0430 It is now possible to define custom time ranges in PNP graph search...
    * 0449 Show all custom variables of hosts and services in the detail views...
    * 0665 Added mail notificaton method to custom user notification dialog...
    * 0123 New time range filter for Downtimes and Comments...
    * 0683 New column painter for the last time a service was OK...
    * 0561 quicksearch: now able to search with multiple filters...
    * 0748 Also custom views now have permissions...
    * 0302 FIX: Fixed highlight of choosen elements in foldertee/views snapin in Chrome/IE
    * 0239 FIX: Fixed incorrect html formatting when displaying host or service comments...
    * 0307 FIX: Increased performance of multisite GUI with a large userbase...
    * 0312 FIX: Hiding views related to not existing datasources, like the EC now...
    * 0325 FIX: Removed CSV export icon from availability views...
    * 0327 FIX: Most forms did now work with "Profile Requests" enabled...
    * 0333 FIX: Fixed too long page title during performing several actions...
    * 0356 FIX: Fixed exception caused by utf8 chars in tooltip text...
    * 0368 FIX: Generating selection id is hopefully now compatible to more systems...
    * 0374 FIX: Fixed syntax error in exception handler of LDAP search code...
    * 0375 FIX: LDAP: Now handling user-ids with umlauts...
    * 0246 FIX: brocade_fcport: fixed error in pnp-template...
    * 0393 FIX: LDAP: Enabled paged LDAP search by default now with a page size of 1000...
    * 0394 FIX: LDAP: Auth expiration plugin now checks users for being disabled (in AD)...
    * 0436 FIX: Fix broken Site status switching via sidebar snapin...
    * 0420 FIX: LDAP: Roles/Groups are now synced even if case of DNs do not match...
    * 0421 FIX: UserDB: Fixed lost passwords when changing users in large user databases...
    * 0423 FIX: Users are not logged out anymore during changing their own passwords...
    * 0424 FIX: Improved error handling in case of incorrect auth config in distributed WATO environments
    * 0425 FIX: Fix login loop bug in distributed environments with different auth secrets
    * 0117 FIX: Availability button is now visible for users without the right to edit views
    * 0431 FIX: LDAP: Fixed group syncrhonisation when nested group sync is enabled
    * 0122 FIX: Multisite view editor not longer throwing a exception when loading views from other users
    * 0569 FIX: recurring updates of serial numbers of disabled ldap users fixed...
    * 0676 FIX: Move view "Stale services" to Problems folder
    * 0270 FIX: Multisite host tag filter: Now uses exact match...
    * 0273 FIX: Fixed exceptions when modifying / cloning views...
    * 0274 FIX: Fixed exception when view title or description was missing
    * 0278 FIX: Fixed bookmark icon images for non-english user languages...
    * 0670 FIX: LDAP: Fixed sync when non lower case attributes are configured...
    * 0671 FIX: LDAP: Disable logging of password changes received from LDAP
    * 0558 FIX: availability: fixed exception on specific filter settings...
    * 0712 FIX: Fix multiple groups with same tag when grouping hosts after a tag...
    * 0738 FIX: csv_export: now able to handle umlauts in download filenames...
    * 0762 FIX: Fixed availability filters not opening in IE7

    WATO:
    * 0308 Multisite can now set rotation view permissions for NagVis...
    * 0329 Removed Distributed WATO peer mode...
            NOTE: Please refer to the migration notes!
    * 0244 New features for WATO page Backup & Restore...
    * 0382 Active HTTP check now supports multiline regexp matching...
    * 0112 Explicit mapping of clustered services can now be done with WATO...
    * 0437 Convert WATO rule for debug_log into simple Checkbox...
    * 0428 Changed user profiles (e.g. pw changes) are now replicated in distributed setups...
    * 0114 User Custom Attributes can now be exported to the core...
    * 0448 New button in WATO service list for displaying check parameters...
    * 0454 Add output of traceroute to host diagnostic page
    * 0677 Make title of tags and tag groups localizable...
    * 0685 Distributed WATO now disabled WATO on slave sites per default...
    * 0687 New summary pages with all settings of a host or service...
    * 0275 WATO "Notify Users" feature: Improved confirmation info...
    * 0134 New option to use expect string in response heads for check_http in wato...
    * 0717 Sort permissions of views, dashboards, commands and snapins alphabetically
    * 0761 New bulk host import mode in WATO...
    * 0057 FIX: Fix exception in WATO host editor on custom tag without topic...
    * 0241 FIX: Improved sorting of WATO folders in dropdown menu...
    * 0019 FIX: Fixed wording in WATO rule for MSSQL check
    * 0242 FIX: Parameters for clustered services can now be configured on the cluster host...
    * 0309 FIX: Trying to prevent read/write conflicts with a large user base...
    * 0311 FIX: Fixed "Inventory failed" message when trying an inventory on clusters via WATO...
    * 0330 FIX: Improved performance of WATO slave push with a large user base...
    * 0331 FIX: LDAP diagnostic LOG can now have the $OMD_SITE$ macro configured via WATO...
    * 0332 FIX: Own host tag groups without topics resulted in two groups "Host tags" in the rule editor
    * 0361 FIX: The page linked by "new rule" can now be bookmarked again
    * 0341 FIX: Avoid rare exception in WATO when deleting a host...
    * 0376 FIX: LDAP: Default configuration of attributes is reflected within WATO now
    * 0346 FIX: Fix folder visibility in WATO for unpriviledged users...
    * 0385 FIX: Better error handling for invalid service regex in rule conditions...
    * 0389 FIX: Showing LDAP settings on site specific global settings page now...
    * 0400 FIX: WATO BI editor now supports percentages for count_ok...
    * 0392 FIX: LDAP: Improved error messages of LDAP configuration test...
    * 0415 FIX: LDAP: The LDAP Settings dialog is now disabled when the LDAP Connector is disabled
    * 0416 FIX: When doing user sync on user page rendering, contact group memberships are shown correctly now...
    * 0417 FIX: LDAP: Fixed "Sync-Plugin: Roles" test with OpenLDAP
    * 0248 FIX: Backup & Restore: Snapshot comments now support unicode character...
    * 0418 FIX: LDAP: Fixed broken role sync plugin with OpenLDAP...
    * 0419 FIX: LDAP: The default user profile roles are only assigned to users without roles...
    * 0249 FIX: Backup & Restore: fixed bug when uploading legacy snapshots...
    * 0250 FIX: Fixed error on creating very large WATO snapshots...
    * 0422 FIX: Fixed numbers shown in log entries of bulk inventory...
    * 0252 FIX: ESX vSphere configuration: Fixed non-working configuration parameters...
    * 0456 FIX: Column was too short...
    * 0256 FIX: wato snapshots: snapshot restore no longer fails with older python versions...
    * 0433 FIX: Creating WATO lock during automations (like e.g. master to slave syncs)...
    * 0434 FIX: Fixed wrong count of failed hosts in bulk inventory mode...
    * 0678 FIX: Move two last global settings of Event Console to proper places
    * 0268 FIX: wato inventory: fixed missing services...
    * 0686 FIX: Fix replication with WATO if EC is enabled on master and disabled on slave
    * 0129 FIX: Fixed permission bug in "Edit user profile" dialog....
    * 0269 FIX: brocade_fcport: fixed problem on displaying check_parameters in WATO...
    * 0271 FIX: Fixed sorting in duallist element (two lists with interchangable elements)...
    * 0131 FIX: Error rates for network interfaces can now be set smaller then 0.1 when using Wato....
    * 0690 FIX: Fix language jumping to German when saving user profiles
    * 0666 FIX: Minimum port for the mknotifyd is now 1024 (never use well known ports)...
    * 0559 FIX: WATO snapshots: improved validation of (uploaded) snapshots...
    * 0709 FIX: Fix NoneType has not attribute userdb_automatic_sync bug in D-WATO
    * 0728 FIX: mem.win: fixed bug in WATO configuration rule...
    * 0139 FIX: ldap sync: syncing if rules against ldap is not longer case sensitiv
    * 0736 FIX: WATO backup and restore: improved error handling...

    Notifications:
    * 0362 sms: now searching PATH for sendsms and smssend commands...
    * 0684 New notification variables NOTIFY_LASTSERVICEOK and NOTIFY_LASTHOSTUP...
    * 0711 New rules based notifications...
    * 0713 New bulk notifications...
    * 0108 FIX: Prevent service notification on host alerts...
    * 0058 FIX: Fix email notifications containing non-ASCII characters in some situtations...
    * 0133 FIX: Fixed mkeventd notification plugin...
    * 0720 FIX: Fix timeperiod computation with CMC and flexible notifications...

    BI:
    * 0721 Use hard states in BI aggregates...
    * 0714 BI aggregations now also honor scheduled downtimes...
    * 0715 BI aggregates now acknowledgement information...
    * 0669 FIX: Fixed regex matching in BI when using character groups [...]...

    Reporting & Availability:
    * 0018 New option for displaying a legend for the colors used in the timeline...
    * 0405 Add CSV export to availability views...
    * 0338 FIX: Introduce time limit on availability queries...
    * 0681 FIX: Display correct year for availability range for last month in january
    * 0750 FIX: Availability: fix exception when summary is on and some elements have never been OK

    Event Console:
    * 0301 Handling messages of special syslog format correctly...
    * 0388 Moved Event Console related settings to own settings page...
    * 0710 Create a history entry for events that failed their target count...
    * 0749 Allow to restrict visibility of events by their host contacts...
    * 0303 FIX: Old log entries were shown in event history first...
    * 0304 FIX: Escaping several unwanted chars from incoming log messages...
    * 0089 FIX: CSV export of event console was broken...
    * 0359 FIX: Fixed exception in event simulator when one match group did not match
    * 0384 FIX: Trying to prevent problem when restarting mkeventd...
    * 0427 FIX: Fixed exception when handling connections from event unix socket...
    * 0679 FIX: Allow non-Ascii characters in generated events
    * 0680 FIX: Do not allow spaces in host names in event simulator...
    * 0672 FIX: Service item of "Check event state in event console" checks can now be configured...
    * 0590 FIX: mkeventd: fixed encoding of unicode characters in the snmptrap receiver...

    Livestatus:
    * 0337 New header for limiting the execution time of a query...
    * 0276 nagios4 livestatus support...
    * 0335 FIX: Parse state of downtime notification log entries correctly...
    * 0336 FIX: Limit the number of lines read from a single logfile...
    * 0344 FIX: Fix semantics of columns num_services_hard_*...

    Livestatus-Proxy:
    * 0263 FIX: livestatus log table: fixed missing logentries of archived logfiles...


1.2.3i7:
    Core & Setup:
    * 0011 Introduce optional lower limit for predicted levels...
    * 0217 FIX: More verbose error output for SNMP errors on the command line...
    * 0288 FIX: Error messages of datasource programs (e.g. VSphere Agent) are now visible within WATO...
    * 0010 FIX: Fix computation of hour-of-the-day and day-of-month prediction...
    * 0292 FIX: Inline SNMP: Check_MK check helpers are closing UDP sockets now...

    Checks & Agents:
    * 0060 cisco_fantray: new check for monitoring fan trays of Cisco Nexus switches
    * 0061 cisco_cpu: check now recognizes new object cpmCPUTotal5minRev...
    * 0063 veeam_client: new check to monitor status of veeam clients with special agent plugin...
    * 0064 veeam_jobs: new check to monitor the backup jobs of the veeam backup tool...
    * 0047 fritz.conn fritz.config fritz.uptime fritz.wan_if fritz.link: New checks for monitoring Fritz!Box devices...
    * 0027 esx_vsphere_sensors: it is now possible override the state of sensors...
    * 0090 apc_ats_status: New Check for monitoring APC Automatic Transfer Switches
    * 0080 Added new checks for Brocade NetIron MLX switching / routing devices...
    * 0091 apc_ats_output: new check for output measurements on APC ATS devices
    * 0068 check_sql: support for mssql databases included
    * 0208 fileinfo.groups: Added minimum/maximum file size parameters...
    * 0093 check_http: Default service description prefix can be avoided...
    * 0004 df: dynamic filesystem levels now reorder levels automatically...
    * 0069 veeam_client: limits for time since last backup introduced
    * 0214 Logwatch: context lines can now be disabled using nocontext=1...
    * 0038 casa_cpu_mem casa_cpu_temp casa_cpu_util casa_fan casa_power: New checks for casa Cable Modem Termination Systems...
    * 0097 arc_raid_status: New check for Areca RAID controllers
    * 0070 cmciii_lcp_airin cmciii_lcp_airout cmciii_lcp_fans cmciii_lcp_waterflow cmciii_lcp_waterin cmciii_lcp_waterout: new checks for the Rittal CMC-III LCP device
    * 0098 apc_inrow_airflow, apc_inrow_fanspeed, apc_inrow_temp: New checks for APC inrow devices
    * 0099 apc_mod_pdu_modules: New check for APC Modular Power Distribution Unit
    * 0072 cmciii_pu_access cmciii_pu_canbus cmciii_pu_io cmciii_pu_temp: New checks for the Rittal CMC-III PU Unit
    * 0100 juniper_cpu: New check for CPU utilization on Juniper switches
    * 0236 windows_agent: each script can now be configured to run sync / async...
    * 0101 liebert_chiller_status: New check for Liebert Chiller devices
    * 0083 brocade_mlx: Temperature sensors of one module now in one common check...
    * 0008 df: Solaris agent now also supports samfs
    * 0084 brocade_mlx: single checks now instead of sub checks...
    * 0291 winperf_ts_sessions: New check to monitor Microsoft Terminal Server sessions...
    * 0102 modbus_value: New check and Agent to modbus devices...
    * 0013 Solaris Agent: implement cached async plugins and local checks...
    * 0238 vsphere monitoring: new option to skip placeholder vms in agent output...
    * 0016 Linux+Windows agent: allow spooling plugin outputs via files...
    * 0017 local: New state type P for state computation based on perfdata...
    * 0085 brocade_mlx: now handles more different module states...
    * 0024 FIX: cisco_wlc: removed check configuration parameter ap_model...
    * 0003 FIX: ps: Remove exceeding [ and ] in service description when using process inventory...
    * 0037 FIX: checkman browser (cmk -m) was not working properly in network subtree...
    * 0283 FIX: Interface Checks: ignore invalid error counts while interface is down...
    * 0081 FIX: Fixed corruption in SNMP walks created with cmk --snmpwalk...
    * 0286 FIX: esx_vsphrere_counters.ramdisk: Better handling for non existant ramdisks...
    * 0290 FIX: winperf_processor mem.win: Handling no/empty agent responses correctly now...
    * 0293 FIX: esx_vsphere_counters_ramdisk_sizes: Handles ram disk "ibmscratch" by default now
    * 0012 FIX: Solaris Agent: fixed broken fileinfo section...
    * 0297 FIX: mk-job is now also usable on CentOS 5+...
    * 0298 FIX: win_dhcp_pools: Fixed wrong percentage calculation
    * 0237 FIX: tsm_sessions: fixed invalid check output during backups...

    Multisite:
    * 0001 New filters for selecting several host/service-groups at once...
    * 0050 New concept of favorite hosts and services plus matching filters and views...
    * 0211 GUI Notify: Added notify method "popup" to really create popup windows...
    * 0215 Added option to make HTML escape in plugin outputs configurable...
    * 0071 livedump: new option to include contact_groups instead of contacts when dumping configuration
    * 0043 FIX: LDAP: Improved error reporting during synchronisation...
    * 0044 FIX: LDAP: Fixed error with empty groups during non nested group sync...
    * 0045 FIX: LDAP: Fixed error when synchronizing non nested groups to roles...
    * 0046 FIX: Fixed editing contactgroup assignments of hosts or folders with "-" in names...
    * 0049 FIX: Fixed useless I/O during page processing...
    * 0203 FIX: Changed sidebar reload interval to be more random...
    * 0204 FIX: Reduced I/O on logins with access time recording or failed login counts...
    * 0206 FIX: Fixed logwatch permission check when using liveproxy for normal users...
    * 0210 FIX: LDAP: Fixed problem syncing contactgroups of a user with umlauts in CN
    * 0035 FIX: Convert HTTP(S) links in plugin output into clickable icon...
    * 0006 FIX: Checkboxes for hosts/services were missing on modified views...
    * 0284 FIX: Context help toggled on/off randomly...
    * 0285 FIX: Fixed bookmarking of absolute URLs or PNP/NagVis URLs in sidebar snapin...
    * 0296 FIX: Fixed moving of snapins while in scrolled sidebar...

    WATO:
    * 0053 New rule for configuring the display_name of a service...
    * 0216 Supporting float values as SNMP timeout value now...
    * 0082 Improved online help for LDAP connections...
    * 0009 Automatically schedule inventory check after service config change...
    * 0294 Added "services" button to host diagnose page
    * 0048 FIX: Tests on host diagnose page are executed parallel now...
    * 0033 FIX: Fixed problem when saving settings in WATOs host diagnostic page...
    * 0205 FIX: NagVis related permissions of roles can be edited again...
    * 0207 FIX: Explicit communities were not saved in all cases...
    * 0094 FIX: Hide SNMPv3 credentials in WATO...
    * 0212 FIX: Fixed broken site edit page in case a TCP socket has been configured...
    * 0095 FIX: Fixed problem with portnumber in Wato Distributed Monitoring dialog
    * 0213 FIX: LDAP: Various small improvements for handling the LDAP user connector...
    * 0039 FIX: Fixed exception on displaying WATO helptexts in the global settings...
    * 0219 FIX: Fixed display problems in WATO folders with long contact group names
    * 0220 FIX: Added HTML escaping to several global settings attributes...
    * 0234 FIX: Improved handling of interface inventory states / types...
    * 0289 FIX: Renamed "Hosts & Folders" page to "Hosts"
    * 0295 FIX: Fixed problem with new created tag groups with "/" in title...

    Notifications:
    * 0005 Added notification script for sending SMS via mobilant.com...
    * 0032 FIX: Fixed problem when forwarding notification mails in windows...
    * 0218 FIX: Fixed rendering of HTML mails for Outlook (at least 2013)...

    BI:
    * 0287 FIX: Fixed assuming states of services with backslashes in descriptions...

    Reporting & Availability:
    * 0051 Option for showing timeline directly in availability table...
    * 0052 Visual colorization of availability according to levels...
    * 0054 New labelling options for availability table...
    * 0055 Allow grouping by host, host group or service group...
    * 0056 New concept of service periods in availability reporting...
    * 0002 You can now annotate events in the availability reporting...
    * 0014 FIX: Fix styling of tables: always use complete width...
    * 0015 FIX: Fixed summary computation in availability when grouping is used...

    Event Console:
    * 0026 FIX: snmptd_mkevent.py: fixed crash on startup
    * 0036 FIX: Fixed bug where multsite commands did not work properly...

    Livestatus:
    * 0067 livedump: new option to mark the mode at the beginning of the dump and documentation fixes...
    * 0023 FIX: Fixed incorrect starttime of table statehist entries...
    * 0034 FIX: Availability no longer showes incorrect entries when only one logfile exists...
    * 0233 FIX: Fixed missing entries in log file and availability view...


1.2.3i6:
    Core & Setup:
    * 0041 FIX: setup.py now handles non existing wwwuser gracefully...

    Checks & Agents:
    * 0040 Add agent plugin to test local hostname resolving...
    * 0020 FIX: Inventory problem with inventory_processes parameter...

    Multisite:
    * 0000 Improved performance of LDAP sync by refactoring the group sync code

    WATO:
    * 0042 FIX: Removed debug outputs from service inventory...


1.2.3i5:
    Core:
    * Automatically remove duplicate checks when monitoring with Agent+SNMP
       at the same time. TCP based ones have precedence.
    * inventory check of SNMP devices now does scan per default (configurable)
    * FIX: inventory check now honors settings for exit code
    * FIX: avoid exception nodes of cluster have different agent type
    * FIX: continue inventory, if one check does not support it
    * FIX: fix configuration of explicit SNMP community, allow unicode
    * FIX: avoid invalid cache of 2nd and up hosts in bulk inventory
    * FIX: fixed error handling in SNMP scan, inventory check fails now
           if SNMP agent is not responding
    * FIX: Ignore snmp_check_interval cache in interactive situations (e.g.  -nv)
    * FIX: check_mk config generation: on computing the checks parameters
           there is no longer a small chance that existing rules get modified

    Event Console:
    * check_mkevents now available as C binary: check_mkevents_c
    * FIX: use default values for unset variables in actions

    Multisite:
    * Speed-O-Meter: now measure only service checks. Host checks
      are omitted, since they do not really matter and make the
      results less useful when using CMC.
    * Added host aliases filter to some views (host/service search)
    * It is now possible to enforce checkboxes in views upon view loading
      (needs to be confgured per view via the view editor)
    * Wiki Sidebar Snapin: showing navigation and quicksearch. OMD only.
    * Sidebar can now be folded. Simply click somewhere at the left 10 pixels.
    * Foldable sections now have an animated triangle icon that shows the folding state
    * Added new snapin "Folders", which interacts with the views snapin when
      both are enabled. You can use it to open views in a specific folder context
    * LDAP: Added option to make group and role sync plugin handle nested
            groups (only in Active Directory at the moment). Enabling this
	    feature might increase the sync time a lot - use only when really needed.
    * FIX: Fixed encoding problem in webservice column output
    * FIX: Fix output format python for several numeric columns
    * FIX: Fixed searching hosts by aliases/adresses
    * FIX: Remove duplicate entries from Quicksearch
    * FIX: Avoid timed browser reload after execution of exections
    * FIX: Hosttag filter now works in service related views
    * FIX: Added code to prevent injection of bogus varnames
           (This might break code which uses some uncommon chars for varnames)
    * FIX: Fixed computation of perfometer values, which did not care about
           the snmp_check_interval. Simplyfied computation of perfometer values
    * FIX: LDAP: Custom user attributes can now be synced again

    BI:
    * FIX: Fix exception when showing BI tree in reporting time warp
    * FIX: Fixed blue triangle link: would show more aggregations,
       if one name was the prefix of another

    Notifications:
    * Blacklisting for services in the felixble notification system
    * FIX: mail with graph plugin: set explicit session.save_path for php
           Fixes instances where the php command couldn't fetch any graphs

    Checks & Agents:
    * diskstat: removed (ever incorrect) latency computation for Linux
    * statgrab_load: support predictive levels, add perf-o-meter
    * ucd_cpu_load: support predictive levels
    * hpux_cpu, blade_bx_load: support predictive levels, add perf-o-meter,
       make WATO-configable
    * check_sql: Database port can now be explicitly set
    * steelhead_perrs: New check for Rivergate Gateways
    * alcatel_power: Check for power supplies on Alcatel switches
    * qnap_disks: New check for Hardisks in Qnap devices
    * Dell Open Manage: SNNP Checks for Physical Disks, CPU and Memory
    * check_tcp: Now able to set custom service description
    * Apache ActiveMQ: New Special Agent and Check to query ActiveMQ Queues
    * check_ftp: can now be configured via Wato
    * windows_tasks: New check to  monitor the Windows Task Scheduler
    * sensatronics_temp: New check for Sensatronic E4 Temperatur Sensor
    * akcp_sensor_drycontact: New Check for AKCP drycontact Sensors
    * esx_vsphere_vm.heartbeat: Heartbeat status alert level now configurable
    * ps:  new configuration option: handle_count (windows only)
    * FIX: Windows agent: gracefully handle garbled logstate.txt
    * FIX: esx_vsphere_counters: added missing ramdisk type upgradescratch
    * FIX: esx_vsphere_hostsystem: fixed bug in handling of params
    * FIX: local: tolerate invalid output lines
    * FIX: hp_proliant: Correct handling of missing snmp data
    * FIX: logwatch.ec: No longer forwards "I" lines to event console
    * FIX: check_dns: default to querying the DNS server on the localhost itself
    * FIX: ps: do not output perfdata of CPU averaging (use ps.perf for that)
    * FIX: nfsexports: also support systems with rpcbind instead of portmap
    * FIX: ups_in_freq: corrected spelling of service description
    * FIX: ups_bat_temp: renamed service description to "Temperature Battery",
           in order to make it consistent with the other temperature checks
    * FIX: hp_blade_blades: Fixed crash on inventory when receiving
           unexpected snmp data
    * FIX: apache_status: If ReqPerSec and BytesPerSec are not reported by
           the agent, no PNP graphs for them are drawn.
           (This is the case if ExtendedStatus set to Off in Apache config)
    * FIX: oracle_jobs: fixed issues with incorrect column count in check output
    * FIX: if/if64/...: layout fix in PNP template for packets


    WATO:
    * You can now have site-specific global settings when using
      distributed WATO (available in the "Distributed Monitoring")
    * bulk inventory: display percentage in progress bar
    * New option for full SNMP scan in bulk inventory
    * bulk operations now also available when checkboxes are off
    * LDAP: Added test to validate the configured role sync groups
    * LDAP: The sync hooks during activate changes can now be enabled/disabled
      by configuration (Global Settings)
    * Disabled replication type "peer" in site editor.
    * Added "permanently ignore" button to inventory services dialog which 
      links directly to the disabled services view
    * Added diagnose page linked from host edit dialog. This can be used to test
      connection capabilities of hosts
    * The rule "Process inventory" now offers the same configuration options 
      as its manual check equivalent "State and count of processes"
    * New configuration option handle_count (windows only) in the rules
      "Process inventory" and "State and count of processes"
    * FIX: correct display of number of hosts in bulk inventory
    * FIX: nailed down ".siteid" exception when added new site
    * FIX: fixed setting for locking mode from 'ait' to 'wait'
    * FIX: avoid removal of tags from rules when not yet acknowledged
    * FIX: avoid need for apache restart when adding new service levels
    * FIX: fix encoding problem on GIT integration

    Livestatus:
    * Removed "livecheck". It never was really stable. Nagios4 has something
      similar built in. And also the Check_MK Micro Core.
    * table statehist: no longer computes an unmonitored state for hosts and
                       services on certain instances.
                       (showed up as no hosts/services in the multisite gui)
    * table statehist: fixed SIGSEGV chance on larger queries

1.2.3i4:
    Core:
    * Create inventory check also for hosts without services, if they
          have *no* ping tag.

    WATO:
    * Bulk inventory: speed up by use of cache files and doing stuff in
          groups of e.g. 10 hosts at once
    * Multisite connection: new button for cloning a connection

    Checks & Agents:
    * Linux agent RPM: remove dependency to package "time". That package
         is just needed for the binary mk-job, which is useful but not
         neccessary.

    Multisite:
    * FIX: fix broken single-site setups due to new caching

1.2.3i3:
    Core:
    * FIX: fixed typo in core startup message "logging initial states"
    * FIX: livestatus table statehist: fixed rubbish entries whenever
           logfile instances got unloaded

    Livestatus:
    * FIX: check_mk snmp checks with a custom check interval no longer
           have an incorrect staleness value

    Notifications:
    * mkeventd: new notification plugin for forwarding notifications
       to the Event Console. See inline docu in share/check_mk/notification/mkeventd
       for documentation.
    * FIX: cleanup environment from notifications (needed for CMC)

    Checks & Agents:
    * Windows agent: increased maximum plugin output buffer size to 2MB
    * check_icmp: New WATO rule for custom PING checks
    * agent_vsphere: now able to handle < > & ' " in login credentials
    * if/if64 and friends: add 95% percentiles to graphs
    * services: inventory now also matches against display names of services
    * esx_vsphere_hostsystem.multipath: now able to set warn/crit levels
    * cpu_netapp: added Perf-O-Meter and PNP template
    * cisco_cpu: added Perf-O-Meter and PNP template
    * apc_symmetra: add input voltage to informational output
    * agent_vsphere: new debug option --tracefile
    * FIX: windows_agent: fixed bug in cleanup of open thread handles
    * FIX: cups default printer is now monitored again in linux agent
    * FIX: host notification email in html format: fixed formating error
           (typo in tag)
    * FIX: netapp_volumes: better output when volume is missing
    * FIX: winperf_phydisk: handle case where not performance counters are available
    * FIX: check_mk_agent.linux: limit Livestatus check to 3 seconds
    * FIX: esx_vsphere_vm: fixed exception when memory info for vm is missing
    * FIX: esx_vsphere_hostsystem: Fixed typo in check output
    * FIX: psperf.bat/ps: Plugin output processing no longer crashes when
           the ps service is clustered

    Multisite:
    * Filtering in views by Hostalias is possible now too
       (however the filter is not displayed in any standard view - user needs
       to enable it by customizing the needed views himself)
    * FIX: add missing service icons to view "All Services with this descr..."
    * FIX: ldap attribute plugins: fixed crash when parameters are None
    * FIX: avoid duplicate output of log message in log tables
    * FIX: fixed problem with ldap userid encoding
    * FIX: removed state-based colors from all Perf-O-Meters
    * FIX: brocade_fcport pnp-template: fixed incorrect display of average values
    * FIX: all log views are now correctly sorted from new to old

    Livestatus-Proxy:
    * Implement caching of non-status requests (together with Multisite)
    * FIX: fix exception when printing error message
    * FIX: honor wait time (now called cooling period) after failed TCP connection
    * FIX: fix hanging if client cannot accept large chunks (seen on RH6.4)

    WATO:
    * Rule "State and count of processes": New configuration options:
           virtual and resident memory levels
    * Added title of tests to LDAP diagnose table
    * Bulk inventory: new checkbox to only include hosts that have a failed
        inventory check.
    * Bulk inventory: yet another checkbox for skipping hosts where the
        Check_MK service is currently critical
    * New rule: Multipath Count (used by esx_vsphere_hostsystem.multipath)
    * FIX: The rule "State and count of processes" is no longer available
           in "Parameters for inventorized check". This rule was solely
           intented for "Manual checks" configuration
    * FIX: Trying to prevent auth.php errors while file is being updated

1.2.3i2:
    Core:
    * New option -B for just generating the configuration
    * Introduced persistent host address lookup cache to prevent issues
      loading an unchanged configuration after a single address is not resolvable anymore
    * Assigning a service to a cluster host no longer requires a reinventory
    * Setting a check_type or service to ignore no longer requires a reinventory
      Note: If the ignore rule is removed the services will reappear
    * Config creation: The ignore services rule now also applies to custom, active
                       and legacy checks
    * Predictive monitoring: correctly handle spaces in variable names (thanks
       to Karl Golland)
    * New man page browser for console (cmk -m)
    * New option explicit_snmp_communities to override rule based SNMP settings
    * Preparations for significant SNMP monitoring performance improvement
      (It's named Inline SNMP, which is available as special feature via subscriptions)
    * Allow to specify custom host check via WATO (arbitrary command line)
    * Implement DNS caching. This can be disabled with use_dns_cache = False

    Livestatus:
    * new service column staleness: indicator for outdated service checks
    * new host    column staleness: indicator for outdated host checks

    Checks & Agents:
    * esx_hostystem multipath: criticize standby paths only if not equal to active paths
    * mk_logwatch: fixed bug when rewriting logwatch messages
    * check_mk: Re-inventory is no longer required when a service is ignored via rule
    * check_mk: Now possible to assign services to clusters without the need to
                reinventorize
    * lnx_if: Fixed crash on missing "Address" field
    * viprinet_router: Now able to set required target state via rule
    * windows_agent: Now available as 64 bit version
    * agent_vsphere: fix problem where sensors were missing when
      you queried multiple host systems via vCenter
    * cached checks: no longer output cached data if the age of the
                     cache file is twice the maximum cache age
    * windows agent: no longer tries to execute directories
    * fileinfo: no longer inventorize missing files(reported by windows agent)
    * New checks for Brocade fans, temperature and power supplies
    * cluster hosts: removed agent version output from Check_MK service (this
      was misleading for different agent versions on multiple nodes)
    * job check: better handling of unexpected agent output
    * lnx_thermal: Added check for linux thermal sensors (e.g. acpi)
    * hwg_temp: Make WATO-Rule "Room Temperature" match, add man page, graph
                and Perf-O-Meter
    * ps.perf: Support Windows with new plugin "psperf.bat". wmicchecks.bat
               is obsolete now.
    * Special Agent vSphere: support ESX 4.1 (thanks to Mirko Witt)
    * esx_vsphere_object: make check state configurable
    * mk_logwatch: support continuation lines with 'A'. Please refer to docu.
    * mk_oracle: Added plugin for solaris
    * win_netstat: New check for Windows for checking the existance of a UDP/TCP
        connection or listener
    * ps/ps.perf: allow to set levels on CPU util, optional averaging of CPU
    * diskstat: Agent is now also processing data of mmcblk devices
    * qmail: Added check for mailqueue 
    * cisco_locif: removed obsolete and already disabled check completely
    * fc_brocade_port: removed obsolete check
    * fc_brocade_port_detailed: removed obsolete check
    * tsm_stgpool: removed orphaned check
    * vmware_state: removed ancient, now orphaned check. Use vsphere_agent instead.
    * vms_{df,md,netif,sys}: remove orphaned checks that are not needed by the current agent
    * tsm: Added new TSM checks with a simple windows agent plugin
    * windows_agent: now starts local/plugin scripts in separate threads/processes
                     new script parameters cache_age, retry_count, timeout
                     new script caching options "off", "async", "sync"
    * windows_agent: increased maximum local/plugin script output length to 512kB
                     (output buffer now grows dynamically)
    * jolokia_metrics: fixed incorrect plugin output for high warn/crit levels
    * jolokia_metrics.uptime: Added pnp template
    * hyperv: Added a check for checking state changes.
    * df / esx_vsphere_datastore: now able to set absolute levels and levels depending
                                  on total disk space of used and free space
    * cisco_wlc: New check for monitoring cisco wireless lan access points 
    * cisco_wlc_clients: New check for the nummber of clients in a wlc wifi
    * df: Negative integer levels for MB left on a device
    * win_printers: Monitoring of printer queue on a windows printserver
    * cisco_qos: Updated to be able to mintor IOS XR 4.2.1 (on a ASR9K device)
    * New active check, check_form_submit, to submit HTML forms and check the resulting page
    * mk-job: /var/lib/check_mk_agent/job directory is now created with mode 1777 so 
              mk-job can be used by unprivileged users too
    * ADD: etherbox: new check for etherbox (messpc) sensors.
           currently supported: temperature, humidity, switch contact and smoke sensors
    * cisco_wlc_client: now supports low/high warn and crit levels
    * cisco_wlc: now supports configuration options for missing AP
    * agent_vsphere: completely rewritten, now considerably faster
                     vCenter is still queried by old version
    * windows_agent: windows eventlog informational/audit logs now reported with O prefix
    * mk_logwatch: ignored loglines now reported with an "." prefix (if required)
    * apache_status: Nopw also supports multithreaded mpm
    * windows_agent: now able to suppress context messages in windows eventlogs
    * agent_vsphere: completely rewritten, now considerably faster
                     vCenter is still queried by old version
    * windows_agent: windows eventlog informational/audit logs now reported with O prefix
    * mk_logwatch: ignored loglines now reported with an "." prefix (if required)
    * check_mk-if.pnp: fixed bug with pnp template on esx hosts without perfdata
    * jolokia checks (JVM): uptime, threads, sessions, requests, queue
      now configurable via WATO
    * vSphere checks: secret is not shown to the user via WATO anymore
    * WATO rule to check state of physical switch (currently used by etherbox check)
    * cisco_wlc: Allows to configure handling of missing AP
    * logwatch.ec: show logfiles from that we forwarded messages
    * FIX: blade_blades: Fixed output of "(UNKNOWN)" even if state is OK
    * FIX: apache_status: fix exception if parameter is None
    * FIX: hr_mem: handle virtual memory correct on some devices
    * FIX: apache_status agent plugin: now also works, if prog name contains slashes
    * FIX: check_dns: parameter -A does not get an additional string
    * FIX: cisco_qos: Catch policies without post/drop byte information
    * FIX: cisco_qos: Catch policies without individual bandwidth limits
    * FIX: windows_agent: fixed bug on merging plugin output buffers
    * FIX: esx_vsphere_datastores: Fix incomplete performance data and Perf-O-Meter
    * FIX: cleaned up fileinfo.groups pattern handling, manual configuration
      is now possible using WATO
    * FIX: check_mk-ipmi.php: PNP template now displays correct units as delivered
           by the check plugin
    * FIX: check_disk_smb: Remove $ from share when creating service description.
           Otherwise Nagios will not accept the service description.
    * FIX: mrpe: gracefully handle invalid exit code of plugin

    Notifications:
    * notify.py: Matching service level: Use the hosts service level if a
                 service has no service level set
    * notify.py: fixed bug with local notification spooling
    * HTML notifications: Now adding optional links to host- and service names
      when second argument notification script is configured to the base url of the
      monitoring installation (e.g. http://<host>/<site>/ in case of OMD setups)
    * HTML notifications: Added time of state change

    Multisite:
    * Finally good handling of F5 / browser reloads -> no page switching to
      start page anymore (at least in modern browsers)
    * User accounts can now be locked after a specified amount of auth
      failures (lock_on_logon_failures can be set to a number of tries)
    * Column Perf-O-Meter is now sortable: it sorts after the *first*
      performance value. This might not always be the one you like, but
      its far better than nothing.
    * logwatch: Logwatch icon no longer uses notes_url
    * Inventory screen: Host inventory also displays its clustered services
    * Rules: Renamed "Ignored services" to "Disabled services"
             Renamed "Ignored checks" to "Disabled checks"
    * Sorter Host IP address: fixed sorting, no longer uses str compare on ip
    * Views: New: Draw rule editor icon in multisite views (default off)
             Can be activated in global settings
    * New global multisite options: Adhoc downtime with duration and comment
                                    Display current date in dashboard
    * LDAP: Using asynchronous searches / added optional support for paginated
      searches (Can be enabled in connection settings)
    * LDAP: It is now possible to provide multiple failover servers, which are
      tried when the primary ldap server fails
    * LDAP: Supporting posixGroup with memberUid as member attribute
    * LDAP: Added filter_group option to user configuration to make the
    synchonized users filterable by group memberships in directories without
    memberof attributes
    * LDAP: Moved configuration to dedicated page which also provides some
      testing mechanisms for the configuration
    * Added option to enable browser scrollbar to the multisite sidebar (only
      via "sidebar_show_scrollbar = True" in multisite.mk
    * Added option to disable automatic userdb synchronizations in multisite
    * Implemented search forms for most data tables
    * New icons in view footers: export as CSV, export as JSON
    * Availability: new columns for shortest, longest, average and count
    * Editing localized strings (like the title) is now optional when cloning
      views or editing cloned views. If not edited, the views inherit the
      localized strings from their ancestors
    * Added simple problems Dashboard
    * New filter and column painter for current notification number (escalations)
    * Added new painters for displaying host tags (list of tags, single tag
    groups). All those painters are sortable. Also added new filters for tags.
    * Added painters, icon and filters for visualizing staleness information
    * Improved filtering of the foldertree snapin by user permissions (when a user is
      only permitted on one child folder, the upper folder is removed from the
      hierarchy)
    * "Unchecked Services" view now uses the staleness of services for filtering
    * Globe dashlets make use of the parameter "id" to make it possible to
      provide unique ids in the render HTML code to the dashlets
    * Multisite can now track wether or not a user is online, this need to be
      enabled e.g. via Global Settings in WATO (Save last access times of
      users)
    * Added popup message notification system to make it possible to notify
      multisite users about various things. It is linked on WATO Users page at
      the moment. An image will appear for a user in the sidebar footer with
      the number of pending messages when there are pending messages for a user.
      To make the sidebar check for new messages on a regular base, you need
      to configure the interval of sidebar popup notification updates e.g. via
      WATO Global Settings.
    * Event views: changed default horizon from 31 to 7 days
    * New option for painting timestamp: as Unix Epoch time
    * New filters: Host state type and Service state type
    * FIX: better error message in case of exception in SNMP handling
    * FIX: Inventory screen: Now shows custom checks
    * FIX: Fixed locking problem of multisite pages related to user loading/saving
    * FIX: Fixed wrong default settings of view filters in localized multisite
    * FIX: line wrapping of logwatch entries
    * FIX: Fixed button dragging bug when opening the view editor
           (at least in Firefox)

    WATO:
    * Allow to configure check-/retry_interval in second precision
    * Custom user attributes can now be managed using WATO
    * Allow GIT to be used for change tracking (enable via global option)
    * Hosts/Folders: SNMP communities can now be configured via the host
      and folders hierarchy. Those settings override the rule base config.
    * Require unique alias names in between the following elements:
      Host/Service/Contact Groups, Timeperiods and Roles
    * Removed "do not connect" option from site socket editor. Use the
      checkbox "Disable" to disable the site for multisite.
    * Converted table of Event Console Rules to new implementation, make it sortable
    * FIX: do validation of check items in rule editor
    * FIX: More consistent handling of folderpath select in rule editor
    * FIX: Now correctly handling depends_on_tags on page rendering for
           inherited values
    * FIX: Changed several forms from GET to POST to prevent "Request-URI too
           large" error messages during submitting forms
    * FIX: automation snmp scan now adhere rules for shoddy snmp devices
           which have no sys description
    * FIX: Cisco ruleset "Cisco WLC WiFi client connections" has been generalized to
           "WLC WiFi client connections"
    * FIX: Snapshot handling is a little more robust agains manually created
           files in snapshot directory now
    * FIX: Slightly more transparent handling of syntax errors when loading rules.mk

    Notifications:
    * Flexible Notification can now filter service levels
    * FIX: check_tcp corrected order of parameters in definition

    Event Console:
    * New global setting "force message archiving", converts the EC into
      a kind of syslog archive
    * New built-in snmptrap server to directly receive snmp traps
    * FIX: fix layout of filter for history action type
    * FIX: better detect non-IP-number hosts in hostname translation

1.2.3i1:
    Core:
    * Agents can send data for other hosts "piggyback". This is being
      used by the vSphere and SAP plugins
    * New variable host_check_commands, that allows the definition of
      an alternative host check command (without manually defining one)
    * New variable snmp_check_interval which can be used to customize
      the check intervals of SNMP based checks
    * setup: Added missing vars rrd_path and rrdcached_sock
    * new variable check_mk_exit_status: allows to make Check_MK service OK,
      even if host in not reachable.
    * set always_cleanup_autochecks to True per default now
    * check_mk: new option --snmptranslate

    Multisite:
    * New availability view for arbitrary host/service collections
    * New option auth_by_http_header to use the value of a HTTP header
      variable for authentication (Useful in reverse proxy environments)
    * New permission that is needed for seeing views that other users
      have defined (per default this is contained in all roles)
    * New path back to the view after command exection with all
      checkboxes cleared
    * Added plugins to config module to make registration of default values
      possible for addons like mkeventd - reset to default values works now
      correctly even for multisite related settings
    * perfometer: Bit values now using base of 1000
    * Added PNP tempate for check_disk_smb
    * Dashboards can now be configured to be reloaded on resizing
      (automatically adds width/height url parameters)
    * LDAP authentification: New config option "Do not use persistent
                             connections to ldap server"
    * Hosttags and auxiliary tags can now be grouped in topics
    * Fixed output of time in view if server time differs from user time

    Event Console:
    * New rule feature: automatically delete event after actions
    * New filter for maximum service level (minimum already existed)
    * New global setting: hostname translation (allows e.g. to drop domain name)
    * New rule match: only apply rule within specified time period

    Checks & Agents:
    * solaris_mem: New check for memory and swap for Solaris agent
    * agent_vsphere: New VMWare ESX monitoring that uses pySphere and the VMWare
      API in order to get data very efficiently. Read (upcoming) documentation
      for details.
    * new special agent agent_random for creating random monitoring data
    * New checks: windows_intel_bonding / windows_broadcom_bonding
    * Implemented SAP monitoring based on the agent plugin mk_sap. This
      must be run on a linux host. It connects via RFC calls to SAP R/3
      systems to retrieve monitoring information for this or other machines.
    * sap.dialog: Monitors SAP dialog statistics like the response time
    * sap.value: Simply processes information provided by SAP to Nagios
    * openvpn_clients: new check for OpenVPN connections
    * if64_tplink: special new check for TP Link switches with broken SNMP output
    * job: Monitoring states and performance indicators of any jobs on linux systems
    * oracle_asm_diskgroups: Added missing agent plugin + asmcmd wrapper script
    * oracle_jobs: New check to monitor oracle database job execution
    * oracle_rman_backups: New check to monitor state of ORACLE RMAN backups
    * jar_signature: New check to monitor wether or not a jar is signed and
      certificate is not expired
    * cisco_qos: adhere qos-bandwidth policies
    * check_disk_smb: WATO formalization for active check check_disk_smb
    * if.include: new configurable parameters for assumed input and output speed
    * cisco_qos: new param unit:    switches between bit/byte display
                 new param average: average the values over the given minute
                 new params post/drop can be configured via int and float
                 fixed incorrect worst state if different parameters exceed limit
    * logwatch.ec: Added optional spooling to the check to prevent dataloss
      when processing of current lines needs more time than max execution time
    * mounts: ignore multiple occurrances of the same device
    * Linux agent: allow cached local/plugins checks (see docu)
    * mem.include: Linux memory check now includes size of page tables. This
      can be important e.g. on ORACLE systems with a lot of memory
    * windows_agent: Now buffers output before writing it to the socket
                     Results in less tcp packages per call
    * smart.stats: rewrote check. Please reinventorize. Error counters are now
      snapshotted during inventory.
    * smart.temp: add WATO configuration
    * windows_agent: check_mk.ini: new option "port" - specifies agent port
    * winperf_processor: introduce averaging, support predictive levels
    * cpu_util.include: fixed bug when params are set to None
    * predictive levels: fixed bug when existing predictive levels get new options
    * windows_plugin mssql.vbs: No longer queries stopped mssql instances
    * cisco_hsrp: fixed problem when HSRP groups had same ip address
    * winperf_if: hell has frozen over: a new check for network adapters on Windows
    * windows agent: new config section plugins, now able to set timeouts for specific plugins
                     new global config option: timeout_plugins_total
    * lnx_if in Linux agent: force deterministical order of network devices
    * Linux agent: remove obsolete old <<<netif>>> and <<<netctr>>> sections
    * logwatch, logwatch.ec: detect error in agent configuration
    * Linux agent: cups_queues: do not monitor non-local queues (thanks to Olaf Morgenstern)
    * AIX agent: call lparstat with argument 1 1, this give more accurate data
    * Check_MK check: enable extended performance data per default now
    * viprinet checks: New checks for firmware version/update, memory usage, power supply status, 
                       router mode, serialnumber and temperature sensors
    * uptime, snmp_uptime, esx_vsphere_counters.uptime: allow to set lower and upper levels
    * winperf_processor: Now displays (and scales) to number of cpus in pnpgraph
    * mk_postgres plugin: replace select * with list of explicit columns (fix for PG 9.1)
    * lnx_if: show MAC address for interfaces (needs also agent update)
    * winperf_tcp_conn: New check. Displays number of established tcpv4 connections in windows
                        Uses WATO Rule "TCP connection stats (Windows)"
    * windows_agent: fixed timeouts for powershell scripts in local/plugins
    * logwatch: Agent can now use logwatch.d/ to split config to multipe files
    * logwatch: Agent can now rewrite Messages
    * apache_status: New rule: set levels for number of remaining open slots
    * mrpe: handle long plugin output correctly, including performance data
    * cisco_qos: parameters now configurable via WATO

    Notifications:
    * notify.py: unique spoolfiles name no longer created with uuid
    * Warn user if only_services does never match

    Livestatus:
    * Table statehist: Improved detection of vanished hosts and services.
                       Now able to detect and remove nonsense check plugin output
    * FIX: able to handle equal comment_id between host and service
    * livestatus.log: show utf-8 decoding problems only with debug logging >=2
    * livestatus: fixed incorrect output formatting of comments_with_info column

    BI:
    * Integrated availability computing, including nifty time warp feature

    WATO:
    * Configuration of datasource programs via dedicated rules
    * New editor for Business Intelligence rules
    * Rule Editor: Now able to show infeffective rules
    * Valuespec: CascadingDropdown now able to process choice values from functions
    * Removed global option logwatch_forward_to_ec, moved this to the
      logwatch_ec ruleset. With this option the forwarding can now be enabled
      for each logfile on a host
    * Configuration of an alternative host check command
    * Inventory: Display link symbol for ps ruleset
    * New rule for notification_options of hosts and services
    * FIX: Rulesets: correct display of rules within subfolders
    * Remove Notification Command user settings, please use flexible notifications instead


1.2.2p3:
    Core:
    * FIX: get_average(): Gracefully handle time anomlies of target systems
    * FIX: notifications: /var/lib/check_mk/notify directory is now created 
           correctly during setup from tgz file. (Without it notifications
           did not get sent out.)
    * FIX: add missing $DESTDIR to auth.serials in setup.sh

    Checks & Agents:
    * FIX: winperf_processor: fix case where CPU percent is exactly 100%
    * FIX: blade_powerfan: fix mixup of default levels 50/40 -> 40/50
    * FIX: Cleaned up graph rendering of Check_MK services 
    * FIX: zypper: deal with output from SLES 10
    * FIX: zpool_status: Ignoring "No known data errors" text
    * FIX: dmi_sysinfo: Handling ":" in value correctly
    * FIX: check_http: Fixed syntax error when monitoring certificates
    * FIX: check_dns: parameter -A does not get an additional string
    * FIX: diskstat: Fixed wrong values for IO/s computation on linux hosts
    * FIX: blade_healts: Fixed wrong index checking resulting in exceptions
    * FIX: notifications: /var/lib/check_mk/notify directory is now created 
           correctly during setup from tgz file. (Without it notifications
           did not get sent out.)

    Multisite:
    * FIX: LDAP: Disabling use of referrals in active directory configuration
    * FIX: Fixed missing roles in auth.php (in some cases) which resulted in
           non visible pnp graphs and missing nagvis permissions
    * FIX: Fixed label color of black toner perfometers when fuel is low
    * FIX: Fixed wrong default settings of view filters in localized multisite
    * FIX: Fixed exception when enabling sounds for views relying on 
           e.g. alert statistics source
    * FIX: Folder Tree Snapin: make folder filter also work for remote
           folders that do not exist locally
    * FIX: correctly display sub-minute check/retry intervals
    * FIX: fix logic of some numeric sorters
    * FIX: Improved user provided variable validation in view code
    * FIX: Escaping html code in plugin output painters

    WATO:
    * FIX: fix layout of Auxiliary tags table
    * FIX: avoid exception when called first time and first page ist host tags
    * FIX: fix validation of time-of-day input field (24:00)
    * FIX: automation users can now be deleted again (bug was introduced in 1.2.2p1)
    * FIX: fix logwatch pattern analyzer message "The host xyz is not
           managed by WATO." after direct access via snapin
    * FIX: Fixed first toggle of flags in global settings when default is set to True
    * FIX: fix exception and loss of hosts in a folder when deleting all site connections
           of a distributed WATO setup
    * FIX: avoid Python exception for invalid parameters even in debug mode
    * FIX: check_ldap: Removed duplicate "-H" definition
    * FIX: Fixed some output encoding problem in snapshot restore / deletion code
    * FIX: Improved user provided variable validation in snapshot handling code
    * FIX: Improved user provided variable validation in inventory dialog

    Event Console:
    * FIX: apply rewriting of application/hostname also when cancelling events
    * FIX: check_mkevents now uses case insensitive host name matching

    Livestatus:
    * FIX: fixed incorrect output formatting of comments_with_info column
    * FIX: statehist table: fixed memory leak

1.2.2p2:
    Core:
    * FIX: livecheck: fixed handling of one-line plugin outputs and missing \n
           (Thanks to Florent Peterschmitt)

    Checks & Agents:
    * FIX: jolokia_info: ignore ERROR instances
    * FIX: apache_status: use (also) apache_status.cfg instead of apache_status.conf
    * FIX: f5_bigip_vserver: fix wrong OID (13 instead of 1), thanks to Miro Ramza
    * FIX: f5_bigip_psu: handle more than first power supply, thanks to Miro Ramza
    * FIX: ipmi_sensors: ignore sensors in state [NA] (not available)
    * FIX: aix_lvm: handle agents that output an extra header line
    * FIX: zfsget: do not assume that devices begin with /, but mountpoints
    * FIX: ipmi_sensors: handle two cases for DELL correctly (thanks to Sebastian Talmon)
    * FIX: check_dns: enable performance data
    * FIX: free_ipmi: fix name of sensor cache file if hostname contains domain part
    * FIX: ad_replication plugin: Fixed typo (Thanks to Dennis Honke)

    Multisite:
    * List of views: Output the alias of a datasource instead of internal name
    * FIX: fix column editor for join columns if "SERVICE:" is l10n'ed
    * FIX: fix invalid request in livestatus query after reconnect

    WATO:
    * FIX: convert editing of global setting to POST. This avoid URL-too-long
      when defining lots of Event Console actions
    * FIX: LDAP configuration: allow DNs without DC=

    Event Console:
    * FIX: fix icon in events check if host specification is by IP address
    * Renamed "Delete Event" to "Archive Event" to clearify the meaning

    Notifications:
    * FIX: contacts with notifications disabled no longer receive 
           custom notifications, unless forced

1.2.2p1:
    Core:
    * FIX: correctly quote ! and \ in active checks for Nagios
    * FIX: Performing regular inventory checks at configured interval even
           when the service is in problem state
    * Check_MK core now supports umlauts in host-/service- and contactgroup names

    Checks & Agents:
    * FIX: vsphere_agent: fix problems whith ! and \ in username or password
    * FIX: check_mk_agent.aix: fix shebang: was python, must be ksh
    * FIX: cisco_qos: Be compatible to newer IOS-XE versions (Thanks to Ken Smith)
    * FIX: mk_jolokia: Handling spaces in application server instances correctly

    Multisite:
    * FIX: do not remove directories of non-exisant users anymore. This lead to
           a deletion of users' settings in case of an external authentication
           (like mod_ldap).
    * FIX: Fixed handling of dashboards without title in sidebar view snapin
    * FIX: titles and services got lost when moving join-columns in views
    * FIX: Fixed exception during initial page rendering in python 2.6 in special cases
           (Internal error: putenv() argument 2 must be string, not list)

    Livestatus:
    * livestatus.log: show utf-8 decoding problems only with debug logging >=2

    Notifications:
    * FIX: HTML mails: Handle the case where plugin argument is not set
    * FIX: HTML mails: remove undefinded placeholders like $GRAPH_CODE$

    WATO:
    * Improved handling of valuespec validations in WATO rule editor. Displaying a
      warning message when going to throw away the current settings.
    * FIX: fix bug where certain settings where not saved on IE. This was mainly
           on IE7, but also IE8,9,10 in IE7 mode (which is often active). Affected
           was e.g. the nodes of a cluster or the list of services for service
           inventory

1.2.2:
    Core:
    * Added $HOSTURL$ and $SERVICEURL$ to notification macros which contain an
      URL to the host/service details views with /check_mk/... as base.

    Checks & Agents:
    * FIX: blade_bx_load: remove invalid WATO group
    * FIX: lnx_bonding: handle also 802.3ad type bonds

    Notifications:
    * FIX: Removing GRAPH_CODE in html mails when not available
    * Using plugin argument 1 for path to pnp4nagios index php to render graphs
    * Little speedup of check_mk --notify

    Multisite:
    * FIX: Fixed umlaut handling in reloaded snapins

    WATO:
    * FIX: Fix several cases where WATO rule analyser did not hilite all matching rules
    * Added tcp port parameter to SSL certificate check (Thanks to Marcel Schulte)

    Event Console:
    * FIX: Syslog server is now able to parse RFC 5424 syslog messages

1.2.2b7:
    Checks & Agents:
    * FIX: postfix_mailq: fix labels in WATO rule, set correct default levels
    

1.2.2b6:
    Core:
    * FIX: setup: detect check_icmp also on 64-Bit CentOS
           (thanks to あきら) 
    * FIX: setup.sh: create auth.serials, fix permissions of htpasswd
    * FIX: livecheck: now able to handle check output up to 16kB

    Checks & Agents:
    * FIX: apc_symmetra_power: resurrect garble PNP template for 
    * FIX: check_mk_agent.freebsd: remove garble from output
           (Thanks to Mathias Decker)
    * FIX: check_mk-mssql_counters.locks: fix computation, was altogether wrong
    * FIX: check_mk-mssql_counters.transactions: fix computation also
    * check_http: now support the option -L (urlizing the result)
    * Added mem section to Mac OSX agent (Thanks to Brad Davis)
    * FIX: mssql.vbs (agent plugin) now sets auth options for each instance
    * FIX: jolokia_metrics.mem: error when missing max values
    * Make levels for SMART temperature editable via WATO

    Multisite:
    * FIX: fix localization in non-OMD environment
           (thanks to あきら)
    * FIX: hopefully fix computation of Speed-O-Meter
    * Add $SERVICEOUTPUT$ and $HOSTOUTPUT$ to allowed macros for
      custom notes
    * FIX: Writing one clean message to webserver error_log when write fails
    * FIX: Escaping html entities when displaying comment fields
    * FIX: Monitored on site attribute always has valid default value

    Notifications:
    * FIX: fix event type for recoveries
    * FIX: fix custom notifications on older nagios versions
    * FIX: handle case where type HOST/SERVICE not correctly detected
    
    Livestatus:
    * FIX: memory leak when removing downtime / comment 

    WATO:
    * FIX: Removed "No roles assigned" text in case of unlocked role attribute
           in user management dialog
    * FIX: Fix output of rule search: chapters appeared twice sometimes

    Event Console:
    * FIX: check_mkevents: fix usage help if called with illegal options
    * check_mkevents now allows specification of a UNIX socket
      This is needed in non-OMD environments
    * setup.py now tries to setup Event Console even in non-OMD world

1.2.2b5:
    Core:
    * Checks can now omit the typical "OK - " or "WARN -". This text
      will be added automatically if missing.
    * FIX: livecheck: fixed compilation bug
    * FIX: check_mk: convert service description unicode into utf-8
    * FIX: avoid simultanous activation of changes by means of a lock
    
    Checks & Agents:
    * FIX: jolokia_metrics.mem - now able to handle negative/missing max values
    * ADD: tcp_conn_stats: now additionally uses /proc/net/tcp6
    * ADD: wmic_processs: cpucores now being considered when calculating 
           user/kernel percentages. (thanks to William Baum)
    * FIX: UPS checks support Eaton Evolution
    * FIX: windows agent plugin: mssql now exits after 10 seconds

    Notifications:
    * FIX: fixed crash on host notification when contact had explicit services set

    Livestatus:
    * FIX: possible crash with VERY long downtime comments

    WATO:
    * FIX: Fix hiliting of errors in Nagios output
    * FIX: localisation error

    Multisite:
    * FIX: Avoid duplicate "Services" button in host detail views
    * FIX: fix rescheduling icon for services with non-ASCII characters
    * New filter for IP address of a host
    * Quicksearch: allow searching for complete IP addresses and IP
      address prefixes
    * Add logentry class filter to view 'Host- and Service events'

    BI:
    * FIX: fix exception with expansion level being 'None'
    * FIX: speedup for single host tables joined by hostname (BI-Boxes)
    * FIX: avoid closing BI subtree while tree is being loaded

    Event Console:
    * FIX: make hostname matching field optional. Otherwise a .* was
           neccessary for the rule in order to match
    * FIX: event_simulator now also uses case insensitive matches

1.2.2b4:
    Core:
    * FIX: Fix output of cmk -D: datasource programs were missing
    * FIX: allow unicode encoded extra_service_conf
    * FIX: no default PING service if custom checks are defined
    * FIX: check_mk_base: fixed rounding error in get_bytes_human_readable
    * FIX: check_mk: improved support of utf-8 characters in extra_service_conf
    * FIX: livestatus: table statehist now able to check AuthUser permissions
    * New configuration variable contactgroup_members

    Checks & Agents:
    * FIX: smart - not trying to parse unhandled lines to prevent errors
    * FIX: winperf_processor - fixed wrong calculations of usage
    * FIX: WATO configuration of filesystem trends: it's hours, not days!
    * FIX: mysql: fixed crash on computing IO information
    * FIX: diskstat: fix local variable 'ios_per_sec' referenced before assignment
    * FIX: multipath: ignore warning messages in agent due to invalid multipath.conf
    * FIX: megaraid_bbu: deal with broken output ("Adpater"), found in Open-E
    * FIX: megaraid_pdisk: deal with special output of Open-E
    * FIX: jolokia_metrics.mem: renamed parameter totalheap to total
    * FIX: megaraid_bbu: deal with broken output ("Adpater")
    * FIX: check_ldap: added missing host address (check didn't work at all)
    * FIX: check_ldap: added missing version option -2, -3, -3 -T (TLS)
    * FIX: mssql: Agent plugin now supports MSSQL Server 2012
    * FIX: hr_mem: fix max value in performance data (thanks to Michaël COQUARD)
    * FIX: f5_bigip_psu: fix inventory function (returned list instead of tuple)
    * FIX: mysql.connections: avoid crash on legacy agent output
    * FIX: tcp_conn_stats: use /proc/net/tcp instead of netstat -tn. This
           should avoid massive performance problems on system with many
           connections
    * Linux agent: limit netstat to 10 seconds
    * ps: Allow %1, %2, .. instead of %s in process_inventory. That allows
      reordering of matched groups
    * FIX: f5_bigip_psu - fixed inventory function
    * FIX: printer_supply - fixed inventory function for some kind of OKI printers

    Multisite:
    * FIX: Fixed problem with error during localization scanning
    * FIX: Fixed wrong localization right after a user changed its language
    * FIX: Improved handling of error messages in bulk inventory
    * FIX: fixed focus bug in transform valuespec class
    * FIX: stop doing snapin refreshes after they have been removed
    * FIX: sidebar snapins which refresh do not register for restart detection anymore
    * FIX: fix user database corruption in case of a race condition
    * FIX: added checks wether or not a contactgroup can be deleted
    * FIX: Avoid deadlock due to lock on contacts.mk in some situations
    * Changed sidebar snapin reload to a global interval (option:
      sidebar_update_interval), defaults to 30 seconds
    * Sidebar snapins are now bulk updated with one HTTP request each interval

    BI:
    * FIX: fixed invalid links to hosts and services in BI tree view
    * FIX: fix exception in top/down and bottom/up views
    * FIX: fix styling of top/down and bottom/up views (borders, padding)
    * FIX: fix style of mouse pointer over BI boxes
    * FIX: list of BI aggregates was incomplete in some cases
    * FIX: single host aggregations didn't work for aggregations += [...]
    * FIX: top-down and bottom-up was broken in case of "only problems"
    * FIX: BI see_all permission is now working again
    * Do not handle PENDING as "problem" anymore
    * Make titles of non-leaf tree nodes klickable

    WATO:
    * FIX: flexible notification valuespec is now localizable
    * FIX: Alias values of host/service/contact groups need to be set and unique
           within the group
    * FIX: Fixed exception when editing contactgroups without alias
    * FIX: Fix localization of rule options
    * FIX: ValueSpec OptionalDropDown: fix visibility if default is "other"
    * Suggest use default value for filesystem levels that make sense
    * Valuespec: CascadingDropdown now able to process choice values from functions
    * Freshness checking for classical passive Nagios checks (custom_checks)

1.2.2b3:
    Checks & Agents:
    * FIX: Fixed date parsing code ignoring the seconds value in several checks
           (ad_replication, cups_queues, heartbeat_crm, mssql_backup, smbios_sel)
    * FIX: Fixed pnp template for apc_symmetra check when using multiple rrds

    Multisite:
    * FIX: Removed uuid module dependency to be compatible to python < 2.5
    * FIX: remove Javascript debug popup from multi-string input fields
    * FIX: list of strings (e.g. host list in rule editor) didn't work anymore

1.2.2b2:
    Checks & Agents:
    * Added dynamic thresholds to the oracle_tablespace check depending on the
      size of the tablespaces.

    BI:
    * FIX: fix exception in BI-Boxes views of host groups
    * FIX: fix problem where BI-Boxes were invisible if not previously unfolded

    Event Console:
    * FIX: support non-Ascii characters in matching expressions. Note:
           you need to edit and save each affected rule once in order
           to make the fix work.
    * FIX: Fixed exception when logging actions exectuted by mkeventd
    * FIX: etc/init.d/mkeventd flush did not work when mkeventd was stopped

    Multisite:
    * FIX: Fixed several minor IE7 related layout bugs
    * FIX: title of pages was truncated and now isn't anymore
    * Cleanup form for executing commands on hosts/services

    WATO:
    * FIX: Fixed layout of rulelist table in IE*
    * FIX: Fixed adding explicit host names to rules in IE7
    * Add: Improved navigation convenience when plugin output contains [running on ... ]

1.2.2b1:
    Core:
    * cmk --notify: added notification script to generate HTML mails including
      the performance graphs of hosts and services
    * cmk --notify: added the macros NOTIFY_LASTHOSTSTATECHANGE, NOTIFY_HOSTSTATEID,
      NOTIFY_LASTSERVICESTATECHANGE, NOTIFY_SERVICESTATEID, NOTIFY_NOTIFICATIONCOMMENT,
      NOTIFY_NOTIFICATIONAUTHOR, NOTIFY_NOTIFICATIONAUTHORNAME, NOTIFY_NOTIFICATIONAUTHORALIAS
    * FIX: more robust deletion of precompiled files to ensure the correct 
      creation of the files (Thanks to Guido Günther)
    * FIX: Inventory for cluster nodes who are part of multiple clusters 
    * cmk --notify: added plugin for sms notification
    * FIX: precompiled checks: correct handling of sys.exit() call when using python2.4 
    * cmk --notify: improved logging on wrong notification type
    * RPM: Added check_mk-agent-scriptless package (Same as normal agent rpm,
      but without RPM post scripts)

    Checks & Agents:
    * winperf_processor now outputs float usage instead of integer
    * FIX: mssql_counters.file_sizes - Fixed wrong value for "Log Files" in output
    * FIX: drbd: Parameters for expected roles and disk states can now be set to 
           None to disable alerting on changed values
    * printer_supply_ricoh: New check for Ricoh printer supply levels
    * jolokia_metrics.mem: now supports warn/crit levels for heap, nonheap, totalheap
    * jolokia_metrics.mem: add dedicated PNP graph
    * FIX: logwatch.ec: use UNIX socket instead of Pipe for forwarding into EC 
    * FIX: logwatch.ec: fixed exception when forwarding "OK" lines
    * FIX: logwatch.ec: fixed forwarding of single log lines to event console
    * Improved performance of logwatch.ec check in case of many messages
    * livestatus_status: new check for monitoring performance of monitoring
    * FIX: diskstat.include: fix computation of queue length on windows
      (thanks to K.H. Fiebig)
    * lnx_bonding: new check for bonding interfaces on Linux
    * ovs_bonding: new check for bonding interfaces on Linux / Open vSwitch
    * if: Inventory settings can now be set host based
    * FIX: lnx_bonding/ovs_bonding: correct definition of bonding.include
    * Add: if check now able to handle interface groups  (if_groups)
    * Add: New check for DB2 instance memory levels
    * Add: winperf_phydisk can now output IOPS
    * Add: oracle_tablespace now with flexible warn/crit levels(magic number)
    
    Livestatus:
    * Add: new column in hosts/services table: comments_with_extra_info
    Adds the entry type and entry time

    Multisite:
    * Added comment painter to notification related views
    * Added compatibility code to use hashlib.md5() instead of md5.md5(), which
      is deprecated in python > 2.5 to prevent warning messages in apache error log
    * Added host filter for "last host state change" and "last host check"
    * FIX: Preventing autocomplete in password fields of "edit profile" dialog
    * The ldap member attribute of groups is now configruable via WATO
    * Added option to enforce lower User-IDs during LDAP sync
    * Improved debug logging of ldap syncs (Now writing duration of queries to log)
    * Displaying date/time of comments in comment icon hover menu (Please
      note: You need to update your livestatus to current version to make this work)
    * FIX: Making "action" context link unclickable during handling actions / confirms

    BI:
    * Use Ajax to delay rendering of invisible parts of the tree (this
      saves lots of HTML code)

    WATO:
    * Added hr_mem check to the memory checkgroup to make it configurable in WATO
    * Make page_header configurable in global settings
    * FIX: Fixed some typos in ldap error messages
    * FIX: Fixed problem on user profile page when no alias set for a user
    * FIX: list valuespecs could not be extended after once saving
    * FIX: fix title of foldable areas contained in list valuespecs
    * FIX: Fixed bug where pending log was not removed in multisite setup
    * FIX: Fixed generation of auth.php (Needed for NagVis Multisite Authorisation)
    * FIX: Fixed missing general.* permissions in auth.php on slave sites in 
      case of distributed WATO setups
    * Added oracle_tablespaces configuration to the application checkgroup
    * FIX: Fixed synchronisation of mkeventd configs in distributed WATO setups
    * FIX: "Sync & Restart" did not perform restart in distributed WATO setups
    * FIX: Fixed exception in editing code of ldap group to rule plugin
    * FIX: Don't execute ldap sync while performing actions on users page

    Event Console:
    * Added UNIX socket for sending events to the EC
    * Speed up rule matches in some special cases by factor of 100 and more
    * Init-Script: Improved handling of stale pidfiles
    * Init-Script: Detecting and reporting already running processes
    * WATO: Added hook to make the mkeventd reload in distributed WATO setups
      during "activate changes" process
    * Added hook mkeventd-activate-changes to add custom actions to the mkeventd
      "activate changes" GUI function
    * FIX: When a single rule matching raises an exception, the line is now
      matched agains the following rules instead of being skipped. The
      exception is logged to mkeventd.log

1.2.1i5:
    Core:
    * Improved handling of CTRL+C (SIGINT) to terminate long runnining tasks 
      (e.g.  inventory of SNMP hosts)
    * FIX: PING services on clusters are treated like the host check of clusters
    * cmk --notify: new environment variable NOTIFY_WHAT which has HOST or SERVICE as value
    * cmk --notify: removing service related envvars in case of host notifications
    * cmk --notify: added test code to help developing nitofication plugins.
      Can be called with "cmk --notify fake-service debug" for example

    Checks & Agents:
    * Linux Agent, diskstat: Now supporting /dev/emcpower* devices (Thanks to Claas Rockmann-Buchterkirche)
    * FIX: winperf_processor: Showing 0% on "cmk -nv" now instead of 100%
    * FIX: win_dhcp_pools: removed faulty output on non-german windows 2003 servers 
           with no dhcp server installed (Thanks to Mathias Decker)
    * Add: fileinfo is now supported by the solaris agent. Thanks to Daniel Roettgermann
    * Logwatch: unknown eventlog level ('u') from windows agent treated as warning
    * FIX: logwatch_ec: Added state undefined as priority
    * Add: New Check for Raritan EMX Devices
    * Add: mailman_lists - New check to gather statistics of mailman mailinglists
    * FIX: megaraid_bbu - Handle missing charge information (ignoring them)
    * FIX: myssql_tablespaces - fix PNP graph (thanks to Christian Zock)
    * kernel.util: add "Average" information to PNP graph
    * Windows Agent: Fix startup crash on adding a logfiles pattern, but no logfile specified
    * Windows Agent: check_mk.example.ini: commented logfiles section

    Multisite:
    * FIX: Fixed rendering of dashboard globes in opera
    * When having row selections enabled and no selected and performing
      actions an error message is displayed instead of performing the action on
      all rows
    * Storing row selections in user files, cleaned up row selection 
      handling to single files. Cleaned up GET/POST mixups in confirm dialogs
    * Add: New user_options to limit seen nagios objects even the role is set to see all
    * Fix: On site configaration changes, only relevant sites are marked as dirty
    * Fix: Distributed setup: Correct cleanup of pending changes logfile after "Activate changes"
    * FIX: LDAP: Fixed problem with special chars in LDAP queries when having
    contactgroup sync plugin enabled
    * FIX: LDAP: OpenLDAP - Changed default filter for users
    * FIX: LDAP: OpenLDAP - Using uniqueMember instead of member when searching for groups of a user
    * FIX: LDAP: Fixed encoding problem of ldap retrieved usernames
    * LDAP: Role sync plugin validates the given group DNs with the group base dn now
    * LDAP: Using roles defined in default user profile in role sync plugin processing
    * LDAP: Improved error handling in case of misconfigurations
    * LDAP: Reduced number of ldap querys during a single page request / sync process
    * LDAP: Implemnted some kind of debug logging for LDAP communication
    * FIX: Re-added an empty file as auth.py (wato plugin) to prevent problems during update 

    WATO:
    * CPU load ruleset does now accept float values
    * Added valuespec for cisco_mem check to configure thresholds via WATO
    * FIX: Fixed displaying of tag selections when creating a rule in the ruleeditor
    * FIX: Rulesets are always cloned in the same folder
    * Flexibile notifications: removed "debug notification" script from GUI (you can make it
      executable to be choosable again)
    * Flexibile notifications: added plain mail notification which uses the
      mail templates from global settings dialog

    BI:
    * Added FOREACH_SERVICE capability to leaf nodes
    * Add: Bi views now support debug of livestatus queries

1.2.1i4:
    Core:
    * Better exception handling when executing "Check_MK"-Check. Printing python
      exception to status output and traceback to long output now.
    * Added HOSTTAGS to notification macros which contains all Check_MK-Tags
      separated by spaces
    * Output better error message in case of old inventory function
    * Do object cache precompile for monitoring core on cmk -R/-O
    * Avoid duplicate verification of monitoring config on cmk -R/-O
    * FIX: Parameter --cleanup-autochecks (long for -u) works now like suggested in help
    * FIX: Added error handling when trying to --restore with a non existant file

    Notifications:
    * Fix flexible notifications on non-OMD systems
    
    Checks & Agents:
    * Linux Agent, mk_postgres: Supporting pgsql and postgres as user
    * Linux Agent, mk_postgres: Fixed database stats query to be compatible
      with more versions of postgres
    * apache_status: Modified to be usable on python < 2.6 (eg RHEL 5.x)
    * apache_status: Fixed handling of PIDs with more than 4 numbers
    * Add: New Check for Rittal CMC PSM-M devices
    * Smart plugin: Only use relevant numbers of serial
    * Add: ibm_xraid_pdisks - new check for agentless monitoring of disks on IBM SystemX servers.
    * Add: hp_proliant_da_cntlr check for disk controllers in HP Proliant servers
    * Add: Check to monitor Storage System Drive Box Groups attached to HP servers
    * Add: check to monitor the summary status of HP EML tape libraries
    * Add: apc_rackpdu_status - monitor the power consumption on APC rack PDUs
    * Add: sym_brightmail_queues - monitor the queue levels on Symantec Brightmail mail scanners.
    * Add: plesk_domains - List domains configured in plesk installations
    * Add: plesk_backups - Monitor backup spaces configured for domains in plesk
    * Add: mysql_connections - Monitor number of parallel connections to mysql daemon
    * Add: flexible notifcations: filter by hostname
    * New script multisite_to_mrpe for exporting services from a remote system
    * FIX: postgres_sessions: handle case of no active/no idle sessions
    * FIX: correct backslash representation of windows logwatch files
    * FIX: postgres_sessions: handle case of no active/no idle sessions
    * FIX: zfsget: fix exception on snapshot volumes (where available is '-')
    * FIX: zfsget: handle passed-through filesystems (need agent update)
    * FIX: loading notification scripts in local directory for real
    * FIX: oracle_version: return valid check result in case of missing agent info
    * FIX: apache_status: fixed bug with missing 'url', wrote man page
    * FIX: fixed missing localisation in check_parameteres.py 
    * FIX: userdb/ldap.py: fixed invalid call site.getsitepackages() for python 2.6
    * FIX: zpool_status: fixed crash when spare devices were available
    * FIX: hr_fs: handle negative values in order to larger disks (thanks to Christof Musik)
    * FIX: mssql_backup: Fixed wrong calculation of backup age in seconds


    Multisite:
    * Implemented LDAP integration of Multisite. You can now authenticate your
      users using the form based authentication with LDAP. It is also possible
      to synchronize some attributes like mail addresses, names and roles from
      LDAP into multisite.
    * Restructured cookie auth cookies (all auth cookies will be invalid
      after update -> all users have to login again)
    * Modularized login and cookie validation
    * Logwatch: Added buttons to acknowledge all logs of all hosts or really
      all logs which currently have a problem
    * Check reschedule icon now works on services containing an \
    * Now showing correct representation of SI unit kilo ( k )
    * if perfometer now differs between byte and bit output
    * Use pprint when writing global settings (makes files more readable)
    * New script for settings/removing downtimes: doc/treasures/downtime
    * New option when setting host downtimes for also including child hosts
    * Option dials (refresh, number of columns) now turnable by mouse wheel
    * Views: Commands/Checkboxes buttons are now activated dynamically (depending on data displayed)
    * FIX: warn / crit levels in if-check when using "bit" as unit
    * FIX: Fixed changing own password when notifications are disabled
    * FIX: On page reload, now updating the row field in the headline
    * FIX: ListOfStrings Fields now correctly autoappend on focus
    * FIX: Reloading of sidebar after activate changes
    * FIX: Main Frame without sidebar: reload after activate changes
    * FIX: output_format json: handle newlines correctly
    * FIX: handle ldap logins with ',' in distinguished name
    * FIX: quote HTML variable names, fixes potential JS injection
    * FIX: Sidebar not raising exceptions on configured but not available snapins
    * FIX: Quicksearch: Fixed Up/Down arrow handling in chrome
    * FIX: Speedometer: Terminating data updates when snapin is removed from sidebar
    * FIX: Views: toggling forms does not disable the checkbox button anymore
    * FIX: Dashboard: Fixed wrong display options in links after data reloads
    * FIX: Fixed "remove all downtimes" button in views when no downtimes to be deleted 
    * FIX: Services in hosttables now use the service name as header (if no custom title set)
    * New filter for host_contact and service_contact
    
    WATO:
    * Add: Creating a new rule immediately opens its edit formular
    * The rules formular now uses POST as transaction method
    * Modularized the authentication and user management code
    * Default config: add contact group 'all' and put all hosts into it
    * Reverse order of Condition, Value and General options in rule editor
    * Allowing "%" and "+" in mail prefixes of contacts now
    * FIX: Fixed generated manual check definitions for checks without items
      like ntp_time and tcp_conn_stats
    * FIX: Persisting changing of folder titles when only the title has changed
    * FIX: Fixed rendering bug after folder editing

    Event Console:
    * Replication slave can now copy rules from master into local configuration
      via a new button in WATO.
    * Speedup access to event history by earlier filtering and prefiltering with grep
    * New builtin syslog server! Please refer to online docu for details.
    * Icon to events of host links to view that has context button to host
    * FIX: remove event pipe on program shutdown, prevents syslog freeze
    * FIX: hostnames in livestatus query now being utf8 encoded
    * FIX: fixed a nastiness when reading from local pipe
    * FIX: fix exception in rules that use facility local7
    * FIX: fix event icon in case of using TCP access to EC
    * FIX: Allowing ":" in application field (e.g. needed for windows logfiles)
    * FIX: fix bug in Filter "Hostname/IP-Address of original event"

    Livestatus:
    * FIX: Changed logging output "Time to process request" to be debug output

1.2.1i3:
    Core:
    * added HOST/SERVICEPROBLEMID to notification macros
    * New configuration check_periods for limiting execution of
      Check_MK checks to a certain time period.

    Checks & Agents:
    * Windows agent: persist offsets for logfile monitoring

    Notifications:
    * fix two errors in code that broke some service notifications

    Event Console:
    * New performance counter for client request processing time
    * FIX: fixed bug in rule optimizer with ranges of syslog priorities

    WATO:
    * Cloning of contact/host/service groups (without members)

    Checks & Agents:
    * logwatch: Fixed confusion with ignore/ok states of log messages
    * AIX Agent: now possible to specify -d flag. Please test :)

1.2.1i2:
    Core:
    * Improved validation of inventory data reported by checks
    * Added -d option to precompiled checks to enable debug mode
    * doc/treasures: added script for printing RRD statistics

    Notifications:
    * New system of custom notification, with WATO support

    Event Console:
    * Moved source of Event Console into Check_MK project 
    * New button for resetting all rule hits counters
    * When saving a rule then its hits counter is always reset
    * New feature of hiding certain actions from the commands in the status GUI
    * FIX: rule simulator ("Try out") now handles cancelling rules correctly
    * New global option for enabling log entries for rule hits (debugging)
    * New icon linking to event views for the event services
    * check_mkevents outputs last worst line in service output
    * Max. number of queued connections on status sockets is configurable now
    * check_mkevents: new option -a for ignoring acknowledged events
    * New sub-permissions for changing comment and contact while updating an event
    * New button for generating test events directly via WATO
    * Allow Event Console to replicate from another (master) console for
      fast failover.
    * Allow event expiration also on acknowledged events (configurable)

    Multisite:
    * Enable automation login with _username= and _secret=, while
      _secret is the content of var/check_mk/web/$USER/automation.secret
    * FIX: Fixed releasing of locks and livestatus connections when logging out
    * FIX: Fixed login/login confusions with index page caching
    * FIX: Speed-o-meter: Fixed calculation of Check_MK passive check invervals
    * Removed focus of "Full name" attribute on editing a contact
    * Quicksearch: Convert search text to regex when accessing livestatus
    * FIX: WATO Folder filter not available when WATO disabled
    * WATO Folder Filter no longer available in single host views
    * Added new painters "Service check command expanded" and
      "Host check command expanded"
    * FIX: Corrected garbled description for sorter "Service Performance data" 
    * Dashboard globes can now be filtered by host_contact_group/service_contact_group
    * Dashboard "iframe" attribute can now be rendered dynamically using the
      "iframefunc" attribute in the dashlet declaration
    * Dashboard header can now be hidden by setting "title" to None
    * Better error handling in PNP-Graph hover menus in case of invalid responses

    Livestatus:
    * Added new table statehist, used for SLA queries
    * Added new column check_command_expanded in table hosts
    * Added new column check_command_expanded in table services
    * New columns livestatus_threads, livestatus_{active,queued}_connections

    BI:
    * Added missing localizations
    * Added option bi_precompile_on_demand to split compilations of
      the aggregations in several fragments. If possible only the needed
      aggregations are compiled to reduce the time a user has to wait for
      BI based view. This optimizes BI related views which display
      information for a specific list of hosts or aggregation groups.
    * Added new config option bi_compile_log to collect statistics about
      aggregation compilations
    * Aggregations can now be part of more than one aggregation group
      (just configure a list of group names instead of a group name string)
    * Correct representation of (!), (!!) and (?) markers in check output
    * Corrected representation of assumed state in box layout
    * Feature: Using parameters for hosttags

    WATO:
    * Added progress indicator in single site WATO "Activate Changes"
    * Users & Contacts: Case-insensitive sorting of 'Full name' column
    * ntp/ntp.time parameters are now configurable via WATO
    * FIX: Implemented basic non HTTP 200 status code response handling in interactive
           progress dialogs (e.g. bulk inventory mode)
    * FIX: Fixed editing of icon_image rules
    * Added support of locked hosts and folders ( created by CMDB )
    * Logwatch: logwatch agents/plugins now with ok pattern support 
    * Valuespec: Alternative Value Spec now shows helptext of its elements
    * Valuespec: DropdownChoice, fixed exception on validate_datatype

    Checks & Agents:
    * New check mssql_counters.locks: Monitors locking related information of
      MSSQL tablespaces
    * Check_MK service is now able to output additional performance data
      user_time, system_time, children_user_time, children_system time
    * windows_updates agent plugin: Fetching data in background mode, caching
      update information for 30 minutes
    * Windows agent: output ullTotalVirtual and ullAvailVirtual (not yet
      being used by check)
    * Solaris agent: add <<<uptime>>> section (thanks to Daniel Roettgermann)
    * Added new WATO configurable option inventory_services_rules for the
      windows services inventory check
    * Added new WATO configurable option inventory_processes_rules for the
      ps and ps.perf inventory
    * FIX: mssql_counters checks now really only inventorize percentage based
      counters if a base value is set
    * win_dhcp_pools: do not inventorize empty pools any more. You can switch
      back to old behaviour with win_dhcp_pools_inventorize_empty = True
    * Added new Check for Eaton UPS Devices
    * zfsget: new check for monitoring ZFS disk usage for Linux, Solaris, FreeBSD
      (you need to update your agent as well)
    * Added new Checks for Gude PDU Units
    * logwatch: Working around confusion with OK/Ignore handling in logwatch_rules
    * logwatch_ec: Added new subcheck to forward all incoming logwatch messages
      to the event console. With this check you can use the Event Console 
      mechanisms and GUIs instead of the classic logwatch GUI. It can be 
      enabled on "Global Settings" page in WATO for your whole installation.
      After enabling it you need to reinventorize your hosts.
    * Windows Update Check: Now with caching, Thanks to Phil Randal and Patrick Schlüter
    * Windows Check_MK Agent: Now able to parse textfiles for logwatch output
    * Added new Checks sni_octopuse_cpu, sni_octopuse_status, sni_octopuse_trunks: These
      allow monitoring Siemens HiPath 3000/5000 series PBX.
    * if-checks now support "bit" as measurement unit
    * winperf_phydisk: monitor average queue length for read/write

1.2.0p5:
    Checks & Agents:
    * FIX: windows agent: fixed possible crash in eventlog section

    BI:
    * FIX: fixed bug in aggregation count (thanks Neil) 

1.2.0p4:
    WATO:
    * FIX: fixed detection of existing groups when creating new groups
    * FIX: allow email addresses like test@test.test-test.com
    * FIX: Fixed Password saving problem in user settings

    Checks & Agents:
    * FIX: postgres_sessions: handle case of no active/no idle sessions
    * FIX: winperf_processor: handle parameters "None" (as WATO creates)
    * FIX: mssql_counters: remove debug output, fix bytes output
    * FIX: mssql_tablespaces: gracefully handle garbled agent output

    Multisite:
    * FIX: performeter_temparature now returns unicode string, because of °C
    * FIX: output_format json in webservices now using " as quotes

    Livestatus:
    * FIX: fix two problems when reloading module in Icinga (thanks to Ronny Biering)

1.2.0p3:
    Mulitisite
    * Added "view" parameter to dashlet_pnpgraph webservice
    * FIX: BI: Assuming "OK" for hosts is now possible
    * FIX: Fixed error in makeuri() calls when no parameters in URL
    * FIX: Try out mode in view editor does not show context buttons anymore
    * FIX: WATO Folder filter not available when WATO disabled
    * FIX: WATO Folder Filter no longer available in single host views
    * FIX: Quicksearch converts search text to regex when accessing livestatus
    * FIX: Fixed "access denied" problem with multisite authorization in PNP/NagVis
           in new OMD sites which use the multisite authorization
    * FIX: Localize option for not OMD Environments

    WATO:
    * FIX: Users & Contacts uses case-insensitive sorting of 'Full name' column  
    * FIX: Removed focus of "Full name" attribute on editing a contact
    * FIX: fix layout bug in ValueSpec ListOfStrings (e.g. used in
           list of explicit host/services in rules)
    * FIX: fix inheritation of contactgroups from folder to hosts
    * FIX: fix sorting of users, fix lost user alias in some situations
    * FIX: Sites not using distritubed WATO now being skipped when determining
           the prefered peer
    * FIX: Updating internal variables after moving hosts correctly
      (fixes problems with hosts tree processed in hooks)

    BI:
    * FIX: Correct representation of (!), (!!) and (?) markers in check output

    Livestatus:
    * FIX: check_icmp: fixed calculation of remaining length of output buffer
    * FIX: check_icmp: removed possible buffer overflow on do_output_char()
    
    Livecheck:
    * FIX: fixed problem with long plugin output
    * FIX: added /0 termination to strings
    * FIX: changed check_type to be always active (0)
    * FIX: fix bug in assignment of livecheck helpers 
    * FIX: close inherited unused filedescriptors after fork()
    * FIX: kill process group of called plugin if timeout is reached
           -> preventing possible freeze of livecheck
    * FIX: correct escaping of character / in nagios checkresult file
    * FIX: fixed SIGSEGV on hosts without defined check_command
    * FIX: now providing correct output buffer size when calling check_icmp 

    Checks & Agents:
    * FIX: Linux mk_logwatch: iregex Parameter was never used
    * FIX: Windows agent: quote '%' in plugin output correctly
    * FIX: multipath check now handles '-' in "user friendly names"
    * New check mssql_counters.locks: Monitors locking related information of
      MSSQL tablespaces
    * FIX: mssql_counters checks now really only inventorize percentage based
      counters if a base value is set
    * windows_updates agent plugin: Fetching data in background mode, caching
      update information for 30 minutes
    * FIX: netapp_vfiler: fix inventory function (thanks to Falk Krentzlin)
    * FIX: netapp_cluster: fix inventory function
    * FIX: ps: avoid exception, when CPU% is missing (Zombies on Solaris)
    * FIX: win_dhcp_pools: fixed calculation of perc_free
    * FIX: mssql_counters: fixed wrong log size output

1.2.0p3:
    Multisite:
    * Added "view" parameter to dashlet_pnpgraph webservice

    WATO:
    * FIX: It is now possible to create clusters in empty folders
    * FIX: Fixed problem with complaining empty ListOf() valuespecs

    Livestatus:
    * FIX: comments_with_info in service table was always empty

1.2.1i1:
    Core:
    * Allow to add options to rules. Currently the options "disabled" and
      "comment" are allowed. Options are kept in an optional dict at the
      end of each rule.
    * parent scan: skip gateways that are reachable via PING
    * Allow subcheck to be in a separate file (e.g. foo.bar)
    * Contacts can now define *_notification_commands attributes which can now
      override the default notification command check-mk-notify
    * SNMP scan: fixed case where = was contained in SNMP info
    * check_imap_folder: new active check for searching for certain subjects
      in an IMAP folder
    * cmk -D shows multiple agent types e.g. when using SNMP and TCP on one host

    Checks & Agents:
    * New Checks for Siemens Blades (BX600)
    * New Checks for Fortigate Firewalls
    * Netapp Checks for CPU Util an FC Port throughput
    * FIX: megaraid_pdisks: handle case where no enclosure device exists
    * FIX: megaraid_bbu: handle the controller's learn cycle. No errors in that period.
    * mysql_capacity: cleaned up check, levels are in MB now
    * jolokia_info, jolokia_metrics: new rewritten checks for jolokia (formerly
      jmx4perl). You need the new plugin mk_jokokia for using them
    * added preliminary agent for OpenVMS (refer to agents/README.OpenVMS) 
    * vms_diskstat.df: new check file usage of OpenVMS disks
    * vms_users: new check for number of interactive sessions on OpenVMS
    * vms_cpu: new check for CPU utilization on OpenVMS
    * vms_if: new check for network interfaces on OpenVMS
    * vms_system.ios: new check for total direct/buffered IOs on OpenVMS
    * vms_system.procs: new check for number of processes on OpenVMS
    * vms_queuejobs: new check for monitoring current VMS queue jobs
    * FIX: mssql_backup: Fixed problems with datetime/timezone calculations
    * FIX: mssql agent: Added compatibility code for MSSQL 9
    * FIX: mssql agent: Fixed connection to default instances ("MSSQLSERVER")
    * FIX: mssql agent: Fixed check of databases with names starting with numbers
    * FIX: mssql agent: Fixed handling of databases with spaces in names
    * f5_bigip_temp: add performance data
    * added perf-o-meters for a lot of temperature checks
    * cmctc_lcp.*: added new checks for Rittal CMC-TC LCP
    * FIX: diskstat (linux): Don't inventorize check when data empty
    * Cisco: Added Check for mem an cpu util
    * New check for f5 bigip network interfaces
    * cmctc.temp: added parameters for warn/crit, use now WATO rule
      "Room temperature (external thermal sensors)"
    * cisco_asa_failover: New Check for clustered Cisco ASA Firewalls 
    * cbl_airlaser.status: New Check for CBL Airlaser IP1000 laser bridge.
    * cbl_airlaser.hardware: New Check for CBL Airlaser IP1000 laser bridge.
      Check monitors the status info and allows alerting based on temperature.
    * df, hr_fs, etc.: Filesystem checks now support grouping (pools)
      Please refer to the check manpage of df for details
    * FIX: windows agent: try to fix crash in event log handling
    * FreeBSD Agent: Added swapinfo call to mem section to make mem check work again
    * windows_multipath: Added the missing check for multipath.vbs (Please test)
    * carel_uniflair_cooling: new check for monitoring datacenter air conditioning by "CAREL"
    * Added Agent for OpenBSD
    * Added Checks for UPS devices
    * cisco_hsrp: New Check for monitoring HSRP groups on Cisco Routers. (SMIv2 version)
    * zypper: new check and plugin mk_zypper for checking zypper updates.
    * aironet_clients: Added support for further Cisco WLAN APs (Thanks to Stefan Eriksson for OIDs)
    * aironet_errors: Added support for further Cisco WLAN APs
    * apache_status: New check to monitor apache servers which have the status-module enabled.
      This check needs the linux agent plugin "apache_status" installed on the target host.

    WATO:
    * Added permission to control the "clone host" feature in WATO
    * Added new role/permission matrix page in WATO to compare
      permissions of roles
    * FIX: remove line about number of rules in rule set overview
      (that garbled the logical layout)
    * Rules now have an optional comment and an URL for linking to 
      documntation
    * Rule now can be disabled without deleting them.
    * Added new hook "sites-saved"
    * Allow @ in user names (needed for some Kerberos setups)
    * Implemented new option in WATO attributes: editable
      When set to False the attribute can only be changed during creation
      of a new object. When editing an object this attribute is only displayed.
    * new: search for rules in "Host & Service Configuration"
    * parent scan: new option "ping probes", that allows skipping 
      unreachable gateways.
    * User managament: Added fields for editing host/service notification commands
    * Added new active check configuration for check_smtp
    * Improved visualization of ruleset lists/dictionaries
    * Encoding special chars in RegExp valuespec (e.g. logwatch patterns)
    * Added check_interval and retry_interval rules for host checks
    * Removed wmic_process rule from "inventory services" as the check does not support inventory
    * Made more rulegroup titles localizable
    * FIX: Fixed localization of default permissions
    * FIX: Removed double collect_hosts() call in activate changes hook
    * FIX: Fixed double hook execution when using localized multisite
    * FIX: User list shows names of contactgroups when no alias given
    * FIX: Reflecting alternative mode of check_http (check ssl certificate
    age) in WATO rule editor
    * FIX: Fixed monitoring of slave hosts in master site in case of special
      distributed wato configurations
    * FIX: Remove also user settings and event console rule on factory reset
    * FIX: complex list widgets (ListOf) failed back to old value when
           complaining
    * FIX: complex list widgets (ListOf) lost remaining entries after deleting one
    * FIX: Fixed error in printer_supply valuespec which lead to an exception
           when defining host/service specific rules
    * FIX: Fixed button url icon in docu-url link

    BI:
    * Great speed up of rule compilation in large environments

    Multisite:
    * Added css class="dashboard_<name>" to the dashboard div for easier
    customization of the dashboard style of a special dashboard
    * Dashboard: Param wato_folder="" means WATO root folder, use it and also
      display the title of this folder
    * Sidebar: Sorting aggregation groups in BI snapin now
    * Sidebar: Sorting sites in master control snapin case insensitive
    * Added some missing localizations (error messages, view editor)
    * Introducted multisite config option hide_languages to remove available
      languages from the multisite selection dialogs. To hide the builtin
      english language simply add None to the list of hidden languages.
    * FIX: fixed localization of general permissions
    * FIX: show multisite warning messages even after page reload
    * FIX: fix bug in Age ValueSpec: days had been ignored
    * FIX: fixed bug showing only sidebar after re-login in multisite
    * FIX: fixed logwatch loosing the master_url parameter in distributed setups
    * FIX: Fixed doubled var "site" in view editor (site and siteopt filter)
    * FIX: Don't crash on requests without User-Agent HTTP header
    * Downtimes: new conveniance function for downtime from now for ___ minutes.
      This is especially conveniant for scripting.
    * FIX: fixed layout of login dialog when showing up error messages
    * FIX: Fixed styling of wato quickaccess snapin preview
    * FIX: Made printer_supply perfometer a bit more robust against bad perfdata
    * FIX: Removed duplicate url parameters e.g. in dashboard (display_options)
    * FIX: Dashboard: If original request showed no "max rows"-message, the
           page rendered during reload does not show the message anymore
    * FIX: Fixed bug in alert statistics view (only last 1000 lines were
           processed for calculating the statistics)
    * FIX: Added missing downtime icon for comment view
    * FIX: Fixed handling of filter configuration in view editor where filters
           are using same variable names. Overlaping filters are now disabled
	   in the editor.
    * FIX: Totally hiding hidden filters from view editor now

    Livecheck:
    * FIX: Compile livecheck also if diet libc is missing

1.2.0p2:
    Core:
    * simulation_mode: legacy_checks, custom_checks and active_checks
      are replaced with dummy checks always being OK
    * FIX: Precisely define order of reading of configuration files. This
      fixes a WATO rule precedence problem

    Checks & Agents:
    * FIX: Fixed syntax errors in a bunch of man pages
    * if_lancom: silently ignore Point-To-Point interfaces
    * if_lancom: add SSID to logical WLAN interface names
    * Added a collection of MSSQL checks for monitoring MSSQL servers
      (backups, tablespaces, counters)
    * New check wut_webio_io: Monitor the IO input channels on W&T Web-IO 
      devices
    * nfsmounts: reclassify "Stale NFS handle" from WARN to CRIT
    * ORACLE agent/checks: better error handling. Let SQL errors get
      through into check output, output sections even if no database
      is running.
    * oracle_version: new check outputting the version of an ORACLE
      database - and using uncached direct SQL output.
    * ORACLE agent: fix handling of EXCLUDE, new variable ONLY_SIDS
      for explicitely listing SIDs to monitor
    * mk_logwatch on Linux: new options regex and iregex for file selection
    * remove obsolete ORACLE checks where no agent plugins where available
    * FIX: printer_supply: Fix problem on DELL printers with "S/N" in output
      (thanks to Sebastian Talmon)
    * FIX: winperf_phydisk: Fix typo (lead to WATO rule not being applied)
    * Windows agent: new [global] option crash_debug (see online docu)
    * AIX agent: new check for LVM volume status in rootvg.
    * PostgreSQL plugin: agent is now modified to work with PostgreSQL 
      versions newer than 8.1. (multiple reports, thanks!)

    Multisite:
    * Show number of rows and number of selected rows in header line
      (also for WATO hosts table)
    * FIX: fix problem in showing exceptions (due to help function)
    * FIX: fixed several localization problems in view/command processing
    * FIX: fixed duplicated settings in WATO when using localisation
    * FIX: fixed exception when refering to a language which does not exist
    * FIX: Removing all downtimes of a host/service is now possible again
    * FIX: The refresh time in footer is updated now when changing the value
    * FIX: view editor shows "(Mobile)" hint in view titles when linking to views

    WATO: 
    * Main menu of ruleeditor (Host & Service Parameters) now has
      a topic for "Used rules" - a short overview of all non-empty
      rulesets.
    * FIX: add missing context help to host details dialog
    * FIX: set new site dirty is host move due to change of
      folder attributes
    * FIX: fix exception on unknown value in DropdownChoice
    * FIX: add service specification to ruleset Delay service notifications
    * FIX: fixed problem with disabled sites in WATO
    * FIX: massive speedup when changing roles/users and activing changes
      (especially when you have a larger number of users and folders)
    * Add variable CONTACTPAGER to allowed macros in notifications
    * FIX: fixed default setting if "Hide names of configuration variables"
      in WATO
    * FIX: ListOfString Textboxes (e.g. parents of folders) do now extend in IE
    * FIX: fixed duplicated sections of permissions in rule editor

    BI:
    * New iterators FOREACH_CHILD and FOREACH_PARENT
    * FIX: fix handling of FOREACH_ in leaf nodes (remove hard coded
      $HOST$, replace with $1$, $2$, ..., apply argument substitution)
    * New logical datatable for aggregations that have the same name
      as a host. Converted view "BI Boxes" to this new table. This allows
      for Host-Aggregations containing data of other hosts as well.
    * count_ok: allow percentages, e.g. "count_ok!70%!50%"

1.2.0p1:
    Core:
    * Added macros $DATE$, $SHORTDATETIME$ and $LONGDATETIME$' to
      notification macros

    Checks & Agents:
    * FIX: diskstat: handle output 'No Devices Found' - avoiding exception
    * 3ware_units: Following states now lead to WARNING state instead of
      CRITICAL: "VERIFY-PAUSED", "VERIFYING", "REBUILDING"
    * New checks tsm_stagingpools, tsm_drive and tsm_storagepools
      Linux/UNIX
    * hpux_fchba: new check for monitoring FibreChannel HBAs und HP-UX

    Multisite:
    * FIX: fix severe exception in all views on older Python versions
      (like RedHat 5.5).

    WATO:
    * FIX: fix order of rule execution: subfolders now take precedence
      as they should.

1.2.0:
    Setup:
    * FIX: fix building of RPM packages (due to mk_mysql, mk_postgres)

    Core:
    * FIX: fix error message in case of duplicate custom check

    WATO:
    * FIX: add missing icon on cluster hosts to WATO in Multisite views
    * FIX: fix search field in host table if more than 10 hosts are shown
    * FIX: fix bulk edit and form properties (visibility of attributes was broken)
    * FIX: fix negating hosts in rule editor

    Checks & Agents: 
    * fileinfo: added this check to Linux agent. Simply put your
      file patterns into /etc/check_mk/fileinfo.cfg for configuration.
    * mysql.sessions: New check for MySQL sessions (need new plugin mk_mysql)
    * mysql.innodb_io: New check for Disk-IO of InnoDB
    * mysql_capacity: New check for used/free capacity of MySQL databases
    * postgres_sessions: New check for PostgreSQL number of sessions
    * postgres_stat_database: New check for PostgreSQL database statistics
    * postgres_stat_database.size: New check for PostgreSQL database size
    * FIX: hpux_if: convert_to_hex was missing on non-SNMP-hosts -replace
      with inline implementation
    * tcp_conn_stats: handle state BOUND (found on Solaris)
    * diskstat: support for checking latency, LVM and VxVM on Linux (needs 
      updated agent)
    * avoid duplicate checks cisco_temp_perf and cisco_sensor_temp

1.2.0b6:
    Multisite:
    * FIX: Fixed layout of some dropdown fields in view filters
    * Make heading in each page clickable -> reload page
    * FIX: Edit view: couldn't edit filter settings
    * FIX: Fixed styling of links in multisite context help
    * FIX: Fixed "select all" button for IE
    * FIX: Context links added by hooks are now hidden by the display
           option "B" again
    * FIX: preselected "refresh" option did not reflect view settings
           but was simply the first available option - usually 30.
    * FIX: fixed exception with custom views created by normal users

    WATO:
    * FIX: Fixed "select all" button in hosts & folders for IE
    * Optically mark modified variables in global settings
    * Swapped icons for rule match and previous rule match (makes for sense)

    Core:
    * FIX: Fixed "make_utf is not defined" error when having custom
           timeperiods defined in WATO

    Checks & Agents: 
    * MacOS X: Agent for MacOS (Thanks to Christian Zigotzky)
    * AIX: New check aix_multipath: Supports checking native AIX multipathing from AIX 5.2 onward
    * Solaris: New check solaris_multipath: Supports checking native Solaris multipath from Solaris10 and up.
    * Solaris: The ZFS Zpool status check now looks more closely at the reported messages. (It's also tested to work on Linux now)

1.2.0b5:
    Core:
    * FIX: handle UTF-8 encoded binary strings correctly (e.g. in host alias)
    * FIX: fix configuration of passive checks via custom_checks
    * Added NOTIFICATIONTYPE to host/service mail bodies

    WATO:
    * Site management: "disabled" only applies to Livestatus now
    * FIX: fix folding problems with dependent host tags
    * FIX: Detecting duplicate tag ids between regular tags and auxtags
    * FIX: Fixed layout problem of "new special rule" button in rule editor
    * FIX: Fixed layout problem on "activate changes" page
    * FIX: Added check if contacts belong to contactgroup before contactgroup deletion
    * FIX: fix site configuration for local site in Multisite environments
    * FIX: "(no not monitor)" setting in distributed WATO now works
    * FIX: Site management: replication setting was lost after re-editing
    * FIX: fixed problems after changing D/WATO-configuration
    * FIX: D/WATO: mark site dirty after host deletion
    * FIX: D/WATO: replicate auth.secret, so that login on one site also
           is valid on the replication slaves
    * FIX: implement locking in order to prevent data corruption on
           concurrent changes
    * FIX: Fixed handling of validation errors in cascading dropdown fields
    * FIX: fix cloning of users
    * Keep track of changes made by other users before activating changes,
      let user confirm this, new permission can be used to prevent a user
      from activating foreign changes.
    * FIX: Allowing german umlauts in users mail addresses
    * Allow list of aux tags to be missing in host tag definitions. This
      makes migration from older version easier.
    * FIX: user management modules can now deal with empty lines in htpasswd
    * FIX: Fixed js error on hostlist page with search form

    Multisite:
    * New display type 'boxes-omit-root' for BI views
    * Hostgroup view BI Boxes omits the root level
    * Finalized layout if view options and commands/filters/painteroptions.
    * Broken plugins prevent plugin caching now
    * FIX: remove refresh button from dashboard.
    * FIX: remove use of old option defaults.checkmk_web_uri
    * FIX: fixed outgoing bandwidth in fc port perfometer
    * FIX: remove nasty JS error in sidebar
    * FIX: fix folding in custom links (directories would not open)
    * FIX: animation of rotation treeangle in trees works again
    * FIX: Logwatch: Changed font color back to black
    * FIX: show toggle button for checkboxes in deactivated state
    * FIX: fix repeated stacked refresh when toggling columns
    * FIX: disable checkbox button in non-checkboxable layouts
    * FIX: fix table layout for views (gaps where missing sometimes)
    * FIX: Fixed sorting views by perfdata values which contain floats
    * FIX: fix sometimes-broken sizing of sidebar and dashboard on Chrome
    * FIX: fix dashboard layout on iPad
    * FIX: Fixed styling issues of sidebar in IE7
    * FIX: fix problem where filter settings (of checkboxes) are not effective
           when it comes to executing commands
    * FIX: Fixed styling issues of view filters with dropdown fields
    * FIX: multisite login can now deal with empty lines in htpasswd
    * FIX: Fixed a bunch of js/css errors

    Mobile:
    * FIX: Fixed logtime filter settings in all mobile views
    * FIX: fix some layout problems

    BI:
    * New aggregation function count_ok, that counts the number
      of nodes in state OK.
    * FIX: Removed debug output int count_ok aggregation

    Checks & Agents:
    * Linux: Modified cluster section to allow pacemaker/corosync clusters without heartbeat
    * AIX: convert NIC check to lnx_if (now being compatible with if/if64)
    * AIX: new check for CPU utilization (using section lparstat_aix)
    * ntp checks: Changed default value of time offsets to be 200ms (WARN) / 500ms (CRIT)
    * aironet_{errors,clients}: detect new kinds of devices (Thanks to Tiago Sousa)
    * check_http, check_tcp: allow to omit -I and use dynamic DNS name instead

1.2.0b4:
    Core:
    * New configuration variable snmp_timing, allowing to 
      configure timeout and retries for SNMP requests (also via WATO)
    * New configuration variable custom_checks. This is mainly for
      WATO but also usable in main.mk It's a variant of legacy_checks that
      automatically creates the required "define command" sections.

    WATO:
    * ps and ps.perf configurable via WATO now (without inventory)
    * New layout of main menu and a couple of other similar menus
    * New layout of ruleset overviews
    * Hide check_mk variable names per default now (change via global settings)
    * New layout of global settings
    * Folder layout: show contact groups of folder
    * Folder movement: always show complete path to target folder
    * Sidebar snapin: show pending changes
    * New rule for configuring custom_checks - allowing to run arbitrary
      active checks even if not yet formalized (like HTTP and TCP)
    * Added automation_commands to make automations pluginable
    * New layout and new internal implementation of input forms
    * New layout for view overview and view editor
    * Split up host search in two distinct pages
    * Use dynamic items in rule editor for hosts and items (making use
      of ListOfStrings())
    * FIX: audit log was not shown if no entry for today existed
    * FIX: fix parent scan on single site installations
    * FIX: fix folder visibility permission handling
    * FIX: honor folder-permissions when creating, deleting 
           and modifiying rules
    * FIX: detect non-local site even if unix: is being used
    * FIX: better error message if not logged into site during 
           action that needs remote access
    * FIX: send automation data via POST not GET. This fixes inventory
           on hosts with more than 500 services.
    * FIX: make config options directly active after resetting them
           to their defaults (didn't work for start_url, etc.
    * FIX: Fixed editing of ListOf in valuespec editors (e.g. used in logwatch
    pattern editor)
    * FIX: Reimplemented correct behaviour of the logwatch pattern "ignore"
    state which is used to drop the matching log lines

    Multisite:
    * FIX: fixed filter of recent event views (4 hours didn't catch)
    * FIX: convert more buttons to new graphical style
    * FIX: Logwatch handles logs with only OK lines in it correctly in logfile list views
    * FIX: Fixed syntax error in "Single-Host Problems" view definition
    * New help button at top right of each page now toggles help texts
    * Snapin Custom Links allows to specify HTTP link target
    * Redesign of bar with Display/Filter/Commands/X/1,2,3,4,6,8/30,60,90/Edit

    Mobile GUI:
    * FIX: commands can be executed again
    * FIX: fixed styling of buttons

    Checks & Agents:
    * FIX: Logwatch: fixed missing linebreak during reclassifing lines of logfiles
    * FIX: Logwatch: Logwatch services in rules configured using WATO must be
      given as item, not as whole service name
    * New active check via WATO: check_ldap
    * printer_alerts: new configuration variable printer_alerts_text_map. Make
      'Energiesparen' on Brother printers an OK state.
    * services: This check can now be parameterized in a way that it warn if
      a certain service is running. WATO formalization is available.

    BI:
    * FIX: make rotating folding arrows black (white was not visible)
    * Display format 'boxes' now in all BI views available
    * Display format 'boxes' now persists folding state

1.2.0b3:
    Core:
    * FIX: fixed SNMP info declaration in checks: could be garbled
      up in rare cases
    * avoid duplicate parents definition, when using 'parents' and
      extra_host_conf["parents"] at the same time. The later one has
      precedence.

    Multisite:
    * Logwatch: Colorizing OK state blocks correctly
    * FIX: allow web plugins to be byte compiled (*.pyc). Those
      are preferred over *.py if existing
    * View Editor: Fixed jump to top of the page after moving painters during
      editing views
    * FIX: Fixed login redirection problem after relogging
    * Filter for times now accept ranges (from ... until)
    * New view setting for page header: repeat. This repeats the
      column headers every 20'th row.
    * FIX: Fixed problem with new eval/pickle
    * FIX: Fixed commands in host/service search views

    Checks & Agents:
    * FIX: Made logwatch parsing mechanism a little more robust
      (Had problems with emtpy sections from windows agent)
    * FIX: brocade_fcport: Configuration of portsates now possible  
    * if_lancom: special version for if64 for LANCOM devices (uses
      ifName instead of ifDescr)


    WATO:
    * Reimplemented folder listing in host/folders module
    * Redesigned the breadcrumb navigation
    * Global settings: make boolean switches directly togglable
    * New button "Recursive Inventory" on folder: Allows to do
      a recursive inventory over all hosts. Also allows to selectively
      retry only hosts that have failed in a previous inventory.
    * You can configure parents now (via a host attribute, no rules are
      neccessary).
    * You can now do an automated scan for parents and layer 3 (IP)
    * You can configure active checks (check_tcp, ...) via WATO now
    * FIX: fix page header after confirmation dialogs
    * FIX: Fixed umlaut problem in host aliases and ip addresses created by WATO
    * FIX: Fixed exception caused by validation problems during editing tags in WATO
    * FIX: create sample config only if both rules.mk and hosttags.mk are missing
    * FIX: do not loose host tags when both using WATO-configured and 
      manual ones (via multisite.mk)
    * Timeperiods: Make list of exceptions dynamic, not fixed to 10 entries
    * Timeperiods: Configure exclusion of other timeperiods
    * Configuration of notification_delay and notification_interval

1.2.0b2:
    Core:
    * FIX: Cluster host checks were UNKNOWN all the time
    * FIX: reset counter in case of (broken) future time
    * FIX: Automation try-inventory: Fixed problem on where checks which
      produce equal service descriptions could lead to invalid inventory
      results on cluster hosts.
    * FIX: do not create contacts if they won't be assigned to any host
      or service. Do *not* assign to dummy catch-all group "check_mk".

    WATO:
    * Added new permission "move hosts" to allow/deny moving of hosts in WATO
    * Also write out contact definitions for users without contactgroups to
      have the mail addresses and other notification options persisted
    * FIX: deletion of automation accounts now works
    * FIX: Disabling notifications for users does work now
    * New main overview for rule editor
    * New multisite.mk option wato_hide_varnames for hiding Check_MK 
      configuration variable names from the user
    * New module "Logwatch Pattern Analyzer" to verify logwatch rules
    * Added new variable logwatch_rules which can also be managed through the
      WATO ruleset editor (Host/Service Parameters > Parameters and rules for
      inventorized checks > Various applications > Logwatch Patterns)
    * Users & Contacts: Added new option wato_hidden_users which holds a list
      of userids to hide the listed users from the WATO user management GUI.
    * WATO API: Added new method rewrite_configuration to trigger a rewrite of
      all host related wato configuration files to distribute changed tags
    * Added new internal hook pre-activate-changes to execute custom
      code BEFORE Check_MK is called to restart Nagios
    * FIX: Only showing sudo hint message on sudo error message in automation
      command
    * FIX: Fixed js eror in IE7 on WATO host edit page
    * FIX: Using pickle instead of repr/eval when reading data structures from
      urls to prevent too big security issues
    * Rule editor: improve sorting of groups and rulesets
    * FIX: Escaping single quotes in strings when writing auth.php
    * FIX: Fix resorting of host tags (was bug in ListOf)

    Multisite
    * Added config option default_ts_format to configure default timestamp
      output format in multisite
    * Layout and design update
    * Quicksearch: display site name if more than one different site
      is present in the current search result list
    * FIX: Fixed encoding problem in "custom notification" message
    * New configuration parameter page_heading for the HTML page heads
      of the main frameset (%s will be replaced with OMD site name)
    * FIX: Fix problem where snapins where invisible
    * FIX: Fixed multisite timeout errors when nagios not running
    * Sidebar: some new layout improvements
    * Login page is not shown in framesets anymore (redirects framed page to
      full screen login page)
    * FIX: fix exception when disallowing changing display options
    * FIX: Automatically redirect from login page to target page when already
      logged in
    * FIX: Updating the dashboard header time when the dashlets refresh

    BI:
    * Added new painter "affected hosts (link to host page)" to show all
      host names with links to the "hosts" view
    * FIX: Fixed filtering of Single-Host Aggregations
    * New sorter for aggregation group
    * FIX: fix sorting of Single-Host Aggregations after group
    * Avoid duplicate rule incarnations when using FOREACH_*
    * BI Boxes: allow closing boxes (not yet persisted)
    * New filter for services (not) contained in any aggregate
    * Configure sorting for all BI views

    Checks & Agents:
    * FIX: snmp_uptime handles empty snmp information without exception
    * FIX: Oracle checks try to handle ORA-* errors reported by the agent
      All oracle checks will return UNKNOWN when finding an ORA-* message
    * FIX: filesystem levels set via WATO didn't work, but do now
    * FIX: Group filters can handle groups without aliases now
    * nfsmounts: Added nfs4 support thanks to Thorsten Hintemann
    * megaraid_pdisks megaraid_ldisks: Support for Windows.  Thanks to Josef Hack

1.2.0b1:
    Core, Setup, etc.:
    * new tool 'livedump' for dumping configuration and status
      information from one monitoring core and importing this
      into another.
    * Enable new check registration API (not yet used in checks)
    * FIX: fix handling of prefix-tag rules (+), needed for WATO
    * FIX: handle buggy SNMP devices with non-consecutive OIDS
      (such as BINTEC routers)
    * Check API allows a check to get node information
    * FIX: fix problem with check includes in subchecks
    * Option --checks now also applies to ad-hoc check (e.g.
      cmk --checks=mrpe,df -v somehost)
    * check_mk_templates.cfg: added s to notification options
      of host and service (= downtime alerts)

    WATO:
    * Hosttag-editor: allow reordering of tags
    * Create very basic sample configuration when using
      WATO the first time (three tag groups, two rules)
    * Much more checks are configurable via WATO now
    * Distributed WATO: Made all URL calls using curl now
    * FIX: fix bug in inventory in validate_datatype()
    * Better output in case of inventory error
    * FIX: fix bug in host_icon rule on non OMD
    * FIX: do not use isdisjoint() (was in rule editor on Lenny)
    * FIX: allow UTF-8 encoded permission translations
    * FIX: Fixed several problems in OMD apache shared mode
    * FIX: Do not use None$ as item when creating new rules
    * FIX: Do load *all* users from htpasswd, so passwords from
      users not created via WATO will not be lost.
    * FIX: honor site disabling in replication module
    * FIX: honor write permissions on folder in "bulk delete"
    * FIX: honor permissions for "bulk cleanup" and "bulk edit"
    * FIX: honor write permissions and source folder when moving hosts
    * FIX: honor permissions on hosts also on bulk inventory
    * Only create contacts in Nagios if they are member of at
      least one contact group.
    * It is now possible to configure auxiliary tags via WATO
      (formerly also called secondary tags)
    * FIX: Fixed wrong label "Main Overview" shown for moved WATO folders
      in foldertree snapin
    * FIX: Fixed localization of empty host tags
    * FIX: User alias and notification enabling was not saved

    Checks & Agents:
    * hpux_if: fix missing default parameter errors
    * hpux_if: make configurable via WATO
    * if.include: fix handling of NIC with index 0
    * hpux_lunstats: new check for disk IO on HP-UX
    * windows - mk_oracle tablespace: Added missing sid column
    * diskstat: make inventory mode configurable via WATO
    * added new checks for Fujitsu ETERNUS DX80 S2 
      (thanks to Philipp Höfflin)
    * New checks: lgp_info, lgp_pdu_info and lgp_pdu_aux to monitor Liebert
      MPH/MPX devices
    * Fix Perf-O-Meter of fileage
    * hpux_snmp_cs.cpu: new SNMP check for CPU utilization
      on HP-UX.
    * if/if64: inventory also picks up type 62 (fastEther). This
      is needed on Cisco WLC 21xx series (thanks to Ralf Ertzinger)
    * FIX: fix inventory of f5_bigip_temp
    * mk_oracle (lnx+win): Fixed TEMP tablespace size calculations
    * ps: output node process is running on (only for clusters)
    * FIX: Linux Agent: Fixed ipmi-sensors handling of Power_Unit data
    * hr_mem: handle rare case where more than one entry is present
      (this prevents an exception of pfSense)
    * statgrab_load: level is now checked against 15min average - 
      in order to be consistent with the Linux load check
    * dell_powerconnect_cpu: hopefully correctly handle incomplete
      output from agent now.
    * ntp: do not check 'when' anymore since it can produce false
      alarms.
    * postfix_mailq: handle output with 'Total requests:' in last line
    * FIX: check_mk-hp_blade_psu.php: allow more than 4 power supplies
    * FIX: smart plugin: handle cases with missing vendor (thanks
      to Stefan Kärst)
    * FIX: megaraid_bbu: fix problem with alternative agent output
      (thanks to Daniel Tuecks)
    * mk_oracle: fix quoting problem, replace sessions with version,
      use /bin/bash instead of /bin/sh

    Multisite:
    * Added several missing localization strings
    * IE: Fixed problem with clicking SELECT fields in the new wato foldertree snapin
    * Fixed problem when trying to visit dashboards from new wato foldertree snapin
    * Chrome: Fixed styling problem of foldertree snapin
    * Views: Only show the commands and row selection options for views where
      commands are possible
    * The login mask honors the default_language definition now
    * check_bi_local.py: works now with cookie based authentication
    * FIX: Fixed wrong redirection after login in some cases
    * FIX: Fixed missing stats grouping in alert statistics view
    * FIX: Fixed preview table styling in view editor
    * FIX: Multisite authed users without permission to multisite are
      automatically logged out after showing the error message
    * Retry livestatus connect until timeout is used up. This avoids
      error messages when the core is being restarted
    * Events view now shows icon and text for "flapping" events
    * Use buffer for HTML creation (this speeds up esp. HTTPS a lot)
    * FIX: Fixed state filter in log views

    Livestatus:
    * Add missing column check_freshness to services table

    BI:
    * New column (painter) for simplistic box display of tree.
      This is used in a view for a single hostgroup.

1.1.13i3:
    Core, Setup, etc.:
    * *_contactgroups lists: Single group rules are all appended. When a list
      is found as a value this first list is used exclusively. All other
      matching rules are ignored
    * cmk -d does now honor --cache and --no-tcp
    * cmk -O/-R now uses omd re{start,load} core if using OMD
    * FIX: setup.sh now setups up permissions for conf.d/wato
      correctly
    * cmk --localize update supports an optional ALIAS which is used as
      display string in the multisite GUI
    * FIX: Fixed encoding problems with umlauts in group aliases
    * FIX: honor extra_summary_host_conf (was ignored)
    * new config variable snmpv2c_hosts that allows to enable SNMP v2c
      but *not* bulkwalk (for some broken devices). bulkwalk_hosts still
      implies v2c.

    Checks & Agents:
    * Windows agent: output eventlog texts in UTF-8 encoding. This
      should fix problems with german umlauts in message texts.
    * Windows agent: Added installer for the windows agent (install_agent.exe)
    * Windows agent: Added dmi_sysinfo.bat plugin (Thanks to Arne-Nils Kromer for sharing)
    * Disabled obsolete checks fc_brocade_port and fc_brocade_port_detailed.
      Please use brocade_fcport instead.
    * aironet_errors, statgrab_disk, statgrab_net: Performance data has
      been converted from counters to rates. You might need to delete your
      existing RRDs of these checks. Sorry, but these have been that last
      checks still using counters...
    * ibm_imm_health: added last missing scan function
    * Filesystem checks: trend performance data is now normalized to MB/24h.
      If you have changed the trend range, then your historic values will
      be displayed in a wrong scale. On the other hand - from now on changes
      in the range-setting will not affect the graph anymore.
    * if/if64/lnx_if: pad port numbers with zeros in order to sort correctly.
      This can be turned off with if_inventory_pad_portnumbers = False.
    * Linux agent: wrap freeipmi with lock in order to avoid cache corruption
    * New check: megaraid_bbu - check existance & status of LSI MegaRaid BBU module
    * HP-UX Agent: fix mrpe (remove echo -e and test -e, thanks to Philipp Lemke)
    * FIX: ntp checks: output numeric data also if stratum too high
    * Linux agent: new check for dmraid-based "bios raid" (agent part as plugin)
    * FIX: if64 now uses ifHighSpeed instead of ifSpeed for determining the
      link speed (fixes speed of 10GBit/s and 20GBit/s ports, thanks Marco Poet)
    * cmctc.temp: serivce has been renamed from "CMC Temperature %s" to just
      "Temperature %s", in order to be consistent with the other checks.
    * mounts: exclude changes of the commit option (might change on laptops),
      make only switch to ro critical, other changes warning.
    * cisco_temp_sensor: new check for temperature sensors of Cisco NEXUS
      and other new Cisco devices
    * oracle_tablespace: Fixed tablespace size/free space calculations
    * FIX: if/if64: omit check result on counter wrap if bandwidth traffic levels
      are used.

    Multisite:
    * Improve transaction handling and reload detection: user can have 
      multiple action threads in parallel now
    * Sounds in views are now enabled per default. The new configuration
      variable enable_sounds can be set to False in multisite.mk in order
      to disable sounds.
    * Added filter for log state (UP,DOWN,OK,CRIT...) to all log views
    * New painter for normal and retry check interval (added to detail views)
    * Site filter shows "(local)" in case of non multi-site setup
    * Made "wato folder" columns sortable
    * Hiding site filter in multisite views in single site setups
    * Replaced "wato" sidebar snapin which mixed up WATO and status GUIs with
      the new "wato_foldertree" snapin which only links to the status views
      filtered by the WATO folder.
    * Added "Dashboard" section to views snapin which shows a list of all dashboards
    * FIX: Fixed auth problem when following logwatch icon links while using
      the form based auth
    * FIX: Fix problem with Umlaut in contact alias
    * FIX: Creating auth.php file on first login dialog based login to ensure
      it exists after login when it is first needed
    * Dashboard: link problem views to *unhandled* views (this was
      inconsistent)
    * Localization: Fixed detection of gettext template file when using the
      local/ hierarchy in OMD

    Mobile:
    * Improved sorting of views in main page 
    * Fix: Use all the availiable space in header
    * Fix: Navigation with Android Hardwarekeys now working
    * Fix: Links to pnp4nagios now work better
    * Fix: Host and Service Icons now finger friendly
    * Fix: Corrected some buildin views

    WATO:
    * Removed IP-Address attribute from folders
    * Supporting localized tag titles
    * Using Username as default value for full names when editing users
    * Snapshot/Factory Reset is possible even with a broken config
    * Added error messages to user edit dialog to prevent notification problems
      caused by incomplete configuration
    * Activate Changes: Wato can also reload instead of restarting nagios
    * Replication: Can now handle replication sites which use the form based auth
    * Replication: Added option to ignore problems with the ssl certificates
                   used in ssl secured replications
    * WATO now supports configuring Check_MK clusters
    * FIX: Fixed missing folders in "move to" dropdown fields
    * FIX: Fixed "move to target folders" after CSV import
    * FIX: Fixed problem with duplicate extra_buttons when using the i18n of multiisite
    * FIX: Fixed problem with duplicate permissions when using the i18n of multiisite
    * FIX: Writing single host_contactgroups rules for each selected
      contactgroup in host edit dialog
    * FIX: Fixed wrong folder contacgroup related permissions in auth.php api
    * FIX: Fixed not up-to-date role permission data in roles_saved hook
    * FIX: Fixed duplicate custom columns in WATO after switching languages

    BI:
    * improve doc/treasures/check_bi_local.py: local check that creates
      Nagios services out of BI aggregates

    Livestatus:
    * ColumnHeaders: on is now able to switch column header on even if Stats:
      headers are used. Artifical header names stats_1, stats_2, etc. are
      begin used. Important: Use "ColumnHeaders: on" after Columns: and 
      after Stats:.

1.1.13i2:
    Core, Setup, etc.:
    * cmk -I: accept host tags and cluster names

    Checks & Agents:
    * linux agent - ipmi: Creating directory of cache file if not exists
    * dell_powerconnect_cpu: renamed service from CPU to "CPU utilization", in
      order to be consistent with other checks
    
    Multisite:
    * Several cleanups to prevent css/js warning messages in e.g. Firefox
    * Made texts in selectable rows selectable again
    * Adding reschedule icon to all Check_MK based services. Clicks on these
      icons will simply trigger a reschedule of the Check_MK service
    * FIX: ship missing CSS files for mobile GUI
    * FIX: rename check_mk.js into checkmk.js in order to avoid browser
      caching problems during version update

    WATO:
    * Optimized wraps in host lists tag column
    * Bulk inventory: Remove leading pipe signs in progress bar on main
      folder inventory
    * NagVis auhtorization file generation is also executed on activate_changes
    * Implemented a new inclusion based API for using multisite permissions
      in other addons
    * Inventory of SNMP devices: force implicit full scan if no services
      are configured yet
    * FIX: Calling activate_changes hook also in distributed WATO setups
    * FIX: Fixed display bug in host tags drop down menu after POST of form
    * FIX: Fixed javascript errors when doing replication in distributed
      wato environments when not having the sidebar open
    * FIX: Fixed search form dependant attribute handling
    * FIX: Fixed search form styling issues
    * You can now move folders to other folders
    * FIX: Distributed WATO: Supressing site sync progress output written in
      the apache error log

1.1.13i1:
    Multisite:
    * New nifty sidebar snapin "Speed-O-Meter"
    * Implemented new cookie based login mechanism including a fancy login GUI
    * Implemented logout functionality for basic auth and the new cookie based auth
    * Implemented user profile management page for changing the user password and
      the default language (if available)
    * New filter for the (new) state in host/service alerts
    * New command for sending custom notifications
    * FIX: Fixed encoding problem when opening dashboard
    * New icon on a service whos host is in downtime
    * Only show most frequently used context buttons (configurable
      in multisite.mk via context_buttons_to_show)
    * Show icon if user has modified a view's filter settings
    * New config option debug_livestatus_queries, normal debug
      mode does not include this anymore
    * Icons with link to page URL at bottom of each page
    * Logwatch: Switched strings in logwatch to i18n strings
    * Logwatch: Fixed styling of context button when acknowleding log messages
    * Logwatch: Implemented overview page to show all problematic logfiles
    * Add Snapin page: show previews of all snapins
    * Add Snapin page: Trying to prevent dragging confusions by using other click event
    * New (hidden) button for reloading a snapin (left to the close button)
    * Automatically falling back to hardcoded default language if configured
    language is not available
    * Repair layout of Perf-O-Meter in single dataset layout
    * FIX: Fixed duplicate view plugin loading when using localized multisite
    * FIX: Host-/Servicegroup snapin: Showing group names when no alias is available
    * FIX: Removed double "/" from pnp graph image urls in views

    BI:
    * Host/Service elements are now iterable via FOREACH_HOST, e.g.
      (FOREACH_HOST, ['server'], ALL_HOSTS, "$HOST$", "Kernel" ),
    * FIX: Assuming host states is possible again (exception: list index "3")

    WATO:
    * Evolved to full featured monitoring configuration tool!
    * Major internal code cleanup
    * Hosts can now be created directly in folders. The concept of host lists
      has been dropped (see migration notes!)
    * Configuration of global configuration variables of Check_MK via WATO
    * Configuration of main.mk rules
    * Configuration of Nagios objects and attributes
    * Configuration of users and roles
    * Configuration of host tags
    * Distributed WATO: replication of the configuration to slaves and peers
    * Added missing API function update_host_attributes() to change the
      attributes of a host
    * Added API function num_hosts_in_folder() to count the number of hosts
      below the given folder
    * Added option to download "latest" snapshot
    * extra_buttons can now register a function to gather the URL to link to
    * Implemented NagVis Authorisation management using WATO users/permissions

    Livestatus:
    * Experimental feature: livecheck -> super fast active check execution
      by making use of external helper processes. Set livecheck=PATH_TO_bin/livecheck
      in nagios.cfg where you load Livestatus. Optional set num_livecheck_helpers=NUM
      to set number of processes. Nagios will not fork() anymore for check exection.
    * New columns num_hosts and num_services in status table
    * New aggregation functions suminv and avginv (see Documentation)

    Core, Setup, etc.:
    * New configuration variable static_checks[] (used by WATO)
    * New configuration variable checkgroup_parameters (mainly for WATO)
    * check_submission defaults now to "file" (was "pipe")
    * Added pre-configured notification via cmk --notify
    * Drop RRA-configuration files for PNP4Nagios completely
    * New configuration variable ping_levels for configuring parameters
      for the host checks.
    * cmk --notify: new macros $MONITORING_HOST$, $OMD_ROOT$ and $OMD_SITE$
    * make ping_levels also apply to PING services for ping-only hosts
      (thanks to Bernhard Schmidt)

    Checks & Agents:
    * if/if64: new ruleset if_disable_if64_hosts, that force if on
      hosts the seem to support if64
    * Windows agent: new config variable "sections" in [global], that
      allows to configure which sections are being output.
    * Windows agent: in [logwatch] you can now configure which logfiles
      to process and which levels of messages to send.
    * Windows agent: new config variable "host" in all sections that
      restricts the folling entries to certain hosts.
    * Windows agent: finally implemented <<<mrpe>>. See check_mk.ini
      for examples.
    * Windows agent: do not execute *.txt and *.dir in <<<plugins>>> and
      <<<local>>>
    * Windows agent: make extensions to execute configurable (see
      example check_mk.ini)
    * Windows agent: agent now reuses TCP port even when taskkill'ed, so
      a system reboot is (hopefully) not neccessary anymore
    * Windows agent: section <<<df>>> now also outputs junctions (windows
      mount points). No external plugin is needed.
    * Windows agent: new section <<<fileinfo>>> for monitoring file sizes
      (and later possible ages)
    * logwatch: allow to classify messages based on their count (see
      man page of logwatch for details)
    * fileinfo: new check for monitoring age and size of files
    * heartbeat_crm: apply patches from Václav Ovsík, so that the check
      should work on Debian now.
    * ad_replication: added warninglevel 
    * fsc_*: added missing scan functions
    * printer_alerts: added further state codes (thanks to Matthew Stew)
    * Solaris agent: changed shell to /usr/bin/bash (fixes problems with LC_ALL=C)

1.1.12p7:
    Multisite:
    * FIX: detail view of host was missing column headers
    * FIX: fix problem on IE with background color 'white'
    * FIX: fix hitting enter in host search form on IE
    * FIX: fix problem in ipmi_sensors perfometer

    Checks & Agents:
    * FIX: fixed man pages of h3c_lanswitch_sensors and statgrab_cpu
    * FIX: netapp_volumes: added raid4 as allowed state (thanks to Michaël Coquard)

    Livestatus
    * FIX: fix type column in 'GET columns' for dict-type columns (bug found
      by Gerhard Lausser)

1.1.12p6:
    Checks & Agents:
    * FIX: lnx_if: remove debug output (left over from 1.1.12p5)
    
1.1.12p5:
    Multisite:
    * FIX: fix hitting enter in Quicksearch on IE 8
    * FIX: event/log views: reverse sorting, so that newest entries
      are shown first
    * FIX: fix dashboard dashlet background on IE
    * FIX: fix row highlight in status GUI on IE 7/8
    * FIX: fix row highlight after status page reload
    * FIX: single dataset layout honors column header settings
    * FIX: quote '#' in PNP links (when # is contained in services)
    * FIX: quote '#' in PNP image links also
    * FIX: add notifications to host/service event view

    Checks & Agents:
    * FIX: lnx_if: assume interfaces as up if ethtool is missing or
      not working but interface has been used since last reboot. This
      fixes the problem where interface are not found by inventory.
    * FIX: snmp_uptime: handels alternative timeformat
    * FIX: netapp_*: scan functions now detect IBM versions of firmware
    * FIX: bluecoat_diskcpu: repair scan function
    * FIX: mem.vmalloc: fix default levels (32 and 64 was swapped)
    * FIX: smart: make levels work (thanks to Bernhard Schmidt)
    * FIX: PNP template if if/if64: reset LC_ALL, avoids syntax error
    * FIX: dell_powerconnect_cpu: handle sporadic incomplete output
      from SNMP agent

1.1.12p4:
    Multisite:
    * FIX: sidebar snapin Hostgroups and Servicegroups sometimes
           failed with non-existing "available_views".
    * FIX: Fix host related WATO context button links to point to the hosts site
    * FIX: Fixed view editor redirection to new view after changing the view_name
    * FIX: Made icon painter usable when displaying hostgroup rows
    * Logwatch: Switched strings in logwatch to i18n strings
    * Logwatch: Fixed styling of context button when acknowleding log messages
    * Logwatch: Implemented overview page to show all problematic logfiles

    WATO:
    * FIX: add missing icon_csv.png
    * FIX: WATO did not write values of custom macros to extra_host_conf definitions

1.1.12p3:
    Core, Setup, etc.:
    * FIX: really suppress precompiling on PING-only hosts now

1.1.12p2:
    Core, Setup, etc.:
    * FIX: fix handling of empty suboids
    * FIX: do not create precomiled checks for host without Check_MK services

    Checks & Agents:
    * FIX: mem.win: Default levels now works, check not always OK
    * FIX: blade_health: fix OID specification
    * FIX: blade_bays: fix naming of item and man page

    Multisite:
    * FIX: Fixed styling of view header in older IE browsers
    * FIX: Do not show WATO button in views if WATO is disabled
    * FIX: Remove WATO Folder filter if WATO is disabled 
    * FIX: Snapin 'Performance': fix text align for numbers
    * FIX: Disallow setting downtimes that end in the past
    * FIX: Fix links to downtime services in dashboard
    * FIX: Fix popup help of reschedule icon

1.1.12p1:
    Core, Setup, etc.:
    * FIX: fix aggregate_check_mk (Summary host agent status)

    Checks & Agents:
    * FIX: mk_oracle now also detects XE databases
    * FIX: printer_alerts: handle 0-entries of Brother printers
    * FIX: printer_supply: fix Perf-O-Meter if no max known
    * FIX: Added id parameter to render_statistics() method to allow more than
      one pie dashlet for host/service stats
    * FIX: drbd: fixed inventory functions
    * FIX: printer_supply: handle output of Brother printers
    * FIX: ps.perf PNP template: show memory usage per process and not
      summed up. This is needed in situations where one process forks itself
      in irregular intervals and rates but you are interested just in the
      memory usage of the main process.

    Multisite:
    * FIX: finally fixed long-wanted "NagStaMon create hundreds
      of Apache processes" problem!
    * FIX: query crashed when sorting after a join columns without
      an explicit title.
    * FIX: filter for WATO file/folder was not always working.
    * Added filter for hard services states to search and service
      problems view
    * FIX: dashboard problem views now ignore notification period,
      just as tactical overview and normal problem views do
    * FIX: Loading dashboard plugins in dashboard module
 

1.1.12:
    Checks & Agents:
    * dell_powerconnect_*: final fixed, added PNP-templates
    * ps.perf: better error handling in PNP template

    Multisite:
    * Dashboard: fix font size of service statistics table
    * Dashboard: insert links to views into statistics
    * Dashboard: add links to PNP when using PNP graphs
    
1.1.12b2:
    Core, Setup, etc.:
    * FIX: fix crash with umlauts in host aliases
    * FIX: remove duplicate alias from Nagios config

    Checks & Agents:
    * services: better handling of invalid patterns
    * FIX: multipath: fix for another UUID format
    * AIX agent: fix implementation of thread count
    * blade_bays: detect more than 16 bays
    * statgrab_*: added missing inventory functions
    * FIX: fix smart.temp WARN/CRIT levels were off by one degree

    Multisite:
    * Remove Check_MK logo from default dashboard
    * Let dashboard use 10 more pixels right and bottom
    * FIX: do not show WATO icon if no WATO permission
    * Sidebar sitestatus: Sorting sites by sitealias
    * FIX: removed redundant calls of view_linktitle()

    WATO:
    * FIX: fix update of file/folder title after title property change

    Livestatus:
    * FIX: fix crash on imcomplete log lines (i.e. as
      as result of a full disk)
    * FIX: Livestatus-API: fix COMMAND via persistent connections
	

1.1.12b1:
    Core, Setup, etc.:
    * FIX: fix cmk -D on cluster hosts
    * Made profile output file configurable (Variable: g_profile_path)

    Checks & Agents:
    * FIX: j4p_performance: fix inventory functions 
    * FIX: mk_oracle: fix race condition in cache file handling (agent data
      was missing sections in certain situations)
    * mrpe: make check cluster-aware and work as clustered_service
    * cups_queues: Run agent part only on directly on CUPS servers,
      not on clients
    * FIX: mbg_lantime_state: Fixed output UOM to really be miliseconds
    * FIX: ntp: Handling large times in "poll" column correctly
    * New check dmi_sysinfo to gather basic hardware information
    * New check bintec_info to gather the software version and serial number
    of bintec routers

    Multisite:
    * FIX: fix rescheduling of host check
    * FIX: fix exception when using status_host while local site is offline
    * FIX: Fixed not updating pnp graphs on dashboard in some browsers (like chrome)
    * FIX: fix URL-too-long in permissions page
    * FIX: fix permission computation
    * FIX: fixed sorting of service perfdata columns
    * FIX: fixed sorting of multiple joined columns in some cases
    * FIX: fixed some localisation strings
    * Cleanup permissions page optically, add comments for views and snapins
    * Added some missing i18n strings in general HTML functions
    * Added display_option "w" to disable limit messages and livestatus errors in views
    * Service Perfdata Sorters are sorting correctly now
    * Added "Administration" snapin to default sidebar
    * Tactical Overview: make link clickable even if count is zero
    * Minor cleanup in default dashboard
    * Dashboard: new dashlet attribute title_url lets you make a title into a link
    * Dashboard: make numbers match "Tactical Overview" snapin

    Livestatus:
    * Write messages after initialization into an own livestatus.log

    WATO:
    * FIX: "bulk move to" at the top of wato hostlists works again
    * FIX: IE<9: Fixed problem with checkbox events when editing a host
    * FIX: "move to" dropdown in IE9 works again

1.1.11i4:
    Core, Setup, etc.:
    * FIX: use hostgroups instead of host_groups in Nagios configuration.
      This fixes a problem with Shinken
    * --scan-parents: detected parent hosts are now tagged with 'ping', so
      that no agent will be contacted on those hosts

    Checks & Agents:
    * Added 4 new checks dell_powerconnect_* by Chris Bowlby
    * ipmi_sensors: correctly handle further positive status texts
      (thanks to Sebastian Talmon)
    * FIX: nfsmounts handles zero-sized volumes correctly
    * AIX agent now outputs the user and performance data in <<<ps>>>

    Multisite:
    * FIX: WATO filtered status GUIs did not update the title after changing
      the title of the file/folder in WATO
    * FIX: Removed new python syntax which is incompatible with old python versions
    * FIX: Made bulk inventory work in IE
    * FIX: Fixed js errors in IE when having not enough space on dashboard 
    * FIX: fix error when using non-Ascii characters in view title
    * FIX: fix error on comment page caused by missing sorter
    * FIX: endless javascript when fetching pnp graphs on host/service detail pages
    * FIX: Not showing the action form in "try" mode of the view editor
    * FIX: Preventing up-then-over effect while loading the dashboard in firefox
    * Added missing i18n strings in command form and list of views
    * Views are not reloaded completely anymore. The data tables are reloaded
      on their own.
    * Open tabs in views do not prevent reloading the displayed data anymore
    * Added display_option "L" to enable/disable column title sortings
    * Sorting by joined columns is now possible
    * Added missing sorters for "service nth service perfdata" painters
    * Implemented row selection in views to select only a subset of shown data
      for actions
    * Sort titles in views can be enabled by clicking on the whole cells now
    * Submitting the view editor via ENTER key saves the view now instead of try mode
    * Host comments have red backgrounded rows when host is down
    * Implemented hook api to draw custom link buttons in views

    WATO:
    * Changed row selection in WATO to new row selection mechanism
    * Bulk action buttons are shown at the top of hostlists too when the lists
      have more than 10 list items
    * New function for backup and restore of the configuration

    Livestatus:
    * FIX: fix compile error in TableLog.cc by including stddef.h
    * FIX: tables comments and downtimes now honor AuthUser
    * Table log honors AuthUser for entries that belong to hosts
      (not for external commands, though. Sorry...)
    * FIX: fix Stats: sum/min/max/avg for columns of type time

1.1.11i3:
    Core, Setup, etc.:
    * FIX: allow host names to have spaces
    * --snmpwalk: fix missing space in case of HEX strings
    * cmk --restore: be aware of counters and cache being symbolic links
    * do_rrd_update: direct RRD updates have completely been removed.
      Please use rrdcached in case of performance problems.
    * install_nagios.sh has finally been removed (was not maintained anyway).
      Please use OMD instead.
    * Inventory functions now only take the single argument 'info'. The old
      style FUNC(checkname, info) is still supported but deprecated.
    * Show datasource program on cmk -D
    * Remove .f12 compile helper files from agents directory
    * Output missing sections in case of "WARNING - Only __ output of __..."
    * Remove obsolete code of snmp_info_single
    * Remove 'Agent version (unknown)' for SNMP-only hosts
    * Options --version, --help, --man, --list-checks and --packager now
      work even with errors in the configuration files
    * Minor layout fix in check man-pages

    Checks & Agents:
    * FIX: hr_mem: take into account cache and buffers
    * FIX: printer_pages: workaround for trailing-zero bug in HP Jetdirect
    * mk_logwatch: allow to set limits in processing time and number of
      new log messages per log file
    * Windows Agent: Now supports direct execution of powershell scripts
    * local: PNP template now supports multiple performance values
    * lnx_if: make lnx_if the default interface check for Linux
    * printer_supply: support non-Ascii characters in items like
      "Resttonerbehälter". You need to define snmp_character_encodings in main.mk
    * mem.win: new dedicated memory check for Windows (see Migration notes)
    * hr_mem: added Perf-O-Meter
    * Renamed all temperature checks to "Temperature %s". Please
      read the migration notes!
    * df and friends: enabled trend performance data per default. Please
      carefully read the migration notes!
    * diskstat: make summary mode the default behavious (one check per host)

    MK Livestatus:
    * WaitObject: allow to separate host name and service with a semicolon.
      That makes host names containing spaces possible.
    * Better error messages in case of unimplemented operators

    Multisite:
    * FIX: reschedule now works for host names containing spaces
    * FIX: correctly sort log views in case of multi site setups
    * FIX: avoid seven broken images in case of missing PNP graphs
    * FIX: Fixed javascript errors when opening dashboard in IE below 9
    * FIX: Views: Handling deprecated value "perpage" for option
      column_headers correctly
    * FIX: Fixed javascript error when saving edited views without sidebar
    * FIX: Showing up PNP hover menus above perfometers
    * Host/Service Icon column is now modularized and can be extended using
      the multisite_icons list.
    * New sorters for time and line number of logfile entries
    * Bookmarks snapin: save relative URLs whenever possible
    * Man-Pages of Check_MK checks shown in Multisite honor OMD's local hierarchy
    * nicer output of substates, translate (!) and (!!) into HTML code
    * new command for clearing modified attributes (red cross, green checkmark)
    * Perf-O-Meters: strip away arguments from check_command (e.g.
      "check-foo!17!31" -> "check-foo").
    * Added several missing i18n strings in view editor
    * Views can now be sorted by the users by clicking on the table headers.
      The user sort options are not persisted.
    * Perf-O-Meters are now aware if there really is a PNP graph

    WATO:
    * Show error message in case of empty inventory due to agent error
    * Commited audit log entries are now pages based on days
    * Added download link to download the WATO audit log in CSV format

1.1.11i2:
    Core, Setup, etc.:
    * FIX: sort output of cmk --list-hosts alphabetically
    * FIX: automatically remove leading and trailing space from service names
      (this fixes a problem with printer_pages and an empty item)
    * Great speed up of cmk -N/-C/-U/-R, especially when number of hosts is
      large.
    * new main.mk option delay_precompile: if True, check_mk will skip Python 
      precompilation during cmk -C or cmk -R, but will do this the first 
      time the host is checked.  This speeds up restarts. Default is False.
      Nagios user needs write access in precompiled directory!
    * new config variable agent_ports, allowing to specify the agent's
      TCP port (default is 6556) on a per-host basis.
    * new config variable snmp_ports, allowing to specify the UDP port
      to used with SNMP, on a per-host basis.
    * new config variable dyndns_hosts. Hosts listed in this configuration
      list (compatible to bulkwalk_hosts) use their hostname as IP address.
    
    Checks & Agents:
    * FIX: AIX agent: output name of template in case of MRPE
    * FIX: cisco_temp: skip non-present sensors at inventory
    * FIX: apc_symmetra: fix remaining runtime calculation (by factor 100)
    * FIX: Added PNP-template for winperf_phydisk
    * FIX: if64: fix UNKNOWN in case of non-unique ifAlias
    * FIX: lnx_if/if/if64: ignore percentual traffic levels on NICs without
           speed information.
    * FIX: cisco_temp_perf: add critical level to performance data
    * FIX: windows agent: hopefully fix case with quotes in directory name
    * FIX: printer_supply: fixed logic of Perf-O-Meter (mixed up crit with ok)
    * FIX: Solaris agent: reset localization to C, fixes problems with statgrab
    * FIX: blade_*: fix SNMP scan function for newer firmwares (thanks to Carlos Peón)
    * snmp_uptime, snmp_info: added scan functions. These checks will now
      always be added. Please use ingored_checktypes to disable, if non needed.
    * brocade_port: check for Brocade FC ports has been rewritten with
      lots of new features.
    * AIX agent now simulates <<<netctr>>> output (by Jörg Linge)
    * mbg_lantime_state: Handling refclock offsets correctly now; Changed
      default thresholds to 5/10 refclock offset
    * brocade_port: parameter for phystate, opstate and admstate can now
      also be lists of allowed states.
    * lnx_if: treat interfaces without information from ethtool as
      softwareLoopback interface. The will not be found by inventory now.
    * vbox_guest: new check for checking guest additions of Linux virtual box hosts
    * if/if64: Fixed bug in operstate detection when using old tuple based params
    * if/if64: Fixed bug in operstate detection when using tuple of valid operstates
    * mk_oracle: Added caching of results to prevent problems with long
    running SQL queries. Cache is controlled by CACHE_MAXAGE var which is preset to
    120 seconds 
    * mk_oracle: EXCLUDE_<sid>=ALL or EXCLUDE_<sid>=oracle_sessions can be
    used to exclude specific checks now
    * mk_oracle: Added optional configuration file to configure the new options
    * j4p_performance agent plugin: Supports basic/digest auth now
    * New checks j4p_performance.threads and j4p_performance.uptime which
      track the number of threads and the uptime of a JMX process
    * j4p_performance can fetch app and servlet specific status data. Fetching
      the running state, number of sessions and number of requests now. Can be
      extended via agent configuration (j4p.cfg).
    * Added some preflight checks to --scan-parents code
    * New checks netapp_cluster, netapp_vfiler for checking NetAPP filer 
      running as cluster or running vfilers.
    * megaraid_pdisks: Better handling of MegaCli output (Thanks to Bastian Kuhn)
    * Windows: agent now also sends start type (auto/demand/disabled/boot/system)
    * Windows: inventory_services now allowes regexes, depends and state/start type
      and also allows host tags.

    Multisite:
    * FIX: make non-Ascii characters in services names work again
    * FIX: Avoid exceptions in sidebar on Nagios restart
    * FIX: printer_supply perfometer: Using white font for black toners
    * FIX: ipmi: Skipping items with invalid data (0.000 val, "unspecified" unit) in summary mode
    * FIX: ipmi: Improved output formating in summary mode
    * FIX: BI - fixed wrong variable in running_on aggregation function
    * FIX: "view_name" variable missing error message when opening view.py
      while using the "BI Aggregation Groups" and "Hosts" snapins in sidebar
    * FIX: Fixed styling of form input elements in IE + styling improvements
    * FIX: Fixed initial folding state on page loading on pages with multiple foldings opened
    * Introduced basic infrastructure for multilanguage support in Multisite
    * Make 'Views' snapin foldable
    * Replace old main view by dashboard
    * Sidebar: Snapins can register for a triggered reload after a nagios
      restart has been detected. Check interval is 30 seconds for now.
    * Quicksearch snapin: Reloads host lists after a detected nagios restart.
    * New config directory multisite.d/ - similar to conf.d/
    * great speed up of HTML rendering
    * support for Python profiling (set profile = True in multisite.mk, profile
      will be in var/check_mk/web)
    * WATO: Added new hook "active-changes" which calls the registered hosts
      with a dict of "dirty" hosts
    * Added column painter for host contacts
    * Added column painters for contact groups, added those to detail views
    * Added filters for host and service contact groups
    * Detail views of host/service now show contacts
    * Fix playing of sounds: All problem views now have play_sounds activated,
      all other deactivated.
    * Rescheduling of Check_MK: introduce a short sleep of 0.7 sec. This increases
      the chance of the passive services being updated before the repaint.
    * Added missing i18n strings in filter section of view editor
    * Added filter and painter for the contact_name in log table
    * Added several views to display the notification logs of Nagios

    WATO:
    * Configration files can now be administered via the WEB UI
      (config_files in multisite.mk is obsolete)
    * Snapin is tree-based and foldable
    * Bulk operation on host lists (inventory, tags changed, etc)
    * Easy search operation in host lists
    * Dialog for global host search
    * Services dialog now tries to use cached data. On SNMP hosts
      no scan will be done until new button "Full Scan" is pressed.

    BI:
    * FIX: Fixed displaying of host states (after i18n introduction)h
    * FiX: Fixed filter for aggregation group
    * FIX: Fixed assumption button for services with non-Ascii-characters

    MK Livestatus:
    * FIX: fix compile problem on Debian unstable (Thanks to Sven Velt)
    * Column aggregation (Stats) now also works for perf_data
    * New configuration variable data_encoding and full UTF-8 support.
    * New column contact_groups in table hosts and services (thanks to
      Matthew Kent)
    * New headers Negate:, StatsNegate: and WaitConditionNegate:

1.1.11i1:
    Core, Setup, etc.:
    * FIX: Avoid duplicate SNMP scan of checktypes containing a period
    * FIX: honor ignored_checktypes also on SNMP scan
    * FIX: cmk -II also refreshes cluster checks, if all nodes are specified
    * FIX: avoid floating points with 'e' in performance data
    * FIX: cmk -D: drop obsolete (and always empty) Notification:
    * FIX: better handling of broken checks returning empty services
    * FIX: fix computation of weight when averaging
    * FIX: fix detection of missing OIDs (led to empty lines) 
    * SNMP scan functions can now call oid(".1.3.6.1.4.1.9.9.13.1.3.1.3.*")
      That will return the *first* OID beginning with .1.3.6.1.4.1.9.9.13.1.3.1.3
    * New config option: Set check_submission = "file" in order to write
      check result files instead of using Nagios command pipe (safes
      CPU ressources)
    * Agent simulation mode (for internal use and check development)
    * Call snmpgetnext with the option -Cf (fixes some client errors)
    * Call snmp(bulk)walk always with the option -Cc (fixes problems in some
      cases where OIDs are missing)
    * Allow merging of dictionary based check parameters
    * --debug now implies -v
    * new option --profile: creates execution profile of check_mk itself
    * sped up use of stored snmp walks
    * find configuration file in subdirectories of conf.d also
    * check_mk_templates.cfg: make check-mk-ping take arguments

    Multisite:
    * FIX: Display limit-exceeded message also in multi site setups
    * FIX: Tactical Overview: fix unhandled host problems view
    * FIX: customlinks snapin: Suppressing exception when no links configured
    * FIX: webservice: suppress livestatus errors in multi-site setups
    * FIX: install missing example icons in web/htdocs/images/icons
    * FIX: Nagios-Snapin: avoid duplicate slash in URL
    * FIX: custom_style_sheet now also honored by sidebar
    * FIX: ignore case when sorting groups in ...groups snapin
    * FIX: Fixed handling of embedded graphs to support the changes made to
    * FIX: avoid duplicate import of plugins in OMD local installation
    the PNP webservice
    * FIX: Added host_is_active and host_flapping columns for NagStaMon views
    * Added snmp_uptime, uptime and printer_supply perfometers
    * Allow for displaying service data in host tables
    * View editor foldable states are now permament per user
    * New config variable filter_columns (default is 2)

    BI:
    * Added new component BI to Multisite.

    WATO:
    * FIX: fix crash when saving services after migration from old version
    * Allow moving hosts from one to another config file

    Checks & Agents:
    * FIX: hr_mem: ignore devices that report zero memory
    * FIX: cisco_power: fix syntax error in man page (broke also Multisite)
    * FIX: local: fixed search for custom templates PNP template
    * FIX: if/if64: always generate unique items (in case ifAlias is used)
    * FIX: ipmi: fix ugly ouput in case of warning and error
    * FIX: vms_df: fix, was completely broken due to conversion to df.include
    * FIX: blade_bays: add missing SNMP OIDs (check was always UNKNOWN)
    * FIX: df: fix layout problems in PNP template
    * FIX: df: fix trend computation (thanks to Sebastian Talmon)
    * FIX: df: fix status in case of critical trend and warning used
    * FIX: df: fix display of trend warn/crit in PNP-graph
    * FIX: cmctc: fix inventory in case of incomplete entries
    * FIX: cmctc: add scan function
    * FIX: ucd_cpu_load and ucd_cpu_util: make scan function find Rittal
    * FIX: ucd_cpu_util: fix check in case of missing hi, si and st
    * FIX: mk_logwatch: improve implementation in order to save RAM
    * FIX: mk_oracle: Updated tablespace query to use 'used blocks' instead of 'user blocks'
    * FIX: mk_oracle: Fixed computation for TEMP table spaces
    * FIX: bluecoat_sensors: Using scale parameter provided by the host for reported values
    * FIX: fjdarye60_devencs, fjdarye60_disks.summary: added snmp scan functions
    * FIX: decru_*: added snmp scan functions
    * FIX: heartbeat_rscstatus handles empty agent output correctly
    * FIX: hp_procurve_cpu: fix synatx error in man page
    * FIX: hp_procurve_memory: fix syntax error in man page
    * FIX: fc_brocade_port_detailed: fix PNP template in MULTIPLE mode
    * FIX: ad_replication.bat only generates output on domain controllers now.
           This is useful to prevent checks on non DC hosts (Thanks to Alex Greenwood)
    * FIX: cisco_temp_perf: handle sensors without names correctly
    * printer_supply: Changed order of tests. When a printer reports -3 this
      is used before the check if maxlevel is -2.
    * printer_supply: Skipping inventory of supplies which have current value
    and maxlevel both set to -2.
    * cisco_locif: The check has been removed. Please switch to if/if64
      has not the index 1
    * cisco_temp/cisco_temp_perf: scan function handles sensors not beginning
      with index 1
    * df: split PNP graphs for growth/trend into two graphs
    * omd_status: new check for checking status of OMD sites
    * printer_alerts: Added new check for monitoring alert states reported by
      printers using the PRINTER-MIB
    * diskstat: rewritten check: now show different devices, r+w in one check
    * canon_pages: Added new check for monitoring processed pages on canon
    printer/multi-function devices
    * strem1_sensors: added check to monitor sensors attached to Sensatorinc EM1 devices
    * windows_update: Added check to monitor windows update states on windows
      clients. The check monitors the number of pending updates and checks if
      a reboot is needed after updates have been installed.
    * lnx_if: new check for Linux NICs compatible with if/if64 replacing 
      netif.* and netctr.
    * if/if64: also output performance data if operstate not as expected
    * if/if64: scan function now also detects devices where the first port
    * if/if64: also show perf-o-meter if speed is unknown
    * f5_bigip_pool: status of F5 BIP/ip load balancing pools
    * f5_bigip_vserver: status of F5 BIP/ip virtual servers
    * ipmi: new configuration variable ipmi_ignored_sensors (see man page)
    * hp_procurve_cpu: rename services description to CPU utilization
    * ipmi: Linux agent now (asynchronously) caches output of ipmitool for 20 minutes
    * windows: agent has new output format for performance counters
    * winperf_process.util: new version of winperf.cpuusage supporting new agent
    * winperf_system.diskio: new version of winperf.diskstat supporting new agent
    * winperf_msx_queues: new check for MS Exchange message queues
    * winperf_phydisk: new check compatible with Linux diskstat (Disk IO per device!)
    * smart.temp/smart.stats: added new check for monitoring health of HDDs
      using S.M.A.R.T
    * mcdata_fcport: new check for ports of MCData FC Switches
    * hp_procurve_cpu: add PNP template
    * hp_procurve_cpu: rename load to utilization, rename service to CPU utilizition
    * df,df_netapp,df_netapp32,hr_fs,vms_df: convert to mergeable dictionaries
    * mbg_lantime_state,mbg_lantime_refclock: added new checks to monitor 
      Meinberg LANTIME GPS clocks

    Livestatus:
    * Updated Perl API to version 0.74 (thanks to Sven Nierlein)

1.1.10:
    Core, Setup, etc.:
    * --flush now also deletes all autochecks 
    
    Checks & Agents:
    * FIX: hr_cpu: fix inventory on 1-CPU systems (thanks to Ulrich Kiermayr)


1.1.10b2:
    Core, Setup, etc.:
    * FIX: setup.sh on OMD: fix paths for cache and counters
    * FIX: check_mk -D did bail out if host had no ip address
    * cleanup: all OIDs in checks now begin with ".1.3.6", not "1.3.6"

    WATO:
    * FIX: Fixed bug that lost autochecks when using WATO and cmk -II together

    Checks & Agents:
    * Added check man pages for systemtime, multipath, snmp_info, sylo,
      ad_replication, fsc_fans, fsc_temp, fsc_subsystems
    * Added SNMP uptime check which behaves identical to the agent uptime check


1.1.10b1:
    Core, Setup, etc.:
    * FIX: do not assume 127.0.0.1 as IP address for usewalk_hosts if
      they are not SNMP hosts.
    * FIX: precompile: make sure check includes are added before actual
      checks
    * FIX: setup.sh: do not prepend current directory to url_prefix
    * FIX: output agent version also for mixed (tcp|snmp) hosts
    * RPM: use BuildArch: noarch in spec file rather than as a command
      line option (thanks to Ulrich Kiermayr)
    * setup.sh: Allow to install Check_MK into existing OMD site (>= 0.46).
      This is still experimental!

    Checks & Agents:
    * FIX: Windows agent: fix output of event ID of log messages
    * FIX: if/if64: output speed correctly (1.50MB/s instead of 1MB/s)
    * FIX: drbd now handles output of older version without an ep field
    * FIX: repaired df_netapp32
    * FIX: Added SNMP scan function of df_netapp and df_netapp32
    * FIX: repaired apc_symmetra (was broken due to new option -Ot 
      for SNMP)
    * FIX: df, hr_fs and other filesystem checks: fix bug if using
      magic number. levels_low is now honored.
    * FIX: scan function avoids hr_cpu and ucd_cpu_utilization
      at the same time
    * FIX: HP-UX agent: fixed output of df for long mount points
      (thanks to Claas Rockmann-Buchterkirche)
    * FIX: df_netapp/32: fixed output of used percentage (was always
      0% due to integer division)
    * FIX: fixed manual of df (magic_norm -> magic_normsize)
    * FIX: removed filesystem_trend_perfdata. It didn't work. Use
      now df-parameter "trend_perfdata" (see new man page of df)
    * FIX: cisco_temp_perf: fix return state in case of WARNING (was 0 = OK)
    * FIX: repair PNP template for df when using trends
    * FIX: cisco_qos: fix WATO exception (was due to print command in check)
    * FIX: check_mk check: fixed template for execution time
    * FIX: blade_health, fc_brocade_port_detailed removed debug outputs
    * FIX: netapp_volumes: The check handled 64-bit aggregates correctly
    * FIX: netapp_volumes: Fixed snmp scan function
    * FIX: blade_*: Fixed snmp scan function
    * FIX: nfsmount: fix exception in check in case of 'hanging'
    * systemtime: new simple check for time synchronization on Windows
      (needs agent update)
    * Added Perf-O-Meter for non-df filesystem checks (e.g. netapp)
    * hp_proliant_*: improve scan function (now just looks for "proliant")

    Multisite:
    * FIX: fix json/python Webservice

1.1.9i9:
    Core, Setup, etc.:
    * FIX: check_mk_templates.cfg: add missing check_period for hosts
      (needed for Shinken)
    * FIX: read *.include files before checks. Fixes df_netapp not finding
      its check function
    * FIX: inventory checks on SNMP+TCP hosts ignored new TCP checks
    * local.mk: This file is read after final.mk and *not* backup up
      or restored
    * read all files in conf.d/*.mk in alphabetical order now.
    * use snmp commands always with -Ot: output time stamps as UNIX epoch
      (thanks to Ulrich Kiermayr)

    Checks & Agents:
    * ucd_cpu_load: new check for CPU load via UCD SNMP agent
    * ucd_cpu_util: new check for CPU utilization via UCD SNMP agent
    * steelhead_status: new check for overall health of Riverbed Steelhead appliance
    * steelhead_connections: new check for Riverbed Steelhead connections
    * df, df_netapp, df_netapp32, hr_fs, vms_df: all filesystem checks now support
      trends. Please look at check manpage of df for details.
    * FIX: heartbeat_nodes: Fixed error handling when node is active but at least one link is dead
    * 3ware_units: Handling INITIALIZING state as warning now
    * FIX: 3ware_units: Better handling of outputs from different tw_cli versions now
    * FIX: local: PNP template for local now looks in all template directories for
      specific templates (thanks to Patrick Schaaf)

    Multisite:
    * FIX: fix "too many values to unpack" when editing views in single layout
      mode (such as host or service detail)
    * FIX: fix PNP icon in cases where host and service icons are displayed in 
      same view (found by Wolfgang Barth)
    * FIX: Fixed view column editor forgetting pending changes to other form
           fields
    * FIX: Customlinks snapin persists folding states again
    * FIX: PNP timerange painter option field takes selected value as default now
    * FIX: Fixed perfometer styling in single dataset layouts
    * FIX: Tooltips work in group headers now
    * FIX: Catching exceptions caused by unset bandwidth in interface perfometer

    WATO:
    * FIX: fix problem with vanishing services on Windows. Affected were services
      containing colons (such as fs_C:/).

    Livestatus:
    * FIX: fix most compiler warnings (thanks to patch by Sami Kerola)
    * FIX: fix memory leak. The leak caused increasing check latency in some
      situations
    
1.1.9i8:
    Multisite:
    * New "web service" for retrieving data from views as JSON or 
      Python objects. This allows to connect with NagStaMon 
      (requires patch in NagStaMon). Simply add &output_format=json
      or &output_format=python to your view URL.
    * Added two builtin views for NagStaMon.
    * Acknowledgement of problem now has checkboxes for sticky,
      send notification and persisten comment
    * Downtimes: allow to specify fixed/flexible downtime
    * new display_options d/D for switching on/off the tab "Display"
    * Improved builtin views for downtimes
    * Bugfix: Servicegroups can be searched with the quicksearch snapin using
      the 'sg:' prefix again

    WATO:
    * Fixed problem appearing at restart on older Python version (RH)

1.1.9i7:
    Core, Setup, etc.:
    * Fix crash on Python 2.4 (e.g. RedHat) with fake_file
    * Fixed clustering of SNMP hosts
    * Fix status output of Check_MK check in mixed cluster setups

    Checks & Agents:
    * PNP templates for if/if64: fix bugs: outgoing packets had been
      same as incoming, errors and discards were swapped (thanks to 
      Paul Freeman)
    * Linux Agent: Added suport for vdx and xvdx volumes (KVM+Virtio, XEN+xvda)

    Multisite:
    * Fix encoding problem when host/service groups contain non-ascii
      characters.

    WATO:
    * Fix too-long-URL problem in cases of many services on one host


1.1.9i6:
    INCOMPATIBLE CHANGES:
    * Removed out-dated checks blade_misc, ironport_misc and snia_sml. Replaced
      with dummy checks begin always UNKNOWN.

    Core, Setup, etc.:
    * cmk -D: show ip address of host 
    * Fix SNMP inventory find snmp misc checks inspite of negative scan function
    * Fix output of MB and GB values (fraction part was zero)

    Checks & Agents:
    * megaraid_ldisks: remove debug output
    * fc_brocade_port: hide on SNMP scan, prefer fc_brocade_port_detailed
    * fc_brocade_port_detailed: improve scan function, find more devices
    * New agent for HP-UX
    * hpux_cpu: new check for monitoring CPU load average on HP-UX
    * hpux_if: New check for monitoring NICs on HP-UX (compatible to if/if64)
    * hpux_multipath: New check for monitoring Multipathing on HP-UX
    * hpux_lvm: New check for monitoring LVM mirror state on HP-UX
    * hpux_serviceguard: new check for monitoring HP-UX Serviceguard
    * drbd: Fixed var typo which prevented inventory of drbd general check
      (Thanks to Andreas Behler)
    * mk_oracle: new agent plugin for monitoring ORACLE (currently only
      on Linux and HP-UX, but easily portable to other Unices)
    * oracle_sessions: new check for monitoring the current number of active
      database sessions.
    * oracle_logswitches: new check for monitoring the number of logswitches
      of an ORACLE instances in the last 60 minutes.
    * oracle_tablespaces: new check for monitoring size, state and autoextension
      of ORACLE tablespaces.
    * h3c_lanswitch_cpu: new check for monitoring CPU usage of H3C/HP/3COM switches
    * h3c_lanswitch_sensors: new check for monitoring hardware sensors of H3C/HP/3COM switches
    * superstack3_sensors: new check for monitoring hardware sensors of 3COM Superstack 3 switches

    Multisite:
    * Fixed aligns/widths of snapin contents and several small styling issues
    * Fixed links and border-styling of host matrix snapin
    * Removed jQuery hover menu and replaced it with own code

1.1.9i5:
    Multisite:
    * custom notes: new macros $URL_PREFIX$ and $SITE$, making 
      multi site setups easier
    * new intelligent logwatch icon, using url_prefix in multi site
      setups


1.1.9i4:
    Core, Setup, etc.:
    * added missing 'register 0' to host template
    * setup: fix creation of symlink cmk if already existing

    Multisite:
    * New reschedule icon now also works for non-local sites.
    * painter options are now persisted on a per-user-base
    * new optional column for displaying host and service comments
      (not used in shipped views but available in view editor)

    Livestatus:
    * Check for buffer overflows (replace strcat with strncat, etc.)
    * Reduce number of log messages (reclassify to debug)

    Checks & Agents:
    * apc_symmetra: handle empty SNMP variables and treat as 0.


1.1.9i3:
    INCOMPATIBLE CHANGES:
    * You need a current version of Livestatus for Multisite to work!
    * Multisite: removed (undocumented) view parameters show_buttons and show_controls.
      Please use display_options instead.
    * Finally removed deprecated filesystem_levels. Please use check_parameters instead.
    * Livestatus: The StatsGroupBy: header is still working but now deprecated.
      Please simply use Columns: instead. If your query contains at least one Stats:-
      header than Columns: has the meaning of the old StatsGroupBy: header

    Core, Setup, etc.:
    * Create alias 'cmk' for check_mk in bin/ (easier typing)
    * Create alias 'mkp' for check_mk -P in bin/ (easier typing) 

    Multisite:
    * Each column can now have a tooltip showing another painter (e.g.
      show the IP address of a host when hovering over its name)
    * Finally show host/services icons from the nagios value "icon_image".
      Put your icon files in /usr/share/check_mk/web/htdocs/images/icons.
      OMD users put the icons into ~/local/share/check_mk/web/htdocs/images/icons.
    * New automatic PNP-link icons: These icons automatically appear, if
      the new livestatus is configured correctly (see below). 
    * new view property "hidebutton": allow to hide context button to a view.
    * Defaults views 'Services: OK', 'Services: WARN, etc. do now not create
      context buttons (cleans up button bar).
    * new HTML parameter display_options, which allows to switch off several
      parts of the output (e.g. the HTML header, external links, etc).
    * View hoststatus: show PNP graph of host (usually ping stats)
    * new tab "Display": here the user can choose time stamp
      display format and PNP graph ranges
    * new column "host_tags", showing the Check_MK host tags of a host
    * new datasource "alert_stats" for computing alert statistics
    * new view "Alert Statistics" showing alert statistics for all hosts
      and services
    * Sidebar: Fixed snapin movement to the bottom of the snapin list in Opera
    * Sidebar: Fixed scroll position saving in Opera
    * Fixed reloading button animation in Chrome/IE (Changed request to async mode)
    * Sidebar: Removed scrollbars of in older IE versions and IE8 with compat mode
    * Sidebar: Fixed scrolling problem in IE8 with compat mode (or maybe older IE versions)
      which broke the snapin titles and also the tactical overview table
    * Sidebar: Fixed bulletlist positioning
    * Sidebar: The sidebar quicksearch snapin is case insensitive again
    * Fixed header displaying on views when the edit button is not shown to the user
    * View pages are not refreshed when at least one form (Filter, Commands,
      Display Options) is open
    * Catching javascript errors when pages from other domain are opened in content frame
    * Columns in view editor can now be added/removed/moved easily

    Checks & Agents:
    * Fixed problem with OnlyFrom: in Linux agent (df didn't work properly)
    * cups_queues: fixed plugin error due to invalid import of datetime,
      converted other checks from 'from datetime import...' to 'import datetime'.
    * printer_supply: handle the case where the current value is missing
    * megaraid_ldisks: Fixed item detection to be compatible with different versions of megaraid
    * Linux Agent: Added new 3ware agent code to support multiple controllers
      (Re-inventory of 3ware checks needed due to changed check item names)

    Livestatus:
    * new column pnpgraph_present in table host and service. In order for this
      column to work you need to specify the base directory of the PNP graphs
      with the module option pnp_path=, e.g. pnp_path=/omd/sites/wato/var/pnp4nagios/perfdata
    * Allow more than one column for StatsGroupBy:
    * Do not use function is_contact_member_of_contactgroup anymore (get compatible
      with Nagios CVS)
    * Livestatus: log timeperiod transitions (active <-> inactive) into Nagios
      log file. This will enable us to create availability reports more simple
      in future.

    Multisite:
    * allow include('somefile.mk') in multisite.mk: Include other files.
      Paths not beginning with '/' are interpreted relative to the directory
      of multisite.mk

    Livestatus:
    * new columns services_with_info: similar to services_with_state but with
      the plugin output appended as additional tuple element. This tuple may
      grow in future so do not depend on its length!

1.1.9i2:
    Checks & Agents:
    * ibm_imm_health: fix inventory function
    * if/if64: fix average line in PNP-template, fix display of speed for 20MBit
      lines (e.g. Frame Relay)

    Multisite:
    * WATO: Fixed omd mode/site detection and help for /etc/sudoers
    * WATO: Use and show common log for pending changes 
    * Sidebar Quicksearch: Now really disabling browser built-in completion
      dropdown selections
    
1.1.9i1:
    INCOMPATIBLE CHANGES:
    * TCP / SNMP: hosts using TCP and SNMP now must use the tags 'tcp'
      and 'snmp'. Hosts with the tag 'ping' will not inventorize any
      service. New configuration variable tcp_hosts.
    * Inventory: The call syntax for inventory has been simplified. Just
      call check_mk -I HOSTNAME now. Omit the "tcp" or "snmp". If you
      want to do inventory just for certain check types, type "check_mk --checks=snmp_info,if -I hostnames..."
      instead
    * perfdata_format now defaults to "pnp". Previous default was "standard".
      You might have to change that in main.mk if you are not using PNP (only
      relevant for MRPE checks)
    * inventory_check_severity defaults to 1 now (WARNING)
    * aggregation_output_format now defaults to "multiline"
    * Removed non_bulkwalk_hosts. You can use bulkwalk_hosts with NEGATE
      instead (see docu)
    * snmp_communites is now initialized with [], not with {}. It cannot
      be a dict any longer.
    * bulkwalk_hosts is now initizlized with []. You can do += here just
      as with all other rule variables.
    * Configuration check (-X) is now always done. It is now impossible to
      call any Check_MK action with an invalid configuration. This saves
      you against mistyped variables.
    * Check kernel: converted performance data from counters to rates. This
      fixes RRD problems (spikes) on reboots and also allows better access 
      to the peformance data for the Perf-O-Meters.  Also changed service 
      descriptions. You need to reinventurize the kernel checks. Your old
      RRDs will not be deleted, new ones will be created.
    * Multisite: parameters nagios_url, nagios_cgi_url and pnp_url are now
      obsolete. Instead the new parameter url_prefix is used (which must
      end with a /).

    Core, Setup, etc.:
    * Improve error handling: if hosts are monitored with SNMP *and* TCP,
      then after an error with one of those two agents checks from the
      other haven't been executed. This is fixed now. Inventory check
      is still not complete in that error condition.
    * Packages (MKP): Allow to create and install packages within OMD!
      Files are installed below ~/local/share/check_mk. No root permissions
      are neccessary
    * Inventory: Better error handling on invalid inventory result of checks
    * setup.sh: fix problem with missing package_info (only appears if setup
      is called from another directory)
    * ALL_SERVICES: Instead of [ "" ] you can now write ALL_SERVICES
    * debug_log: also output Check_MK version, check item and check parameters
    * Make sure, host has no duplicate service - this is possible e.g. by
      monitoring via agent and snmp in parallel. duplicate services will
      make Nagios reject the configuration.
    * --snmpwalk: do not translate anymore, use numbers. All checks work
      with numbers now anyway.
    * check_mk -I snmp will now try all checktypes not having an snmp scan
      function. That way all possible checks should be inventorized.
    * new variable ignored_checks: Similar to ignored_checktypes, but allows
      per-host configuration
    * allow check implementations to use common include files. See if/if64
      for an example
    * Better handling for removed checks: Removed exceptions in check_mk calls
      when some configured checks have been removed/renamed

    Checks & Agents:
    * Renamed check functions of imm_health check from test_imm to imm_health
      to have valid function and check names. Please remove remove from
      inventory and re-inventory those checks.
    * fc_brocade_port_detailed: allow to specify port state combinations not 
      to be critical
    * megaraid_pdisks: Using the real enclosure number as check item now
    * if/if64: allow to configure averaging of traffic over time (e.g. 15 min) 
      and apply traffic levels and averaged values. Also allow to specify relative
      traffic levels. Allow new parameter configuration via dictionary. Also
      allow to monitor unused ports and/or to ignore link status.
    * if/if64: Added expected interface speed to warning output
    * if/if64: Allow to ignore speed setting (set target speed to None)
    * wut_webtherm: handle more variants of WuT Webtherms (thanks to Lefty)
    * cisco_fan: Does not inventorize 'notPresent' sensors anymore. Improved output
    * cisco_power: Not using power source as threshold anymore. Improved output
    * cisco_fan: Does not inventorize 'notPresent' sensors anymore. Improved output
    * cisco_power: Not using power source as threshold anymore. Improved output
    * cisco_power: Excluding 'notPresent' devices from inventory now
    * cisco_temp_perf: Do not crash if device does not send current temperature
    * tcp_conn_stats: new check for monitoring number of current TCP connections
    * blade_*: Added snmp scan functions for better automatic inventory
    * blade_bays: Also inventorizes standby blades and has a little more
                  verbose output.
    * blade_blowers: Can handle responses without rpm values now. Improved output
    * blade_health: More detailed output on problems
    * blade_blades: Added new check for checking the health-, present- and
                    power-state of IBM Bladecenter blades
    * win_dhcp_pools: Several cleanups in check
    * Windows agent: allow restriction to ip addresses with only_hosts (like xinetd)
    * heartbeat_rscstatus: Catching empty output from agent correctly
    * tcp_conn_stats: Fixed inventory function when no conn stats can be inventoried
    * heartbeat_nodes: fix Linux agent for hostname with upper case letters (thanks to
            Thorsten Robers)
    * heartbeat_rscstatus: Catching empty output from agent correctly
    * heartbeat_rscstatus: Allowing a list as expected state to expect multiple OK states
    * win_dhcp_pools agent plugin: Filtering additional error message on
      systems without dhcp server
    * j4p_performance: Added experimental agent plugin fetching data via 
      jmx4perl agent (does not need jmx4perl on Nagios)
    * j4p_performance.mem: added new experimental check for memory usage via JMX.
    * if/if64: added Perf-O-Meter for Multisite
    * sylo: fix performance data: on first execution (counter wrap) the check did
      output only one value instead of three. That lead to an invalid RRD.
    * Cleaned up several checks to meet the variable naming conventions
    * drbd: Handling unconfigured drbd devices correctly. These devices are
      ignored during nventory
    * printer_supply: In case of OKI c5900 devices the name of the supply units ins not
      unique. The color of the supply unit is reported in a dedicated OID and added to the
      check item name to have a unique name now.
    * printer_supply: Added simple pnp template to have better graph formating for the check results
    * check_mk.only_from: new check for monitoring the IP address access restriction of the
      agent. The current Linux and Windows agents provide this information.
    * snmp_info check: Recoded not to use snmp_info_single anymore
    * Linux Agent: Fixed <<<cpu>>> output on SPARC machines with openSUSE
    * df_netapp/df_netapp32: Made check inventory resistant against empty size values
    * df_netapp32: Added better detection for possible 32bit counter wrap
    * fc_brocade_port_detailed: Made check handle phystate "noSystemControlAccessToSlot" (10)
      The check also handles unknown states better now
    * printer_supply: Added new parameter "printer_supply_some_remaining_status" to
      configure the reported state on small remaining capacity.
    * Windows agent: .vbs scripts in agents plugins/ directory are executed
      automatically with "cscript.exe /Nologo" to prevent wrong file handlers
    * aironet_clients: Only counting clients which don't have empty values for strength
    * statgrab_disk: Fixed byte calculation in plugin output
    * statgrab_disk: Added inventory function
    * 3ware_disks: Ignoring devices in state NOT-PRESENT during inventory

    Multisite:
    * The custom open/close states of custom links are now stored for each
      user
    * Setting doctype in sidebar frame now
    * Fixed invalid sidebar css height/width definition
    * Fixed repositioning the sidebar scroll state after refreshing the page
    * Fixed mousewheel scrolling in opera/chrome
    * Fixed resize bug on refresh in chrome
    * New view for all services of a site
    * Sidebar snapin site_status: make link target configurable
    * Multisite view "Recently changed services": sort newest first
    * Added options show_header and show_controls to remove the page headers
      from views
    * Cool: new button for an immediate reschedule of a host or service
      check: the view is redisplayed exactly at the point of time when
      Nagios has finished the check. This makes use of MK Livestatus'
      unique waiting feature.

   Livestatus:
    * Added no_more_notifications and check_flapping_recovery_notification
      fields to host table and no_more_notifications field to service table.
      Thanks to Matthew Kent

1.1.8:
    Core, Setup, etc.:
    * setup.sh: turn off Python debugging
    * Cleaned up documentation directory
    * cluster host: use real IP address for host check if cluster has
      one (e.g. service IP address)

    Checks & Agents:
    * Added missing PNP template for check_mk-hr_cpu
    * hr_fs: inventory now ignores filesystem with size 0,
      check does not longer crash on filesystems with size 0
    * logwatch: Fixed typo in 'too many unacknowledged logs' error message
    * ps: fix bug: inventory with fixed user name now correctly puts
      that user name into the resulting check - not None.
    * ps: inventory with GRAB_USER: service description may contain
      %u. That will be replaced with the user name and thus makes the
      service description unique.
    * win_dhcp_pools: better handle invalid agent output
    * hp_proliant_psu: Fixed multiple PSU detection on one system (Thanks to Andreas Döhler)
    * megaraid_pdisks: Fixed coding error
    * cisco_fan: fixed check bug in case of critical state
    * nfsmounts: fix output (free and used was swapped), make output identical to df

    Livestatus:
    * Prohibit { and } in regular expressions. This avoids a segmentation
      fault caused by regcomp in glibc for certain (very unusual) regular
      expressions.
    * Table status: new columns external_command_buffer_slots,
      external_command_buffer_usage and external_command_buffer_max
      (this was implemented according to an idea and special request of
       Heinz Fiebig. Please sue him if this breaks anything for you. I was
       against it, but he thinks that it is absolutely neccessary to have
       this in version 1.1.8...)
    * Table status: new columns external_commands and external_commands_rate
      (also due to Mr. Fiebig - he would have quit our workshop otherwise...)
    * Table downtimes/comments: new column is_service

    Multisite:
    * Snapin Performance: show external command per second and usage and
      size of external command buffer
    * Downtimes view: Group by hosts and services - just like comments
    * Fix links for items containing + (e.g. service descriptionen including
      spaces)
    * Allow non-ASCII character in downtimes and comments
    * Added nagvis_base_url to multisite.mk example configuration
    * Filter for host/service groups: use name instead of alias if 
      user has no permissions for groups

1.1.8b3:
    Core, Setup, etc.:
    * Added some Livestatus LQL examples to documentation
    * Removed cleanup_autochecks.py. Please use check_mk -u now.
    * RRA configuration for PNP: install in separate directory and do not
      use per default, since they use an undocumented feature of PNP.

    Checks & Agents:
    * postfix_mailq: Changed limit last 6 lines which includes all needed
		information
    * hp_proliant_temp/hp_proliant_fans: Fixed wrong variable name
    * hp_procurve_mem: Fixed wrong mem usage calculation
    * ad_replication: Works no with domain controller hostnames like DC02,DC02
    * aironet_client: fix crash on empty variable from SNMP output
    * 3ware_disks, 3ware_units: hopefully repaired those checks
    * added rudimentary agent for HP-UX (found in docs/)

    Multisite:
    * added Perf-O-Meter to "Problems of Host" view
    * added Perf-O-Meter to "All Services" view
    * fix bug with cleaning up persistent connections
    * Multisite now only fetches the available PNP Graphs of hosts/services
    * Quicksearch: limit number of items in dropdown to 80
      (configurable via quicksearch_dropdown_limit)
    * Views of hosts: make counts of OK/WARN/CRIT klickable, new views
      for services of host in a certain state
    * Multisite: sort context buttons in views alphabetically
    * Sidebar drag scrolling: Trying to compensate lost mouse events when
	leaving the sidebar frame while dragging

    Livestatus:
    * check for event_broker_options on start
    * Fix memory leakage caused by Filter: headers using regular expressions
    * Fix two memory leaks in logfile parser

1.1.8b2:
    Core, Setup, etc.:
    * Inventory: skip SNMP-only hosts on non-SNMP checktypes (avoids timeouts)
    * Improve error output for invalid checks
    
    Checks & Agents:
    * fix bug: run local and plugins also when spaces are in path name
      (such as C:\Program Files\Check_MK\plugins
    * mem.vmalloc: Do not create a check for 64 bit architectures, where
      vmalloc is always plenty
    * postfix_mailq: limit output to 1000 lines
    * multipath: handle output of SLES 11 SP1 better
    * if/if64: output operstatus in check output
    * if/if64: inventory now detects type 117 (gigabitEthernet) for 3COM
    * sylo: better handling of counter wraps.

    Multisite:
    * cleanup implementation of how user settings are written to disk
    * fix broken links in 'Edit view -> Try out' situation
    * new macros $HOSTNAME_LOWER$, $HOSTNAME_UPPER$ and $HOSTNAME_TITLE$ for
      custom notes

1.1.8b1:
    Core, Setup, etc.:
    * SNMPv3: allow privProtocol and privPassword to be specified (thanks
      to Josef Hack)
    * install_nagios.sh: fix problem with broken filenames produced by wget
    * install_nagios.sh: updated software to newest versions
    * install_nagios.sh: fix Apache configuration problem
    * install_nagios.sh: fix configuration vor PNP4Nagios 0.6.6
    * config generation: fix host check of cluster hosts
    * config generation: add missing contact groups for summary hosts
    * RPM package of agent: do not overwrite xinetd.d/check_mk, but install
      new version with .rpmnew, if admin has changed his one
    * legacy_checks: fix missing perfdata, template references where in wrong
      direction (thanks Daniel Nauck for his precise investigation)

    Checks & Agents:
    * New check imm_health by Michael Nieporte
    * rsa_health: fix bug: detection of WARNING state didn't work (was UNKNOWN
            instead)
    * check_mk_agent.solaris: statgrab now excludes filesystems. This avoids hanging
      in case of an NFS problem. Thanks to Divan Santana.
    * multipath: Handle new output of multipath -l (found on SLES11 SP1)
    * ntp: fix typo in variable ntp_inventory_mode (fixes inventory problem)
    * if64: improve output formatting of link speed
    * cisco_power: inventory function now ignores non-redundant power supplies
    * zpool_status: new check from Darin Perusich for Solaris zpools

    Multisite:
    * fix several UTF-8 problems: allow non-ascii characters in host names
      (must be UTF 8 encoded!)
    * improve compatibility with Python 2.3
    * Allow loading custom style sheet overriding Check_MK styles by setting
      custom_style_sheet in multisite.mk
    * Host icons show link to detail host, on summary hosts.
    * Fix sidebar problem: Master Control did not display data correctly
    * status_host: honor states even if sites hosting status hosts is disabled
      (so dead-detection works even if local site is disabled)
    * new config variable start_url: set url for welcome page
    * Snapin Quicksearch: if no host is matching, automatically search for
      services
    * Remove links to legacy Nagios GUI (can be added by user if needed)
    * Sidebar Quicksearch: fix several annoyances
    * Views with services of one host: add title with host name and status

    Livestatus:
    * fix memory leak: lost ~4K on memory on each StatsAnd: or StatsOr:
      header (found by Sven Nierlein)
    * fix invalid json output for empty responses (found by Sven Nierlein)
    * fix Stats: avg ___ for 0 matching elements. Output was '-nan' and is
      now '0.0'
    * fix output of floating point numbers: always use exponent and make
      sure a decimal point is contained (this makes JSON/Python detect
      the correct type)

1.1.7i5:
    Core, Setup, etc.:
    * SNMP: do not load any MIB files (speeds up snmpwalk a lot!)
    * legacy_checks: new config variable allowing creating classical
      non-Check_MK checks while using host tags and config options
    * check_mk_objects.cfg: beautify output, use tabs instead of spaces
    * check_mk -II: delete only specified checktypes, allow to reinventorize
      all hosts
    * New option -O, --reload: Does the same as -R, but reloads Nagios
      instead of restarting it.
    * SNMP: Fixed string detection in --snmpwalk calls
    * SNMP: --snmpwalk does walk the enterprises tree correctly now
    * SNMP: Fixed missing OID detection in SNMP check processing. There was a problem
      when the first column had OID gaps in the middle. This affected e.g. the cisco_locif check.
    * install_nagios.sh: correctly detect Ubuntu 10.04.1
    * Config output: make order of service deterministic
    * fix problem with missing default hostgroup

    Multisite:
    * Sidebar: Improved the quicksearch snapin. It can search for services, 
      servicegroups and hostgroups now. Simply add a prefix "s:", "sg:" or "hg:"
      to search for other objects than hosts.
    * View editor: fix bug which made it impossible to add more than 10 columns
    * Service details: for Check_MK checks show description from check manual in
      service details
    * Notes: new column 'Custom notes' which allows customizable notes
      on a per host / per service base (see online docu for details)
    * Configuration: new variable show_livestatus_errors which can be set
      to False in order to hide error about unreachable sites
    * hiding views: new configuration variables hidden_views and visible_views
    * View "Service problems": hide problems of down or unreachable hosts. This
      makes the view consistant with "Tactical Overview"

    Checks & Agents:
    * Two new checks: akcp_sensor_humidity and akcp_sensor_temp (Thanks to Michael Nieporte)
    * PNP-template for kernel: show average of displayed range
    * ntp and ntp.time: Inventory now per default just creates checks for ntp.time (summary check).
      This is controlled by the new variable ntp_inventory_mode (see check manuals).
    * 3ware: Three new checks by Radoslav Bak: 3ware_disks, 3ware_units, 3ware_info
    * nvidia: agent now only queries GPUCoreTemp and GPUErrors. This avoids
      a vmalloc leakage of 32kB per call (bug in NVIDIA driver)
    * Make all SNMP based checks independent of standard MIB files
    * ad_replication: Fixed syntax errors and unhandled date output when
      not replicated yet
    * ifoperstatus: Allowing multiple target states as a list now
    * cisco_qos: Added new check to monitor traffic in QoS classes on Cisco routers
    * cisco_power: Added scan function
    * if64/if/cisco_qos: Traffic is displayed in variable byte scales B/s,KB/s,MB/s,GB/s
      depending on traffic amount.
    * if64: really using ifDescr with option if_inventory_uses_description = True
    * if64: Added option if_inventory_uses_alias to using ifAlias for the item names
    * if64/if: Fixed bug displaying the out traffic (Perfdata was ok)
    * if64/if: Added WARN/CRIT thresholds for the bandwidth usage to be given as rates
    * if64/if: Improved PNP-Templates
    * if64/if: The ifoperstatus check in if64/if can now check for multiple target states
    * if64/if: Removing all null bytes during hex string parsing (These signs Confuse nagios pipe)
    * Fixed hr_mem and hr_fs checks to work with new SNMP format
    * ups_*: Inventory works now on Riello UPS systems
    * ups_power: Working arround wrong implemented RFC in some Riello UPS systems (Fixing negative power
      consumption values)
    * FreeBSD Agent: Added sections: df mount mem netctr ipmitool (Thanks to Florian Heigl)
    * AIX: exclude NFS and CIFS from df (thanks to Jörg Linge)
    * cisco_locif: Using the interface index as item when no interface name or description are set

    Livestatus:
    * table columns: fix type of num_service_* etc.: was list, is now int (thanks to Gerhard Laußer)
    * table hosts: repair semantics of hard_state (thanks to Michael Kraus). Transition was one
      cycle to late in certain situations.

1.1.7i4:
    Core, Setup, etc.:
    * Fixed automatic creation of host contactgroups
    * templates: make PNP links work without rewrite

    Multisite:
    * Make page handler modular: this allows for custom pages embedded into
      the Multisite frame work and thus using Multisite for other tasks as
      well.
    * status_host: new state "waiting", if status host is still pending
    * make PNP links work without rewrite
    * Fix visibility problem: in multisite setups all users could see
      all objects.

1.1.7i3:
    Core, Setup, etc.:
    * Fix extra_nagios_conf: did not work in 1.1.7i2
    * Service Check_MK now displays overall processing time including
      agent communication and adds this as performance data
    * Fix bug: define_contactgroups was always assumed True. That led to duplicate
      definitions in case of manual definitions in Nagios 

    Checks & Agents:
    * New Check: hp_proliant_da_phydrv for monitoring the state of physical disks
      in HP Proliant Servers
    * New Check: hp_proliant_mem for monitoring the state of memory modules in
      HP Proliant Servers
    * New Check: hp_proliant_psu for monitoring the state of power supplies in
      HP Proliant Servers
    * PNP-templates: fix several templates not working with MULTIPLE rrds
    * new check mem.vmalloc for monitoring vmalloc address space in Linux kernel.
    * Linux agent: add timeout of 2 secs to ntpq 
    * wmic_process: make check OK if no matching process is found

    Livestatus:
    * Remove obsolete parameter 'accept_timeout'
    * Allow disabling idle_timeout and query_timeout by setting them to 0.

    Multisite:
    * logwatch page: wrap long log lines

1.1.7i2:
    Incompatible Changes:
    * Remove config option define_timeperiods and option --timeperiods.
      Check_MK does not longer define timeperiod definitions. Please
      define them manually in Nagios.
    * host_notification_period has been removed. Use host_extra_conf["notification_period"]
      instead. Same holds for service_notification_periods, summary_host_notification_periods
      and summary_service_notification_periods.
    * Removed modes -H and -S for creating config data. This now does
      the new option -N. Please set generate_hostconf = False if you
      want only services to be defined.

    Core, Setup, etc.:
    * New config option usewalk_hosts, triggers --usewalk during
      normal checking for selected hosts.
    * new option --scan-parents for automatically finding and 
      configuring parent hosts (see online docu for details)
    * inventory check: put detailed list of unchecked items into long
      plugin output (to be seen in status details)
    * New configuration variable check_parameters, that allows to
      override default parameters set by inventory, without defining 
      manual checks!

    Checks & Agents:
    * drbd: changed check parameters (please re-inventorize!)
    * New check ad_replication: Checks active directory replications
      of domain controllers by using repadm
    * New check postifx_mailq: Checks mailqueue lengths of postifx mailserves
    * New check hp_procurve_cpu: Checks the CPU load on HP Procurve switches
    * New check hp_procurve_mem: Checks the memory usage on HP Procurve switches
    * New check hp_procurve_sensors: Checks the health of PSUs, FANs and
      Temperature on HP Procurve switches
    * New check heartbeat_crm: Monitors the general state of heartbeat clusters
      using the CRM
    * New check heartbeat_crm_resources: Monitors the state of resources and nodes
      in heartbeat clusters using the CRM
    * *nix agents: output AgentOS: in header
    * New agent for FreeBSD: It is based on the linux agent. Most of the sections
      could not be ported easily so the FreeBSD agent provides information for less
      checks than the linux agent.
    * heartbeat_crm and heartbeat_crm.resources: Change handling of check parameters.
      Please reinvenurize and read the updated man page of those checks
    * New check hp_proliant_cpu: Check the physical state of CPUs in HP Proliant servers
    * New check hp_proliant_temp: Check the temperature sensors of HP Proliant servers
    * New check hp_proliant_fans: Check the FAN sensors of HP Proliant servers

    Multisite:
    * fix chown problem (when nagios user own files to be written
      by the web server)
    * Sidebar: Fixed snapin movement problem using older firefox
      than 3.5.
    * Sidebar: Fixed IE8 and Chrome snapin movement problems
    * Sidebar: Fixed IE problem where sidebar is too small
    * Multisite: improve performance in multi site environments by sending
      queries to sites in parallel
    * Multisite: improve performance in high latency situations by
      allowing persistent Livestatus connections (set "persist" : True 
      in sites, use current Livestatus version)

    Livestatus:
    * Fix problems with in_*_period. Introduce global
      timeperiod cache. This also improves performance
    * Table timeperiods: new column 'in' which is 0/1 if/not the
      timeperiod is currently active
    * New module option idle_timeout. It sets the time in ms
      Livestatus waits for the next query. Default is 300000 ms (5 min).
    * New module option query_timeout. It limits the time between
      two lines of a query (in ms). Default is 10000 ms (10 sec).

1.1.7i1: Core, Setup, etc.:
    * New option -u for reordering autochecks in per-host-files
      (please refer to updated documentation about inventory for
       details)
    * Fix exception if check_mk is called without arguments. Show
      usage in that case.
    * install_nagios.sh: Updated to NagVis 1.5 and fixed download URL
    * New options --snmpwalk and --usewalk help implemeting checks
      for SNMP hardware which is not present
    * SNMP: Automatically detect missing entries. That fixes if64
      on some CISCO switches.
    * SNMP: Fix hex string detection (hopefully)
    * Do chown only if running as root (avoid error messages)
    * SNMP: SNMPv3 support: use 4-tuple of security level, auth protocol,
      security name and password instead of a string in snmp_communities
      for V3 hosts.
    * SNMP: Fixed hexstring detection on empty strings
    * New option -II: Is like -I, but removes all previous autochecks
      from inventorized hosts
    * install_nagios.sh: Fix detection of PNP4Nagios URL and URL of
      NagVis
    * Packager: make sanity check prohibiting creating of package files
      in Check MK's directories
    * install_nagios.sh: Support Ubuntu 10.04 (Thanks to Ben)
      
    Checks & Agents:
    * New check ntp.time: Similar to 'ntp' but only honors the system peer
      (that NTP peer where ntpq -p prints a *).
    * wmic_process: new check for ressource consumption of windows processes
    * Windows agent supports now plugins/ and local/ checks
    * [FIX] ps.perf now correctly detects extended performance data output
      even if number of matching processes is 0
    * renamed check cisco_3640_temp to cisco_temp, renamed cisco_temp
      to cisco_temp_perf, fixed snmp detection of those checks
    * New check hr_cpu - checking the CPU utilization via SNMP
    * New check hr_fs - checking filesystem usage via SNMP
    * New check hr_mem - checking memory usage via SNMP
    * ps: inventory now can configured on a per host / tag base
    * Linux: new check nvidia.temp for monitoring temperature of NVIDIA graphics card
    * Linux: avoid free-ipmi hanging forever on hardware that does not support IPMI
    * SNMP: Instead of an artificial index column, which some checks use, now
      the last component of the OID is used as index. That means that inventory
      will find new services and old services will become UNKNOWN. Please remove
      the outdated checks.
    * if: handle exception on missing OIDs
    * New checks hp_blade* - Checking health of HP BladeSystem Enclosures via SNMP
    * New check drbd - Checking health of drbd nodes
    * New SNMP based checks for printers (page counter, supply), contributed
      by Peter Lauk (many thanks!)
    * New check cups_queues: Checking the state of cups printer queues
    * New check heartbeat_nodes: Checking the node state and state of the links
      of heartbeat nodes
    * New check heartbeat_rscstatus: Checks the local resource status of
      a heartbeat node
    * New check win_dhcp_pools: Checks the usage of Windows DHCP Server lease pools
    * New check netapp_volumes: Checks on/offline-condition and states of netapp volumes 

    Multisite:
    * New view showing all PNP graphs of services with the same description
    * Two new filters for host: notifications_enabled and acknowledged
    * Files created by the webserver (*.mk) are now created with the group
      configured as common group of Nagios and webserver. Group gets write
      permissions on files and directories.
    * New context view: all services of a host group
    * Fix problems with Umlauts (non-Ascii-characters) in performance data
    * New context view: all services of a host group
    * Sidebar snapins can now fetch URLs for the snapin content instead of
      building the snapin contents on their own.
    * Added new nagvis_maps snapin which displays all NagVis maps available
      to the user. Works with NagVis 1.5 and newer.

1.1.6:
    Core, Setup, etc.:
    * Service aggregation: new config option aggregation_output_format.
      Settings this to "multiline" will produce Nagios multiline output
      with one line for each individual check.

    Multisite:
    * New painter for long service plugin output (Currently not used
      by any builtin view)

    Checks & Agents:
    * Linux agent: remove broken check for /dev/ipmi0

1.1.6rc3:
    Core, Setup, etc.:
    * New option --donate for donating live host data to the community.
      Please refer to the online documentation for details.
    * Tactical Overview: Fixed refresh timeout typo
      (Was 16 mins instead of 10 secs)

    Livestatus:
    * Assume strings are UTF-8 encoded in Nagios. Convert from latin-1 only
      on invalid UTF-8 sequences (thanks to Alexander Yegorov)

    Multisite:
    * Correctly display non-ascii characters (fixes exception with 'ascii codec')
      (Please also update Livestatus to 1.1.6rc3)

1.1.6rc2:
    Multisite:
    * Fix bug in Master control: other sites vanished after klicking buttons.
      This was due to connection error detection in livestatus.py (Bug found
      by Benjamin Odenthal)
    * Add theme and baseurl to links to PNP (using features of new PNP4Nagios
      0.6.4)

    Core, Setup, etc.:
    * snmp: hopefully fix HEX/string detection now

    Checks & Agents:
    * md: fix inventory bug on resync=PENDING (Thanks to Darin Perusich)

1.1.6rc1:
    Multisite:
    * Repair Perf-O-Meters on webkit based browsers (e.g. Chrome, Safari)
    * Repair layout on IE7/IE8. Even on IE6 something is working (definitely
      not transparent PNGs though). Thanks to Lars.
    * Display host state correct if host is pending (painter "host with state")
    * Logfile: new filter for plugin output
    * Improve dialog flow when cloning views (button [EDIT] in views snapin)
    * Quicksearch: do not open search list if text did not change (e.g. Shift up),
      close at click into field or snapin.

    Core, Setup, etc.:
    * Included three patched from Jeff Dairiki dealing with compile flags
      and .gitignore removed from tarballs
    * Fix problem with clustered_services_of[]: services of one cluster
      appeared also on others
    * Packager: handle broken files in package dir
    * snmp handling: better error handling in cases where multiple tables
      are merged (e.g. fc_brocade_port_detailed)
    * snmp: new handling of unprintable strings: hex dumps are converted
      into binary strings now. That way all strings can be displayed and
      no information is lost - nevertheless.
      
    Checks & Agents:
    * Solaris agent: fixed rare df problems on Solaris 10, fix problem with test -f
      (thanks to Ulf Hoffmann)
    * Converted all PNP templates to format of 0.6.X. Dropped compatibility
      with 0.4.X.
    * Do not use ipmi-sensors if /dev/ipmi0 is missing. ipmi-sensors tries
      to fiddle around with /dev/mem in that case and miserably fails
      in some cases (infinite loop)
    * fjdary60_run: use new binary encoding of hex strings
    * if64: better error handling for cases where clients do not send all information
    * apc_symmetra: handle status 'smart boost' as OK, not CRITICAL

    Livestatus:
    * Delay starting of threads (and handling of socket) until Nagios has
      started its event loop. This prevents showing services as PENDING 
      a short time during program start.

1.1.6b3:
    Multisite:
    * Quicksearch: hide complete host list if field is emptied via Backspace or Del.
      Also allow handle case where substring match is unique.

1.1.6b2:
    Core, Setup, etc.:
    * Packager: fix unpackaged files (sounds, etc)

    Multisite:
    * Complete new design (by Tobias Roeckl, Kopf & Herz)
    * New filters for last service check and last service state change
    * New views "Recently changed services" and "Unchecked services"
    * New page for adding sidebar snapins
    * Drag & Drop for sidebar snapins (thanks to Lars)
    * Grab & Move for sidebar scrolling (thanks to Lars)
    * Filter out summary hosts in most views.
    * Set browser refresh to 30 secs for most views
    * View host status: added a lot of missing information
    * View service status: also added information here
    * Make sure, enough columns can be selected in view editor
    * Allow user to change num columns and refresh directly in view
    * Get back to where you came after editing views
    * New sidebar snapin "Host Matrix"
    * New feature "status_host" for remote sites: Determine connection
      state to remote side by considering a certain host state. This
      avoids livestatus time outs to dead sites.
    * Sidebar snapin site status: fix reload problem
    * New Perf-O-Meters displaying service performance data
    * New snapin "Custom Links" where you easily configure your own
      links via multisite.mk (see example in new default config file)
    * Fixed problem when using only one site and that is not local

    Livestatus:
    * new statistics columns: log_messages and log_messages_rate
    * make statistics average algorithm more sluggish

1.1.5i3:
     Core, Setup, etc.:
     * New Check_MK packager (check_mk -P)

1.1.5i2:
     Core, Setup, etc.:
     * install_nagios.sh: add missing package php5-iconv for SLES11

     Checks & Agents:
     * if64: new SNMP check for network interfaces. Like if, but uses 64 bit
       counters of modern switches. You might need to configure bulkwalk_hosts.
     * Linux agent: option -d enabled debug output
     * Linux agent: fix ipmi-sensors cache corruption detection
     * New check for temperature on Cisco devices (cisco_3640_temp)
     * recompiled waitmax with dietlibc (fixed incompatibility issues
       on older systems)

     Multisite:
     * Filters for groups are negateable.

1.1.5i1:
     Checks & Agents:
     * uptime: new check for system uptime (Linux)
     * if: new SNMP check for network interfaces with very detailed traffic,
       packet and error statistics - PNP graphs included

     Multisite:
     * direct integration of PNP graphs into Multisite views
     * Host state filter: renamed HTML variables (collision with service state). You
       might need to update custom views using a filter on host states.
     * Tactical overview: exclude services of down hosts from problems, also exclude
       summary hosts
     * View host problems/service problems: exclude summary hosts, exclude services
       of down hosts
     * Simplified implementation of sidebar: sidebar is not any longer embeddeable.
     * Sidebar search: Added host site to be able to see the context links on
       the result page
     * Sidebar search: Hitting enter now closes the hint dropdown in all cases

1.1.5i0:
      Core, Setup, etc.:
      * Ship check-specific rra.cfg's for PNP4Nagios (save much IO and disk space)
      * Allow sections in agent output to apear multiple times
      * cleanup_autochecks.py: new option -f for directly activating new config
      * setup.sh: better detection for PNP4Nagios 0.6
      * snmpwalk: use option -Oa, inhibit strings to be output as hex if an umlaut
        is contained.

      Checks & Agents:
      * local: allow more than once performance value, separated by pipe (|)
      * ps.perf: also send memory and CPU usage (currently on Linux and Solaris)
      * Linux: new check for filesystems mount options
      * Linux: new very detailed check for NTP synchronization
      * ifoperstatus: inventory honors device type, per default only Ethernet ports
        will be monitored now
      * kernel: now inventory is supported and finds pgmajfault, processes (per/s)
        and context switches
      * ipmi_sensors: Suppress performance data for fans (save much IO/space)
      * dual_lan_check: fix problem which using MRPE
      * apc_symmetra: PNP template now uses MIN for capacity (instead of AVERAGE)
      * fc_brocade_port_detailed: PNP template now uses MAX instead of AVERAGE
      * kernel: fix text in PNP template
      * ipmi_sensors: fix timeout in agent (lead to missing items)
      * multipath: allow alias as item instead of uuid
      * caching agent: use /var/cache/check_mk as cache directory (instead of /etc/check_mk)
      * ifoperstatus: is now independent of MIB

      Multisite:
      * New column host painter with link to old Nagios services
      * Multisite: new configuration parameter default_user_role
      
      Livestatus:
      * Add missing LDFLAGS for compiling (useful for -g)

1.1.4:
      Summary:
      * A plentitude of problem fixes (including MRPE exit code bug)
      * Many improvements in new Multisite GUI
      * Stability and performance improvements in Livestatus

      Core, Setup, etc.:
      * Check_MK is looking for main.mk not longer in the current and home
        directory
      * install_nagios.sh: fix link to Check_MK in sidebar
      * install_nagios.sh: switch PNP to version 0.6.3
      * install_nagios.sh: better Apache-Config for Multisite setup
      * do not search main.mk in ~ and . anymore (brought only trouble) 
      * clusters: new variable 'clustered_services_of', allowing for overlapping
         clusters (as proposed by Jörg Linge)
      * install_nagios.sh: install snmp package (needed for snmp based checks)
      * Fix ower/group of tarballs: set them to root/root
      * Remove dependency from debian agent package    
      * Fixed problem with inventory when using clustered_services
      * tcp_connect_timeout: Applies now only for connect(), not for
        time of data transmission once a connection is established
      * setup.sh now also works for Icinga
      * New config parameter debug_log: set this to a filename in main.mk and you
        will get a debug log in case if 'invalid output from plugin...'
      * ping-only-hosts: When ping only hosts are summarized, remove Check_MK and
        add single PING to summary host.
      * Service aggregation: fix state relationship: CRIT now worse than UNKNOWN 
      * Make extra_service_conf work also for autogenerated PING on ping-only-hosts
        (groups, contactgroups still missing)

      Checks & Agents:
      * mrpe in Linux agent: Fix bug introduced in 1.1.3: Exit status of plugins was
        not honored anymore (due to newline handling)
      * mrpe: allow for sending check_command to PNP4Nagios (see MRPE docu)
      * Logwatch GUI: fix problem on Python 2.4 (thanks to Lars)
      * multipath: Check is now less restrictive when parsing header lines with
        the following format: "<alias> (<id>)"
      * fsc_ipmi_mem_status: New check for monitoring memory status (e.g. ECC)
         on FSC TX-120 (and maybe other) systems.
      * ipmi_sensors in Linux agent: Fixed compatibility problem with new ipmi
        output. Using "--legacy-output" parameter with newer freeipmi versions now.
      * mrpe: fix output in Solaris agent (did never work)
      * IBM blade center: new checks for chassis blowers, mediatray and overall health
      * New caching agent (wrapper) for linux, supporting efficient fully redundant
        monitoring (please read notes in agents/check_mk_caching_agent)
      * Added new smbios_sel check for monitoring the System Event Log of SMBIOS.
      * fjdarye60_rluns: added missing case for OK state
      * Linux agent: The xinetd does not log each request anymore. Only
        failures are logged by xinetd now. This can be changed in the xinetd
	configuration files.
      * Check df: handle mountpoints containing spaces correctly 
        (need new inventorization if you have mountpoints with spaces)
      * Check md on Linux: handle spare disks correctly
      * Check md on Linux: fix case where (auto-read-only) separated by space
      * Check md on Linux: exclude RAID 0 devices from inventory (were reported as critical)
      * Check ipmi: new config variable ipmi_ignore_nr
      * Linux agent: df now also excludes NFSv4
      * Wrote man-page for ipmi check
      * Check mrpe: correctly display multiline output in Nagios GUI
      * New check rsa_health for monitoring IBM Remote Supervisor Adapter (RSA)
      * snmp scan: suppress error messages of snmpget
      * New check: cpsecure_sessions for number of sessions on Content Security Gateway
      * Logwatch GUI: move acknowledge button to top, use Multisite layout,
         fix several layout problem, remove list of hosts
      * Check logwatch: limit maximum size of stored log messages (configurable
        be logwatch_max_filesize)
      * AIX agent: fix output of MRPE (state and description was swapped)
      * Linux agent: fixed computation of number of processors on S390
      * check netctr: add missing perfdata (was only sent on OK case)
      * Check sylo: New check for monitoring the sylo state
      
      Livestatus:
      * Table hosts: New column 'services' listing all services of that host
      * Column servicegroups:members: 'AuthUser' is now honored
      * New columns: hosts:services_with_state and servicegroups:members_with_state
      * New column: hostgroup:members_with_state
      * Columns hostgroup:members and hostgroup:members_with_state honor AuthUser
      * New rudimentary API for C++
      * Updates API for Python
      * Make stack size of threads configurable
      * Set stack size of threads per default o 64 KB instead of 8 MB
      * New header Localtime: for compensating time offsets of remote sites
      * New performance counter for fork rate
      * New columns for hosts: last_time_{up,down,unreachable}
      * New columns for services: last_time_{ok,warning,critical,unknown}
      * Columns with counts honor now AuthUser
      * New columns for hosts/services: modified_attributes{,_list}
      * new columns comments_with_info and downtimes_with_info
      * Table log: switch output to reverse chronological order!
      * Fix segfault on filter on comments:host_services
      * Fix missing -lsocket on Solaris
      * Add missing SUN_LEN (fixed compile problem on Solaris)
      * Separators: remote sanitiy check allowing separators to be equal
      * New output format "python": declares strings as UTF-8 correctly
      * Fix segault if module loaded without arguments

      Multisite:
      * Improved many builtin views
      * new builtin views for host- and service groups
      * Number of columns now configurable for each layout (1..50)
      * New layout "tiled"
      * New painters for lists of hosts and services in one column
      * Automatically compensate timezone offsets of remote sites
      * New datasources for downtimes and comments
      * New experimental datasource for log
      * Introduce limitation, this safes you from too large output
      * reimplement host- and service icons more intelligent
      * Output error messages from dead site in Multisite mode
      * Increase wait time for master control buttons from 4s to 10s
      * Views get (per-view) configurable browser automatic reload interval
      * Playing of alarm sounds (configurable per view)
      * Sidebar: fix bookmark deletion problem in bookmark snapin
      * Fixed problem with sticky debug
      * Improve pending services view
      * New column with icon with link to Nagios GUI
      * New icon showing items out of their notification period.
      * Multisite: fix bug in removing all downtimes
      * View "Hostgroups": fix color and table heading
      * New sidebar snapin "Problem hosts"
      * Tactical overview: honor downtimes
      * Removed filter 'limit'. Not longer needed and made problems
        with new auto-limitation.
      * Display umlauts from Nagios comments correctly (assuming Latin-1),
         inhibit entering of umlauts in new comments (fixes exception)
      * Switched sidebar from synchronous to asynchronous requests
      * Reduced complete reloads of the sidebar caused by user actions
      * Fix reload problem in frameset: Browser reload now only reloads
        content frames, not frameset.


1.1.3:

      Core, Setup, etc.:
      * Makefile: make sure all files are world readable
      * Clusters: make real host checks for clusters (using check_icmp with multiple IP addresses)
      * check_mk_templates: remove action_url from cluster and summary hosts (they have no performance data)
      * check_mk_template.cfg: fix typo in notes_url
      * Negation in binary conf lists via NEGATE (clustered_services, ingored_services,
	bulkwalk_hosts, etc).
      * Better handling of wrapping performance counters
      * datasource_programs: allow <HOST> (formerly only <IP>)
      * new config variable: extra_nagios_conf: string simply added to Nagios
        object configuration (for example for define command, etc.)
      * New option --flush: delete runtime data of some or all hosts
      * Abort installation if livestatus does not compile.
      * PNP4Nagios Templates: Fixed bug in template file detection for local checks
      * nagios_install.sh: Added support for Ubuntu 9.10
      * SNMP: handle multiline output of snmpwalk (e.g. Hexdumps)
      * SNMP: handle ugly error output of snmpwalk
      * SNMP: allow snmp_info to fetch multiple tables
      * check_mk -D: sort hostlist before output
      * check_mk -D: fix output: don't show aggregated services for non-aggregated hosts
      * check_mk_templates.cfg: fix syntax error, set notification_options to n

      Checks & Agents:
      * logwatch: fix authorization problem on web pages when acknowledging
      * multipath: Added unhandled multipath output format (UUID with 49 signs)
      * check_mk-df.php: Fix locale setting (error of locale DE on PNP 0.6.2)
      * Make check_mk_agent.linux executable
      * MRPE: Fix problems with quotes in commands
      * multipath: Fixed bug in output parser
      * cpu: fixed bug: apply level on 15min, not on 1min avg
      * New check fc_brocade_port_detailed
      * netctrl: improved handling of wrapped counters
      * winperf: Better handling of wrapping counters
      * aironet_client: New check for number of clients and signal
        quality of CISCO Aironet access points
      * aironet_errors: New check for monitoring CRC errors on
        CISCO Aironet access points
      * logwatch: When Agent does not send a log anymore and no local logwatch
                  file present the state will be UNKNOWN now (Was OK before).
      * fjdarye60_sum: New check for summary status of Fidary-E60 devices
      * fjdarye60_disks: New check for status of physical disks
      * fjdarye60_devencs: New check for status of device enclosures
      * fjdarye60_cadaps: New check for status of channel adapters
      * fjdarye60_cmods: New check for status of channel modules
      * fjdarye60_cmods_flash: New check for status of channel modules flash
      * fjdarye60_cmods_mem: New check for status of channel modules memory
      * fjdarye60_conencs: New check for status of controller enclosures
      * fjdarye60_expanders: New check for status of expanders
      * fjdarye60_inletthmls: New check for status of inlet thermal sensors
      * fjdarye60_thmls: New check for status of thermal sensors
      * fjdarye60_psus: New check for status of PSUs
      * fjdarye60_syscaps: New check for status of System Capacitor Units
      * fjdarye60_rluns: New check for RLUNs
      * lparstat_aix: New check by Joerg Linge
      * mrpe: Handles multiline output correctly (only works on Linux,
	      Agents for AIX, Solaris still need fix).
      * df: limit warning and critical levels to 50/60% when using a magic number
      * fc_brocade_port_detailed: allow setting levels on in/out traffic, detect
         baudrate of inter switch links (ISL). Display warn/crit/baudrate in
	 PNP-template

      MK Livestatus:
      * fix operators !~ and !~~, they didn't work (ever)
      * New headers for waiting (please refer to online documentation)
      * Abort on errors even if header is not fixed16
      * Changed response codes to better match HTTP
      * json output: handle tab and other control characters correctly
      * Fix columns host:worst_service_state and host:worst_service_hard_state
      * New tables servicesbygroup, servicesbyhostgroup and hostsbygroup
      * Allow to select columns with table prefix, e.g. host_name instead of name
        in table hosts. This does not affect the columns headers output by
	ColumnHeaders, though.
      * Fix invalid json output of group list column in tables hosts and services
      * Fix minor compile problem.
      * Fix hangup on AuthUser: at certain columns
      * Fix some compile problems on Solaris

      Multisite:
      * Replaced Multiadmin with Multisite.


1.1.2:
      Summary:
      * Lots of new checks
      * MK Livestatus gives transparent access to log files (nagios.log, archive/*.log)
      * Many bug fixes

      MK Livestatus:
      * Added new table "log", which gives you transparent access to the Nagios log files!
      * Added some new columns about Nagios status data to stable 'status'
      * Added new table "comments"
      * Added logic for count of pending service and hosts
      * Added several new columns in table 'status' 
      * Added new columns flap_detection and obsess_over_services in table services
      * Fixed bug for double columns: filter truncated double to int
      * Added new column status:program_version, showing the Nagios version
      * Added new column num_services_pending in table hosts
      * Fixed several compile problems on AIX
      * Fixed bug: queries could be garbled after interrupted connection
      * Fixed segfault on downtimes:contacts
      * New feature: sum, min, max, avg and std of columns in new syntax of Stats:

      Checks & Agents:
      * Check ps: this check now supports inventory in a very flexible way. This simplifies monitoring a great number of slightly different processes such as with ORACLE or SAP.
      * Check 'md': Consider status active(auto-read-only) as OK
      * Linux Agent: fix bug in vmware_state
      * New Checks for APC Symmetra USV
      * Linux Agent: made <<<meminfo>>> work on RedHat 3.
      * New check ps.perf: Does the same as ps, but without inventory, but with performance data
      * Check kernel: fixed missing performance data
      * Check kernel: make CPU utilization work on Linux 2.4
      * Solaris agent: don't use egrep, removed some bashisms, output filesystem type zfs or ufs
      * Linux agent: fixed problem with nfsmount on SuSE 9.3/10.0
      * Check 'ps': fix incompability with old agent if process is in brackets
      * Linux agent: 'ps' now no longer supresses kernel processes
      * Linux agent: make CPU count work correctly on PPC-Linux
      * Five new checks for monitoring DECRU SANs
      * Some new PNP templates for existing checks that still used the default templates
      * AIX Agent: fix filesystem output
      * Check logwatch: Fix problem occuring at empty log lines
      * New script install_nagios.sh that does the same as install_nagios_on_lenny.sh, but also works on RedHat/CentOS 5.3.
      * New check using the output of ipmi-sensors from freeipmi (Linux)
      * New check for LSI MegaRAID disks and arrays using MegaCli (based on the driver megaraid_sas) (Linux)
      * Added section <<<cpu>>> to AIX and Solaris agents
      * New Check for W&T web thermograph (webthermometer)
      * New Check for output power of APC Symmetra USP
      * New Check for temperature sensors of APC Symmetra WEB/SNMP Management Card.
      * apc_symmetra: add remaining runtime to output
      * New check for UPS'es using the generic UPS-MIB (such as GE SitePro USP)
      * Fix bug in PNP-template for Linux NICs (bytes and megabytes had been mixed up).
      * Windows agent: fix bug in output of performance counters (where sometimes with , instead of .)
      * Windows agent: outputs version if called with 'version'
      
      Core, Setup, etc.:
      * New SNMP scan feature: -I snmp scans all SNMP checks (currently only very few checks support this, though)
      * make non-bulkwalk a default. Please edit bulkwalk_hosts or non_bulkwalk_hosts to change that
      * Improve setup autodetection on RedHat/CentOS.  Also fix problem with Apache config for Mutliadmin: On RedHat Check_MK's Apache conf file must be loaded after mod_python and was thus renamed to zzz_check_mk.conf.
      * Fix problem in Agent-RPM: mark xinetd-configfile with %config -> avoid data loss on update
      * Support PNP4Nagios 0.6.2
      * New setup script "install_nagios.sh" for installing Nagios and everything else on SLES11
      * New option define_contactgroups: will automatically create contactgroup definitions for Nagios

1.1.0:
      * Fixed problems in Windows agent (could lead
        to crash of agent in case of unusal Eventlog
	messages)
      * Fixed problem sind 1.0.39: recompile waitmax for
        32 Bit (also running on 64)
      * Fixed bug in cluster checks: No cache files
        had been used. This can lead to missing logfile
	messages.
      * Check kernel: allow to set levels (e.g. on 
	pgmajfaults)
      * Check ps now allows to check for processes owned
        by a specific user (need update of Linux agent)
      * New configuration option aggregate_check_mk: If
        set to True, the summary hosts will show the
	status auf check_mk (default: False)
      * Check winperf.cpuusage now supports levels
        for warning and critical. Default levels are
	at 101 / 101
      * New check df_netapp32 which must be used
        for Netapps that do not support 64 bit 
	counters. Does the same as df_netapp
      * Symlink PNP templates: df_netapp32 and
        df_netapp use same template as df
      * Fix bug: ifoperstatus does not produce performance
        data but said so.
      * Fix bug in Multiadmin: Sorting according to
        service states did not work
      * Fix two bugs in df_netapp: use 64 bit counters
        (32 counter wrap at 2TB filesystems) and exclude
       	snapshot filesystems with size 0 from inventory.
      * Rudimentary support for monitoring ESX: monitor
        virtual filesystems with 'vdf' (using normal df
	check of check_mk) and monitor state of machines 
	with vcbVmName -s any (new check vmware_state).
      * Fixed bug in MRPE: check failed on empty performance
        data (e.g. from check_snmp: there is emptyness
        after the pipe symbol sometimes)
      * MK Livestatus is now multithreaded an can
        handle up to 10 parallel connections (might
        be configurable in a future version).
      * mk_logwatch -d now processes the complete logfile
        if logwatch.state is missing or not including the
	file (this is easier for testing)
      * Added missing float columns to Livestatus.
      * Livestatus: new header StatsGroupBy:
      * First version with "Check_MK Livestatus Module"!
        setup.sh will compile, install and activate
	Livestatus per default now. If you do not want
	this, please disable it by entering <tt>no</tt>,
	when asked by setup.
      * New Option --paths shows all installation, config
        and data paths of Check_mk and Nagios
      * New configuration variable define_hostgroups and
        define service_groups allow you to automatically
        create host- and service groups - even with aliases.
      * Multiadmin has new filter for 'active checks enabled'.
      * Multiadmin filter for check_command is now a drop down list.
      * Dummy commands output error message when passive services
        are actively checked (by accident)
      * New configuration option service_descriptions allows to
        define customized service descriptions for each check type
      * New configuration options extra_host_conf, extra_summary_host_conf
        and extra_service_conf allow to define arbitrary Nagios options
	in host and service defitions (notes, icon_image, custom variables,
        etc)
      * Fix bug: honor only_hosts also at option -C


1.0.39:
      * New configuration variable only_hosts allows
	you to limit check_mk to a subset of your
	hosts (for testing)
      * New configuration parameter mem_extended_perfdata
	sends more performance data on Linux (see 
	check manual for details)
      * many improvements of Multiadmin web pages: optionally 
	filter out services which are (not) currently in downtime
	(host or service itself), optionally (not) filter out summary
	hosts, show host status (down hosts), new action
	for removing all scheduled downtimes of a service.
	Search results will be refreshed every 90 seconds.
	Choose between two different sorting orders.
	Multadmin now also supports user authentication
      * New configuration option define_timeperiods, which
	allows to create Nagios timeperiod definitions.
	This also enables the Multiadmin tools to filter
	out services which are currently not in their
	notification interval.
      * NIC check for Linux (netctr.combined) now supports
	checking of error rates
      * fc_brocade_port: New possibility of monitoring
	CRC errors and C3 discards
      * Fixed bug: snmp_info_single was missing
        in precompiled host checks
	
1.0.38:
      * New: check_mk's multiadmin tool (Python based
	web page). It allows mass administration of
	services (enable/disable checks/notifications, 
	acknowledgements, downtimes). It does not need
	Nagios service- or host groups but works with
	a freeform search.
      * Remove duplicate <?php from the four new 
	PNP templates of 1.0.37.
      * Linux Agent: Kill hanging NFS with signal 9
	(signal 15 does not always help)
      * Some improvements in autodetection. Also make
	debug mode: ./autodetect.py: This helps to
	find problems in autodetection.
      * New configuration variables generate_hostconf and
	generate_dummy_commands, which allows to suppress
	generation of host definitions for Nagios, or 
	dummy commands, resp.
      * Now also SNMP based checks use cache files.
      * New major options --backup and --restore for
	intelligent backup and restore of configuration
	and runtime data
      * New variable simulation_mode allows you to dry
	run your Nagios with data from another installation.
      * Fixed inventory of Linux cpu.loads and cpu.threads
      * Fixed several examples in checks manpages
      * Fixed problems in install_nagios_on_lenny.sh
      * ./setup.sh now understands option --yes: This
        will not output anything except error messages
	and assumes 'yes' to all questions
      * Fix missing 'default.php' in templates for
	local
	
1.0.37:
      * IMPORTANT: Semantics of check "cpu.loads" has changed.
	Levels are now regarded as *per CPU*. That means, that
	if your warning level is at 4.0 on a 2 CPU machine, then 
	a level of 8.0 is applied.
      * On check_mk -v now also ouputs version of check_mk
      * logfile_patterns can now contain host specific entries.
	Please refer to updated online documentation for details.
      * Handling wrapping of performance counters. 32 and 64 bit
	counters should be autodetected and handled correctly.
	Counters wrapping over twice within one check cycle
	cannot be handled, though.
      * Fixed bug in diskstat: Throughput was computed twice
	too high, since /proc/diskstats counts in sectors (512 Bytes)
	not in KB
      * The new configuration variables bulkwalk_hosts and
	non_bulkwalk_hosts, that allow 	to specify, which hosts 
	support snmpbulkwalk (which is
	faster than snmpwalk) and which not. In previos versions,
	always bulk walk was used, but some devices do not support
	that.
      * New configuration variable non_aggregated_hosts allows
	to exclude hosts generally from service aggregation.
      * New SNMP based check for Rittal CMC TC 
	(ComputerMultiControl-TopConcept) Temperature sensors 
      * Fixed several problems in autodetection of setup
      * Fixed inventory check: exit code was always 0
	for newer Python versions.
      * Fixed optical problem in check manual pages with
	newer version of less.
      * New template check_mk-local.php that tries to
	find and include service name specific templates.
	If none is found, default.php will be used.
      * New PNP templates check_mk-kernel.php for major page
	faults, context switches and process creation
      * New PNP template for cpu.threads (Number of threads)
      * Check nfsmounts now detects stale NFS handles and
	triggers a warning state in that case

1.0.36:
      * New feature of Linux/UNIX Agent: "MRPE" allows
	you to call Nagios plugins by the agent. Please
	refer to online documentation for details.
      * Fix bug in logwatch.php: Logfiles names containing spaces
	now work.
      * Setup.sh now automatically creates cfg_dir if
	none found in nagios.cfg (which is the case for the
	default configuration of a self compiled Nagios)
      * Fix computation of CPU usage for VMS.
      * snmp_hosts now allows config-list syntax. If you do
	not define snmp_hosts at all, all hosts with tag
	'snmp' are considered to be SNMP hosts. That is 
	the new preferred way to do it. Please refer
	to the new online documentation.
      * snmp_communities now also allows config-list syntax
	and is compatible to datasource_programs. This allows
	to define different SNMP communities by making use
	of host tags.
      * Check ifoperstatus: Monitoring of unused ports is
	now controlled via ifoperstatus_monitor_unused.
      * Fix problem in Windows-Agent with cluster filesystems:
	temporarily non-present cluster-filesystems are ignored by
	the agent now.
      * Linux agent now supports /dev/cciss/d0d0... in section
	<<<diskstat>>>
      * host configuration for Nagios creates now a variable
	'name host_$HOSTNAME' for each host. This allows
	you to add custom Nagios settings to specific hosts
	in a quite general way.
      * hosts' parents can now be specified with the
	variable 'parents'. Please look at online documentation
	for details.
      * Summary hosts now automatically get their real host as a
	parent. This also holds for summary cluster hosts.
      * New option -X, --config-check that checks your configuration
	for invalid variables. You still can use your own temporary
	variables if you prefix them with an underscore.
	IMPORTANT: Please check your configuration files with
	this option. The check may become an implicit standard in
	future versions.
      * Fixed problem with inventory check on older Python 
	versions.
      * Updated install_nagios_on_lenny.sh to Nagios version
	3.2.0 and fixed several bugs.

1.0.35:
      * New option -R/--restart that does -S, -H and -C and
	also restarts Nagios, but before that does a Nagios
	config check. If that fails, everything is rolled
	back and Nagios keeps running with the old configuration.
      * PNP template for PING which combines RTA and LOSS into
	one graph.
      * Host check interval set to 1 in default templates.
      * New check for hanging NFS mounts (currently only
	on Linux)
      * Changed check_mk_templates.cfg for PING-only hosts:
	No performance data is processed for the PING-Check
	since the PING data is already processed via the
	host check (avoid duplicate RRDs)
      * Fix broken notes_url for logwatch: Value from setup.sh
	was ignored and always default value taken.
      * Renamed config variable mknagios_port to agent_port
	(please updated main.mk if you use that variable)
      * Renamed config variable mknagios_min_version to
	agent_min_version (update main.mk if used)
      * Renamed config variable mknagios_autochecksdir to 
	autochecksdir (update main.mk if used)
      * configuration directory for Linux/UNIX agents is
	now configurable (default is /etc/check_mk)
      * Add missing configuration variable to precompiled
	checks (fix problem when using clusters)
      * Improved multipath-check: Inventory now determines
	current number of paths. And check output is more
	verbose.
      * Mark config files as config files in RPM. RPM used
	to overwrite main.mk on update!
	
1.0.34:
      * Ship agents for AIX and SunOS/Solaris (beta versions).
      * setup script now autodetects paths and settings of your
	running Nagios
      * Debian package of check_mk itself is now natively build
	with paths matching the prepackaged Nagios on Debian 5.0
      * checks/df: Fix output of check: percentage shown in output
	did include reserved space for root where check logic did
	not. Also fix logic: account reserved space as used - not
	as avail.
      * checks/df: Exclude filesystems with size 0 from inventory.
      * Fix bug with host tags in clusters -> precompile did not
	work.
      * New feature "Inventory Check": Check for new services. Setting
	inventory_check_interval=120 in main.mk will check for new services
	every 2 hours on each host. Refer to online documentation
	for more details.
      * Fixed bug: When agent sends invalid information or check
	has bug, check_mk now handles this gracefully
      * Fixed bug in checks/diskstat and in Linux agent. Also
	IDE disks are found. The inventory does now work correctly
	if now disks are found.
      * Determine common group of Apache and Nagios at setup.
	Auto set new variable www_group which replaces logwatch_groupid.
	Fix bug: logwatch directories are now created with correct
	ownership when check_mk is called manually as root.
      * Default templates: notifications options for hosts and
	services now include also recovery, flapping and warning
	events.
      * Windows agent: changed computation of RAM and SWAP usage
	(now we assume that "totalPageFile" includes RAM *and*
	SWAP).
      * Fix problem with Nagios configuration files: remove
	characters Nagios considers as illegal from service
	descriptions.
      * Processing of performance data (check_icmp) for host
        checks and PING-only-services now set to 1 in default
	templates check_mk_templates.cfg.
      * New SNMP checks for querying FSC ServerView Agent: fsc_fans,
	fsc_temp and fsc_subsystems. Successfully tested with agents
	running	on Windows and Linux.
      * RPM packaged agent tested to be working on VMWare ESX 4.0 
	(simply install RPM package with rpm -i ... and open port 
	in firewall with "esxcfg-firewall -o 6556,tcp,in,check_mk")
      * Improve handling of cache files: inventory now uses cache
	files only if they are current and if the hosts are not
	explicitely specified.
	
1.0.33:
      * Made check_mk run on Python 2.3.4 (as used in CentOS 4.7
	und RedHat 4.7). 
      * New option -M that prints out manual pages of checks.
	Only a few check types are documented yet, but more will
	be following.
      * Package the empty directory /usr/lib/check_mk_agent/plugins
	and ../local into the RPM and DEB package of the agent
      * New feature: service_dependencies. check_mk lets you comfortably
	create Nagios servicedependency definitions for you and also
	supports them by executing the checks in an optimal order.
      * logwatch.php: New button for hiding the context messages.
	This is a global setting for all logfiles and its state is
	stored in a cookie.
	
1.0.32:
      * IMPORTANT: Configuration variable datasource_programs is now
        analogous to that of host_groups. That means: the order of
        program and hostlist must be swapped!
      * New option --fake-dns, useful for tests with non-existing
	hosts.
      * Massive speed improvement for -S, -H and -C
      * Fixed bug in inventory of clusters: Clustered services where
	silently dropped (since introduction of host tags). Fixed now.
      * Fixed minor bug in inventory: Suppress DNS lookup when using
	--no-tcp
      * Fixed bug in cluster handling: Missing function strip_tags()
	in check_mk_base.py was eliminated.
      * Changed semantics of host_groups, summary_host_groups,
	host_contactgroups, and summary_host_groups for clusters. 
	Now the cluster names will be relevant, not
	the names of the nodes. This allows the cluster hosts to
	have different host/contactgroups than the nodes. And it is more
	consistent with other parts of the configuration.
      * Fixed bug: datasource_programs on cluster nodes did not work
	when precompiling

1.0.31:
      * New option -D, --dump that dumps all configuration information
	about one, several or all hosts
	New config variables 'ignored_checktypes' and 'ignored_services',
        which allow to include certain checktypes in general or
        some services from some hosts from inventory
      * Config variable 'clustered_services' now has the same semantics
	as ignored_checktypes and allows to make it host dependent.
      * Allow magic tags PHYSICAL_HOSTS, CLUSTER_HOSTS and ALL_HOSTS at
	all places, where lists of hosts are expected (except checks).
	This fixes various problems that arise when using all_hosts at
	those places:
	  * all_hosts might by changed by another file in conf.d
	  * all_hosts does not contain the cluster hosts
      * Config file 'final.mk' is read after all other config files -
	if it exists. You can put debug code there that prints the
	contents of your variables.
      * Use colored output only, if stdout is a tty. If you have
	problems with colors, then you can pipe the output
	through cat or less
      * Fixed bug with host tags: didn't strip off tags when
	processing configuration lists (occurs when using
	custom host lists)
      * mk_logwatch is now aware of inodes of logfiles. This
	is important for fast rotating files: If the inode
	of a logfile changes between two checks mk_logwatch
	assumes that the complete content is new, even if
	the new file is longer than the old one.
      * check_mk makes sure that you do not have duplicate
	hosts in all_hosts or clusters.

1.0.30:
      * Windows agent now automatically monitors all existing
	event logs, not only "System" and "Application".

1.0.29:
      * Improved default Nagios configuration file:
	added some missing templates, enter correct URLs
	asked at setup time.
      * IMPORANT: If you do not use the new default 
	Nagios configuration file you need to rename
	the template for aggregated services (summary
	services) to check_mk_summarizes (old name
	was 'check_mk_passive-summary'). Aggregated
	services are *always* passive and do *never*
	have performance data.
      * Hopefully fixed CPU usage output on multi-CPU
	machines
      * Fixed Problem in Windows Agent: Eventlog monitoring
	does now also work, if first record has not number 1
	(relevant for larger/older eventlogs)
      * Fixed bug in administration.html: Filename for Nagios
	must be named check_mk.cfg and *not* main.mk. Nagios
	does not read files without the suffix .cfg. 
      * magic factor for df, that allows to automatgically 
        adapt levels for very big or very small filesystems.
      * new concept of host tags simplyfies configuration.
      * IMPORTANT: at all places in the configuration where
	lists of hosts are used those are not any longer
	interpreted as regular expressions. Hostnames
	must match exactly. Therefore the list [ "" ] does
	not any longer represent the list of all hosts.
	It is a bug now. Please write all_hosts instead
	of [ "" ]. The semantics for service expressions
	has not changed.
      * Fixed problem with logwatch.php: Begin with
	<?php, not with <?. This makes some older webservers
	happy.
      * Fixed problem in check ipmi: Handle corrupt output
	from agent
      * Cleaned up code, improved inline documentation
      * Fixed problem with vms_df: default_filesystem_levels,
	filesystem_levels and df magic number now are used
	for df, vms_df and df_netapp together. Works now also
	when precompiled.
	
1.0.28:
      * IMPORTANT: the config file has been renamed from
	check_mk.cfg to main.mk. This has been suggested
	by several of my customers in order to avoid 
	confusion with Nagios configuration files. In addition,
	all check_mk's configuration file have to end in
	'.mk'. This also holds for the autochecks. The 
	setup.sh script will automatically rename all relevant
	files. Users of RPM or DEB installations have to remove
	the files themselves - sorry.
      * Windows agent supports eventlogs. Current all Warning
        and Error messages from 'System' and 'Application' are
        being sent to check_mk. Events can be filtered on the
	Nagios host.
      * Fixed bug: direct RRD update didn't work. Should now.
      * Fixed permission problems when run as root.
      * Agent is expected to send its version in <<<check_mk>>>
	now (not any longer in <<<mknagios>>>
      * Fixed bug in Windows agent. Performance counters now output
	correct values
      * Change checks/winperf: Changed 'ops/sec' into MB/s.
	That measures read and write disk throughput
	(now warn/crit levels possible yet)
      * new SNMP check 'ifoperstatus' for checking link
        of network interfaces via SNMP standard MIB
      * translated setup script into english
      * fixed bug with missing directories in setup script
      * made setup script's output nicer, show version information
      * NEW: mk_logwatch - a new plugin for the linux/UNIX agent
	for watching logfiles
      * Better error handling with Nagios pipe
      * Better handling of global error: make check_mk return
	CRIT, when no data can retrieved at all.
      * Added missing template 'check_mk_pingonly' in sample
	Nagios config file (is needed for hosts without checks)
	
1.0.27:
      * Ship source code of windows agent
      * fix several typos
      * fix bug: option --list-hosts did not work
      * fix bug: precompile "-C" did not work because
	of missing extension .py
      * new option -U,--update: It combines -S, -H and
	-U and writes the Nagios configuration into a
	file (not to stdout).
      * ship templates for PNP4Nagios matching most check_mk-checks.
	Standard installation path is /usr/share/check_mk/pnp-templates
	
1.0.26:
      -	Changed License to GNU GPL Version 2
      * modules check_mk_admin and check_mk_base are both shipped
	uncompiled.
      * source code of windows agent togehter with Makefile shipped
	with normal distribution
      * checks/md now handles rare case where output of /proc/mdstat
	shows three lines per array

1.0.25:
      * setup skript remembers paths

1.0.24:
      * fixed bug with precompile: Version of Agent was always 0

1.0.23:
      * fixed bug: check_config_variables was missing in precompiled
	files
      * new logwatch agent in Python plus new logwatch-check that
	handles both the output from the old and the new agent

1.0.22:
      * Default timeout for TCP transfer increased from 3.0 to 60.0
      * Windows agent supports '<<<mem>>>' that is compatible with Linux
      * Windows agents performance counters output fixed
      * Windows agent can now be cross-compiled with mingw on Linux
      * New checktype winperf.cpuusage that retrieves the percentage
	of CPU usage from windows (still has to be tested on Multi-CPU
	machine)
      * Fixed bug: logwatch_dir and logwatch_groupid got lost when
	precompiling. 
      * arithmetic for CPU usage on VMS multi-CPU machines changed

1.0.21:
      * fixed bug in checks/df: filesystem levels did not work
	with precompiled checks

1.0.20:
      * new administration guide in doc/
      * fixed bug: option -v now works independent of order
      * fixed bug: in statgrab_net: variable was missing (affected -C)
      * fixed bug: added missing variables, imported re (affected -C)
      * check ipmi: new option ipmi_summarize: create only one check for all sensors
      * new pnp-template for ipmi summarized ambient temperature
 
1.0.19:
      * Monitoring of Windows Services
      * Fixed bug with check-specific default parameters
      * Monitoring of VMS (agent not included yet)
      * Retrieving of data via an external programm (e.g. SSH/RSH)
      * setup.sh does not overwrite check_mk.cfg but installs
	the new default file as check_mk.cfg-1.0.19
      * Put hosts into default hostgroup if none is configured<|MERGE_RESOLUTION|>--- conflicted
+++ resolved
@@ -27,11 +27,8 @@
     * 0173 FIX: hitachi_hnas_volume: Fixed bug when snmp outputs empty lines
     * 1037 FIX: bintec_info: support bintec RXL12500
     * 0948 FIX: mk_inventory.ps1: increased caching time to 14400, fixed incorrect default cachefile path
-<<<<<<< HEAD
+    * 0827 FIX: lnx_thermal: Not checking active trip points (e.g. cooling device triggers) anymore
     * 1043 FIX: printer_supply: fix value error in default parameters...
-=======
-    * 0827 FIX: lnx_thermal: Not checking active trip points (e.g. cooling device triggers) anymore
->>>>>>> d969f7aa
 
     Multisite:
     * 1013 Sort host names naturally, e.g. foobar11 comes after foobar2...
