--- conflicted
+++ resolved
@@ -26,11 +26,8 @@
     * 0816 States of events can now be set by patterns...
 
     HW/SW-Inventory:
-<<<<<<< HEAD
     * 0620 new version of Check_MKs hardware and software inventory including a much extended windows agent and inventory functions
-=======
     * 0818 FIX: Fixed exception in HW/SW inventory search dialog...
->>>>>>> 1dd47500
 
 
 1.2.5i3:
