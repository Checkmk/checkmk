--- conflicted
+++ resolved
@@ -11,12 +11,9 @@
     * 0169 websphere_mq_channels,ebsphere_mq_queues: New Checks to monitor IBM Websphere MQ Queues and Channels...
     * 1034 Always provide also 64 bit version of Windows agent
     * 0170 hp_proliant_power: New check to monitor the Power Meter on Prolaint Servers and iLO Boards
-<<<<<<< HEAD
     * 0997 New checks and an special agent for ALLNET IP Sensoric devices...
-=======
     * 0172 zfsget: Check is now usable in cluster_mode...
     * 1039 aix_diskiod: new check for disk IO on AIX
->>>>>>> 6dfcbb60
     * 0994 FIX: agent plugin smart: fixed syntax error
     * 0989 FIX: logwatch.ec: Fix forwarding multiple messages via syslog/TCP...
     * 0943 FIX: if.include: fixed incorrect traffic percentage values in the check output of if checks...
