#!/usr/bin/env python3
# -*- coding: utf-8 -*-
# Copyright (C) 2019 tribe29 GmbH - License: GNU General Public License v2
# This file is part of Checkmk (https://checkmk.com). It is subject to the terms and
# conditions defined in the file COPYING, which is part of this source code package.

# DB2 support requires installation of the IBM Data Server Client:
#  http://www-01.ibm.com/support/docview.wss?uid=swg27016878
# as well as the ibm_db2 Python DBI driver for DB2:
#  https://pypi.python.org/pypi/ibm_db
"""Check_MK SQL Test"""
import argparse
import logging
import os
import sys
from typing import List, NoReturn, Optional, Tuple

import cmk.utils.password_store

cmk.utils.password_store.replace_passwords()

LOG = logging.getLogger(__name__)

DEFAULT_PORTS = {
    "postgres": 5432,
    "mysql": 3306,
    "mssql": 1433,
    "oracle": 1521,
    "db2": 50000,
}

MP_INF: Tuple[float, float] = (float("-inf"), float("+inf"))

#   . parse commandline argumens


def levels(values: str) -> Tuple[float, float]:
    lower, upper = values.split(":")
    _lower = float(lower) if lower else MP_INF[0]
    _upper = float(upper) if upper else MP_INF[1]
    return (_lower, _upper)


def sql_cmd_piece(values: str) -> str:
    """Parse every piece of the SQL command (replace \\n and \\;)"""
    return values.replace(r"\n", "\n").replace(r"\;", ";")


def parse_args(argv: List[str]) -> argparse.Namespace:
    """Parse commandline arguments (incl password store and logging set up)"""
    this = str(os.path.basename(argv[0]))
    help_fmt = argparse.RawDescriptionHelpFormatter
    parser = argparse.ArgumentParser(prog=this, description=__doc__, formatter_class=help_fmt)
    # flags
    parser.add_argument(
        "-v",
        "--verbose",
        action="count",
        default=0,
        help="""Verbose mode: print SQL statement and levels
                             (for even more output use -vv""",
    )
    parser.add_argument(
        "--debug",
        action="store_true",
        help="""Debug mode: let Python exceptions come through""",
    )
    parser.add_argument(
        "-m",
        "--metrics",
<<<<<<< HEAD
        nargs="?",
        metavar='METRIC_NAME',
        const="performance_data",
        help='''Add performance data to the output. Store data with metric_name in RRD.''',
=======
        action="store_true",
        help="""Add performance data to the output""",
>>>>>>> ff64d20f
    )
    parser.add_argument(
        "-o",
        "--procedure",
        action="store_true",
        help="""treat the main argument as a procedure instead
                              of an SQL-Statement""",
    )
    parser.add_argument(
        "-i",
        "--input",
        metavar="CSV",
        default=[],
        type=lambda s: s.split(","),
        help="""comma separated list if values of input variables
                             if required by the procedure""",
    )
    # optional arguments
    parser.add_argument(
        "-d",
        "--dbms",
        default="postgres",
        choices=["postgres", "mysql", "mssql", "oracle", "db2"],
        help='''Name of the database management system.
                             Default is "postgres"''',
    )
    parser.add_argument(
        "-H",
        "--hostname",
        metavar="HOST",
        default="127.0.0.1",
        help='''Hostname or IP-Address where the database lives.
                             Default is "127.0.0.1"''',
    )
    parser.add_argument(
        "-P",
        "--port",
        default=None,
        type=int,
        help="""Port used to connect to the database.
                             Default depends on DBMS""",
    )
    parser.add_argument(
        "-w",
        "--warning",
        metavar="RANGE",
        default=MP_INF,
        type=levels,
        help="""lower and upper level for the warning state,
                             separated by a colon""",
    )
    parser.add_argument(
        "-c",
        "--critical",
        metavar="RANGE",
        default=MP_INF,
        type=levels,
        help="""lower and upper level for the critical state,
                             separated by a colon""",
    )
    parser.add_argument(
        "-t",
        "--text",
        default="",
        help="""Additional text prefixed to the output""",
    )

    # required arguments
    parser.add_argument(
        "-n",
        "--name",
        required=True,
        help="""Name of the database on the DBMS""",
    )
    parser.add_argument(
        "-u",
        "--user",
        required=True,
        help="""Username for database access""",
    )
    parser.add_argument(
        "-p",
        "--password",
        required=True,
        help="""Password for database access""",
    )
    parser.add_argument(
        "cmd",
        metavar="SQL-Statement|Procedure",
        type=sql_cmd_piece,
        nargs="+",
        help="""Valid SQL-Statement for the selected database.
                             The statement must return at least a number and a
                             string, plus optional performance data.

                             Alternatively: If the the "-o" option is given,
                             treat the argument as a procedure name.

                             The procedure must return one output variable,
                             which content is evaluated the same way as the
                             output of the SQL-Statement""",
    )
    args = parser.parse_args(argv[1:])
    args.cmd = " ".join(args.cmd)

    # LOGGING
    fmt = "%(message)s"
    if args.verbose > 1:
        fmt = "%(levelname)s: %(lineno)s: " + fmt
        if args.dbms == "mssql":
            os.environ["TDSDUMP"] = "stdout"
    logging.basicConfig(level=max(30 - 10 * args.verbose, 0), format=fmt)

    # V-VERBOSE INFO
    for key, val in args.__dict__.items():
        if key in ("user", "password"):
            val = "****"
        LOG.debug("argparse: %s = %r", key, val)
    return args


# .


def bail_out(exit_code: int, output: str) -> NoReturn:
    sys.stdout.write("%s\n" % output)
    sys.exit(exit_code)


#   . DBMS specific code here!
#
# For every DBMS specify a connect and execute function.
# Add them in the dict in the 'main' connect and execute functions
#
def _default_execute(cursor, cmd, inpt, procedure):
    if procedure:
        LOG.info("SQL Procedure Name: %s", cmd)
        LOG.info("Input Values: %s", inpt)
        cursor.callproc(cmd, inpt)
        LOG.debug("inpt after 'callproc' = %r", inpt)
    else:
        LOG.info("SQL Statement: %s", cmd)
        cursor.execute(cmd)

    return cursor.fetchall()


def postgres_connect(host, port, db_name, user, pwd):
    import psycopg2  # type: ignore[import] # pylint: disable=import-outside-toplevel

    return psycopg2.connect(host=host, port=port, database=db_name, user=user, password=pwd)


def postgres_execute(cursor, cmd, inpt, procedure):
    return _default_execute(cursor, cmd, inpt, procedure)


def mysql_connect(host, port, db_name, user, pwd):
    import pymysql  # pylint: disable=import-outside-toplevel

    return pymysql.connect(host=host, port=port, db=db_name, user=user, passwd=pwd)


def mysql_execute(cursor, cmd, inpt, procedure):
    return _default_execute(cursor, cmd, inpt, procedure)


def mssql_connect(host, port, db_name, user, pwd):
    import pymssql  # type: ignore[import] # pylint: disable=import-outside-toplevel

    return pymssql.connect(host=host, port=port, database=db_name, user=user, password=pwd)


def mssql_execute(cursor, cmd, _inpt, procedure):
    if procedure:
        LOG.info("SQL Procedure Name: %s", cmd)
        cmd = "EXEC " + cmd
    else:
        LOG.info("SQL Statement: %s", cmd)

    cursor.execute(cmd)

    return cursor.fetchall()


def oracle_connect(host, port, db_name, user, pwd):
    sys.path.append(
        "/usr/lib/python%s.%s/site-packages" % (sys.version_info.major, sys.version_info.minor)
    )
    try:
        import cx_Oracle  # type: ignore[import] # pylint: disable=import-error,import-outside-toplevel
    except ImportError as exc:
        bail_out(3, "%s. Please install it via 'pip install cx_Oracle'." % exc)

    cstring = "%s/%s@%s:%s/%s" % (user, pwd, host, port, db_name)
    return cx_Oracle.connect(cstring)


def oracle_execute(cursor, cmd, inpt, procedure):
    try:
        import cx_Oracle  # pylint: disable=import-error,import-outside-toplevel
    except ImportError as exc:
        bail_out(3, "%s. Please install it via 'pip install cx_Oracle'." % exc)

    if procedure:
        LOG.info("SQL Procedure Name: %s", cmd)
        LOG.info("Input Values: %s", inpt)

        # In an earlier version, this code-branch
        # had been executed regardles of the dbms.
        # clearly this is oracle specific.
        outvar = cursor.var(cx_Oracle.STRING)  # pylint:disable=undefined-variable
        # However, I have not been able to test it.
        inpt.append(outvar)

        cursor.callproc(cmd, inpt)

        LOG.debug("inpt after 'callproc' = %r", inpt)
        LOG.debug("outvar = %r", outvar)

        # for empty input this is just
        #  _res = outvar.getvalue()
        _res = ",".join(i.getvalue() for i in inpt)
        LOG.debug("outvar.getvalue() = %r", _res)
        params_result = _res.split(",")
        LOG.debug("params_result = %r", params_result)

    else:
        LOG.info("SQL Statement: %s", cmd)
        cursor.execute(cmd)

    return cursor.fetchall()


def db2_connect(host, port, db_name, user, pwd):
    # IBM data server driver
    try:
        import ibm_db  # type: ignore[import] # pylint: disable=import-error,import-outside-toplevel
        import ibm_db_dbi  # type: ignore[import] # pylint: disable=import-error,import-outside-toplevel
    except ImportError as exc:
        bail_out(3, "%s. Please install it via pip." % exc)

    cstring = (
        "DRIVER={IBM DB2 ODBC DRIVER};DATABASE=%s;"
        "HOSTNAME=%s;PORT=%s;PROTOCOL=TCPIP;UID=%s;PWD=%s;" % (db_name, host, port, user, pwd)
    )
    ibm_db_conn = ibm_db.connect(cstring, "", "")
    return ibm_db_dbi.Connection(ibm_db_conn)


def db2_execute(cursor, cmd, inpt, procedure):
    return _default_execute(cursor, cmd, inpt, procedure)


# .


def connect(dbms, host, port, db_name, user, pwd):
    """Connect to the correct database

    A python library is imported depending on the value of dbms.
    Return the created connection object.
    """
    if port is None:
        port = DEFAULT_PORTS[dbms]

    return {
        "postgres": postgres_connect,
        "mysql": mysql_connect,
        "mssql": mssql_connect,
        "oracle": oracle_connect,
        "db2": db2_connect,
    }[dbms](host, port, db_name, user, pwd)


def execute(dbms, connection, cmd, inpt, procedure=False):
    """Execute the sql statement, or call the procedure.

    Some corrections are made for libraries that do not adhere to the
    python SQL API: https://www.python.org/dev/peps/pep-0249/
    """
    cursor = connection.cursor()

    try:
        result = {
            "postgres": postgres_execute,
            "mysql": mysql_execute,
            "mssql": mssql_execute,
            "oracle": oracle_execute,
            "db2": db2_execute,
        }[dbms](cursor, cmd, inpt, procedure)
    finally:
        cursor.close()
        connection.close()

    LOG.info("SQL Result:\n%r", result)
    return result


def process_result(result, warn, crit, metrics=False, debug=False):
    """Process the first row (!) of the result of the SQL command.

    Only the first row of the result (result[0]) is considered.
    It is assumed to be an sequence of length 3, consisting of of
    [numerical_value, text, performance_data].
    The full result is returned as muliline output.
    """
    if not result:
        bail_out(3, "SQL statement/procedure returned no data")
    row0 = result[0]

    number = float(row0[0])

    # handle case where sql query only results in one column
    if len(row0) == 1:
        text = "%s" % row0[0]
    else:
        text = "%s" % row0[1]

    perf = ""
    if metrics:
        try:
            perf = " | %s=%s" % (metrics, str(row0[2]))
        except IndexError:
            if debug:
                raise

    state = 0
    if warn != MP_INF or crit != MP_INF:
        if not warn[0] <= number < warn[1]:
            state = 1
        if not crit[0] <= number < crit[1]:
            state = 2
        text += ": %s" % number
    else:  # no levels were given
        if number in (0, 1, 2, 3):
            state = int(number)
        else:
            bail_out(3, "<%d> is not a state, and no levels given" % number)

    return state, text + perf


def main(argv: Optional[List[str]] = None) -> None:
    args = parse_args(argv or sys.argv)

    try:
        msg = "connecting to database"
        conn = connect(args.dbms, args.hostname, args.port, args.name, args.user, args.password)

        msg = "executing SQL command"
        result = execute(args.dbms, conn, args.cmd, args.input, procedure=args.procedure)

        msg = "processing result of SQL statement/procedure"
        state, text = process_result(
            result,
            args.warning,
            args.critical,
            metrics=args.metrics,
            debug=args.debug,
        )
    except Exception as exc:
        if args.debug:
            raise
        errmsg = str(exc).strip("()").replace(r"\n", " ")
        bail_out(3, "Error while %s: %s" % (msg, errmsg))

    bail_out(state, args.text + text)


if __name__ == "__main__":
    main()<|MERGE_RESOLUTION|>--- conflicted
+++ resolved
@@ -68,15 +68,10 @@
     parser.add_argument(
         "-m",
         "--metrics",
-<<<<<<< HEAD
         nargs="?",
         metavar='METRIC_NAME',
         const="performance_data",
         help='''Add performance data to the output. Store data with metric_name in RRD.''',
-=======
-        action="store_true",
-        help="""Add performance data to the output""",
->>>>>>> ff64d20f
     )
     parser.add_argument(
         "-o",
