#!/bin/bash
# Copyright (C) 2019 tribe29 GmbH - License: GNU General Public License v2
# This file is part of Checkmk (https://checkmk.com). It is subject to the terms and
# conditions defined in the file COPYING, which is part of this source code package.

# Make sure that locally installed binaries are found
PATH=$PATH:/usr/local/bin

export MK_LIBDIR=${MK_LIBDIR:-/usr/lib/check_mk_agent}
export MK_CONFDIR=${MK_CONFDIR:-/etc/check_mk}
export MK_VARDIR=${MK_VARDIR:-/var/lib/check_mk_agent}

# Optionally set a tempdir for all subsequent calls
#export TMPDIR=

# Provide information about the remote host. That helps when data
# is being sent only once to each remote host.
if [ "$REMOTE_HOST" ]; then
    export REMOTE=$REMOTE_HOST
elif [ "$SSH_CLIENT" ]; then
    export REMOTE=${SSH_CLIENT%% *}
fi

# The package name gets patched for baked agents to either
# "check-mk-agent" or the name set by the "name of agent packages" rule
XINETD_SERVICE_NAME=check_mk

# All executables in PLUGINSDIR will simply be executed and their
# ouput appended to the output of the agent. Plugins define their own
# sections and must output headers with '<<<' and '>>>'
PLUGINSDIR=$MK_LIBDIR/plugins

# All executables in LOCALDIR will by executabled and their
# output inserted into the section <<<local>>>. Please
# refer to online documentation for details about local checks.
LOCALDIR=$MK_LIBDIR/local

# All files in SPOOLDIR will simply appended to the agent
# output if they are not outdated (see below)
SPOOLDIR=$MK_VARDIR/spool

# close standard input (for security reasons) and stderr when not
# explicitly in debug mode.
# When the nodes agent is executed by a e.g. docker node in a container,
# then don't close stdin, because the agent is piped through it in this
# case.
if [ "$1" = -d ]; then
    set -xv
elif [ -z "$MK_FROM_NODE" ]; then
    exec </dev/null 2>/dev/null
fi

# Function to replace "if type [somecmd]" idiom
# 'command -v' tends to be more robust vs 'which' and 'type' based tests
inpath() {
    command -v "${1:?No command to test}" >/dev/null 2>&1
}

# Remove locale settings to eliminate localized outputs where possible
# The locale logic here is used to make the Python encoding detection work (see CMK-2778).
unset -v LANG
if inpath locale && inpath paste; then
    case "$(locale -a | paste -sd ' ' -)" in
        *'C.UTF-8'*) LC_ALL="C.UTF-8" ;;
        *'C.utf8'*) LC_ALL="C.utf8" ;;
    esac
    LC_ALL="${LC_ALL:-C}"
    export LC_ALL
fi

read_python_version() {
    if inpath "$1" && [ "$($1 -c 'import sys; print(sys.version_info[1])')" -ge "$2" ]; then
        echo "$1"
        return 0
    fi
    return 1
}
PYTHON3=$(read_python_version python3 4)
PYTHON2=$(read_python_version python2 6 || read_python_version python 6)
if [ -f "$MK_CONFDIR/python_path.cfg" ]; then
    # shellcheck source=/dev/null
    . "$MK_CONFDIR/python_path.cfg"
fi
export PYTHON2 PYTHON3

if [ -z "$PYTHON2" ] && [ -z "$PYTHON3" ]; then
    NO_PYTHON=true
elif [ -n "$PYTHON3" ] && [ "$(
    $PYTHON3 -c 'pass' >/dev/null 2>&1
    echo $?
)" -eq 127 ]; then
    WRONG_PYTHON_COMMAND=true
elif [ -z "$PYTHON3" ] && [ "$(
    $PYTHON2 -c 'pass' >/dev/null 2>&1
    echo $?
)" -eq 127 ]; then
    WRONG_PYTHON_COMMAND=true
fi

# Detect whether or not the agent is being executed in a container
# environment.
if [ -f /.dockerenv ]; then
    IS_DOCKERIZED=1
elif grep container=lxc /proc/1/environ >/dev/null 2>&1; then
    # Works in lxc environment e.g. on Ubuntu bionic, but does not
    # seem to work in proxmox (see CMK-1561)
    IS_LXC_CONTAINER=1
elif grep 'lxcfs /proc/cpuinfo fuse.lxcfs' /proc/mounts >/dev/null 2>&1; then
    # Seems to work in proxmox
    IS_LXC_CONTAINER=1
else
    unset IS_DOCKERIZED
    unset IS_LXC_CONTAINER
fi

if [ -n "$IS_DOCKERIZED" ] || [ -n "$IS_LXC_CONTAINER" ]; then
    if [ "$(stat -fc'%t' /sys/fs/cgroup)" = "63677270" ]; then
        IS_CGROUP_V2=1
        CGROUP_SECTION_SUFFIX="_cgroupv2"
    else
        unset IS_CGROUP_V2
        unset CGROUP_SECTION_SUFFIX
    fi
fi

# Prefer (relatively) new /usr/bin/timeout from coreutils against
# our shipped waitmax. waitmax is statically linked and crashes on
# some Ubuntu versions recently.
if inpath timeout; then
    waitmax() {
        timeout "$@"
    }
    export -f waitmax
fi

if [ -f "$MK_CONFDIR/encryption.cfg" ]; then
    # shellcheck source=/dev/null
    . "$MK_CONFDIR/encryption.cfg"
fi

if [ -f "$MK_CONFDIR/exclude_sections.cfg" ]; then
    # shellcheck source=/dev/null
    . "$MK_CONFDIR/exclude_sections.cfg"
fi

if [ "$ENCRYPTED" == "yes" ]; then
    OPENSSL_VERSION=$(openssl version | awk '{print $2}' | awk -F . '{print (($1 * 100) + $2) * 100+ $3}')
    if [ "$OPENSSL_VERSION" -ge 10101 ]; then
        echo -n "03"
        # Depending on the Checkmk version, a key of proper length (256 bits) is provided. However, we
        # always use key derivation here, as this is suitable for passwords of all lengths.
        exec > >(openssl enc -aes-256-cbc -md sha256 -iter 100000 -k "$PASSPHRASE")
    elif [ "$OPENSSL_VERSION" -ge 10000 ]; then
        echo -n "02"
        exec > >(openssl enc -aes-256-cbc -md sha256 -k "$PASSPHRASE" -nosalt)
    else
        echo -n "00"
        exec > >(openssl enc -aes-256-cbc -md md5 -k "$PASSPHRASE" -nosalt)
    fi
fi

RTC_PLUGINS=""
if [ -e "$MK_CONFDIR/real_time_checks.cfg" ]; then
    # shellcheck source=/dev/null
    . "$MK_CONFDIR/real_time_checks.cfg"
fi

section_checkmk() {
    echo "<<<check_mk>>>"
    echo "Version: 2.1.0i1"
    echo "AgentOS: linux"
    echo "Hostname: $(hostname)"
    echo "AgentDirectory: $MK_CONFDIR"
    echo "DataDirectory: $MK_VARDIR"
    echo "SpoolDirectory: $SPOOLDIR"
    echo "PluginsDirectory: $PLUGINSDIR"
    echo "LocalDirectory: $LOCALDIR"

    # If we are called via xinetd, try to find only_from configuration
    if [ -n "$REMOTE_HOST" ]; then
        echo -n 'OnlyFrom: '
        sed -n '/^service[[:space:]]*'$XINETD_SERVICE_NAME'/,/}/s/^[[:space:]]*only_from[[:space:]]*=[[:space:]]*\(.*\)/\1/p' /etc/xinetd.d/* | head -n1
        echo
    # If we are called via systemd, try to find only_from configuration aswell
    elif inpath systemctl; then
        echo -n 'OnlyFrom: '
        sed -n '/^# systemd socket definition file/,/^IPAddressAllow/s/IPAddressAllow=//p' /etc/systemd/system/check-mk-agent*
        echo
    fi
}

#
# CHECK SECTIONS
#

section_labels() {
    LABELS=""
    if [ -n "$IS_DOCKERIZED" ] || [ -n "$IS_LXC_CONTAINER" ]; then
        DEVICE_TYPE="container"
    elif grep "hypervisor" /proc/cpuinfo >/dev/null 2>&1; then
        DEVICE_TYPE="vm"
    fi

    if [ -n "$DEVICE_TYPE" ]; then
        LABELS+="{\"cmk/device_type\":\"$DEVICE_TYPE\"}\n"
    fi

    if [ -n "$LABELS" ]; then
        echo '<<<labels:sep(0)>>>'
        echo -e "$LABELS"
    fi
}

section_mem() {
    if [ -n "$IS_DOCKERIZED" ]; then
        echo "<<<docker_container_mem$CGROUP_SECTION_SUFFIX>>>"
        if [ -n "$IS_CGROUP_V2" ]; then
            cat /sys/fs/cgroup/memory.stat
            echo "memory.current $(cat /sys/fs/cgroup/memory.current)"
            echo "memory.max $(cat /sys/fs/cgroup/memory.max)"
        else
            cat /sys/fs/cgroup/memory/memory.stat
            echo "usage_in_bytes $(cat /sys/fs/cgroup/memory/memory.usage_in_bytes)"
            echo "limit_in_bytes $(cat /sys/fs/cgroup/memory/memory.limit_in_bytes)"
        fi
        grep -F 'MemTotal:' /proc/meminfo
    elif [ -n "$IS_LXC_CONTAINER" ]; then
        echo '<<<mem>>>'
        grep -E -v '^Swap:|^Mem:|total:|^Vmalloc|^Committed' </proc/meminfo
    else
        echo '<<<mem>>>'
        grep -E -v '^Swap:|^Mem:|total:' </proc/meminfo
    fi
}

section_cpu() {
    if [ "$(uname -m)" = "armv7l" ] || [ "$(uname -m)" = "armv6l" ]; then
        CPU_REGEX='^processor'
    else
        CPU_REGEX='^CPU|^processor'
    fi
    NUM_CPUS=$(grep -c -E $CPU_REGEX </proc/cpuinfo)

    if [ -z "$IS_DOCKERIZED" ] && [ -z "$IS_LXC_CONTAINER" ]; then
        echo '<<<cpu>>>'
        echo "$(cat /proc/loadavg) $NUM_CPUS"
        if [ -f "/proc/sys/kernel/threads-max" ]; then
            cat /proc/sys/kernel/threads-max
        fi
    else
        if [ -n "$IS_DOCKERIZED" ]; then
            echo "<<<docker_container_cpu$CGROUP_SECTION_SUFFIX>>>"
        else
            echo "<<<lxc_container_cpu$CGROUP_SECTION_SUFFIX>>>"
        fi
        if [ -n "$IS_CGROUP_V2" ]; then
            echo "uptime $(cat /proc/uptime)"
            echo "num_cpus $NUM_CPUS"
            cat /sys/fs/cgroup/cpu.stat
        else
            grep "^cpu " /proc/stat
            echo "num_cpus $NUM_CPUS"
            cat /sys/fs/cgroup/cpuacct/cpuacct.stat
        fi
    fi
}

section_uptime() {
    echo '<<<uptime>>>'
    if [ -z "$IS_DOCKERIZED" ]; then
        cat /proc/uptime
    else
        echo "$(($(date +%s) - $(stat -c %Z /dev/pts)))"
    fi
}

# Print out Partitions / Filesystems. (-P gives non-wrapped POSIXed output)
# Heads up: NFS-mounts are generally supressed to avoid agent hangs.
# If hard NFS mounts are configured or you have too large nfs retry/timeout
# settings, accessing those mounts from the agent would leave you with
# thousands of agent processes and, ultimately, a dead monitored system.
# These should generally be monitored on the NFS server, not on the clients.
section_df() {
    if [ -n "$IS_DOCKERIZED" ]; then
        return
    fi

    # The exclusion list is getting a bit of a problem.
    # -l should hide any remote FS but seems to be all but working.
    local excludefs
    excludefs="-x smbfs -x cifs -x iso9660 -x udf -x nfsv4 -x nfs -x mvfs -x prl_fs -x squashfs -x devtmpfs -x autofs"
    if [ -z "$IS_LXC_CONTAINER" ]; then
        excludefs+=" -x zfs"
    fi

    echo '<<<df>>>'
    # We really *need* word splitting below!
    # shellcheck disable=SC2086
    df -PTlk ${excludefs} | sed 1d

    # df inodes information
    echo '<<<df>>>'
    echo '[df_inodes_start]'
    # We really *need* word splitting below!
    # shellcheck disable=SC2086
    df -PTli ${excludefs} | sed 1d
    echo '[df_inodes_end]'
}

section_systemd() {
    if inpath systemctl; then
        echo '<<<systemd_units>>>'
        echo "[list-unit-files]"
        systemctl list-unit-files --no-pager | tr -s ' '
        echo "[all]"
        systemctl --all --no-pager | sed '/^$/q' | tr -s ' '
    fi
}

section_zfs() {
    if inpath zfs; then
        echo '<<<zfsget:sep(9)>>>'
        zfs get -t filesystem,volume -Hp name,quota,used,avail,mountpoint,type 2>/dev/null
        echo '<<<zfsget>>>'
        echo '[df]'
        df -PTlk -t zfs | sed 1d
    fi
}

section_nfs_mounts() {
    if inpath waitmax; then
        STAT_VERSION=$(stat --version | head -1 | cut -d" " -f4)
        STAT_BROKE="5.3.0"

        echo '<<<nfsmounts>>>'
        sed -n '/ nfs4\? /s/[^ ]* \([^ ]*\) .*/\1/p' </proc/mounts |
            sed 's/\\040/ /g' |
            while read -r MP; do
                if [ "$STAT_VERSION" != "$STAT_BROKE" ]; then
                    waitmax -s 9 5 stat -f -c "$MP ok %b %f %a %s" "$MP" ||
                        echo "$MP hanging 0 0 0 0"
                else
                    waitmax -s 9 5 stat -f -c "$MP ok %b %f %a %s" "$MP" &&
                        printf '\n' || echo "$MP hanging 0 0 0 0"
                fi
            done

        echo '<<<cifsmounts>>>'
        sed -n '/ cifs\? /s/[^ ]* \([^ ]*\) .*/\1/p' </proc/mounts |
            sed 's/\\040/ /g' |
            while read -r MP; do
                if [ ! -r "$MP" ]; then
                    echo "$MP Permission denied"
                elif [ "$STAT_VERSION" != "$STAT_BROKE" ]; then
                    waitmax -s 9 2 stat -f -c "$MP ok %b %f %a %s" "$MP" ||
                        echo "$MP hanging 0 0 0 0"
                else
                    waitmax -s 9 2 stat -f -c "$MP ok %b %f %a %s" "$MP" &&
                        printf '\n' || echo "$MP hanging 0 0 0 0"
                fi
            done
    fi
}

section_mounts() {
    echo '<<<mounts>>>'
    grep ^/dev </proc/mounts | grep -v " squashfs "
}

section_ps() {
    if inpath ps; then
        # processes including username, without kernel processes
        echo '<<<ps_lnx>>>'
        CGROUP=""
        if [ -e /sys/fs/cgroup ]; then
            CGROUP="cgroup:512,"
        fi
        echo "[header] $(ps ax -o "$CGROUP"user:32,vsz,rss,cputime,etime,pid,command --columns 10000 | tr -s ' ')"
    fi
}

section_lnx_if() {
    if inpath ip; then
        echo '<<<lnx_if>>>'
        echo "[start_iplink]"
        ip address
        echo "[end_iplink]"
    fi

    echo '<<<lnx_if:sep(58)>>>'
    sed 1,2d /proc/net/dev
    sed -e 1,2d /proc/net/dev | cut -d':' -f1 | sort | while read -r eth; do
        echo "[$eth]"
        if inpath ethtool; then
            ethtool "$eth" | grep -E '(Speed|Duplex|Link detected|Auto-negotiation):'
        else
            # If interface down we get "Invalid argument"
            speed=$(cat "/sys/class/net/$eth/speed" 2>/dev/null)
            if [ -n "$speed" ] && [ $speed -ge 0 ]; then
                echo -e "\tSpeed: ${speed}Mb/s\n"
            fi
        fi
        echo -e "\tAddress: $(cat "/sys/class/net/$eth/address")\n"
    done
}

section_bonding_interfaces() {
    (
        cd /proc/net/bonding 2>/dev/null || return
        echo '<<<lnx_bonding:sep(58)>>>'
        head -v -n 1000 ./*
    )
}

section_vswitch_bonding() {
    if inpath ovs-appctl; then
        BONDS=$(ovs-appctl bond/list)
        COL=$(echo "$BONDS" | awk '{for(i=1;i<=NF;i++) {if($i == "bond") printf("%d", i)} exit 0}')
        echo '<<<ovs_bonding:sep(58)>>>'
        for bond in $(echo "$BONDS" | sed -e 1d | cut -f"${COL}"); do
            echo "[$bond]"
            ovs-appctl bond/show "$bond"
        done
    fi
}

section_tcp() {
    if inpath waitmax; then
        echo '<<<tcp_conn_stats>>>'
        THIS=$(waitmax 5 cat /proc/net/tcp /proc/net/tcp6 2>/dev/null | awk ' /:/ { c[$4]++; } END { for (x in c) { print x, c[x]; } }')
        if [ $? == 0 ]; then
            echo "$THIS"
        elif inpath ss; then
            ss -ant | grep -v ^State | awk ' /:/ { c[$1]++; } END { for (x in c) { print x, c[x]; } }' |
                sed -e 's/^ESTAB/01/g;s/^SYN-SENT/02/g;s/^SYN-RECV/03/g;s/^FIN-WAIT-1/04/g;s/^FIN-WAIT-2/05/g;s/^TIME-WAIT/06/g;s/^CLOSED/07/g;s/^CLOSE-WAIT/08/g;s/^LAST-ACK/09/g;s/^LISTEN/0A/g;s/^CLOSING/0B/g;'
        fi
    fi
}

section_multipathing() {
    if inpath multipath; then
        if [ -f /etc/multipath.conf ]; then
            echo '<<<multipath>>>'
            multipath -l
        fi
    fi
}

section_diskstat() {
    if [ -z "$IS_DOCKERIZED" ]; then
        echo '<<<diskstat>>>'
        date +%s
        grep -E ' (x?[shv]d[a-z]*[0-9]*|cciss/c[0-9]+d[0-9]+|emcpower[a-z]+|dm-[0-9]+|VxVM.*|mmcblk.*|dasd[a-z]*|bcache[0-9]+|nvme[0-9]+n[0-9]+) ' </proc/diskstats
        if inpath dmsetup; then
            echo '[dmsetup_info]'
            dmsetup info -c --noheadings --separator ' ' -o name,devno,vg_name,lv_name
        fi
        if [ -d /dev/vx/dsk ]; then
            echo '[vx_dsk]'
            stat -c "%t %T %n" /dev/vx/dsk/*/*
        fi
    else
        echo "<<<docker_container_diskstat$CGROUP_SECTION_SUFFIX>>>"
        echo "[time]"
        date +%s
        if [ -n "$IS_CGROUP_V2" ]; then
            echo "[io.stat]"
            cat "/sys/fs/cgroup/io.stat"
        else
            for F in io_service_bytes io_serviced; do
                echo "[$F]"
                cat "/sys/fs/cgroup/blkio/blkio.throttle.$F"
            done
        fi
        echo "[names]"
        for F in /sys/block/*; do
            echo "${F##*/} $(cat "$F/dev")"
        done
    fi
}

section_chrony() {
    if inpath chronyc; then
        # Force successful exit code. Otherwise section will be missing if daemon not running
        #
        # The "| cat" has been added for some kind of regression in RedHat 7.5. The
        # SELinux rules shipped with that release were denying the chronyc call
        # without cat.
        run_cached -s chrony 30 "waitmax 5 chronyc -n tracking | cat || true"
    fi
}

section_kernel() {
    if [ -z "$IS_DOCKERIZED" ] && [ -z "$IS_LXC_CONTAINER" ]; then
        echo '<<<kernel>>>'
        date +%s
        cat /proc/vmstat /proc/stat
    fi
}

section_ipmitool() {
    if inpath ipmitool; then
        run_cached -s "ipmi:sep(124)" 300 "waitmax 300 ipmitool sensor list | grep -v 'command failed' | grep -E -v '^[^ ]+ na ' | grep -v ' discrete '"
        # readable discrete sensor states
        run_cached -s "ipmi_discrete:sep(124)" 300 "waitmax 300 ipmitool sdr elist compact"
    fi
}

section_ipmisensors() {
    if (type ipmi-sensors && ls /dev/ipmi*) &>/dev/null; then
        echo '<<<ipmi_sensors>>>'
        # Newer ipmi-sensors version have new output format; Legacy format can be used
        if ipmi-sensors --help | grep -q legacy-output; then
            IPMI_FORMAT="--legacy-output"
        else
            IPMI_FORMAT=""
        fi
        if ipmi-sensors --help | grep -q " \-\-groups"; then
            IPMI_GROUP_OPT="-g"
        else
            IPMI_GROUP_OPT="-t"
        fi

        # At least with ipmi-sensors 0.7.16 this group is Power_Unit instead of "Power Unit"
        run_cached -s ipmi_sensors 300 "for class in Temperature Power_Unit Fan; do
            ipmi-sensors $IPMI_FORMAT --sdr-cache-directory /var/cache $IPMI_GROUP_OPT \"\$class\" | sed -e 's/ /_/g' -e 's/:_\?/ /g' -e 's@ \([^(]*\)_(\([^)]*\))@ \2_\1@'
            # In case of a timeout immediately leave loop.
            if [ $? = 255 ]; then break ; fi
        done"
    fi
}

section_md() {
    echo '<<<md>>>'
    cat /proc/mdstat
}

section_dm_raid() {
    if inpath dmraid && DMSTATUS=$(waitmax 3 dmraid -r); then
        echo '<<<dmraid>>>'

        # Output name and status
        waitmax 20 dmraid -s | grep -e ^name -e ^status

        # Output disk names of the RAID disks
        DISKS=$(echo "$DMSTATUS" | cut -f1 -d":")

        for disk in $DISKS; do
            device=$(cat /sys/block/"$(basename "$disk")"/device/model)
            status=$(echo "$DMSTATUS" | grep "^${disk}")
            echo "${status} Model: ${device}"
        done
    fi
}

section_cfggen() {
    if inpath cfggen; then
        echo '<<<lsi>>>'
        cfggen 0 DISPLAY |
            grep -E '(Target ID|State|Volume ID|Status of volume)[[:space:]]*:' |
            sed -e 's/ *//g' -e 's/:/ /'
    fi
}

section_megaraid() {
    if inpath MegaCli; then
        MegaCli_bin="MegaCli"
    elif inpath MegaCli64; then
        MegaCli_bin="MegaCli64"
    elif inpath megacli; then
        MegaCli_bin="megacli"
    elif inpath storcli; then
        MegaCli_bin="storcli"
    elif inpath storcli64; then
        MegaCli_bin="storcli64"
    else
        MegaCli_bin="unknown"
    fi

    if [ "$MegaCli_bin" != "unknown" ]; then
        echo '<<<megaraid_pdisks>>>'
        for part in $($MegaCli_bin -EncInfo -aALL -NoLog </dev/null |
            sed -rn 's/:/ /g; s/[[:space:]]+/ /g; s/^ //; s/ $//; s/Number of enclosures on adapter ([0-9]+).*/adapter \1/g; /^(Enclosure|Device ID|adapter) [0-9]+$/ p'); do
            [ "$part" = adapter ] && echo ""
            [ "$part" = 'Enclosure' ] && echo -ne "\ndev2enc"
            echo -n " $part"
        done
        echo
        $MegaCli_bin -PDList -aALL -NoLog </dev/null |
            grep -E 'Enclosure|Raw Size|Slot Number|Device Id|Firmware state|Inquiry|Adapter|Predictive Failure Count'
        echo '<<<megaraid_ldisks>>>'
        $MegaCli_bin -LDInfo -Lall -aALL -NoLog </dev/null | grep -E 'Size|State|Number|Adapter|Virtual'
        echo '<<<megaraid_bbu>>>'
        $MegaCli_bin -AdpBbuCmd -GetBbuStatus -aALL -NoLog </dev/null | grep -v Exit
    fi
}

section_3ware_raid() {
    if inpath tw_cli; then
        for C in $(tw_cli show | awk 'NR < 4 { next } { print $1 }'); do
            echo '<<<3ware_info>>>'
            tw_cli "/$C" show all | grep -E 'Model =|Firmware|Serial'
            echo '<<<3ware_disks>>>'
            tw_cli "/$C" show drivestatus | grep -E 'p[0-9]' | sed "s/^/$C\//"
            echo '<<<3ware_units>>>'
            tw_cli "/$C" show unitstatus | grep -E 'u[0-9]' | sed "s/^/$C\//"
        done
    fi
}

section_areca_raid() {
    if inpath cli64; then
        run_cached -s arc_raid_status 300 "cli64 rsf info | tail -n +3 | head -n -2"
    fi
}

section_vbox_guest() {
    echo '<<<vbox_guest>>>'
    if inpath VBoxControl && lsmod | grep vboxguest >/dev/null 2>&1; then
        VBoxControl -nologo guestproperty enumerate | cut -d, -f1,2
        [ "${PIPESTATUS[0]}" = 0 ] || echo "ERROR"
    fi
}

section_openvpn() {
    if [ -e /etc/openvpn/openvpn-status.log ]; then
        echo '<<<openvpn_clients:sep(44)>>>'
        sed -n -e '/CLIENT LIST/,/ROUTING TABLE/p' </etc/openvpn/openvpn-status.log |
            sed -e 1,3d -e '$d'
    fi
}

section_nvidia() {
    if inpath nvidia-settings && [ -S /tmp/.X11-unix/X0 ]; then
        echo '<<<nvidia>>>'
        for var in GPUErrors GPUCoreTemp; do
            DISPLAY=:0 waitmax 2 nvidia-settings -t -q $var | sed "s/^/$var: /"
        done
    fi
}

section_drbd() {
    if [ -z "$IS_DOCKERIZED" ] && [ -z "$IS_LXC_CONTAINER" ] && [ -e /proc/drbd ]; then
        echo '<<<drbd>>>'
        cat /proc/drbd
        cat /sys/kernel/debug/drbd/resources/*/connections/*/0/proc_drbd 2>/dev/null
    fi
}

section_heartbeat() {
    if [ -S /var/run/heartbeat/crm/cib_ro -o -S /var/run/crm/cib_ro ] || pgrep "^(crmd|pacemaker-contr)$" >/dev/null 2>&1; then
        echo '<<<heartbeat_crm>>>'
        TZ=UTC crm_mon -1 -r | grep -v ^$ | sed 's/^ //; /^\sResource Group:/,$ s/^\s//; s/^\s/_/g'
    fi

    if inpath cl_status; then
        echo '<<<heartbeat_rscstatus>>>'
        cl_status rscstatus

        echo '<<<heartbeat_nodes>>>'
        for NODE in $(cl_status listnodes); do
            if [ "$NODE" != "$(echo "$HOSTNAME" | tr '[:upper:]' '[:lower:]')" ]; then
                STATUS=$(cl_status nodestatus "$NODE")
                echo -n "$NODE $STATUS"
                for LINK in $(cl_status listhblinks "$NODE" 2>/dev/null); do
                    echo -n " $LINK $(cl_status hblinkstatus "$NODE" "$LINK")"
                done
                echo
            fi
        done
    fi
}

## Postfix mailqueue monitoring
## Determine the number of mails and their size in several postfix mail queues
read_postfix_queue_dirs() {
    postfix_queue_dir=$1
    if [ -n "$postfix_queue_dir" ]; then
        echo '<<<postfix_mailq>>>'
        echo "[[[${2}]]]"
        for queue in deferred active; do
            count=$(find "${postfix_queue_dir}/$queue" -type f | wc -l)
            size=$(du -s "${postfix_queue_dir}/$queue" | awk '{print $1 }')
            if [ -z "$size" ]; then
                size=0
            fi
            if [ -z "$count" ]; then
                echo "Mail queue is empty"
            else
                echo "QUEUE_${queue} $size $count"
            fi
        done
    fi
}

## Postfix mailqueue monitoring
## Determine the number of mails and their size in several postfix mail queue
section_mailqueue() {
    if inpath postconf; then
        # Check if multi_instance_directories exists in main.cf and is not empty
        # always takes the last entry, multiple entries possible
        multi_instances_dirs=$(postconf -c /etc/postfix 2>/dev/null | grep ^multi_instance_directories | sed 's/.*=[[:space:]]*//g')
        if [ -n "$multi_instances_dirs" ]; then
            for queue_dir in $multi_instances_dirs; do
                if [ -n "$queue_dir" ]; then
                    postfix_queue_dir=$(postconf -c "$queue_dir" 2>/dev/null | grep ^queue_directory | sed 's/.*=[[:space:]]*//g')
                    read_postfix_queue_dirs "$postfix_queue_dir" "$queue_dir"
                fi
            done
        fi
        # Always check for the default queue. It can exist even if multiple instances are configured
        read_postfix_queue_dirs "$(postconf -h queue_directory 2>/dev/null)"

    elif [ -x /usr/sbin/ssmtp ]; then
        echo '<<<postfix_mailq>>>'
        mailq 2>&1 | sed 's/^[^:]*: \(.*\)/\1/' | tail -n 6
    fi

    # Postfix status monitoring. Can handle multiple instances.
    if inpath postfix; then
        echo "<<<postfix_mailq_status:sep(58)>>>"
        for i in /var/spool/postfix*/; do
            if [ -e "$i/pid/master.pid" ]; then
                if [ -r "$i/pid/master.pid" ]; then
                    postfix_pid=$(sed 's/ //g' <"$i/pid/master.pid") # handle possible spaces in output
                    if readlink -- "/proc/${postfix_pid}/exe" | grep -q ".*postfix/\(s\?bin/\)\?master.*"; then
                        echo "$i:the Postfix mail system is running:PID:$postfix_pid" | sed 's/\/var\/spool\///g'
                    else
                        echo "$i:PID file exists but instance is not running!" | sed 's/\/var\/spool\///g'
                    fi
                else
                    echo "$i:PID file exists but is not readable"
                fi
            else
                echo "$i:the Postfix mail system is not running" | sed 's/\/var\/spool\///g'
            fi
        done
    fi

    # Check status of qmail mailqueue
    if inpath qmail-qstat; then
        echo "<<<qmail_stats>>>"
        qmail-qstat
    fi

    # Nullmailer queue monitoring
    if inpath nullmailer-send; then
        echo '<<<nullmailer_mailq>>>'
        if [ -d /var/spool/nullmailer/queue ]; then
            COUNT=$(find /var/spool/nullmailer/queue -type f | wc -l)
            SIZE=$(du -s /var/spool/nullmailer/queue | awk '{print $1 }')
            echo "$SIZE $COUNT deferred"
        fi
        if [ -d /var/spool/nullmailer/failed ]; then
            COUNT=$(find /var/spool/nullmailer/failed -type f | wc -l)
            SIZE=$(du -s /var/spool/nullmailer/failed | awk '{print $1 }')
            echo "$SIZE $COUNT failed"
        fi
    fi
}

section_omd() {
    if inpath omd; then
        run_cached -s omd_status 60 "omd status --bare || true"
        echo '<<<mknotifyd:sep(0)>>>'
        date +%s
        for statefile in /omd/sites/*/var/log/mknotifyd.state; do
            if [ -e "$statefile" ]; then
                site=${statefile%/var/log*}
                site=${site#/omd/sites/}
                echo "[$site]"
                grep -v '^#' <"$statefile"
            fi
        done

        echo '<<<omd_apache:sep(124)>>>'
        for statsfile in /omd/sites/*/var/log/apache/stats; do
            if [ -e "$statsfile" ]; then
                site=${statsfile%/var/log*}
                site=${site#/omd/sites/}
                echo "[$site]"
                cat "$statsfile"
                : >"$statsfile"
                # prevent next section to fail caused by a missing newline at the end of the statsfile
                echo
            fi
        done

        echo '<<<omd_info:sep(59)>>>'
        echo '[versions]'
        echo 'version;number;edition;demo'
        for versiondir in /omd/versions/*; do
            version=${versiondir#/omd/versions/}

            # filter out special directory 'default'
            if [[ $version == "default" ]]; then
                continue
            fi

            number=$version
            demo="0"
            if [[ "$version" == *.demo ]]; then
                number=${version%.demo}
                demo="1"
            fi
            edition=${number##*.}
            number=${number%.*}
            echo "$version;$number;$edition;$demo"
        done
        echo '[sites]'
        echo 'site;used_version;autostart'
        for sitedir in /omd/sites/*; do
            site=${sitedir#/omd/sites/}
            used_version=$(readlink ${sitedir}/version)
            used_version=${used_version##*/}
            autostart="0"
            if grep -q "CONFIG_AUTOSTART[[:blank:]]*=[[:blank:]]*'on'" $sitedir/etc/omd/site.conf; then
                autostart="1"
            fi
            echo "$site;$used_version;$autostart"
        done
    fi
}

section_zpool() {
    if inpath zpool; then
        echo "<<<zpool_status>>>"
        zpool status -x
        echo "<<<zpool>>>"
        zpool list
    fi
}

section_veritas_cluster() {
    if [ -x /opt/VRTSvcs/bin/haclus ]; then
        echo "<<<veritas_vcs>>>"
        vcshost=$(hostname | cut -d. -f1)
        waitmax -s 9 2 /opt/VRTSvcs/bin/haclus -display -localclus | grep -e ClusterName -e ClusState
        waitmax -s 9 2 /opt/VRTSvcs/bin/hasys -display -attribute SysState
        waitmax -s 9 2 /opt/VRTSvcs/bin/hagrp -display -sys "$vcshost" -attribute State -localclus
        waitmax -s 9 2 /opt/VRTSvcs/bin/hares -display -sys "$vcshost" -attribute State -localclus
        waitmax -s 9 2 /opt/VRTSvcs/bin/hagrp -display -attribute TFrozen -attribute Frozen
    fi
}

section_omd_core() {
    if cd /omd/sites; then
        echo '<<<livestatus_status:sep(59)>>>'
        for site in *; do
            if [ -S "/omd/sites/$site/tmp/run/live" ]; then
                echo "[$site]"
                echo -e "GET status" |
                    waitmax 3 "/omd/sites/$site/bin/unixcat" "/omd/sites/$site/tmp/run/live"
            fi
        done

        echo '<<<livestatus_ssl_certs:sep(124)>>>'
        for site in *; do
            echo "[$site]"
            for PEM_PATH in "/omd/sites/$site/etc/ssl/ca.pem" "/omd/sites/$site/etc/ssl/sites/$site.pem"; do
                if [ -f "$PEM_PATH" ]; then
                    CERT_DATE=$(openssl x509 -enddate -noout -in "$PEM_PATH")
                    CERT_DATE=${CERT_DATE/notAfter=/}
                    echo "$PEM_PATH|$(date --date="$CERT_DATE" --utc +%s)"
                fi
            done
        done

        echo '<<<mkeventd_status:sep(0)>>>'
        for site in *; do
            if [ -S "/omd/sites/$site/tmp/run/mkeventd/status" ]; then
                echo "[\"$site\"]"
                echo -e "GET status\nOutputFormat: json" |
                    waitmax 3 "/omd/sites/$site/bin/unixcat" "/omd/sites/$site/tmp/run/mkeventd/status"
            fi
        done

        echo '<<<cmk_site_statistics:sep(59)>>>'
        for site in *; do
            if [ -S "/omd/sites/$site/tmp/run/live" ]; then
                echo "[$site]"
                waitmax 5 "/omd/sites/$site/bin/unixcat" "/omd/sites/$site/tmp/run/live" <<LimitString
GET hosts
Stats: state = 0
Stats: scheduled_downtime_depth = 0
StatsAnd: 2
Stats: state = 1
Stats: scheduled_downtime_depth = 0
StatsAnd: 2
Stats: state = 2
Stats: scheduled_downtime_depth = 0
StatsAnd: 2
Stats: scheduled_downtime_depth > 0
Filter: custom_variable_names < _REALNAME
LimitString
                waitmax 5 "/omd/sites/$site/bin/unixcat" "/omd/sites/$site/tmp/run/live" <<LimitString
GET services
Stats: state = 0
Stats: scheduled_downtime_depth = 0
Stats: host_scheduled_downtime_depth = 0
Stats: host_state = 0
Stats: host_has_been_checked = 1
StatsAnd: 5
Stats: scheduled_downtime_depth > 0
Stats: host_scheduled_downtime_depth > 0
StatsOr: 2
Stats: scheduled_downtime_depth = 0
Stats: host_scheduled_downtime_depth = 0
Stats: host_state != 0
StatsAnd: 3
Stats: state = 1
Stats: scheduled_downtime_depth = 0
Stats: host_scheduled_downtime_depth = 0
Stats: host_state = 0
Stats: host_has_been_checked = 1
StatsAnd: 5
Stats: state = 3
Stats: scheduled_downtime_depth = 0
Stats: host_scheduled_downtime_depth = 0
Stats: host_state = 0
Stats: host_has_been_checked = 1
StatsAnd: 5
Stats: state = 2
Stats: scheduled_downtime_depth = 0
Stats: host_scheduled_downtime_depth = 0
Stats: host_state = 0
Stats: host_has_been_checked = 1
StatsAnd: 5
Filter: host_custom_variable_names < _REALNAME
LimitString
            fi
        done
    fi
}

section_mkbackup() {
    if ls /omd/sites/*/var/check_mk/backup/*.state >/dev/null 2>&1; then
        echo "<<<mkbackup>>>"
        for F in /omd/sites/*/var/check_mk/backup/*.state; do
            SITE=${F#/*/*/*}
            SITE=${SITE%%/*}

            JOB_IDENT=${F%.state}
            JOB_IDENT=${JOB_IDENT##*/}

            if [ "$JOB_IDENT" != "restore" ]; then
                echo "[[[site:$SITE:$JOB_IDENT]]]"
                cat "$F"
                echo
            fi
        done
    fi

    # Collect states of configured CMA backup jobs
    if inpath mkbackup && ls /var/lib/mkbackup/*.state >/dev/null 2>&1; then
        echo "<<<mkbackup>>>"
        for F in /var/lib/mkbackup/*.state; do
            JOB_IDENT=${F%.state}
            JOB_IDENT=${JOB_IDENT##*/}

            if [ "$JOB_IDENT" != "restore" ]; then
                echo "[[[system:$JOB_IDENT]]]"
                cat "$F"
                echo
            fi
        done
    fi
}

section_job() {
    (
        cd "$MK_VARDIR/job" 2>/dev/null || return
        echo '<<<job>>>'
        for username in *; do
            (
                # the return below only terminates the subshell, not the entire function
                cd "$username" 2>/dev/null || return
                if [ $EUID -eq 0 ]; then
                    su -s "$SHELL" "$username" -c "head -n -0 -v *"
                else
                    head -n -0 -v ./*
                fi
            )
        done
    )
}

section_thermal() {
    if [ -z "$IS_DOCKERIZED" ] && [ -z "$IS_LXC_CONTAINER" ] && ls /sys/class/thermal/thermal_zone* >/dev/null 2>&1; then
        echo '<<<lnx_thermal:sep(124)>>>'
        for F in /sys/class/thermal/thermal_zone*; do
            line="${F##*/}"
            if [ ! -e "$F/mode" ]; then line="${line}|-"; else line="${line}|$(cat "$F"/mode)"; fi
            line="${line}|$(cat "$F"/{type,temp} | tr \\n "|")"
            for G in $(ls "$F"/trip_point_*_{temp,type}); do
                line="${line}$(tr <"$G" \\n "|")"
            done
            echo "${line%?}"
        done
    fi
}

section_libelle() {
    if inpath trd; then
        echo "<<<libelle_business_shadow:sep(58)>>>"
        trd -s
    fi
}

section_http_accelerator() {
    if inpath varnishstat; then
        echo "<<<varnish>>>"
        varnishstat -1
    fi
}

section_proxmox() {
    if inpath pvecm; then
        echo "<<<pvecm_status:sep(58)>>>"
        pvecm status
        echo "<<<pvecm_nodes>>>"
        pvecm nodes
    fi
}

section_haproxy() {
    for HAPROXY_SOCK in /run/haproxy/admin.sock /var/lib/haproxy/stats; do
        if [ -r "$HAPROXY_SOCK" ] && inpath socat; then
            echo "<<<haproxy:sep(44)>>>"
            echo "show stat" | socat - "UNIX-CONNECT:$HAPROXY_SOCK"
        fi
    done
}

run_fileinfo() {
    perl -e '
    use File::Glob "bsd_glob";
    my @patterns = ();
    foreach (bsd_glob("$ARGV[0]/fileinfo.cfg"), bsd_glob("$ARGV[0]/fileinfo.d/*")) {
        open my $handle, "<", $_ or next;
        while (<$handle>) {
            chomp;
            next if /^\s*(#|$)/;
            my $pattern = $_;
            $pattern =~ s/\$DATE:(.*?)\$/substr(`date +"$1"`, 0, -1)/eg;
            push @patterns, $pattern;
        }
        warn "error while reading $_: $!\n" if $!;
        close $handle;
    }
    exit if ! @patterns;

    print "<<<fileinfo:sep(124)>>>\n", time, "\n[[[header]]]\nname|status|size|time\n[[[content]]]\n";

    foreach (@patterns) {
        foreach (bsd_glob("$_")) {
            if (! -f) {
                print "$_|missing\n" if ! -d;
            } elsif (my @infos = stat) {
                print "$_|ok|$infos[7]|$infos[9]\n";
            } else {
                print "$_|stat failed: $!\n";
            }
        }
    }
    ' -- "$MK_CONFDIR"
}

run_liveupdate() {
    if [ -e "$MK_CONFDIR/real_time_checks.cfg" ]; then
        if [ -z "$REMOTE" ]; then
            echo "ERROR: \$REMOTE not specified. Not starting Real-Time Checks." >&2
        elif ! inpath openssl; then
            echo "ERROR: openssl command is missing. Not starting Real-Time Checks." >&2
        else
            run_real_time_checks >/dev/null &
        fi
    fi
}

# MK's Remote Plugin Executor
run_mrpe_plugins() {
    # We handle mrpe.cfg format that looks like this for synchronous running:
    # SERVICE_NAME  /path/to/the/plugin/script  -warn 10 -crit 20
    # Or this for asynchronous running:
    # SERVICE_NAME  (interval=360:appendage=1)  /path/to/the/plugin/script  -warn 10 -crit 20
    if [ -r "${MK_CONFDIR}/mrpe.cfg" ]; then
        grep -Ev '^[[:space:]]*($|#)' "${MK_CONFDIR}/mrpe.cfg" |
            while read -r _mrpe_descr _mrpe_cmdline; do
                # Detect if _mrpe_cmdline starts with '(' i.e. async mode
                case "${_mrpe_cmdline}" in
                    (\(*)
                        # If we do start with '(', then split 'params' out of '_mrpe_cmdline'
                        # Strip the brackets from 'params' and rewrite '_mrpe_cmdline' without them
                        _mrpe_params=$(echo "${_mrpe_cmdline% *}" | tr -d '()')
                        _mrpe_cmdline="${_mrpe_cmdline##* }"

                        # split multiple parameter assignments
                        for _par in $(echo "${_mrpe_params}" | tr ':' '\n'); do 
                            # split each assignment
                            _key="${_par%=*}"
                            _value="${_par#*=}"
                            # Setting 'args' here upsets shellcheck as we're inside a 'while' loop
                            # This should be fine: we use it immediately and inside the loop
                            # shellcheck disable=SC2030
                            case "${_key}" in
                                (interval)  _interval="${_value}" ;;
                                (appendage) _args="-ma" ;;
                            esac
                        done
                        run_cached "${_args:--m}" "${_mrpe_descr}" "${_interval:-}" "${_mrpe_cmdline}"
                    ;;
                    (*)
                        run_mrpe "${_mrpe_descr}" "${_mrpe_cmdline}"
                    ;;
                esac 
            done
            unset -v _mrpe_descr _mrpe_cmdline _mrpe_params _par _key _value _interval _args
    fi
}

run_runas_executor() {
    if [ -e "$MK_CONFDIR/runas.cfg" ]; then
        grep -Ev '^[[:space:]]*($|#)' "$MK_CONFDIR/runas.cfg" |
            while read -r type user include; do
                if [ -d "$include" -o \( "$type" == "mrpe" -a -f "$include" \) ]; then
                    PREFIX=""
                    if [ "$user" != "-" ]; then
                        PREFIX="su $user -c "
                    fi

                    # mrpe includes
                    if [ "$type" == "mrpe" ]; then
                        grep -Ev '^[[:space:]]*($|#)' "$include" |
                            while read -r descr cmdline; do
                                interval=
                                # NOTE: Due to an escaping-related bug in some old bash
                                # versions (3.2.x), we have to use an intermediate variable
                                # for the pattern.
                                pattern='\(([^\)]*)\)[[:space:]](.*)'
                                if [[ $cmdline =~ $pattern ]]; then
                                    parameters=${BASH_REMATCH[1]}
                                    cmdline=${BASH_REMATCH[2]}

                                    # split multiple parameter assignments
                                    for par in $(echo "$parameters" | tr ":" "\n"); do
                                        # split each assignment
                                        IFS='=' read -r key value <<<"${par}"
                                        if [ "$key" = "interval" ]; then
                                            interval=$value
                                        fi
                                        # no other parameters supported currently
                                    done
                                fi

                                if [ -n "$PREFIX" ]; then
                                    cmdline="$PREFIX'$cmdline'"
                                fi
                                if [ -z "$interval" ]; then
                                    run_mrpe "$descr" "$cmdline"
                                else
                                    run_cached -m "$descr" "$interval" "$cmdline"
                                fi
                            done

                        # local and plugin includes
                    elif [ "$type" == "local" -o "$type" == "plugin" ]; then
                        if [ "$type" == "local" ]; then
                            echo "<<<local:sep(0)>>>"
                        fi

                        find "$include" -executable -type f |
                            while read -r filename; do
                                if [ -n "$PREFIX" ]; then
                                    cmdline="$PREFIX\"$filename\""
                                else
                                    cmdline=$filename
                                fi

                                $cmdline
                            done
                    fi
                fi
            done
    fi
}

# This function ensures that a file is executable and does not have certain
# extensions (remnants from distro upgrades).
is_valid_plugin() {
    case "${1:?No plugin defined}" in
        *.dpkg-new | *.dpkg-old | *.dpkg-temp) return 1 ;;
        *) test -f "$1" -a -x "$1" ;;
    esac
}

run_local_checks() {
    # Local checks
    echo '<<<local:sep(0)>>>'
    if cd "$LOCALDIR"; then
        for skript in ./*; do
            if is_valid_plugin "$skript"; then
                ./"$skript"
            fi
        done
        # Call some plugins only every X'th second
        for skript in [1-9]*/*; do
            if is_valid_plugin "$skript"; then
                run_cached "local_${skript//\//\\}" "${skript%/*}" "$skript"
            fi
        done
    fi
}

run_plugins() {
    if cd "$PLUGINSDIR"; then
        for skript in ./*; do
            if is_valid_plugin "$skript"; then
                run_agent_plugin "$skript"
            fi
        done
        # Call some plugins only every Xth second
        for skript in [1-9]*/*; do
            if is_valid_plugin "$skript"; then
                run_cached "plugins_${skript//\//\\}" "${skript%/*}" run_agent_plugin "$skript"
            fi
        done
    fi
}

# MK's runas Executor
run_mrpe() {
    _mrpe_descr="${1}"
    shift
    _mrpe_cmdline="${*}"

    echo '<<<mrpe>>>'

    _mrpe_plugin=${_mrpe_cmdline%% *}
    _mrpe_output=$(eval "${_mrpe_cmdline}")

    echo -n "(${_mrpe_plugin##*/}) ${_mrpe_descr} ${?} ${_mrpe_output}" | tr \\n \\1
    echo

    # Unset the function variables
    unset -v _mrpe_descr _mrpe_cmdline _mrpe_plugin _mrpe_output
}

export -f run_mrpe

run_agent_plugin() {
    if [ "${1:(0):(2)}" == "./" ]; then
        agent_plugin="${1:2}"
    else
        agent_plugin="$1"
    fi
    extension="${agent_plugin##*.}"
    filename="${agent_plugin%.*}"

    # Execute all non python plugins with ./foo
    if [ "$extension" != "py" ]; then
        ./"$agent_plugin"
        return
    fi

    if [ "${filename:(-2):(2)}" != "_2" ]; then
        if [ -n "$NO_PYTHON" ] || [ -n "$WRONG_PYTHON_COMMAND" ]; then
            if [ -z "$FAILED_PYTHON_PLUGINS" ]; then
                FAILED_PYTHON_PLUGINS=("$agent_plugin")
            else
                FAILED_PYTHON_PLUGINS=("${FAILED_PYTHON_PLUGINS[@]}" "$agent_plugin")
            fi
            return
        fi
        if [ -n "$PYTHON3" ]; then
            $PYTHON3 "$agent_plugin"
            return
        fi
        return
    fi

    if [ -x "${filename::-2}.py" ] && [ -n "$PYTHON3" ]; then
        return
    fi

    if [ -n "$PYTHON2" ]; then
        $PYTHON2 "$agent_plugin"
    fi
}

export -f run_agent_plugin

# Runs a command asynchronous by use of a cache file. Usage:
# run_cached [-s] NAME MAXAGE
#   -s creates the section header <<<$NAME>>>
#   -m mrpe-mode: stores exit code with the cache
#   -ma mrpe-mode with age: stores exit code with the cache and adds the cache age
#   NAME is the name of the section (also used as cache file name)
#   MAXAGE is the maximum cache livetime in seconds
run_cached() {
    local NOW
    NOW=$(date +%s)
    local section=
    local mrpe=0
    local append_age=0
    # TODO: this function is unable to handle mulitple args at once
    #       for example: -s -m won't work, it is read as single token "-s -m"
    if [ "$1" = -s ]; then
        local section="echo '<<<$2:cached($NOW,$3)>>>' ; "
        shift
    fi
    if [ "$1" = -m ]; then
        local mrpe=1
        shift
    fi
    if [ "$1" = "-ma" ]; then
        local mrpe=1
        local append_age=1
        shift
    fi
    local NAME=$1
    local MAXAGE=$2
    shift 2
    local CMDLINE=$section$*

    if [ ! -d "$MK_VARDIR/cache" ]; then mkdir -p "$MK_VARDIR/cache"; fi
    if [ "$mrpe" = 1 ]; then
        CACHEFILE="$MK_VARDIR/cache/mrpe_$NAME.cache"
    else
        CACHEFILE="$MK_VARDIR/cache/$NAME.cache"
    fi

    # Check if the creation of the cache takes suspiciously long and kill the
    # process if the age (access time) of $CACHEFILE.new is twice the MAXAGE.
    # Output the evantually already cached section anyways and start the cache
    # update again.
    if [ -e "$CACHEFILE.new" ]; then
        local CF_ATIME
        CF_ATIME=$(stat -c %X "$CACHEFILE.new")
        if [ $((NOW - CF_ATIME)) -ge $((MAXAGE * 2)) ]; then
            # Kill the process still accessing that file in case
            # it is still running. This avoids overlapping processes!
            fuser -k -9 "$CACHEFILE.new" >/dev/null 2>&1
            rm -f "$CACHEFILE.new"
        fi
    fi

    # Check if cache file exists and is recent enough
    if [ -s "$CACHEFILE" ]; then
        local MTIME
        MTIME=$(stat -c %Y "$CACHEFILE")
        local AGE
        AGE=$((NOW - MTIME))
        if [ "$AGE" -le "$MAXAGE" ]; then local USE_CACHEFILE=1; fi
        # Output the file in any case, even if it is
        # outdated. The new file will not yet be available
        if [ $append_age -eq 1 ]; then
            # insert the cached-string before the pipe (first -e)
            # or, if no pipe found (-e t) append it (third -e),
            # but only once and on the second line (2!b) (first line is section header,
            # all further lines are long output)
            sed -e "2s/|/ (Cached: ${AGE}\/${MAXAGE}s)|/" -e t -e "2s/$/ (Cached: ${AGE}\/${MAXAGE}s)/" <"$CACHEFILE"
        else
            CACHE_INFO="cached($MTIME,$MAXAGE)"
            if [[ $NAME == local_* ]]; then
                sed -e "s/^/$CACHE_INFO /" "$CACHEFILE"
            else
                # insert the cache info in the section header (^= after '!'),
                # if none is present (^= before '!')
                sed -e '/^<<<.*\(:cached(\).*>>>/!s/^<<<\([^>]*\)>>>$/<<<\1:'"${CACHE_INFO}"'>>>/' "$CACHEFILE"
            fi
        fi
    fi

    # Cache file outdated and new job not yet running? Start it
    if [ -z "$USE_CACHEFILE" ] && [ ! -e "$CACHEFILE.new" ]; then
        # When the command fails, the output is throws away ignored
        if [ $mrpe -eq 1 ]; then
            echo "set -o noclobber ; exec > \"$CACHEFILE.new\" || exit 1 ; run_mrpe $NAME \"$CMDLINE\" && mv \"$CACHEFILE.new\" \"$CACHEFILE\" || rm -f \"$CACHEFILE\" \"$CACHEFILE.new\"" | nohup /bin/bash >/dev/null 2>&1 &
        else
            echo "set -o noclobber ; exec > \"$CACHEFILE.new\" || exit 1 ; $CMDLINE && mv \"$CACHEFILE.new\" \"$CACHEFILE\" || rm -f \"$CACHEFILE\" \"$CACHEFILE.new\"" | nohup /bin/bash >/dev/null 2>&1 &
        fi
    fi
}

# Make run_cached available for subshells (plugins, local checks, etc.)
export -f run_cached

# Implements Real-Time Check feature of the Checkmk agent which can send
# some section data in 1 second resolution. Useful for fast notifications and
# detailed graphing (if you configure your RRDs to this resolution).
run_real_time_checks() {
    PIDFILE=$MK_VARDIR/real_time_checks.pid
    echo $$ >"$PIDFILE"

    if [ "$PASSPHRASE" != "" ]; then
        # new mechanism to set the passphrase has priority
        RTC_SECRET=$PASSPHRASE
    fi

    if [ "$ENCRYPTED_RT" != "no" ]; then
        PROTOCOL=00
    else
        PROTOCOL=99
    fi

    while true; do
        # terminate when pidfile is gone or other Real-Time Check process started or configured timeout
        if [ ! -e "$PIDFILE" ] || [ "$(<"$PIDFILE")" -ne $$ ] || [ "$RTC_TIMEOUT" -eq 0 ]; then
            exit 1
        fi

        for SECTION in $RTC_SECTIONS; do
            # Be aware of maximum packet size. Maybe we need to check the size of the section
            # output and do some kind of nicer error handling.
            # 2 bytes: protocol version, 10 bytes: timestamp, rest: encrypted data
            # dd is used to concatenate the output of all commands to a single write/block => udp packet
            {
                echo -n $PROTOCOL
                date +%s | tr -d '\n'
                if [ "$ENCRYPTED_RT" != "no" ]; then
                    export RTC_SECRET=$RTC_SECRET
                    section_"$SECTION" | openssl enc -aes-256-cbc -md md5 -pass env:RTC_SECRET -nosalt
                else
                    section_"$SECTION"
                fi
            } | dd bs=9999 iflag=fullblock 2>/dev/null >"/dev/udp/${REMOTE}/${RTC_PORT}"
        done

        # Plugins
        if cd "$PLUGINSDIR"; then
            for PLUGIN in $RTC_PLUGINS; do
                if [ ! -f $PLUGIN ]; then
                    continue
                fi

                # Be aware of maximum packet size. Maybe we need to check the size of the section
                # output and do some kind of nicer error handling.
                # 2 bytes: protocol version, 10 bytes: timestamp, rest: encrypted data
                # dd is used to concatenate the output of all commands to a single write/block => udp packet
                {
                    echo -n $PROTOCOL
                    date +%s | tr -d '\n'
                    if [ "$ENCRYPTED_RT" != "no" ]; then
                        export RTC_SECRET=$RTC_SECRET
                        run_agent_plugin "$PLUGIN" | openssl enc -aes-256-cbc -md md5 -pass env:RTC_SECRET -nosalt
                    else
                        run_agent_plugin "$PLUGIN"
                    fi
                } | dd bs=9999 iflag=fullblock 2>/dev/null >"/dev/udp/${REMOTE}/${RTC_PORT}"
            done
        fi

        sleep 1
        RTC_TIMEOUT=$((RTC_TIMEOUT - 1))
    done
}

# ntpq helper function

get_ntpq() {
    inpath ntpq || return 1
    run_cached -s ntp 30 "waitmax 5 ntpq -np | sed -e 1,2d -e 's/^\(.\)/\1 /' -e 's/^ /%/' || true"
}

section_timesyncd() {
    if [ -n "$IS_DOCKERIZED" ] || [ -n "$IS_LXC_CONTAINER" ]; then
        return 0
    fi
    inpath systemctl || return 1
    inpath timedatectl || return 1
    timedatectl timesync-status >/dev/null 2>&1 || return 1
    echo "<<<timesyncd>>>"
    timedatectl timesync-status
    get_file_mtime /var/lib/systemd/timesync/clock | awk '{print "[[["$1"]]]"}'
    return 0 # intended not to execute section_ntp even in the case where get_file_mtime fails
}

section_ntp() {
    if [ -n "$IS_DOCKERIZED" ] || [ -n "$IS_LXC_CONTAINER" ]; then
        return 0
    fi
    # First we try to identify if we're beholden to systemd
    if inpath systemctl; then
        # shellcheck disable=SC2016
        if [ "$(systemctl | awk '/ntp.service|ntpd.service/{print $3; exit}')" = "active" ]; then
            # remove heading, make first column space separated
            get_ntpq
            return
        fi
    fi

    # If we get to this point, we attempt via classic ntp daemons (ntpq required)
    if inpath ntpq; then
        # Try to determine status via /etc/init.d
        # This might also be appropriate for AIX, Solaris and others
        for _ntp_daemon in ntp ntpd openntpd; do
            # Check for a service script
            if [ -x /etc/init.d/"${_ntp_daemon}" ]; then
                # If the status returns 0, we assume we have a running service
                if /etc/init.d/"${_ntp_daemon}" status >/dev/null 2>&1; then
                    get_ntpq
                    return
                fi
            fi
        done
        unset -v _ntp_daemon
    fi
}

get_file_mtime() {
    stat -c %Y "${1}" 2>/dev/null ||
        stat -f %m "${1}" 2>/dev/null ||
        perl -e 'if (! -f $ARGV[0]){die "0000000"};$mtime=(stat($ARGV[0]))[9];print $mtime."\n";' "${1}"
}

section_checkmk_failed_plugins() {
    failed=("$@")
    if [ -n "$failed" ]; then
        echo "<<<check_mk>>>"
        echo "FailedPythonPlugins: ${failed[*]}"
        if [ -n "$NO_PYTHON" ]; then
            echo "FailedPythonReason: No suitable python installation found."
        elif [ -n "$WRONG_PYTHON_COMMAND" ]; then
            echo "FailedPythonReason: Configured python command not found."
        fi
    fi
}

section_checkmk

[ -z "$MK_SKIP_LABELS" ] && section_labels

[ -z "$MK_SKIP_DF" ] && section_df

[ -z "$MK_SKIP_SYSTEMD" ] && sections_systemd

# Filesystem usage for ZFS
[ -z "$MK_SKIP_ZFS" ] && section_zfs

# Check NFS mounts by accessing them with stat -f (System
# call statfs()). If this lasts more then 2 seconds we
# consider it as hanging. We need waitmax.
[ -z "$MK_SKIP_NFS_MOUNTS" ] && section_nfs_mounts

# Check mount options. Filesystems may switch to 'ro' in case
# of a read error.
[ -z "$MK_SKIP_MOUNTS" ] && section_mounts

[ -z "$MK_SKIP_PS" ] && section_ps

# Memory usage
[ -z "$MK_SKIP_MEM" ] && section_mem

# Load and number of processes
[ -z "$MK_SKIP_CPU" ] && section_cpu

# Uptime
[ -z "$MK_SKIP_UPTIME" ] && section_uptime

# New variant: Information about speed and state in one section
[ -z "$MK_SKIP_LNX_IF" ] && section_lnx_if

# Current state of bonding interfaces
[ -z "$MK_SKIP_BONDING_IF" ] && section_bonding_interfaces

# Same for Open vSwitch bonding
[ -z "$MK_SKIP_VSWITCH_BONDING" ] && section_vswitch_bonding

# Number of TCP connections in the various states
[ -z "$MK_SKIP_TCP" ] && section_tcp

# Linux Multipathing
[ -z "$MK_SKIP_MULTIPATHING" ] && section_multipathing

# Performancecounter Platten
[ -z "$MK_SKIP_DISKSTAT" ] && section_diskstat

# Performancecounter Kernel
[ -z "$MK_SKIP_KERNEL" ] && section_kernel

# Hardware sensors via IPMI (need ipmitool)
[ -z "$MK_SKIP_IPMITOOL" ] && section_ipmitool

# IPMI data via ipmi-sensors (of freeipmi). Please make sure, that if you
# have installed freeipmi that IPMI is really support by your hardware.
[ -z "$MK_SKIP_IPMISENSORS" ] && section_ipmisensors

# RAID status of Linux software RAID
[ -z "$MK_SKIP_MD" ] && section_md

# RAID status of Linux RAID via device mapper
[ -z "$MK_SKIP_DM_RAID" ] && section_dm_raid

# RAID status of LSI controllers via cfggen
[ -z "$MK_SKIP_CFGGEN" ] && section_cfggen

# RAID status of LSI MegaRAID controller via MegaCli. You can download that tool from:
# http://www.lsi.com/downloads/Public/MegaRAID%20Common%20Files/8.02.16_MegaCLI.zip
[ -z "$MK_SKIP_MEGARAID" ] && section_megaraid

# RAID status of 3WARE disk controller (by Radoslaw Bak)
[ -z "$MK_SKIP_THREE_WARE_RAID" ] && section_3ware_raid

# RAID controllers from areca (Taiwan)
# cli64 can be found at ftp://ftp.areca.com.tw/RaidCards/AP_Drivers/Linux/CLI/
[ -z "$MK_SKIP_ARECA" ] && section_areca_raid

# VirtualBox Guests. Section must always been output. Otherwise the
# check would not be executed in case no guest additions are installed.
# And that is something the check wants to detect
[ -z "$MK_SKIP_VBOX_GUEST" ] && section_vbox_guest

# OpenVPN Clients. Currently we assume that the configuration # is in
# /etc/openvpn. We might find a safer way to find the configuration later.
[ -z "$MK_SKIP_OPENVPN" ] && section_openvpn

if [ -z "$MK_SKIP_TIMESYNCHRONISATION" ]; then
    section_timesyncd || section_ntp
fi

# Time synchronization with Chrony
[ -z "$MK_SKIP_CHRONY" ] && section_chrony

[ -z "$MK_SKIP_NVIDIA" ] && section_nvidia

[ -z "$MK_SKIP_DRBD" ] && section_drbd

# Heartbeat monitoring
# Different handling for heartbeat clusters with and without CRM
# for the resource state
[ -z "$MK_SKIP_HEARTBEAT" ] && section_heartbeat

[ -z "$MK_SKIP_MAILQUEUE" ] && section_mailqueue

## Check status of OMD sites and Checkmk Notification spooler
[ -z "$MK_SKIP_OMD" ] && section_omd

# Welcome the ZFS check on Linux
# We do not endorse running ZFS on linux if your vendor doesnt support it ;)
# check zpool status
[ -z "$MK_SKIP_ZPOOL" ] && section_zpool

# Veritas Cluster Server
# Software is always installed in /opt/VRTSvcs.
# Secure mode must be off to allow root to execute commands
[ -z "$MK_SKIP_VERITAS" ] && section_veritas_cluster

## Fileinfo-Check: put patterns for files into /etc/check_mk/fileinfo.cfg
[ -z "$MK_SKIP_FILEINFO" ] && run_fileinfo

# Get stats about OMD monitoring cores running on this machine.
# Since cd is a shell builtin the check does not affect the performance
# on non-OMD machines.
[ -z "$MK_SKIP_OMD_CORES" ] && section_omd_core

# Collect states of configured Checkmk site backup jobs
section_mkbackup

# Get statistics about monitored jobs. Below the job directory there
# is a sub directory per user that ran a job. That directory must be
# owned by the user so that a symlink or hardlink attack for reading
# arbitrary files can be avoided.
[ -z "$MK_SKIP_JOB" ] && section_job

# Gather thermal information provided e.g. by acpi
# At the moment only supporting thermal sensors
[ -z "$MK_SKIP_THERMAL" ] && section_thermal

# Libelle Business Shadow
[ -z "$MK_SKIP_LIBELLE" ] && section_libelle

# HTTP Accelerator Statistics
[ -z "$MK_SKIP_HTTP_ACCELERATOR" ] && section_http_accelerator

# Proxmox Cluster
[ -z "$MK_SKIP_PROXMOX" ] && section_proxmox

[ -z "$MK_SKIP_HAPROXY" ] && section_haproxy

# Start new liveupdate process in background on each agent execution. Starting
# a new live update process will terminate the old one automatically after
# max. 1 sec.
run_liveupdate

# MK's Remote Plugin Executor
<<<<<<< HEAD
run_mrpe_plugins
=======
run_remote_plugin

# MK's runas Executor
run_runas_executor
>>>>>>> 52a9118e

# Local checks
run_local_checks

# Plugins
run_plugins

section_checkmk_failed_plugins "${FAILED_PYTHON_PLUGINS[@]}"

# Agent output snippets created by cronjobs, etc.
spooldir_files() {
    (
        cd "$SPOOLDIR" 2>/dev/null || return
        test -r "$SPOOLDIR" || return
        now=$(date +%s)

        for file in *; do
            test "$file" = "*" && break
            # output every file in this directory. If the file is prefixed
            # with a number, then that number is the maximum age of the
            # file in seconds. If the file is older than that, it is ignored.
            maxage=""
            part="$file"

            # Each away all digits from the front of the filename and
            # collect them in the variable maxage.
            while [ "${part/#[0-9]/}" != "$part" ]; do
                maxage=$maxage${part:0:1}
                part=${part:1}
            done

            # If there is at least one digit, than we honor that.
            if [ "$maxage" ]; then
                mtime=$(stat -c %Y "$file")
                if [ $((now - mtime)) -gt "$maxage" ]; then
                    continue
                fi
            fi

            # Output the file
            cat "$file"
        done
    )
}

spooldir_files<|MERGE_RESOLUTION|>--- conflicted
+++ resolved
@@ -1684,14 +1684,7 @@
 run_liveupdate
 
 # MK's Remote Plugin Executor
-<<<<<<< HEAD
 run_mrpe_plugins
-=======
-run_remote_plugin
-
-# MK's runas Executor
-run_runas_executor
->>>>>>> 52a9118e
 
 # Local checks
 run_local_checks
