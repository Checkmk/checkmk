#!/bin/bash
# Check_MK Agent for Linux
# +------------------------------------------------------------------+
# |             ____ _               _        __  __ _  __           |
# |            / ___| |__   ___  ___| | __   |  \/  | |/ /           |
# |           | |   | '_ \ / _ \/ __| |/ /   | |\/| | ' /            |
# |           | |___| | | |  __/ (__|   <    | |  | | . \            |
# |            \____|_| |_|\___|\___|_|\_\___|_|  |_|_|\_\           |
# |                                                                  |
# | Copyright Mathias Kettner 2014             mk@mathias-kettner.de |
# +------------------------------------------------------------------+
#
# This file is part of Check_MK.
# The official homepage is at http://mathias-kettner.de/check_mk.
#
# check_mk is free software;  you can redistribute it and/or modify it
# under the  terms of the  GNU General Public License  as published by
# the Free Software Foundation in version 2.  check_mk is  distributed
# in the hope that it will be useful, but WITHOUT ANY WARRANTY;  with-
# out even the implied warranty of  MERCHANTABILITY  or  FITNESS FOR A
# PARTICULAR PURPOSE. See the  GNU General Public License for more de-
# tails. You should have  received  a copy of the  GNU  General Public
# License along with GNU Make; see the file  COPYING.  If  not,  write
# to the Free Software Foundation, Inc., 51 Franklin St,  Fifth Floor,
# Boston, MA 02110-1301 USA.

# Remove locale settings to eliminate localized outputs where possible
export LC_ALL=C
unset LANG

export MK_LIBDIR=${MK_LIBDIR:-/usr/lib/check_mk_agent}
export MK_CONFDIR=${MK_CONFDIR:-/etc/check_mk}
export MK_VARDIR=${MK_VARDIR:-/var/lib/check_mk_agent}

# Optionally set a tempdir for all subsequent calls
#export TMPDIR=

# Provide information about the remote host. That helps when data
# is being sent only once to each remote host.
if [ "$REMOTE_HOST" ]; then
    export REMOTE=$REMOTE_HOST
elif [ "$SSH_CLIENT" ]; then
    export REMOTE=${SSH_CLIENT%% *}
fi

# The package name gets patched for baked agents to either
# "check-mk-agent" or the name set by the "name of agent packages" rule
XINETD_SERVICE_NAME=check_mk

# Make sure, locally installed binaries are found
PATH=$PATH:/usr/local/bin

# All executables in PLUGINSDIR will simply be executed and their
# ouput appended to the output of the agent. Plugins define their own
# sections and must output headers with '<<<' and '>>>'
PLUGINSDIR=$MK_LIBDIR/plugins

# All executables in LOCALDIR will by executabled and their
# output inserted into the section <<<local>>>. Please
# refer to online documentation for details about local checks.
LOCALDIR=$MK_LIBDIR/local

# All files in SPOOLDIR will simply appended to the agent
# output if they are not outdated (see below)
SPOOLDIR=$MK_VARDIR/spool

# close standard input (for security reasons) and stderr when not
# explicitly in debug mode.
# When the nodes agent is executed by a e.g. docker node in a container,
# then don't close stdin, because the agent is piped through it in this
# case.
if [ "$1" = -d ]; then
    set -xv
elif [ -z "$MK_FROM_NODE" ]; then
    exec </dev/null 2>/dev/null
fi

# Detect whether or not the agent is being executed in a container
# environment.
if [ -f /.dockerenv ]; then
    IS_DOCKERIZED=1
elif grep container=lxc /proc/1/environ >/dev/null 2>&1; then
    # Works in lxc environment e.g. on Ubuntu bionic, but does not
    # seem to work in proxmox (see CMK-1561)
    IS_LXC_CONTAINER=1
elif grep 'lxcfs /proc/cpuinfo fuse.lxcfs' /proc/mounts >/dev/null 2>&1; then
    # Seems to work in proxmox
    IS_LXC_CONTAINER=1
else
    unset IS_DOCKERIZED
    unset IS_LXC_CONTAINER
fi

# Function to replace "if type [somecmd]" idiom
# 'command -v' tends to be more robust vs 'which' and 'type' based tests
inpath() {
    command -v "${1:?No command to test}" >/dev/null 2>&1
}

# Prefer (relatively) new /usr/bin/timeout from coreutils against
# our shipped waitmax. waitmax is statically linked and crashes on
# some Ubuntu versions recently.
if inpath timeout; then
    waitmax() {
        timeout "$@"
    }
    export -f waitmax
fi

if [ -f "$MK_CONFDIR/encryption.cfg" ]; then
    # shellcheck source=/dev/null
    . "$MK_CONFDIR/encryption.cfg"
fi

if [ "$ENCRYPTED" == "yes" ]; then
    OPENSSL_VERSION=$(openssl version | awk '{print $2}' | awk -F . '{print (($1 * 100) + $2) * 100+ $3}')
    if [ $OPENSSL_VERSION -ge 10000 ]; then
        echo -n "02"
        exec > >(openssl enc -aes-256-cbc -md sha256 -k "$PASSPHRASE" -nosalt)
    else
        echo -n "00"
        exec > >(openssl enc -aes-256-cbc -md md5 -k "$PASSPHRASE" -nosalt)
    fi
fi

RTC_PLUGINS=""
if [ -e "$MK_CONFDIR/real_time_checks.cfg" ]; then
    # shellcheck source=/dev/null
    . "$MK_CONFDIR/real_time_checks.cfg"
fi

#
# CHECK SECTIONS
#

section_mem() {
    if [ -z "$IS_DOCKERIZED" ]; then
        echo '<<<mem>>>'
        grep -E -v '^Swap:|^Mem:|total:' </proc/meminfo
    else
        echo '<<<docker_container_mem>>>'
        cat /sys/fs/cgroup/memory/memory.stat
        echo "usage_in_bytes $(cat /sys/fs/cgroup/memory/memory.usage_in_bytes)"
        echo "limit_in_bytes $(cat /sys/fs/cgroup/memory/memory.limit_in_bytes)"
        grep -F 'MemTotal:' /proc/meminfo
    fi
}

section_cpu() {
    if [ "$(uname -m)" = "armv7l" ]; then
        CPU_REGEX='^processor'
    else
        CPU_REGEX='^CPU|^processor'
    fi
    NUM_CPUS=$(grep -c -E $CPU_REGEX </proc/cpuinfo)

    if [ -z "$IS_DOCKERIZED" ] && [ -z "$IS_LXC_CONTAINER" ]; then
        echo '<<<cpu>>>'
        echo "$(cat /proc/loadavg) $NUM_CPUS"
        if [ -f "/proc/sys/kernel/threads-max" ]; then
            cat /proc/sys/kernel/threads-max
        fi
    else
        if [ -n "$IS_DOCKERIZED" ]; then
            echo '<<<docker_container_cpu>>>'
        else
            echo '<<<lxc_container_cpu>>>'
        fi
        grep "^cpu " /proc/stat
        echo "num_cpus $NUM_CPUS"
        cat /sys/fs/cgroup/cpuacct/cpuacct.stat
    fi
}

section_uptime() {
    echo '<<<uptime>>>'
    if [ -z "$IS_DOCKERIZED" ]; then
        cat /proc/uptime
    else
        echo "$(($(date +%s) - $(stat -c %Z /dev/pts)))"
    fi
}

# Print out Partitions / Filesystems. (-P gives non-wrapped POSIXed output)
# Heads up: NFS-mounts are generally supressed to avoid agent hangs.
# If hard NFS mounts are configured or you have too large nfs retry/timeout
# settings, accessing those mounts from the agent would leave you with
# thousands of agent processes and, ultimately, a dead monitored system.
# These should generally be monitored on the NFS server, not on the clients.
section_df() {
    if [ -n "$IS_DOCKERIZED" ]; then
        return
    fi

    # The exclusion list is getting a bit of a problem.
    # -l should hide any remote FS but seems to be all but working.
    local excludefs
    excludefs="-x smbfs -x cifs -x iso9660 -x udf -x nfsv4 -x nfs -x mvfs -x prl_fs -x squashfs -x devtmpfs"
    if [ -z "$IS_LXC_CONTAINER" ]; then
        excludefs+=" -x zfs"
    fi

    echo '<<<df>>>'
    # We really *need* word splitting below!
    # shellcheck disable=SC2086
    df -PTlk ${excludefs} | sed 1d

    # df inodes information
    echo '<<<df>>>'
    echo '[df_inodes_start]'
    # We really *need* word splitting below!
    # shellcheck disable=SC2086
    df -PTli ${excludefs} | sed 1d
    echo '[df_inodes_end]'
<<<<<<< HEAD
=======
}

sections_systemd() {
    if inpath systemctl; then
        echo '<<<systemd_units>>>'
        echo "[list-unit-files]"
        systemctl list-unit-files --no-pager | tr -s ' '
        echo "[all]"
        systemctl --all --no-pager | sed '/^$/q' | tr -s ' '
    fi
}

section_zfs() {
    if inpath zfs; then
        echo '<<<zfsget:sep(9)>>>'
        zfs get -t filesystem,volume -Hp name,quota,used,avail,mountpoint,type 2>/dev/null
        echo '<<<zfsget>>>'
        echo '[df]'
        df -PTlk -t zfs | sed 1d
    fi
}

section_nfs_mounts() {
    if inpath waitmax; then
        STAT_VERSION=$(stat --version | head -1 | cut -d" " -f4)
        STAT_BROKE="5.3.0"

        echo '<<<nfsmounts>>>'
        sed -n '/ nfs4\? /s/[^ ]* \([^ ]*\) .*/\1/p' </proc/mounts |
            sed 's/\\040/ /g' |
            while read -r MP; do
                if [ "$STAT_VERSION" != "$STAT_BROKE" ]; then
                    waitmax -s 9 5 stat -f -c "$MP ok %b %f %a %s" "$MP" ||
                        echo "$MP hanging 0 0 0 0"
                else
                    waitmax -s 9 5 stat -f -c "$MP ok %b %f %a %s" "$MP" &&
                        printf '\n' || echo "$MP hanging 0 0 0 0"
                fi
            done

        echo '<<<cifsmounts>>>'
        sed -n '/ cifs\? /s/[^ ]* \([^ ]*\) .*/\1/p' </proc/mounts |
            sed 's/\\040/ /g' |
            while read -r MP; do
                if [ ! -r "$MP" ]; then
                    echo "$MP Permission denied"
                elif [ "$STAT_VERSION" != "$STAT_BROKE" ]; then
                    waitmax -s 9 2 stat -f -c "$MP ok %b %f %a %s" "$MP" ||
                        echo "$MP hanging 0 0 0 0"
                else
                    waitmax -s 9 2 stat -f -c "$MP ok %b %f %a %s" "$MP" &&
                        printf '\n' || echo "$MP hanging 0 0 0 0"
                fi
            done
    fi
}

section_mounts() {
    echo '<<<mounts>>>'
    grep ^/dev </proc/mounts | grep -v " squashfs "
}

section_ps() {
    if inpath ps; then
        # processes including username, without kernel processes
        echo '<<<ps_lnx>>>'
        CGROUP=""
        if [ -e /sys/fs/cgroup ]; then
            CGROUP="cgroup:512,"
        fi
        echo "[header] $(ps ax -o "$CGROUP"user:32,vsz,rss,cputime,etime,pid,command --columns 10000 | tr -s ' ')"
    fi
}

section_lnx_if() {
    if inpath ip; then
        echo '<<<lnx_if>>>'
        echo "[start_iplink]"
        ip address
        echo "[end_iplink]"
    fi

    echo '<<<lnx_if:sep(58)>>>'
    sed 1,2d /proc/net/dev
    sed -e 1,2d /proc/net/dev | cut -d':' -f1 | sort | while read -r eth; do
        echo "[$eth]"
        if inpath ethtool; then
            ethtool "$eth" | grep -E '(Speed|Duplex|Link detected|Auto-negotiation):'
        else
            # If interface down we get "Invalid argument"
            speed=$(cat "/sys/class/net/$eth/speed" 2>/dev/null)
            if [ -n "$speed" ] && [ $speed -ge 0 ]; then
                echo -e "\tSpeed: ${speed}Mb/s\n"
            fi
        fi
        echo -e "\tAddress: $(cat "/sys/class/net/$eth/address")\n"
    done
}

section_bonding_interfaces() {
    (
        cd /proc/net/bonding 2>/dev/null || return
        echo '<<<lnx_bonding:sep(58)>>>'
        head -v -n 1000 ./*
    )
}

section_vswitch_bonding() {
    if inpath ovs-appctl; then
        BONDS=$(ovs-appctl bond/list)
        COL=$(echo "$BONDS" | awk '{for(i=1;i<=NF;i++) {if($i == "bond") printf("%d", i)} exit 0}')
        echo '<<<ovs_bonding:sep(58)>>>'
        for bond in $(echo "$BONDS" | sed -e 1d | cut -f"${COL}"); do
            echo "[$bond]"
            ovs-appctl bond/show "$bond"
        done
    fi
}

section_tcp() {
    if inpath waitmax; then
        echo '<<<tcp_conn_stats>>>'
        THIS=$(waitmax 5 cat /proc/net/tcp /proc/net/tcp6 2>/dev/null | awk ' /:/ { c[$4]++; } END { for (x in c) { print x, c[x]; } }')
        if [ $? == 0 ]; then
            echo "$THIS"
        elif inpath ss; then
            ss -ant | grep -v ^State | awk ' /:/ { c[$1]++; } END { for (x in c) { print x, c[x]; } }' |
                sed -e 's/^ESTAB/01/g;s/^SYN-SENT/02/g;s/^SYN-RECV/03/g;s/^FIN-WAIT-1/04/g;s/^FIN-WAIT-2/05/g;s/^TIME-WAIT/06/g;s/^CLOSED/07/g;s/^CLOSE-WAIT/08/g;s/^LAST-ACK/09/g;s/^LISTEN/0A/g;s/^CLOSING/0B/g;'
        fi
    fi
}

section_multipathing() {
    if inpath multipath; then
        if [ -f /etc/multipath.conf ]; then
            echo '<<<multipath>>>'
            multipath -l
        fi
    fi
}

section_diskstat() {
    if [ -z "$IS_DOCKERIZED" ]; then
        echo '<<<diskstat>>>'
        date +%s
        grep -E ' (x?[shv]d[a-z]*[0-9]*|cciss/c[0-9]+d[0-9]+|emcpower[a-z]+|dm-[0-9]+|VxVM.*|mmcblk.*|dasd[a-z]*|bcache[0-9]+|nvme[0-9]+n[0-9]+) ' </proc/diskstats
        if inpath dmsetup; then
            echo '[dmsetup_info]'
            dmsetup info -c --noheadings --separator ' ' -o name,devno,vg_name,lv_name
        fi
        if [ -d /dev/vx/dsk ]; then
            echo '[vx_dsk]'
            stat -c "%t %T %n" /dev/vx/dsk/*/*
        fi
    else
        echo '<<<docker_container_diskstat>>>'
        echo "[time]"
        date +%s
        for F in io_service_bytes io_serviced; do
            echo "[$F]"
            cat "/sys/fs/cgroup/blkio/blkio.throttle.$F"
        done
        echo "[names]"
        for F in /sys/block/*; do
            echo "${F##*/} $(cat "$F/dev")"
        done
    fi
}

section_chrony() {
    if inpath chronyc; then
        # Force successful exit code. Otherwise section will be missing if daemon not running
        #
        # The "| cat" has been added for some kind of regression in RedHat 7.5. The
        # SELinux rules shipped with that release were denying the chronyc call
        # without cat.
        run_cached -s chrony 30 "waitmax 5 chronyc -n tracking | cat || true"
    fi
}

section_kernel() {
    if [ -z "$IS_DOCKERIZED" ] && [ -z "$IS_LXC_CONTAINER" ]; then
        echo '<<<kernel>>>'
        date +%s
        cat /proc/vmstat /proc/stat
    fi
}

section_ipmitool() {
    if inpath ipmitool; then
        run_cached -s "ipmi:sep(124)" 300 "waitmax 300 ipmitool sensor list | grep -v 'command failed' | grep -E -v '^[^ ]+ na ' | grep -v ' discrete '"
        # readable discrete sensor states
        run_cached -s "ipmi_discrete:sep(124)" 300 "waitmax 300 ipmitool sdr elist compact"
    fi
}

section_ipmisensors() {
    if (type ipmi-sensors && ls /dev/ipmi*) &>/dev/null; then
        echo '<<<ipmi_sensors>>>'
        # Newer ipmi-sensors version have new output format; Legacy format can be used
        if ipmi-sensors --help | grep -q legacy-output; then
            IPMI_FORMAT="--legacy-output"
        else
            IPMI_FORMAT=""
        fi
        if ipmi-sensors --help | grep -q " \-\-groups"; then
            IPMI_GROUP_OPT="-g"
        else
            IPMI_GROUP_OPT="-t"
        fi

        # At least with ipmi-sensors 0.7.16 this group is Power_Unit instead of "Power Unit"
        run_cached -s ipmi_sensors 300 "for class in Temperature Power_Unit Fan; do
            ipmi-sensors $IPMI_FORMAT --sdr-cache-directory /var/cache $IPMI_GROUP_OPT \"\$class\" | sed -e 's/ /_/g' -e 's/:_\?/ /g' -e 's@ \([^(]*\)_(\([^)]*\))@ \2_\1@'
            # In case of a timeout immediately leave loop.
            if [ $? = 255 ]; then break ; fi
        done"
    fi
}

section_md() {
    echo '<<<md>>>'
    cat /proc/mdstat
}

section_dm_raid() {
    if inpath dmraid && DMSTATUS=$(waitmax 3 dmraid -r); then
        echo '<<<dmraid>>>'

        # Output name and status
        waitmax 20 dmraid -s | grep -e ^name -e ^status

        # Output disk names of the RAID disks
        DISKS=$(echo "$DMSTATUS" | cut -f1 -d":")

        for disk in $DISKS; do
            device=$(cat /sys/block/"$(basename "$disk")"/device/model)
            status=$(echo "$DMSTATUS" | grep "^${disk}")
            echo "${status} Model: ${device}"
        done
    fi
}

section_cfggen() {
    if inpath cfggen; then
        echo '<<<lsi>>>'
        cfggen 0 DISPLAY |
            grep -E '(Target ID|State|Volume ID|Status of volume)[[:space:]]*:' |
            sed -e 's/ *//g' -e 's/:/ /'
    fi
}

section_megaraid() {
    if inpath MegaCli; then
        MegaCli_bin="MegaCli"
    elif inpath MegaCli64; then
        MegaCli_bin="MegaCli64"
    elif inpath megacli; then
        MegaCli_bin="megacli"
    elif inpath storcli; then
        MegaCli_bin="storcli"
    elif inpath storcli64; then
        MegaCli_bin="storcli64"
    else
        MegaCli_bin="unknown"
    fi

    if [ "$MegaCli_bin" != "unknown" ]; then
        echo '<<<megaraid_pdisks>>>'
        for part in $($MegaCli_bin -EncInfo -aALL -NoLog </dev/null |
            sed -rn 's/:/ /g; s/[[:space:]]+/ /g; s/^ //; s/ $//; s/Number of enclosures on adapter ([0-9]+).*/adapter \1/g; /^(Enclosure|Device ID|adapter) [0-9]+$/ p'); do
            [ "$part" = adapter ] && echo ""
            [ "$part" = 'Enclosure' ] && echo -ne "\ndev2enc"
            echo -n " $part"
        done
        echo
        $MegaCli_bin -PDList -aALL -NoLog </dev/null |
            grep -E 'Enclosure|Raw Size|Slot Number|Device Id|Firmware state|Inquiry|Adapter|Predictive Failure Count'
        echo '<<<megaraid_ldisks>>>'
        $MegaCli_bin -LDInfo -Lall -aALL -NoLog </dev/null | grep -E 'Size|State|Number|Adapter|Virtual'
        echo '<<<megaraid_bbu>>>'
        $MegaCli_bin -AdpBbuCmd -GetBbuStatus -aALL -NoLog </dev/null | grep -v Exit
    fi
}

section_3ware_raid() {
    if inpath tw_cli; then
        for C in $(tw_cli show | awk 'NR < 4 { next } { print $1 }'); do
            echo '<<<3ware_info>>>'
            tw_cli "/$C" show all | grep -E 'Model =|Firmware|Serial'
            echo '<<<3ware_disks>>>'
            tw_cli "/$C" show drivestatus | grep -E 'p[0-9]' | sed "s/^/$C\//"
            echo '<<<3ware_units>>>'
            tw_cli "/$C" show unitstatus | grep -E 'u[0-9]' | sed "s/^/$C\//"
        done
    fi
}

section_areca_raid() {
    if inpath cli64; then
        run_cached -s arc_raid_status 300 "cli64 rsf info | tail -n +3 | head -n -2"
    fi
}

section_vbox_guest() {
    echo '<<<vbox_guest>>>'
    if inpath VBoxControl && lsmod | grep vboxguest >/dev/null 2>&1; then
        VBoxControl -nologo guestproperty enumerate | cut -d, -f1,2
        [ "${PIPESTATUS[0]}" = 0 ] || echo "ERROR"
    fi
}

section_openvpn() {
    if [ -e /etc/openvpn/openvpn-status.log ]; then
        echo '<<<openvpn_clients:sep(44)>>>'
        sed -n -e '/CLIENT LIST/,/ROUTING TABLE/p' </etc/openvpn/openvpn-status.log |
            sed -e 1,3d -e '$d'
    fi
}

section_nvidia() {
    if inpath nvidia-settings && [ -S /tmp/.X11-unix/X0 ]; then
        echo '<<<nvidia>>>'
        for var in GPUErrors GPUCoreTemp; do
            DISPLAY=:0 waitmax 2 nvidia-settings -t -q $var | sed "s/^/$var: /"
        done
    fi
}

section_drbd() {
    if [ -z "$IS_DOCKERIZED" ] && [ -z "$IS_LXC_CONTAINER" ] && [ -e /proc/drbd ]; then
        echo '<<<drbd>>>'
        cat /proc/drbd
        cat /sys/kernel/debug/drbd/resources/*/connections/*/0/proc_drbd 2>/dev/null
    fi
}

section_heartbeat() {
    if [ -S /var/run/heartbeat/crm/cib_ro -o -S /var/run/crm/cib_ro ] || pgrep "^(crmd|pacemaker-contr)$" >/dev/null 2>&1; then
        echo '<<<heartbeat_crm>>>'
        TZ=UTC crm_mon -1 -r | grep -v ^$ | sed 's/^ //; /^\sResource Group:/,$ s/^\s//; s/^\s/_/g'
    fi

    if inpath cl_status; then
        echo '<<<heartbeat_rscstatus>>>'
        cl_status rscstatus

        echo '<<<heartbeat_nodes>>>'
        for NODE in $(cl_status listnodes); do
            if [ "$NODE" != "$(echo "$HOSTNAME" | tr '[:upper:]' '[:lower:]')" ]; then
                STATUS=$(cl_status nodestatus "$NODE")
                echo -n "$NODE $STATUS"
                for LINK in $(cl_status listhblinks "$NODE" 2>/dev/null); do
                    echo -n " $LINK $(cl_status hblinkstatus "$NODE" "$LINK")"
                done
                echo
            fi
        done
    fi
}

## Postfix mailqueue monitoring
## Determine the number of mails and their size in several postfix mail queues
read_postfix_queue_dirs() {
    postfix_queue_dir=$1
    if [ -n "$postfix_queue_dir" ]; then
        echo '<<<postfix_mailq>>>'
        echo "[[[${2}]]]"
        for queue in deferred active; do
            count=$(find "${postfix_queue_dir}/$queue" -type f | wc -l)
            size=$(du -s "${postfix_queue_dir}/$queue" | awk '{print $1 }')
            if [ -z "$size" ]; then
                size=0
            fi
            if [ -z "$count" ]; then
                echo "Mail queue is empty"
            else
                echo "QUEUE_${queue} $size $count"
            fi
        done
    fi
}

## Postfix mailqueue monitoring
## Determine the number of mails and their size in several postfix mail queue
section_mailqueue() {
    if inpath postconf; then
        # Check if multi_instance_directories exists in main.cf and is not empty
        # always takes the last entry, multiple entries possible
        multi_instances_dirs=$(postconf -c /etc/postfix 2>/dev/null | grep ^multi_instance_directories | sed 's/.*=[[:space:]]*//g')
        if [ -n "$multi_instances_dirs" ]; then
            for queue_dir in $multi_instances_dirs; do
                if [ -n "$queue_dir" ]; then
                    postfix_queue_dir=$(postconf -c "$queue_dir" 2>/dev/null | grep ^queue_directory | sed 's/.*=[[:space:]]*//g')
                    read_postfix_queue_dirs "$postfix_queue_dir" "$queue_dir"
                fi
            done
        fi
        # Always check for the default queue. It can exist even if multiple instances are configured
        read_postfix_queue_dirs "$(postconf -h queue_directory 2>/dev/null)"

    elif [ -x /usr/sbin/ssmtp ]; then
        echo '<<<postfix_mailq>>>'
        mailq 2>&1 | sed 's/^[^:]*: \(.*\)/\1/' | tail -n 6
    fi

    # Postfix status monitoring. Can handle multiple instances.
    if inpath postfix; then
        echo "<<<postfix_mailq_status:sep(58)>>>"
        for i in /var/spool/postfix*/; do
            if [ -e "$i/pid/master.pid" ]; then
                if [ -r "$i/pid/master.pid" ]; then
                    postfix_pid=$(sed 's/ //g' <"$i/pid/master.pid") # handle possible spaces in output
                    if readlink -- "/proc/${postfix_pid}/exe" | grep -q ".*postfix/\(s\?bin/\)\?master.*"; then
                        echo "$i:the Postfix mail system is running:PID:$postfix_pid" | sed 's/\/var\/spool\///g'
                    else
                        echo "$i:PID file exists but instance is not running!" | sed 's/\/var\/spool\///g'
                    fi
                else
                    echo "$i:PID file exists but is not readable"
                fi
            else
                echo "$i:the Postfix mail system is not running" | sed 's/\/var\/spool\///g'
            fi
        done
    fi

    # Check status of qmail mailqueue
    if inpath qmail-qstat; then
        echo "<<<qmail_stats>>>"
        qmail-qstat
    fi

    # Nullmailer queue monitoring
    if inpath nullmailer-send; then
        echo '<<<nullmailer_mailq>>>'
        if [ -d /var/spool/nullmailer/queue ]; then
            COUNT=$(find /var/spool/nullmailer/queue -type f | wc -l)
            SIZE=$(du -s /var/spool/nullmailer/queue | awk '{print $1 }')
            echo "$SIZE $COUNT deferred"
        fi
        if [ -d /var/spool/nullmailer/failed ]; then
            COUNT=$(find /var/spool/nullmailer/failed -type f | wc -l)
            SIZE=$(du -s /var/spool/nullmailer/failed | awk '{print $1 }')
            echo "$SIZE $COUNT failed"
        fi
    fi
}

section_omd() {
    if inpath omd; then
        run_cached -s omd_status 60 "omd status --bare || true"
        echo '<<<mknotifyd:sep(0)>>>'
        date +%s
        for statefile in /omd/sites/*/var/log/mknotifyd.state; do
            if [ -e "$statefile" ]; then
                site=${statefile%/var/log*}
                site=${site#/omd/sites/}
                echo "[$site]"
                grep -v '^#' <"$statefile"
            fi
        done

        echo '<<<omd_apache:sep(124)>>>'
        for statsfile in /omd/sites/*/var/log/apache/stats; do
            if [ -e "$statsfile" ]; then
                site=${statsfile%/var/log*}
                site=${site#/omd/sites/}
                echo "[$site]"
                cat "$statsfile"
                : >"$statsfile"
                # prevent next section to fail caused by a missing newline at the end of the statsfile
                echo
            fi
        done

        echo '<<<omd_info:sep(59)>>>'
        echo '[versions]'
        echo 'version;number;edition;demo'
        for versiondir in /omd/versions/*; do
            version=${versiondir#/omd/versions/}

            # filter out special directory 'default'
            if [[ $version == "default" ]]; then
                continue
            fi

            number=$version
            demo="0"
            if [[ "$version" == *.demo ]]; then
                number=${version%.demo}
                demo="1"
            fi
            edition=${number##*.}
            number=${number%.*}
            echo "$version;$number;$edition;$demo"
        done
        echo '[sites]'
        echo 'site;used_version;autostart'
        for sitedir in /omd/sites/*; do
            site=${sitedir#/omd/sites/}
            used_version=$(readlink ${sitedir}/version)
            used_version=${used_version##*/}
            autostart="0"
            if grep -q "CONFIG_AUTOSTART[[:blank:]]*=[[:blank:]]*'on'" $sitedir/etc/omd/site.conf; then
                autostart="1"
            fi
            echo "$site;$used_version;$autostart"
        done
    fi
}

section_zpool() {
    if inpath zpool; then
        echo "<<<zpool_status>>>"
        zpool status -x
        echo "<<<zpool>>>"
        zpool list
    fi
}

section_veritas_cluster() {
    if [ -x /opt/VRTSvcs/bin/haclus ]; then
        echo "<<<veritas_vcs>>>"
        vcshost=$(hostname | cut -d. -f1)
        waitmax -s 9 2 /opt/VRTSvcs/bin/haclus -display -localclus | grep -e ClusterName -e ClusState
        waitmax -s 9 2 /opt/VRTSvcs/bin/hasys -display -attribute SysState
        waitmax -s 9 2 /opt/VRTSvcs/bin/hagrp -display -sys "$vcshost" -attribute State -localclus
        waitmax -s 9 2 /opt/VRTSvcs/bin/hares -display -sys "$vcshost" -attribute State -localclus
        waitmax -s 9 2 /opt/VRTSvcs/bin/hagrp -display -attribute TFrozen -attribute Frozen
    fi
}

section_omd_core() {
    if cd /omd/sites; then
        echo '<<<livestatus_status:sep(59)>>>'
        for site in *; do
            if [ -S "/omd/sites/$site/tmp/run/live" ]; then
                echo "[$site]"
                echo -e "GET status" |
                    waitmax 3 "/omd/sites/$site/bin/unixcat" "/omd/sites/$site/tmp/run/live"
            fi
        done

        echo '<<<livestatus_ssl_certs:sep(124)>>>'
        for site in *; do
            echo "[$site]"
            for PEM_PATH in "/omd/sites/$site/etc/ssl/ca.pem" "/omd/sites/$site/etc/ssl/sites/$site.pem"; do
                if [ -f "$PEM_PATH" ]; then
                    CERT_DATE=$(openssl x509 -enddate -noout -in "$PEM_PATH")
                    CERT_DATE=${CERT_DATE/notAfter=/}
                    echo "$PEM_PATH|$(date --date="$CERT_DATE" --utc +%s)"
                fi
            done
        done

        echo '<<<mkeventd_status:sep(0)>>>'
        for site in *; do
            if [ -S "/omd/sites/$site/tmp/run/mkeventd/status" ]; then
                echo "[\"$site\"]"
                echo -e "GET status\nOutputFormat: json" |
                    waitmax 3 "/omd/sites/$site/bin/unixcat" "/omd/sites/$site/tmp/run/mkeventd/status"
            fi
        done

        echo '<<<cmk_site_statistics:sep(59)>>>'
        for site in *; do
            if [ -S "/omd/sites/$site/tmp/run/live" ]; then
                echo "[$site]"
                waitmax 5 "/omd/sites/$site/bin/unixcat" "/omd/sites/$site/tmp/run/live" <<LimitString
GET hosts
Stats: state = 0
Stats: scheduled_downtime_depth = 0
StatsAnd: 2
Stats: state = 1
Stats: scheduled_downtime_depth = 0
StatsAnd: 2
Stats: state = 2
Stats: scheduled_downtime_depth = 0
StatsAnd: 2
Stats: scheduled_downtime_depth > 0
Filter: custom_variable_names < _REALNAME
LimitString
                waitmax 5 "/omd/sites/$site/bin/unixcat" "/omd/sites/$site/tmp/run/live" <<LimitString
GET services
Stats: state = 0
Stats: scheduled_downtime_depth = 0
Stats: host_scheduled_downtime_depth = 0
Stats: host_state = 0
Stats: host_has_been_checked = 1
StatsAnd: 5
Stats: scheduled_downtime_depth > 0
Stats: host_scheduled_downtime_depth > 0
StatsOr: 2
Stats: scheduled_downtime_depth = 0
Stats: host_scheduled_downtime_depth = 0
Stats: host_state != 0
StatsAnd: 3
Stats: state = 1
Stats: scheduled_downtime_depth = 0
Stats: host_scheduled_downtime_depth = 0
Stats: host_state = 0
Stats: host_has_been_checked = 1
StatsAnd: 5
Stats: state = 3
Stats: scheduled_downtime_depth = 0
Stats: host_scheduled_downtime_depth = 0
Stats: host_state = 0
Stats: host_has_been_checked = 1
StatsAnd: 5
Stats: state = 2
Stats: scheduled_downtime_depth = 0
Stats: host_scheduled_downtime_depth = 0
Stats: host_state = 0
Stats: host_has_been_checked = 1
StatsAnd: 5
Filter: host_custom_variable_names < _REALNAME
LimitString
            fi
        done
    fi
}

section_mkbackup() {
    if ls /omd/sites/*/var/check_mk/backup/*.state >/dev/null 2>&1; then
        echo "<<<mkbackup>>>"
        for F in /omd/sites/*/var/check_mk/backup/*.state; do
            SITE=${F#/*/*/*}
            SITE=${SITE%%/*}

            JOB_IDENT=${F%.state}
            JOB_IDENT=${JOB_IDENT##*/}

            if [ "$JOB_IDENT" != "restore" ]; then
                echo "[[[site:$SITE:$JOB_IDENT]]]"
                cat "$F"
                echo
            fi
        done
    fi

    # Collect states of configured CMA backup jobs
    if inpath mkbackup && ls /var/lib/mkbackup/*.state >/dev/null 2>&1; then
        echo "<<<mkbackup>>>"
        for F in /var/lib/mkbackup/*.state; do
            JOB_IDENT=${F%.state}
            JOB_IDENT=${JOB_IDENT##*/}

            if [ "$JOB_IDENT" != "restore" ]; then
                echo "[[[system:$JOB_IDENT]]]"
                cat "$F"
                echo
            fi
        done
    fi
}

section_job() {
    (
        cd "$MK_VARDIR/job" 2>/dev/null || return
        echo '<<<job>>>'
        for username in *; do
            (
                # the return below only terminates the subshell, not the entire function
                cd "$username" 2>/dev/null || return
                if [ $EUID -eq 0 ]; then
                    su -s "$SHELL" "$username" -c "head -n -0 -v *"
                else
                    head -n -0 -v ./*
                fi
            )
        done
    )
}

section_thermal() {
    if [ -z "$IS_DOCKERIZED" ] && [ -z "$IS_LXC_CONTAINER" ] && ls /sys/class/thermal/thermal_zone* >/dev/null 2>&1; then
        echo '<<<lnx_thermal:sep(124)>>>'
        for F in /sys/class/thermal/thermal_zone*; do
            line="${F##*/}"
            if [ ! -e "$F/mode" ]; then line="${line}|-"; else line="${line}|$(cat "$F"/mode)"; fi
            line="${line}|$(cat "$F"/{type,temp} | tr \\n "|")"
            for G in $(ls "$F"/trip_point_*_{temp,type}); do
                line="${line}$(tr <"$G" \\n "|")"
            done
            echo "${line%?}"
        done
    fi
}

section_libelle() {
    if inpath trd; then
        echo "<<<libelle_business_shadow:sep(58)>>>"
        trd -s
    fi
}

section_http_accelerator() {
    if inpath varnishstat; then
        echo "<<<varnish>>>"
        varnishstat -1
    fi
}

section_proxmox() {
    if inpath pvecm; then
        echo "<<<pvecm_status:sep(58)>>>"
        pvecm status
        echo "<<<pvecm_nodes>>>"
        pvecm nodes
    fi
}

section_haproxy() {
    for HAPROXY_SOCK in /run/haproxy/admin.sock /var/lib/haproxy/stats; do
        if [ -r "$HAPROXY_SOCK" ] && inpath socat; then
            echo "<<<haproxy:sep(44)>>>"
            echo "show stat" | socat - "UNIX-CONNECT:$HAPROXY_SOCK"
        fi
    done
}

run_fileinfo() {
    perl -e '
    use File::Glob "bsd_glob";
    my @patterns = ();
    foreach (bsd_glob("$ARGV[0]/fileinfo.cfg"), bsd_glob("$ARGV[0]/fileinfo.d/*")) {
        open my $handle, "<", $_ or next;
        while (<$handle>) {
            chomp;
            next if /^\s*(#|$)/;
            my $pattern = $_;
            $pattern =~ s/\$DATE:(.*?)\$/substr(`date +"$1"`, 0, -1)/eg;
            push @patterns, $pattern;
        }
        warn "error while reading $_: $!\n" if $!;
        close $handle;
    }
    exit if ! @patterns;

    print "<<<fileinfo:sep(124)>>>\n", time, "\n[[[header]]]\nname|status|size|time\n[[[content]]]\n";

    foreach (@patterns) {
        foreach (bsd_glob("$_")) {
            if (! -f) {
                print "$_|missing\n" if ! -d;
            } elsif (my @infos = stat) {
                print "$_|ok|$infos[7]|$infos[9]\n";
            } else {
                print "$_|stat failed: $!\n";
            }
        }
    }
    ' -- "$MK_CONFDIR"
}

run_liveupdate() {
    if [ -e "$MK_CONFDIR/real_time_checks.cfg" ]; then
        if [ -z "$REMOTE" ]; then
            echo "ERROR: \$REMOTE not specified. Not starting Real-Time Checks." >&2
        elif ! inpath openssl; then
            echo "ERROR: openssl command is missing. Not starting Real-Time Checks." >&2
        else
            run_real_time_checks >/dev/null &
        fi
    fi
}

run_remote_plugin() {
    if [ -e "$MK_CONFDIR/mrpe.cfg" ]; then
        grep -Ev '^[[:space:]]*($|#)' "$MK_CONFDIR/mrpe.cfg" |
            while read -r descr cmdline; do
                interval=
                args="-m"
                # NOTE: Due to an escaping-related bug in some old bash versions
                # (3.2.x), we have to use an intermediate variable for the pattern.
                pattern='\(([^\)]*)\)[[:space:]](.*)'
                if [[ $cmdline =~ $pattern ]]; then
                    parameters=${BASH_REMATCH[1]}
                    cmdline=${BASH_REMATCH[2]}

                    # split multiple parameter assignments
                    for par in $(echo "$parameters" | tr ":" "\n"); do
                        # split each assignment
                        key=$(echo "$par" | cut -d= -f1)
                        value=$(echo "$par" | cut -d= -f2)

                        if [ "$key" = "interval" ]; then
                            interval=$value
                        elif [ "$key" = "appendage" ]; then
                            args="-ma"
                        fi
                    done
                fi

                if [ -z "$interval" ]; then
                    run_mrpe "$descr" "$cmdline"
                else
                    run_cached "$args" "$descr" "$interval" "$cmdline"
                fi
            done
    fi
}

run_runas_executor() {
    if [ -e "$MK_CONFDIR/runas.cfg" ]; then
        grep -Ev '^[[:space:]]*($|#)' "$MK_CONFDIR/runas.cfg" |
            while read -r type user include; do
                if [ -d "$include" -o \( "$type" == "mrpe" -a -f "$include" \) ]; then
                    PREFIX=""
                    if [ "$user" != "-" ]; then
                        PREFIX="su $user -c "
                    fi

                    # mrpe includes
                    if [ "$type" == "mrpe" ]; then
                        grep -Ev '^[[:space:]]*($|#)' "$include" |
                            while read -r descr cmdline; do
                                interval=
                                # NOTE: Due to an escaping-related bug in some old bash
                                # versions (3.2.x), we have to use an intermediate variable
                                # for the pattern.
                                pattern='\(([^\)]*)\)[[:space:]](.*)'
                                if [[ $cmdline =~ $pattern ]]; then
                                    parameters=${BASH_REMATCH[1]}
                                    cmdline=${BASH_REMATCH[2]}

                                    # split multiple parameter assignments
                                    for par in $(echo "$parameters" | tr ":" "\n"); do
                                        # split each assignment
                                        IFS='=' read -r key value <<<"${par}"
                                        if [ "$key" = "interval" ]; then
                                            interval=$value
                                        fi
                                        # no other parameters supported currently
                                    done
                                fi

                                if [ -n "$PREFIX" ]; then
                                    cmdline="$PREFIX'$cmdline'"
                                fi
                                if [ -z "$interval" ]; then
                                    run_mrpe "$descr" "$cmdline"
                                else
                                    run_cached -m "$descr" "$interval" "$cmdline"
                                fi
                            done

                        # local and plugin includes
                    elif [ "$type" == "local" -o "$type" == "plugin" ]; then
                        if [ "$type" == "local" ]; then
                            echo "<<<local:sep(0)>>>"
                        fi

                        find "$include" -executable -type f |
                            while read -r filename; do
                                if [ -n "$PREFIX" ]; then
                                    cmdline="$PREFIX\"$filename\""
                                else
                                    cmdline=$filename
                                fi

                                $cmdline
                            done
                    fi
                fi
            done
    fi
}

# This function ensures that a file is executable and does not have certain
# extensions (remnants from distro upgrades).
is_valid_plugin() {
    case "${1:?No plugin defined}" in
        *.dpkg-new | *.dpkg-old | *.dpkg-temp) return 1 ;;
        *) test -f "$1" -a -x "$1" ;;
    esac
}

run_local_checks() {
    # Local checks
    echo '<<<local:sep(0)>>>'
    if cd "$LOCALDIR"; then
        for skript in ./*; do
            if is_valid_plugin "$skript"; then
                ./"$skript"
            fi
        done
        # Call some plugins only every X'th second
        for skript in [1-9]*/*; do
            if is_valid_plugin "$skript"; then
                run_cached "local_${skript//\//\\}" "${skript%/*}" "$skript"
            fi
        done
    fi
>>>>>>> e14bd040
}

sections_systemd() {
    if inpath systemctl; then
        echo '<<<systemd_units>>>'
        echo "[list-unit-files]"
        systemctl list-unit-files --no-pager
        echo "[all]"
        systemctl --all --no-pager | sed '/^$/q'
    fi
}

run_mrpe() {
    local descr=$1
    shift
    local cmdline=$*

    echo '<<<mrpe>>>'

    PLUGIN=${cmdline%% *}
    OUTPUT=$(eval "$cmdline")

    echo -n "(${PLUGIN##*/}) $descr $? $OUTPUT" | tr \\n \\1
    echo
}

export -f run_mrpe

# Runs a command asynchronous by use of a cache file. Usage:
# run_cached [-s] NAME MAXAGE
#   -s creates the section header <<<$NAME>>>
#   -m mrpe-mode: stores exit code with the cache
#   -ma mrpe-mode with age: stores exit code with the cache and adds the cache age
#   NAME is the name of the section (also used as cache file name)
#   MAXAGE is the maximum cache livetime in seconds
run_cached() {
    local NOW
    NOW=$(date +%s)
    local section=
    local mrpe=0
    local append_age=0
    # TODO: this function is unable to handle mulitple args at once
    #       for example: -s -m won't work, it is read as single token "-s -m"
    if [ "$1" = -s ]; then
        local section="echo '<<<$2:cached($NOW,$3)>>>' ; "
        shift
    fi
    if [ "$1" = -m ]; then
        local mrpe=1
        shift
    fi
    if [ "$1" = "-ma" ]; then
        local mrpe=1
        local append_age=1
        shift
    fi
    local NAME=$1
    local MAXAGE=$2
    shift 2
    local CMDLINE=$section$*

    if [ ! -d "$MK_VARDIR/cache" ]; then mkdir -p "$MK_VARDIR/cache"; fi
    if [ "$mrpe" = 1 ]; then
        CACHEFILE="$MK_VARDIR/cache/mrpe_$NAME.cache"
    else
        CACHEFILE="$MK_VARDIR/cache/$NAME.cache"
    fi

    # Check if the creation of the cache takes suspiciously long and kill the
    # process if the age (access time) of $CACHEFILE.new is twice the MAXAGE.
    # Output the evantually already cached section anyways and start the cache
    # update again.
    if [ -e "$CACHEFILE.new" ]; then
        local CF_ATIME
        CF_ATIME=$(stat -c %X "$CACHEFILE.new")
        if [ $((NOW - CF_ATIME)) -ge $((MAXAGE * 2)) ]; then
            # Kill the process still accessing that file in case
            # it is still running. This avoids overlapping processes!
            fuser -k -9 "$CACHEFILE.new" >/dev/null 2>&1
            rm -f "$CACHEFILE.new"
        fi
    fi

    # Check if cache file exists and is recent enough
    if [ -s "$CACHEFILE" ]; then
        local MTIME
        MTIME=$(stat -c %Y "$CACHEFILE")
        local AGE
        AGE=$((NOW - MTIME))
        if [ "$AGE" -le "$MAXAGE" ]; then local USE_CACHEFILE=1; fi
        # Output the file in any case, even if it is
        # outdated. The new file will not yet be available
        if [ $append_age -eq 1 ]; then
            # insert the cached-string before the pipe (first -e)
            # or, if no pipe found (-e t) append it (third -e),
            # but only once and on the second line (2!b) (first line is section header,
            # all further lines are long output)
            sed -e "2s/|/ (Cached: ${AGE}\/${MAXAGE}s)|/" -e t -e "2s/$/ (Cached: ${AGE}\/${MAXAGE}s)/" <"$CACHEFILE"
        else
            CACHE_INFO="cached($MTIME,$MAXAGE)"
            if [[ $NAME == local_* ]]; then
                sed -e "s/^/$CACHE_INFO /" "$CACHEFILE"
            else
                # insert the cache info in the section header (^= after '!'),
                # if none is present (^= before '!')
                sed -e '/^<<<.*\(:cached(\).*>>>/!s/^<<<\([^>]*\)>>>$/<<<\1:'"${CACHE_INFO}"'>>>/' "$CACHEFILE"
            fi
        fi
    fi

    # Cache file outdated and new job not yet running? Start it
    if [ -z "$USE_CACHEFILE" ] && [ ! -e "$CACHEFILE.new" ]; then
        # When the command fails, the output is throws away ignored
        if [ $mrpe -eq 1 ]; then
            echo "set -o noclobber ; exec > \"$CACHEFILE.new\" || exit 1 ; run_mrpe $NAME \"$CMDLINE\" && mv \"$CACHEFILE.new\" \"$CACHEFILE\" || rm -f \"$CACHEFILE\" \"$CACHEFILE.new\"" | nohup /bin/bash >/dev/null 2>&1 &
        else
            echo "set -o noclobber ; exec > \"$CACHEFILE.new\" || exit 1 ; $CMDLINE && mv \"$CACHEFILE.new\" \"$CACHEFILE\" || rm -f \"$CACHEFILE\" \"$CACHEFILE.new\"" | nohup /bin/bash >/dev/null 2>&1 &
        fi
    fi
}

# Make run_cached available for subshells (plugins, local checks, etc.)
export -f run_cached

# Implements Real-Time Check feature of the Check_MK agent which can send
# some section data in 1 second resolution. Useful for fast notifications and
# detailed graphing (if you configure your RRDs to this resolution).
run_real_time_checks() {
    PIDFILE=$MK_VARDIR/real_time_checks.pid
    echo $$ >"$PIDFILE"

    if [ "$PASSPHRASE" != "" ]; then
        # new mechanism to set the passphrase has priority
        RTC_SECRET=$PASSPHRASE
    fi

    if [ "$ENCRYPTED_RT" != "no" ]; then
        PROTOCOL=00
    else
        PROTOCOL=99
    fi

    while true; do
        # terminate when pidfile is gone or other Real-Time Check process started or configured timeout
        if [ ! -e "$PIDFILE" ] || [ "$(<"$PIDFILE")" -ne $$ ] || [ "$RTC_TIMEOUT" -eq 0 ]; then
            exit 1
        fi

        for SECTION in $RTC_SECTIONS; do
            # Be aware of maximum packet size. Maybe we need to check the size of the section
            # output and do some kind of nicer error handling.
            # 2 bytes: protocol version, 10 bytes: timestamp, rest: encrypted data
            # dd is used to concatenate the output of all commands to a single write/block => udp packet
            {
                echo -n $PROTOCOL
                date +%s | tr -d '\n'
                if [ "$ENCRYPTED_RT" != "no" ]; then
                    export RTC_SECRET=$RTC_SECRET
                    section_"$SECTION" | openssl enc -aes-256-cbc -md md5 -pass env:RTC_SECRET -nosalt
                else
                    section_"$SECTION"
                fi
            } | dd bs=9999 iflag=fullblock 2>/dev/null >"/dev/udp/${REMOTE}/${RTC_PORT}"
        done

        # Plugins
        if cd "$PLUGINSDIR"; then
            for PLUGIN in $RTC_PLUGINS; do
                if [ ! -f $PLUGIN ]; then
                    continue
                fi

                # Be aware of maximum packet size. Maybe we need to check the size of the section
                # output and do some kind of nicer error handling.
                # 2 bytes: protocol version, 10 bytes: timestamp, rest: encrypted data
                # dd is used to concatenate the output of all commands to a single write/block => udp packet
                {
                    echo -n $PROTOCOL
                    date +%s | tr -d '\n'
                    if [ "$ENCRYPTED_RT" != "no" ]; then
                        export RTC_SECRET=$RTC_SECRET
                        ./$PLUGIN | openssl enc -aes-256-cbc -md md5 -pass env:RTC_SECRET -nosalt
                    else
                        ./"$PLUGIN"
                    fi
                } | dd bs=9999 iflag=fullblock 2>/dev/null >"/dev/udp/${REMOTE}/${RTC_PORT}"
            done
        fi

        sleep 1
        RTC_TIMEOUT=$((RTC_TIMEOUT - 1))
    done
}

echo "<<<check_mk>>>"
echo "Version: 1.6.0p23"
echo "AgentOS: linux"
echo "Hostname: $(hostname)"
echo "AgentDirectory: $MK_CONFDIR"
echo "DataDirectory: $MK_VARDIR"
echo "SpoolDirectory: $SPOOLDIR"
echo "PluginsDirectory: $PLUGINSDIR"
echo "LocalDirectory: $LOCALDIR"

# If we are called via xinetd, try to find only_from configuration
if [ -n "$REMOTE_HOST" ]; then
    echo -n 'OnlyFrom: '
    sed -n '/^service[[:space:]]*'$XINETD_SERVICE_NAME'/,/}/s/^[[:space:]]*only_from[[:space:]]*=[[:space:]]*\(.*\)/\1/p' /etc/xinetd.d/* | head -n1
    echo
fi

section_df

sections_systemd

# Filesystem usage for ZFS
if inpath zfs; then
    echo '<<<zfsget:sep(9)>>>'
    zfs get -t filesystem,volume -Hp name,quota,used,avail,mountpoint,type 2>/dev/null
    echo '<<<zfsget>>>'
    echo '[df]'
    df -PTlk -t zfs | sed 1d
fi

# Check NFS mounts by accessing them with stat -f (System
# call statfs()). If this lasts more then 2 seconds we
# consider it as hanging. We need waitmax.
if inpath waitmax; then
    STAT_VERSION=$(stat --version | head -1 | cut -d" " -f4)
    STAT_BROKE="5.3.0"

    echo '<<<nfsmounts>>>'
    sed -n '/ nfs4\? /s/[^ ]* \([^ ]*\) .*/\1/p' </proc/mounts |
        sed 's/\\040/ /g' |
        while read -r MP; do
            if [ "$STAT_VERSION" != "$STAT_BROKE" ]; then
                waitmax -s 9 5 stat -f -c "$MP ok %b %f %a %s" "$MP" ||
                    echo "$MP hanging 0 0 0 0"
            else
                waitmax -s 9 5 stat -f -c "$MP ok %b %f %a %s" "$MP" &&
                    printf '\n' || echo "$MP hanging 0 0 0 0"
            fi
        done

    echo '<<<cifsmounts>>>'
    sed -n '/ cifs\? /s/[^ ]* \([^ ]*\) .*/\1/p' </proc/mounts |
        sed 's/\\040/ /g' |
        while read -r MP; do
            if [ ! -r "$MP" ]; then
                echo "$MP Permission denied"
            elif [ "$STAT_VERSION" != "$STAT_BROKE" ]; then
                waitmax -s 9 2 stat -f -c "$MP ok %b %f %a %s" "$MP" ||
                    echo "$MP hanging 0 0 0 0"
            else
                waitmax -s 9 2 stat -f -c "$MP ok %b %f %a %s" "$MP" &&
                    printf '\n' || echo "$MP hanging 0 0 0 0"
            fi
        done
fi

# Check mount options. Filesystems may switch to 'ro' in case
# of a read error.
echo '<<<mounts>>>'
grep ^/dev </proc/mounts | grep -v " squashfs "

if inpath ps; then
    # processes including username, without kernel processes
    echo '<<<ps>>>'
    echo 'dummy section -- refer to section ps_lnx'
    echo '<<<ps_lnx>>>'
    CGROUP=""
    if [ -e /sys/fs/cgroup ]; then
        CGROUP="cgroup:512,"
    fi
    echo "[header] $(ps ax -o "$CGROUP"user:32,vsz,rss,cputime,etime,pid,command --columns 10000)"
fi

# Memory usage
section_mem

# Load and number of processes
section_cpu

# Uptime
section_uptime

# New variant: Information about speed and state in one section
if inpath ip; then
    echo '<<<lnx_if>>>'
    echo "[start_iplink]"
    ip address
    echo "[end_iplink]"
fi

echo '<<<lnx_if:sep(58)>>>'
sed 1,2d /proc/net/dev
if inpath ethtool; then
    sed -e 1,2d /proc/net/dev | cut -d':' -f1 | sort | while read -r eth; do
        echo "[$eth]"
        ethtool "$eth" | grep -E '(Speed|Duplex|Link detected|Auto-negotiation):'
        echo -e "\tAddress: $(cat "/sys/class/net/$eth/address")\n"
    done
fi

# Current state of bonding interfaces
if [ -e /proc/net/bonding ]; then
    echo '<<<lnx_bonding:sep(58)>>>'
    pushd /proc/net/bonding >/dev/null
    head -v -n 1000 ./*
    popd >/dev/null
fi

# Same for Open vSwitch bonding
if inpath ovs-appctl; then
    BONDS=$(ovs-appctl bond/list)
    COL=$(echo "$BONDS" | awk '{for(i=1;i<=NF;i++) {if($i == "bond") printf("%d", i)} exit 0}')
    echo '<<<ovs_bonding:sep(58)>>>'
    for bond in $(echo "$BONDS" | sed -e 1d | cut -f"${COL}"); do
        echo "[$bond]"
        ovs-appctl bond/show "$bond"
    done
fi

# Number of TCP connections in the various states
if inpath waitmax; then
    echo '<<<tcp_conn_stats>>>'
    THIS=$(waitmax 5 cat /proc/net/tcp /proc/net/tcp6 2>/dev/null | awk ' /:/ { c[$4]++; } END { for (x in c) { print x, c[x]; } }')
    if [ $? == 0 ]; then
        echo "$THIS"
    elif inpath ss; then
        ss -ant | grep -v ^State | awk ' /:/ { c[$1]++; } END { for (x in c) { print x, c[x]; } }' |
            sed -e 's/^ESTAB/01/g;s/^SYN-SENT/02/g;s/^SYN-RECV/03/g;s/^FIN-WAIT-1/04/g;s/^FIN-WAIT-2/05/g;s/^TIME-WAIT/06/g;s/^CLOSED/07/g;s/^CLOSE-WAIT/08/g;s/^LAST-ACK/09/g;s/^LISTEN/0A/g;s/^CLOSING/0B/g;'
    fi
fi

# Linux Multipathing
if inpath multipath; then
    if [ -f /etc/multipath.conf ]; then
        echo '<<<multipath>>>'
        multipath -l
    fi
fi

# Performancecounter Platten
if [ -z "$IS_DOCKERIZED" ]; then
    echo '<<<diskstat>>>'
    date +%s
    grep -E ' (x?[shv]d[a-z]*[0-9]*|cciss/c[0-9]+d[0-9]+|emcpower[a-z]+|dm-[0-9]+|VxVM.*|mmcblk.*|dasd[a-z]*|bcache[0-9]+|nvme[0-9]+n[0-9]+) ' </proc/diskstats
    if inpath dmsetup; then
        echo '[dmsetup_info]'
        dmsetup info -c --noheadings --separator ' ' -o name,devno,vg_name,lv_name
    fi
    if [ -d /dev/vx/dsk ]; then
        echo '[vx_dsk]'
        stat -c "%t %T %n" /dev/vx/dsk/*/*
    fi
else
    echo '<<<docker_container_diskstat>>>'
    echo "[time]"
    date +%s
    for F in io_service_bytes io_serviced; do
        echo "[$F]"
        cat "/sys/fs/cgroup/blkio/blkio.throttle.$F"
    done
    echo "[names]"
    for F in /sys/block/*; do
        echo "${F##*/} $(cat "$F/dev")"
    done
fi

# Performancecounter Kernel
if [ -z "$IS_DOCKERIZED" ] && [ -z "$IS_LXC_CONTAINER" ]; then
    echo '<<<kernel>>>'
    date +%s
    cat /proc/vmstat /proc/stat
fi

# Hardware sensors via IPMI (need ipmitool)
if inpath ipmitool; then
    run_cached -s "ipmi:sep(124)" 300 "waitmax 300 ipmitool sensor list | grep -v 'command failed' | grep -E -v '^[^ ]+ na ' | grep -v ' discrete '"
    # readable discrete sensor states
    run_cached -s "ipmi_discrete:sep(124)" 300 "waitmax 300 ipmitool sdr elist compact"
fi

# IPMI data via ipmi-sensors (of freeipmi). Please make sure, that if you
# have installed freeipmi that IPMI is really support by your hardware.
if (type ipmi-sensors && ls /dev/ipmi*) &>/dev/null; then
    echo '<<<ipmi_sensors>>>'
    # Newer ipmi-sensors version have new output format; Legacy format can be used
    if ipmi-sensors --help | grep -q legacy-output; then
        IPMI_FORMAT="--legacy-output"
    else
        IPMI_FORMAT=""
    fi
    if ipmi-sensors --help | grep -q " \-\-groups"; then
        IPMI_GROUP_OPT="-g"
    else
        IPMI_GROUP_OPT="-t"
    fi

    # At least with ipmi-sensors 0.7.16 this group is Power_Unit instead of "Power Unit"
    run_cached -s ipmi_sensors 300 "for class in Temperature Power_Unit Fan; do
        ipmi-sensors $IPMI_FORMAT --sdr-cache-directory /var/cache $IPMI_GROUP_OPT \"\$class\" | sed -e 's/ /_/g' -e 's/:_\?/ /g' -e 's@ \([^(]*\)_(\([^)]*\))@ \2_\1@'
        # In case of a timeout immediately leave loop.
        if [ $? = 255 ]; then break ; fi
    done"
fi

# RAID status of Linux software RAID
echo '<<<md>>>'
cat /proc/mdstat

# RAID status of Linux RAID via device mapper
if inpath dmraid && DMSTATUS=$(waitmax 3 dmraid -r); then
    echo '<<<dmraid>>>'

    # Output name and status
    waitmax 20 dmraid -s | grep -e ^name -e ^status

    # Output disk names of the RAID disks
    DISKS=$(echo "$DMSTATUS" | cut -f1 -d":")

    for disk in $DISKS; do
        device=$(cat /sys/block/"$(basename "$disk")"/device/model)
        status=$(echo "$DMSTATUS" | grep "^${disk}")
        echo "${status} Model: ${device}"
    done
fi

# RAID status of LSI controllers via cfggen
if inpath cfggen; then
    echo '<<<lsi>>>'
    cfggen 0 DISPLAY |
        grep -E '(Target ID|State|Volume ID|Status of volume)[[:space:]]*:' |
        sed -e 's/ *//g' -e 's/:/ /'
fi

# RAID status of LSI MegaRAID controller via MegaCli. You can download that tool from:
# http://www.lsi.com/downloads/Public/MegaRAID%20Common%20Files/8.02.16_MegaCLI.zip
if inpath MegaCli; then
    MegaCli_bin="MegaCli"
elif inpath MegaCli64; then
    MegaCli_bin="MegaCli64"
elif inpath megacli; then
    MegaCli_bin="megacli"
elif inpath storcli; then
    MegaCli_bin="storcli"
elif inpath storcli64; then
    MegaCli_bin="storcli64"
else
    MegaCli_bin="unknown"
fi

if [ "$MegaCli_bin" != "unknown" ]; then
    echo '<<<megaraid_pdisks>>>'
    for part in $($MegaCli_bin -EncInfo -aALL -NoLog </dev/null |
        sed -rn 's/:/ /g; s/[[:space:]]+/ /g; s/^ //; s/ $//; s/Number of enclosures on adapter ([0-9]+).*/adapter \1/g; /^(Enclosure|Device ID|adapter) [0-9]+$/ p'); do
        [ "$part" = adapter ] && echo ""
        [ "$part" = 'Enclosure' ] && echo -ne "\ndev2enc"
        echo -n " $part"
    done
    echo
    $MegaCli_bin -PDList -aALL -NoLog </dev/null |
        grep -E 'Enclosure|Raw Size|Slot Number|Device Id|Firmware state|Inquiry|Adapter'
    echo '<<<megaraid_ldisks>>>'
    $MegaCli_bin -LDInfo -Lall -aALL -NoLog </dev/null | grep -E 'Size|State|Number|Adapter|Virtual'
    echo '<<<megaraid_bbu>>>'
    $MegaCli_bin -AdpBbuCmd -GetBbuStatus -aALL -NoLog </dev/null | grep -v Exit
fi

# RAID status of 3WARE disk controller (by Radoslaw Bak)
if inpath tw_cli; then
    for C in $(tw_cli show | awk 'NR < 4 { next } { print $1 }'); do
        echo '<<<3ware_info>>>'
        tw_cli "/$C" show all | grep -E 'Model =|Firmware|Serial'
        echo '<<<3ware_disks>>>'
        tw_cli "/$C" show drivestatus | grep -E 'p[0-9]' | sed "s/^/$C\//"
        echo '<<<3ware_units>>>'
        tw_cli "/$C" show unitstatus | grep -E 'u[0-9]' | sed "s/^/$C\//"
    done
fi

# RAID controllers from areca (Taiwan)
# cli64 can be found at ftp://ftp.areca.com.tw/RaidCards/AP_Drivers/Linux/CLI/
if inpath cli64; then
    run_cached -s arc_raid_status 300 "cli64 rsf info | tail -n +3 | head -n -2"
fi

# VirtualBox Guests. Section must always been output. Otherwise the
# check would not be executed in case no guest additions are installed.
# And that is something the check wants to detect
echo '<<<vbox_guest>>>'
if inpath VBoxControl && lsmod | grep vboxguest >/dev/null 2>&1; then
    VBoxControl -nologo guestproperty enumerate | cut -d, -f1,2
    [ "${PIPESTATUS[0]}" = 0 ] || echo "ERROR"
fi

# OpenVPN Clients. Currently we assume that the configuration # is in
# /etc/openvpn. We might find a safer way to find the configuration later.
if [ -e /etc/openvpn/openvpn-status.log ]; then
    echo '<<<openvpn_clients:sep(44)>>>'
    sed -n -e '/CLIENT LIST/,/ROUTING TABLE/p' </etc/openvpn/openvpn-status.log |
        sed -e 1,3d -e '$d'
fi

# Time synchronization with NTP
if inpath ntpq; then
    # remove heading, make first column space separated
    run_cached -s ntp 30 "waitmax 5 ntpq -np | sed -e 1,2d -e 's/^\(.\)/\1 /' -e 's/^ /%/' || true"
fi

# Time synchronization with Chrony
if inpath chronyc; then
    # Force successful exit code. Otherwise section will be missing if daemon not running
    #
    # The "| cat" has been added for some kind of regression in RedHat 7.5. The
    # SELinux rules shipped with that release were denying the chronyc call
    # without cat.
    run_cached -s chrony 30 "waitmax 5 chronyc -n tracking | cat || true"
fi

if inpath nvidia-settings && [ -S /tmp/.X11-unix/X0 ]; then
    echo '<<<nvidia>>>'
    for var in GPUErrors GPUCoreTemp; do
        DISPLAY=:0 waitmax 2 nvidia-settings -t -q $var | sed "s/^/$var: /"
    done
fi

if [ -z "$IS_DOCKERIZED" ] && [ -z "$IS_LXC_CONTAINER" ] && [ -e /proc/drbd ]; then
    echo '<<<drbd>>>'
    cat /proc/drbd
    cat /sys/kernel/debug/drbd/resources/*/connections/*/0/proc_drbd 2>/dev/null
fi

# Heartbeat monitoring
# Different handling for heartbeat clusters with and without CRM
# for the resource state
if [ -S /var/run/heartbeat/crm/cib_ro -o -S /var/run/crm/cib_ro ] || pgrep "^(crmd|pacemaker-contr)$" >/dev/null 2>&1; then
    echo '<<<heartbeat_crm>>>'
    TZ=UTC crm_mon -1 -r | grep -v ^$ | sed 's/^ //; /^\sResource Group:/,$ s/^\s//; s/^\s/_/g'
fi
if inpath cl_status; then
    echo '<<<heartbeat_rscstatus>>>'
    cl_status rscstatus

    echo '<<<heartbeat_nodes>>>'
    for NODE in $(cl_status listnodes); do
        if [ "$NODE" != "$(echo "$HOSTNAME" | tr '[:upper:]' '[:lower:]')" ]; then
            STATUS=$(cl_status nodestatus "$NODE")
            echo -n "$NODE $STATUS"
            for LINK in $(cl_status listhblinks "$NODE" 2>/dev/null); do
                echo -n " $LINK $(cl_status hblinkstatus "$NODE" "$LINK")"
            done
            echo
        fi
    done
fi

# Postfix mailqueue monitoring
# Determine the number of mails and their size in several postfix mail queues
read_postfix_queue_dirs() {
    postfix_queue_dir=$1
    if [ -n "$postfix_queue_dir" ]; then
        echo '<<<postfix_mailq>>>'
        echo "[[[${2}]]]"
        for queue in deferred active; do
            count=$(find "${postfix_queue_dir}/$queue" -type f | wc -l)
            size=$(du -s "${postfix_queue_dir}/$queue" | awk '{print $1 }')
            if [ -z "$size" ]; then
                size=0
            fi
            if [ -z "$count" ]; then
                echo "Mail queue is empty"
            else
                echo "QUEUE_${queue} $size $count"
            fi
        done
    fi
}

# Postfix mailqueue monitoring
# Determine the number of mails and their size in several postfix mail queues
if inpath postconf; then
    # Check if multi_instance_directories exists in main.cf and is not empty
    # always takes the last entry, multiple entries possible
    multi_instances_dirs=$(postconf -c /etc/postfix 2>/dev/null | grep ^multi_instance_directories | sed 's/.*=[[:space:]]*//g')
    if [ -n "$multi_instances_dirs" ]; then
        for queue_dir in $multi_instances_dirs; do
            if [ -n "$queue_dir" ]; then
                postfix_queue_dir=$(postconf -c "$queue_dir" 2>/dev/null | grep ^queue_directory | sed 's/.*=[[:space:]]*//g')
                read_postfix_queue_dirs "$postfix_queue_dir" "$queue_dir"
            fi
        done
    fi
    # Always check for the default queue. It can exist even if multiple instances are configured
    read_postfix_queue_dirs "$(postconf -h queue_directory 2>/dev/null)"

elif [ -x /usr/sbin/ssmtp ]; then
    echo '<<<postfix_mailq>>>'
    mailq 2>&1 | sed 's/^[^:]*: \(.*\)/\1/' | tail -n 6

fi

# Postfix status monitoring. Can handle multiple instances.
if inpath postfix; then
    echo "<<<postfix_mailq_status:sep(58)>>>"
    for i in /var/spool/postfix*/; do
        if [ -e "$i/pid/master.pid" ]; then
            if [ -r "$i/pid/master.pid" ]; then
                postfix_pid=$(sed 's/ //g' <"$i/pid/master.pid") # handle possible spaces in output
                if readlink -- "/proc/${postfix_pid}/exe" | grep -q ".*postfix/\(s\?bin/\)\?master.*"; then
                    echo "$i:the Postfix mail system is running:PID:$postfix_pid" | sed 's/\/var\/spool\///g'
                else
                    echo "$i:PID file exists but instance is not running!" | sed 's/\/var\/spool\///g'
                fi
            else
                echo "$i:PID file exists but is not readable"
            fi
        else
            echo "$i:the Postfix mail system is not running" | sed 's/\/var\/spool\///g'
        fi
    done
fi

# Check status of qmail mailqueue
if inpath qmail-qstat; then
    echo "<<<qmail_stats>>>"
    qmail-qstat
fi

# Nullmailer queue monitoring
if inpath nullmailer-send && [ -d /var/spool/nullmailer/queue ]; then
    echo '<<<nullmailer_mailq>>>'
    COUNT=$(find /var/spool/nullmailer/queue -type f | wc -l)
    SIZE=$(du -s /var/spool/nullmailer/queue | awk '{print $1 }')
    echo "$SIZE $COUNT"
fi

# Check status of OMD sites and Check_MK Notification spooler
if inpath omd; then
    run_cached -s omd_status 60 "omd status --bare --auto || true"
    echo '<<<mknotifyd:sep(0)>>>'
    date +%s
    for statefile in /omd/sites/*/var/log/mknotifyd.state; do
        if [ -e "$statefile" ]; then
            site=${statefile%/var/log*}
            site=${site#/omd/sites/}
            echo "[$site]"
            grep -v '^#' <"$statefile"
        fi
    done

    echo '<<<omd_apache:sep(124)>>>'
    for statsfile in /omd/sites/*/var/log/apache/stats; do
        if [ -e "$statsfile" ]; then
            site=${statsfile%/var/log*}
            site=${site#/omd/sites/}
            echo "[$site]"
            cat "$statsfile"
            : >"$statsfile"
            # prevent next section to fail caused by a missing newline at the end of the statsfile
            echo
        fi
    done
fi

# Welcome the ZFS check on Linux
# We do not endorse running ZFS on linux if your vendor doesnt support it ;)
# check zpool status
if inpath zpool; then
    echo "<<<zpool_status>>>"
    zpool status -x
    echo "<<<zpool>>>"
    zpool list
fi

# Veritas Cluster Server
# Software is always installed in /opt/VRTSvcs.
# Secure mode must be off to allow root to execute commands
if [ -x /opt/VRTSvcs/bin/haclus ]; then
    echo "<<<veritas_vcs>>>"
    vcshost=$(hostname | cut -d. -f1)
    waitmax -s 9 2 /opt/VRTSvcs/bin/haclus -display -localclus | grep -e ClusterName -e ClusState
    waitmax -s 9 2 /opt/VRTSvcs/bin/hasys -display -attribute SysState
    waitmax -s 9 2 /opt/VRTSvcs/bin/hagrp -display -sys "$vcshost" -attribute State -localclus
    waitmax -s 9 2 /opt/VRTSvcs/bin/hares -display -sys "$vcshost" -attribute State -localclus
    waitmax -s 9 2 /opt/VRTSvcs/bin/hagrp -display -attribute TFrozen -attribute Frozen
fi

# Fileinfo-Check: put patterns for files into /etc/check_mk/fileinfo.cfg
perl -e '
use File::Glob "bsd_glob";
my @patterns = ();
foreach (bsd_glob("$ARGV[0]/fileinfo.cfg"), bsd_glob("$ARGV[0]/fileinfo.d/*")) {
    open my $handle, "<", $_ or next;
    while (<$handle>) {
        chomp;
        next if /^\s*(#|$)/;
        my $pattern = $_;
        $pattern =~ s/\$DATE:(.*?)\$/substr(`date +"$1"`, 0, -1)/eg;
        push @patterns, $pattern;
    }
    warn "error while reading $_: $!\n" if $!;
    close $handle;
}
exit if ! @patterns;

print "<<<fileinfo:sep(124)>>>\n", time, "\n[[[header]]]\nname|status|size|time\n[[[content]]]\n";

foreach (@patterns) {
    foreach (bsd_glob("$_")) {
        if (! -f) {
            print "$_|missing\n" if ! -d;
        } elsif (my @infos = stat) {
            print "$_|ok|$infos[7]|$infos[9]\n";
        } else {
            print "$_|stat failed: $!\n";
        }
    }
}
' -- "$MK_CONFDIR"

# Get stats about OMD monitoring cores running on this machine.
# Since cd is a shell builtin the check does not affect the performance
# on non-OMD machines.
if cd /omd/sites; then
    echo '<<<livestatus_status:sep(59)>>>'
    for site in *; do
        if [ -S "/omd/sites/$site/tmp/run/live" ]; then
            echo "[$site]"
            echo -e "GET status" |
                waitmax 3 "/omd/sites/$site/bin/unixcat" "/omd/sites/$site/tmp/run/live"
        fi
    done

    echo '<<<livestatus_ssl_certs:sep(124)>>>'
    for site in *; do
        echo "[$site]"
        for PEM_PATH in "/omd/sites/$site/etc/ssl/ca.pem" "/omd/sites/$site/etc/ssl/sites/$site.pem"; do
            if [ -f "$PEM_PATH" ]; then
                CERT_DATE=$(openssl x509 -enddate -noout -in "$PEM_PATH")
                CERT_DATE=${CERT_DATE/notAfter=/}
                echo "$PEM_PATH|$(date --date="$CERT_DATE" --utc +%s)"
            fi
        done
    done

    echo '<<<mkeventd_status:sep(0)>>>'
    for site in *; do
        if [ -S "/omd/sites/$site/tmp/run/mkeventd/status" ]; then
            echo "[\"$site\"]"
            echo -e "GET status\nOutputFormat: json" |
                waitmax 3 "/omd/sites/$site/bin/unixcat" "/omd/sites/$site/tmp/run/mkeventd/status"
        fi
    done
fi

# Collect states of configured Check_MK site backup jobs
if ls /omd/sites/*/var/check_mk/backup/*.state >/dev/null 2>&1; then
    echo "<<<mkbackup>>>"
    for F in /omd/sites/*/var/check_mk/backup/*.state; do
        SITE=${F#/*/*/*}
        SITE=${SITE%%/*}

        JOB_IDENT=${F%.state}
        JOB_IDENT=${JOB_IDENT##*/}

        if [ "$JOB_IDENT" != "restore" ]; then
            echo "[[[site:$SITE:$JOB_IDENT]]]"
            cat "$F"
            echo
        fi
    done
fi

# Collect states of configured CMA backup jobs
if inpath mkbackup && ls /var/lib/mkbackup/*.state >/dev/null 2>&1; then
    echo "<<<mkbackup>>>"
    for F in /var/lib/mkbackup/*.state; do
        JOB_IDENT=${F%.state}
        JOB_IDENT=${JOB_IDENT##*/}

        if [ "$JOB_IDENT" != "restore" ]; then
            echo "[[[system:$JOB_IDENT]]]"
            cat "$F"
            echo
        fi
    done
fi

# Get statistics about monitored jobs. Below the job directory there
# is a sub directory per user that ran a job. That directory must be
# owned by the user so that a symlink or hardlink attack for reading
# arbitrary files can be avoided.
if pushd "$MK_VARDIR/job" >/dev/null; then
    echo '<<<job>>>'
    for username in *; do
        if [ -d "$username" ] && cd "$username"; then
            if [ $EUID -eq 0 ]; then
                su -s "$SHELL" "$username" -c "head -n -0 -v *"
            else
                head -n -0 -v ./*
            fi
            cd ..
        fi
    done
    popd >/dev/null
fi

# Gather thermal information provided e.g. by acpi
# At the moment only supporting thermal sensors
if [ -z "$IS_DOCKERIZED" ] && [ -z "$IS_LXC_CONTAINER" ] && ls /sys/class/thermal/thermal_zone* >/dev/null 2>&1; then
    echo '<<<lnx_thermal:sep(124)>>>'
    for F in /sys/class/thermal/thermal_zone*; do
        line="${F##*/}"
        if [ ! -e "$F/mode" ]; then line="${line}|-"; else line="${line}|$(cat "$F"/mode)"; fi
        line="${line}|$(cat "$F"/{type,temp} | tr \\n "|")"
        for G in $(ls "$F"/trip_point_*_{temp,type}); do
            line="${line}$(tr <"$G" \\n "|")"
        done
        echo "${line%?}"
    done
fi

# Libelle Business Shadow
if inpath trd; then
    echo "<<<libelle_business_shadow:sep(58)>>>"
    trd -s
fi

# HTTP Accelerator Statistics
if inpath varnishstat; then
    echo "<<<varnish>>>"
    varnishstat -1
fi

# Proxmox Cluster
if inpath pvecm; then
    echo "<<<pvecm_status:sep(58)>>>"
    pvecm status
    echo "<<<pvecm_nodes>>>"
    pvecm nodes
fi

for HAPROXY_SOCK in /run/haproxy/admin.sock /var/lib/haproxy/stats; do
    if [ -r "$HAPROXY_SOCK" ] && inpath socat; then
        echo "<<<haproxy:sep(44)>>>"
        echo "show stat" | socat - "UNIX-CONNECT:$HAPROXY_SOCK"
    fi
done

# Start new liveupdate process in background on each agent execution. Starting
# a new live update process will terminate the old one automatically after
# max. 1 sec.
if [ -e "$MK_CONFDIR/real_time_checks.cfg" ]; then
    if [ -z "$REMOTE" ]; then
        echo "ERROR: \$REMOTE not specified. Not starting Real-Time Checks." >&2
    elif ! inpath openssl; then
        echo "ERROR: openssl command is missing. Not starting Real-Time Checks." >&2
    else
        run_real_time_checks >/dev/null &
    fi
fi

# MK's Remote Plugin Executor
if [ -e "$MK_CONFDIR/mrpe.cfg" ]; then
    grep -Ev '^[[:space:]]*($|#)' "$MK_CONFDIR/mrpe.cfg" |
        while read -r descr cmdline; do
            interval=
            args="-m"
            # NOTE: Due to an escaping-related bug in some old bash versions
            # (3.2.x), we have to use an intermediate variable for the pattern.
            pattern='\(([^\)]*)\)[[:space:]](.*)'
            if [[ $cmdline =~ $pattern ]]; then
                parameters=${BASH_REMATCH[1]}
                cmdline=${BASH_REMATCH[2]}

                # split multiple parameter assignments
                for par in $(echo "$parameters" | tr ":" "\n"); do
                    # split each assignment
                    key=$(echo "$par" | cut -d= -f1)
                    value=$(echo "$par" | cut -d= -f2)

                    if [ "$key" = "interval" ]; then
                        interval=$value
                    elif [ "$key" = "appendage" ]; then
                        args="-ma"
                    fi
                done
            fi

            if [ -z "$interval" ]; then
                run_mrpe "$descr" "$cmdline"
            else
                run_cached "$args" "$descr" "$interval" "$cmdline"
            fi
        done
fi

# MK's runas Executor
if [ -e "$MK_CONFDIR/runas.cfg" ]; then
    grep -Ev '^[[:space:]]*($|#)' "$MK_CONFDIR/runas.cfg" |
        while read -r type user include; do
            if [ -d "$include" -o \( "$type" == "mrpe" -a -f "$include" \) ]; then
                PREFIX=""
                if [ "$user" != "-" ]; then
                    PREFIX="su $user -c "
                fi

                # mrpe includes
                if [ "$type" == "mrpe" ]; then
                    grep -Ev '^[[:space:]]*($|#)' "$include" |
                        while read -r descr cmdline; do
                            interval=
                            # NOTE: Due to an escaping-related bug in some old bash
                            # versions (3.2.x), we have to use an intermediate variable
                            # for the pattern.
                            pattern='\(([^\)]*)\)[[:space:]](.*)'
                            if [[ $cmdline =~ $pattern ]]; then
                                parameters=${BASH_REMATCH[1]}
                                cmdline=${BASH_REMATCH[2]}

                                # split multiple parameter assignments
                                for par in $(echo "$parameters" | tr ":" "\n"); do
                                    # split each assignment
                                    IFS='=' read -r key value <<<"${par}"
                                    if [ "$key" = "interval" ]; then
                                        interval=$value
                                    # no other parameters supported currently
                                    fi
                                done
                            fi

                            if [ -n "$PREFIX" ]; then
                                cmdline="$PREFIX'$cmdline'"
                            fi
                            if [ -z "$interval" ]; then
                                run_mrpe "$descr" "$cmdline"
                            else
                                run_cached -m "$descr" "$interval" "$cmdline"
                            fi
                        done

                # local and plugin includes
                elif [ "$type" == "local" -o "$type" == "plugin" ]; then
                    if [ "$type" == "local" ]; then
                        echo "<<<local>>>"
                    fi

                    find "$include" -executable -type f |
                        while read -r filename; do
                            if [ -n "$PREFIX" ]; then
                                cmdline="$PREFIX\"$filename\""
                            else
                                cmdline=$filename
                            fi

                            $cmdline
                        done
                fi
            fi
        done
fi

is_valid_plugin() {
    # NOTE: Due to an escaping-related bug in some old bash versions
    # (3.2.x), we have to use an intermediate variable for the pattern.
    pattern='\.dpkg-(new|old|temp)$'
    #TODO Maybe we should change this mechanism
    # shellcheck disable=SC2015
    [[ -f "$1" && -x "$1" && ! "$1" =~ $pattern ]] && true || false
}

# Local checks
echo '<<<local>>>'
if cd "$LOCALDIR"; then
    for skript in ./*; do
        if is_valid_plugin "$skript"; then
            ./"$skript"
        fi
    done
    # Call some plugins only every X'th second
    for skript in [1-9]*/*; do
        if is_valid_plugin "$skript"; then
            run_cached "local_${skript//\//\\}" "${skript%/*}" "$skript"
        fi
    done
fi

# Plugins
if cd "$PLUGINSDIR"; then
    for skript in ./*; do
        if is_valid_plugin "$skript"; then
            ./"$skript"
        fi
    done
    # Call some plugins only every Xth second
    for skript in [1-9]*/*; do
        if is_valid_plugin "$skript"; then
            run_cached "plugins_${skript//\//\\}" "${skript%/*}" "$skript"
        fi
    done
fi

# Agent output snippets created by cronjobs, etc.
if [ -d "$SPOOLDIR" ] && [ -r "$SPOOLDIR" ]; then
    pushd "$SPOOLDIR" >/dev/null
    now=$(date +%s)

    for file in *; do
        test "$file" = "*" && break
        # output every file in this directory. If the file is prefixed
        # with a number, then that number is the maximum age of the
        # file in seconds. If the file is older than that, it is ignored.
        maxage=""
        part="$file"

        # Each away all digits from the front of the filename and
        # collect them in the variable maxage.
        while [ "${part/#[0-9]/}" != "$part" ]; do
            maxage=$maxage${part:0:1}
            part=${part:1}
        done

        # If there is at least one digit, than we honor that.
        if [ "$maxage" ]; then
            mtime=$(stat -c %Y "$file")
            if [ $((now - mtime)) -gt "$maxage" ]; then
                continue
            fi
        fi

        # Output the file
        cat "$file"
    done
    popd >/dev/null
fi<|MERGE_RESOLUTION|>--- conflicted
+++ resolved
@@ -1,32 +1,10 @@
 #!/bin/bash
-# Check_MK Agent for Linux
-# +------------------------------------------------------------------+
-# |             ____ _               _        __  __ _  __           |
-# |            / ___| |__   ___  ___| | __   |  \/  | |/ /           |
-# |           | |   | '_ \ / _ \/ __| |/ /   | |\/| | ' /            |
-# |           | |___| | | |  __/ (__|   <    | |  | | . \            |
-# |            \____|_| |_|\___|\___|_|\_\___|_|  |_|_|\_\           |
-# |                                                                  |
-# | Copyright Mathias Kettner 2014             mk@mathias-kettner.de |
-# +------------------------------------------------------------------+
-#
-# This file is part of Check_MK.
-# The official homepage is at http://mathias-kettner.de/check_mk.
-#
-# check_mk is free software;  you can redistribute it and/or modify it
-# under the  terms of the  GNU General Public License  as published by
-# the Free Software Foundation in version 2.  check_mk is  distributed
-# in the hope that it will be useful, but WITHOUT ANY WARRANTY;  with-
-# out even the implied warranty of  MERCHANTABILITY  or  FITNESS FOR A
-# PARTICULAR PURPOSE. See the  GNU General Public License for more de-
-# tails. You should have  received  a copy of the  GNU  General Public
-# License along with GNU Make; see the file  COPYING.  If  not,  write
-# to the Free Software Foundation, Inc., 51 Franklin St,  Fifth Floor,
-# Boston, MA 02110-1301 USA.
-
-# Remove locale settings to eliminate localized outputs where possible
-export LC_ALL=C
-unset LANG
+# Copyright (C) 2019 tribe29 GmbH - License: GNU General Public License v2
+# This file is part of Checkmk (https://checkmk.com). It is subject to the terms and
+# conditions defined in the file COPYING, which is part of this source code package.
+
+# Make sure that locally installed binaries are found
+PATH=$PATH:/usr/local/bin
 
 export MK_LIBDIR=${MK_LIBDIR:-/usr/lib/check_mk_agent}
 export MK_CONFDIR=${MK_CONFDIR:-/etc/check_mk}
@@ -46,9 +24,6 @@
 # The package name gets patched for baked agents to either
 # "check-mk-agent" or the name set by the "name of agent packages" rule
 XINETD_SERVICE_NAME=check_mk
-
-# Make sure, locally installed binaries are found
-PATH=$PATH:/usr/local/bin
 
 # All executables in PLUGINSDIR will simply be executed and their
 # ouput appended to the output of the agent. Plugins define their own
@@ -73,6 +48,53 @@
     set -xv
 elif [ -z "$MK_FROM_NODE" ]; then
     exec </dev/null 2>/dev/null
+fi
+
+# Function to replace "if type [somecmd]" idiom
+# 'command -v' tends to be more robust vs 'which' and 'type' based tests
+inpath() {
+    command -v "${1:?No command to test}" >/dev/null 2>&1
+}
+
+# Remove locale settings to eliminate localized outputs where possible
+# The locale logic here is used to make the Python encoding detection work (see CMK-2778).
+unset -v LANG
+if inpath locale && inpath paste; then
+    case "$(locale -a | paste -sd ' ' -)" in
+        *'C.UTF-8'*) LC_ALL="C.UTF-8" ;;
+        *'C.utf8'*) LC_ALL="C.utf8" ;;
+    esac
+    LC_ALL="${LC_ALL:-C}"
+    export LC_ALL
+fi
+
+read_python_version() {
+    if inpath "$1" && [ "$($1 -c 'import sys; print(sys.version_info[1])')" -ge "$2" ]; then
+        echo "$1"
+        return 0
+    fi
+    return 1
+}
+PYTHON3=$(read_python_version python3 4)
+PYTHON2=$(read_python_version python2 6 || read_python_version python 6)
+if [ -f "$MK_CONFDIR/python_path.cfg" ]; then
+    # shellcheck source=/dev/null
+    . "$MK_CONFDIR/python_path.cfg"
+fi
+export PYTHON2 PYTHON3
+
+if [ -z "$PYTHON2" ] && [ -z "$PYTHON3" ]; then
+    NO_PYTHON=true
+elif [ -n "$PYTHON3" ] && [ "$(
+    $PYTHON3 -c 'pass' >/dev/null 2>&1
+    echo $?
+)" -eq 127 ]; then
+    WRONG_PYTHON_COMMAND=true
+elif [ -z "$PYTHON3" ] && [ "$(
+    $PYTHON2 -c 'pass' >/dev/null 2>&1
+    echo $?
+)" -eq 127 ]; then
+    WRONG_PYTHON_COMMAND=true
 fi
 
 # Detect whether or not the agent is being executed in a container
@@ -91,12 +113,6 @@
     unset IS_LXC_CONTAINER
 fi
 
-# Function to replace "if type [somecmd]" idiom
-# 'command -v' tends to be more robust vs 'which' and 'type' based tests
-inpath() {
-    command -v "${1:?No command to test}" >/dev/null 2>&1
-}
-
 # Prefer (relatively) new /usr/bin/timeout from coreutils against
 # our shipped waitmax. waitmax is statically linked and crashes on
 # some Ubuntu versions recently.
@@ -112,6 +128,11 @@
     . "$MK_CONFDIR/encryption.cfg"
 fi
 
+if [ -f "$MK_CONFDIR/exclude_sections.cfg" ]; then
+    # shellcheck source=/dev/null
+    . "$MK_CONFDIR/exclude_sections.cfg"
+fi
+
 if [ "$ENCRYPTED" == "yes" ]; then
     OPENSSL_VERSION=$(openssl version | awk '{print $2}' | awk -F . '{print (($1 * 100) + $2) * 100+ $3}')
     if [ $OPENSSL_VERSION -ge 10000 ]; then
@@ -129,25 +150,70 @@
     . "$MK_CONFDIR/real_time_checks.cfg"
 fi
 
+section_checkmk() {
+    echo "<<<check_mk>>>"
+    echo "Version: 2.1.0i1"
+    echo "AgentOS: linux"
+    echo "Hostname: $(hostname)"
+    echo "AgentDirectory: $MK_CONFDIR"
+    echo "DataDirectory: $MK_VARDIR"
+    echo "SpoolDirectory: $SPOOLDIR"
+    echo "PluginsDirectory: $PLUGINSDIR"
+    echo "LocalDirectory: $LOCALDIR"
+
+    # If we are called via xinetd, try to find only_from configuration
+    if [ -n "$REMOTE_HOST" ]; then
+        echo -n 'OnlyFrom: '
+        sed -n '/^service[[:space:]]*'$XINETD_SERVICE_NAME'/,/}/s/^[[:space:]]*only_from[[:space:]]*=[[:space:]]*\(.*\)/\1/p' /etc/xinetd.d/* | head -n1
+        echo
+    # If we are called via systemd, try to find only_from configuration aswell
+    elif inpath systemctl; then
+        echo -n 'OnlyFrom: '
+        sed -n '/^# systemd socket definition file/,/^IPAddressAllow/s/IPAddressAllow=//p' /etc/systemd/system/check-mk-agent*
+        echo
+    fi
+}
+
 #
 # CHECK SECTIONS
 #
 
+section_labels() {
+    LABELS=""
+    if [ -n "$IS_DOCKERIZED" ] || [ -n "$IS_LXC_CONTAINER" ]; then
+        DEVICE_TYPE="container"
+    elif grep "hypervisor" /proc/cpuinfo >/dev/null 2>&1; then
+        DEVICE_TYPE="vm"
+    fi
+
+    if [ -n "$DEVICE_TYPE" ]; then
+        LABELS+="{\"cmk/device_type\":\"$DEVICE_TYPE\"}\n"
+    fi
+
+    if [ -n "$LABELS" ]; then
+        echo '<<<labels:sep(0)>>>'
+        echo -e "$LABELS"
+    fi
+}
+
 section_mem() {
-    if [ -z "$IS_DOCKERIZED" ]; then
-        echo '<<<mem>>>'
-        grep -E -v '^Swap:|^Mem:|total:' </proc/meminfo
-    else
+    if [ -n "$IS_DOCKERIZED" ]; then
         echo '<<<docker_container_mem>>>'
         cat /sys/fs/cgroup/memory/memory.stat
         echo "usage_in_bytes $(cat /sys/fs/cgroup/memory/memory.usage_in_bytes)"
         echo "limit_in_bytes $(cat /sys/fs/cgroup/memory/memory.limit_in_bytes)"
         grep -F 'MemTotal:' /proc/meminfo
+    elif [ -n "$IS_LXC_CONTAINER" ]; then
+        echo '<<<mem>>>'
+        grep -E -v '^Swap:|^Mem:|total:|^Vmalloc|^Committed' </proc/meminfo
+    else
+        echo '<<<mem>>>'
+        grep -E -v '^Swap:|^Mem:|total:' </proc/meminfo
     fi
 }
 
 section_cpu() {
-    if [ "$(uname -m)" = "armv7l" ]; then
+    if [ "$(uname -m)" = "armv7l" ] || [ "$(uname -m)" = "armv6l" ]; then
         CPU_REGEX='^processor'
     else
         CPU_REGEX='^CPU|^processor'
@@ -195,7 +261,7 @@
     # The exclusion list is getting a bit of a problem.
     # -l should hide any remote FS but seems to be all but working.
     local excludefs
-    excludefs="-x smbfs -x cifs -x iso9660 -x udf -x nfsv4 -x nfs -x mvfs -x prl_fs -x squashfs -x devtmpfs"
+    excludefs="-x smbfs -x cifs -x iso9660 -x udf -x nfsv4 -x nfs -x mvfs -x prl_fs -x squashfs -x devtmpfs -x autofs"
     if [ -z "$IS_LXC_CONTAINER" ]; then
         excludefs+=" -x zfs"
     fi
@@ -212,8 +278,6 @@
     # shellcheck disable=SC2086
     df -PTli ${excludefs} | sed 1d
     echo '[df_inodes_end]'
-<<<<<<< HEAD
-=======
 }
 
 sections_systemd() {
@@ -1109,16 +1173,21 @@
             fi
         done
     fi
->>>>>>> e14bd040
-}
-
-sections_systemd() {
-    if inpath systemctl; then
-        echo '<<<systemd_units>>>'
-        echo "[list-unit-files]"
-        systemctl list-unit-files --no-pager
-        echo "[all]"
-        systemctl --all --no-pager | sed '/^$/q'
+}
+
+run_plugins() {
+    if cd "$PLUGINSDIR"; then
+        for skript in ./*; do
+            if is_valid_plugin "$skript"; then
+                run_agent_plugin "$skript"
+            fi
+        done
+        # Call some plugins only every Xth second
+        for skript in [1-9]*/*; do
+            if is_valid_plugin "$skript"; then
+                run_cached "plugins_${skript//\//\\}" "${skript%/*}" run_agent_plugin "$skript"
+            fi
+        done
     fi
 }
 
@@ -1137,6 +1206,48 @@
 }
 
 export -f run_mrpe
+
+run_agent_plugin() {
+    if [ "${1:(0):(2)}" == "./" ]; then
+        agent_plugin="${1:2}"
+    else
+        agent_plugin="$1"
+    fi
+    extension="${agent_plugin##*.}"
+    filename="${agent_plugin%.*}"
+
+    # Execute all non python plugins with ./foo
+    if [ "$extension" != "py" ]; then
+        ./"$agent_plugin"
+        return
+    fi
+
+    if [ "${filename:(-2):(2)}" != "_2" ]; then
+        if [ -n "$NO_PYTHON" ] || [ -n "$WRONG_PYTHON_COMMAND" ]; then
+            if [ -z "$FAILED_PYTHON_PLUGINS" ]; then
+                FAILED_PYTHON_PLUGINS=("$agent_plugin")
+            else
+                FAILED_PYTHON_PLUGINS=("${FAILED_PYTHON_PLUGINS[@]}" "$agent_plugin")
+            fi
+            return
+        fi
+        if [ -n "$PYTHON3" ]; then
+            $PYTHON3 "$agent_plugin"
+            return
+        fi
+        return
+    fi
+
+    if [ -x "${filename::-2}.py" ] && [ -n "$PYTHON3" ]; then
+        return
+    fi
+
+    if [ -n "$PYTHON2" ]; then
+        $PYTHON2 "$agent_plugin"
+    fi
+}
+
+export -f run_agent_plugin
 
 # Runs a command asynchronous by use of a cache file. Usage:
 # run_cached [-s] NAME MAXAGE
@@ -1234,7 +1345,7 @@
 # Make run_cached available for subshells (plugins, local checks, etc.)
 export -f run_cached
 
-# Implements Real-Time Check feature of the Check_MK agent which can send
+# Implements Real-Time Check feature of the Checkmk agent which can send
 # some section data in 1 second resolution. Useful for fast notifications and
 # detailed graphing (if you configure your RRDs to this resolution).
 run_real_time_checks() {
@@ -1291,9 +1402,9 @@
                     date +%s | tr -d '\n'
                     if [ "$ENCRYPTED_RT" != "no" ]; then
                         export RTC_SECRET=$RTC_SECRET
-                        ./$PLUGIN | openssl enc -aes-256-cbc -md md5 -pass env:RTC_SECRET -nosalt
+                        run_agent_plugin "$PLUGIN" | openssl enc -aes-256-cbc -md md5 -pass env:RTC_SECRET -nosalt
                     else
-                        ./"$PLUGIN"
+                        run_agent_plugin "$PLUGIN"
                     fi
                 } | dd bs=9999 iflag=fullblock 2>/dev/null >"/dev/udp/${REMOTE}/${RTC_PORT}"
             done
@@ -1304,846 +1415,281 @@
     done
 }
 
-echo "<<<check_mk>>>"
-echo "Version: 1.6.0p23"
-echo "AgentOS: linux"
-echo "Hostname: $(hostname)"
-echo "AgentDirectory: $MK_CONFDIR"
-echo "DataDirectory: $MK_VARDIR"
-echo "SpoolDirectory: $SPOOLDIR"
-echo "PluginsDirectory: $PLUGINSDIR"
-echo "LocalDirectory: $LOCALDIR"
-
-# If we are called via xinetd, try to find only_from configuration
-if [ -n "$REMOTE_HOST" ]; then
-    echo -n 'OnlyFrom: '
-    sed -n '/^service[[:space:]]*'$XINETD_SERVICE_NAME'/,/}/s/^[[:space:]]*only_from[[:space:]]*=[[:space:]]*\(.*\)/\1/p' /etc/xinetd.d/* | head -n1
-    echo
-fi
-
-section_df
-
-sections_systemd
+# ntpq helper function
+
+get_ntpq() {
+    inpath ntpq || return 1
+    run_cached -s ntp 30 "waitmax 5 ntpq -np | sed -e 1,2d -e 's/^\(.\)/\1 /' -e 's/^ /%/' || true"
+}
+
+section_timesyncd() {
+    if [ -n "$IS_DOCKERIZED" ] || [ -n "$IS_LXC_CONTAINER" ]; then
+        return 0
+    fi
+    inpath systemctl || return 1
+    inpath timedatectl || return 1
+    timedatectl timesync-status >/dev/null 2>&1 || return 1
+    echo "<<<timesyncd>>>"
+    timedatectl timesync-status
+    get_file_mtime /var/lib/systemd/timesync/clock | awk '{print "[[["$1"]]]"}'
+    return 0 # intended not to execute section_ntp even in the case where get_file_mtime fails
+}
+
+section_ntp() {
+    if [ -n "$IS_DOCKERIZED" ] || [ -n "$IS_LXC_CONTAINER" ]; then
+        return 0
+    fi
+    # First we try to identify if we're beholden to systemd
+    if inpath systemctl; then
+        # shellcheck disable=SC2016
+        if [ "$(systemctl | awk '/ntp.service|ntpd.service/{print $3; exit}')" = "active" ]; then
+            # remove heading, make first column space separated
+            get_ntpq
+            return
+        fi
+    fi
+
+    # If we get to this point, we attempt via classic ntp daemons (ntpq required)
+    if inpath ntpq; then
+        # Try to determine status via /etc/init.d
+        # This might also be appropriate for AIX, Solaris and others
+        for _ntp_daemon in ntp ntpd openntpd; do
+            # Check for a service script
+            if [ -x /etc/init.d/"${_ntp_daemon}" ]; then
+                # If the status returns 0, we assume we have a running service
+                if /etc/init.d/"${_ntp_daemon}" status >/dev/null 2>&1; then
+                    get_ntpq
+                    return
+                fi
+            fi
+        done
+        unset -v _ntp_daemon
+    fi
+}
+
+get_file_mtime() {
+    stat -c %Y "${1}" 2>/dev/null ||
+        stat -f %m "${1}" 2>/dev/null ||
+        perl -e 'if (! -f $ARGV[0]){die "0000000"};$mtime=(stat($ARGV[0]))[9];print $mtime."\n";' "${1}"
+}
+
+section_checkmk_failed_plugins() {
+    failed=("$@")
+    if [ -n "$failed" ]; then
+        echo "<<<check_mk>>>"
+        echo "FailedPythonPlugins: ${failed[*]}"
+        if [ -n "$NO_PYTHON" ]; then
+            echo "FailedPythonReason: No suitable python installation found."
+        elif [ -n "$WRONG_PYTHON_COMMAND" ]; then
+            echo "FailedPythonReason: Configured python command not found."
+        fi
+    fi
+}
+
+section_checkmk
+
+[ -z "$MK_SKIP_LABELS" ] && section_labels
+
+[ -z "$MK_SKIP_DF" ] && section_df
+
+[ -z "$MK_SKIP_SYSTEMD" ] && sections_systemd
 
 # Filesystem usage for ZFS
-if inpath zfs; then
-    echo '<<<zfsget:sep(9)>>>'
-    zfs get -t filesystem,volume -Hp name,quota,used,avail,mountpoint,type 2>/dev/null
-    echo '<<<zfsget>>>'
-    echo '[df]'
-    df -PTlk -t zfs | sed 1d
-fi
+[ -z "$MK_SKIP_ZFS" ] && section_zfs
 
 # Check NFS mounts by accessing them with stat -f (System
 # call statfs()). If this lasts more then 2 seconds we
 # consider it as hanging. We need waitmax.
-if inpath waitmax; then
-    STAT_VERSION=$(stat --version | head -1 | cut -d" " -f4)
-    STAT_BROKE="5.3.0"
-
-    echo '<<<nfsmounts>>>'
-    sed -n '/ nfs4\? /s/[^ ]* \([^ ]*\) .*/\1/p' </proc/mounts |
-        sed 's/\\040/ /g' |
-        while read -r MP; do
-            if [ "$STAT_VERSION" != "$STAT_BROKE" ]; then
-                waitmax -s 9 5 stat -f -c "$MP ok %b %f %a %s" "$MP" ||
-                    echo "$MP hanging 0 0 0 0"
-            else
-                waitmax -s 9 5 stat -f -c "$MP ok %b %f %a %s" "$MP" &&
-                    printf '\n' || echo "$MP hanging 0 0 0 0"
-            fi
-        done
-
-    echo '<<<cifsmounts>>>'
-    sed -n '/ cifs\? /s/[^ ]* \([^ ]*\) .*/\1/p' </proc/mounts |
-        sed 's/\\040/ /g' |
-        while read -r MP; do
-            if [ ! -r "$MP" ]; then
-                echo "$MP Permission denied"
-            elif [ "$STAT_VERSION" != "$STAT_BROKE" ]; then
-                waitmax -s 9 2 stat -f -c "$MP ok %b %f %a %s" "$MP" ||
-                    echo "$MP hanging 0 0 0 0"
-            else
-                waitmax -s 9 2 stat -f -c "$MP ok %b %f %a %s" "$MP" &&
-                    printf '\n' || echo "$MP hanging 0 0 0 0"
-            fi
-        done
-fi
+[ -z "$MK_SKIP_NFS_MOUNTS" ] && section_nfs_mounts
 
 # Check mount options. Filesystems may switch to 'ro' in case
 # of a read error.
-echo '<<<mounts>>>'
-grep ^/dev </proc/mounts | grep -v " squashfs "
-
-if inpath ps; then
-    # processes including username, without kernel processes
-    echo '<<<ps>>>'
-    echo 'dummy section -- refer to section ps_lnx'
-    echo '<<<ps_lnx>>>'
-    CGROUP=""
-    if [ -e /sys/fs/cgroup ]; then
-        CGROUP="cgroup:512,"
-    fi
-    echo "[header] $(ps ax -o "$CGROUP"user:32,vsz,rss,cputime,etime,pid,command --columns 10000)"
-fi
+[ -z "$MK_SKIP_MOUNTS" ] && section_mounts
+
+[ -z "$MK_SKIP_PS" ] && section_ps
 
 # Memory usage
-section_mem
+[ -z "$MK_SKIP_MEM" ] && section_mem
 
 # Load and number of processes
-section_cpu
+[ -z "$MK_SKIP_CPU" ] && section_cpu
 
 # Uptime
-section_uptime
+[ -z "$MK_SKIP_UPTIME" ] && section_uptime
 
 # New variant: Information about speed and state in one section
-if inpath ip; then
-    echo '<<<lnx_if>>>'
-    echo "[start_iplink]"
-    ip address
-    echo "[end_iplink]"
-fi
-
-echo '<<<lnx_if:sep(58)>>>'
-sed 1,2d /proc/net/dev
-if inpath ethtool; then
-    sed -e 1,2d /proc/net/dev | cut -d':' -f1 | sort | while read -r eth; do
-        echo "[$eth]"
-        ethtool "$eth" | grep -E '(Speed|Duplex|Link detected|Auto-negotiation):'
-        echo -e "\tAddress: $(cat "/sys/class/net/$eth/address")\n"
-    done
-fi
+[ -z "$MK_SKIP_LNX_IF" ] && section_lnx_if
 
 # Current state of bonding interfaces
-if [ -e /proc/net/bonding ]; then
-    echo '<<<lnx_bonding:sep(58)>>>'
-    pushd /proc/net/bonding >/dev/null
-    head -v -n 1000 ./*
-    popd >/dev/null
-fi
+[ -z "$MK_SKIP_BONDING_IF" ] && section_bonding_interfaces
 
 # Same for Open vSwitch bonding
-if inpath ovs-appctl; then
-    BONDS=$(ovs-appctl bond/list)
-    COL=$(echo "$BONDS" | awk '{for(i=1;i<=NF;i++) {if($i == "bond") printf("%d", i)} exit 0}')
-    echo '<<<ovs_bonding:sep(58)>>>'
-    for bond in $(echo "$BONDS" | sed -e 1d | cut -f"${COL}"); do
-        echo "[$bond]"
-        ovs-appctl bond/show "$bond"
-    done
-fi
+[ -z "$MK_SKIP_VSWITCH_BONDING" ] && section_vswitch_bonding
 
 # Number of TCP connections in the various states
-if inpath waitmax; then
-    echo '<<<tcp_conn_stats>>>'
-    THIS=$(waitmax 5 cat /proc/net/tcp /proc/net/tcp6 2>/dev/null | awk ' /:/ { c[$4]++; } END { for (x in c) { print x, c[x]; } }')
-    if [ $? == 0 ]; then
-        echo "$THIS"
-    elif inpath ss; then
-        ss -ant | grep -v ^State | awk ' /:/ { c[$1]++; } END { for (x in c) { print x, c[x]; } }' |
-            sed -e 's/^ESTAB/01/g;s/^SYN-SENT/02/g;s/^SYN-RECV/03/g;s/^FIN-WAIT-1/04/g;s/^FIN-WAIT-2/05/g;s/^TIME-WAIT/06/g;s/^CLOSED/07/g;s/^CLOSE-WAIT/08/g;s/^LAST-ACK/09/g;s/^LISTEN/0A/g;s/^CLOSING/0B/g;'
-    fi
-fi
+[ -z "$MK_SKIP_TCP" ] && section_tcp
 
 # Linux Multipathing
-if inpath multipath; then
-    if [ -f /etc/multipath.conf ]; then
-        echo '<<<multipath>>>'
-        multipath -l
-    fi
-fi
+[ -z "$MK_SKIP_MULTIPATHING" ] && section_multipathing
 
 # Performancecounter Platten
-if [ -z "$IS_DOCKERIZED" ]; then
-    echo '<<<diskstat>>>'
-    date +%s
-    grep -E ' (x?[shv]d[a-z]*[0-9]*|cciss/c[0-9]+d[0-9]+|emcpower[a-z]+|dm-[0-9]+|VxVM.*|mmcblk.*|dasd[a-z]*|bcache[0-9]+|nvme[0-9]+n[0-9]+) ' </proc/diskstats
-    if inpath dmsetup; then
-        echo '[dmsetup_info]'
-        dmsetup info -c --noheadings --separator ' ' -o name,devno,vg_name,lv_name
-    fi
-    if [ -d /dev/vx/dsk ]; then
-        echo '[vx_dsk]'
-        stat -c "%t %T %n" /dev/vx/dsk/*/*
-    fi
-else
-    echo '<<<docker_container_diskstat>>>'
-    echo "[time]"
-    date +%s
-    for F in io_service_bytes io_serviced; do
-        echo "[$F]"
-        cat "/sys/fs/cgroup/blkio/blkio.throttle.$F"
-    done
-    echo "[names]"
-    for F in /sys/block/*; do
-        echo "${F##*/} $(cat "$F/dev")"
-    done
-fi
+[ -z "$MK_SKIP_DISKSTAT" ] && section_diskstat
 
 # Performancecounter Kernel
-if [ -z "$IS_DOCKERIZED" ] && [ -z "$IS_LXC_CONTAINER" ]; then
-    echo '<<<kernel>>>'
-    date +%s
-    cat /proc/vmstat /proc/stat
-fi
+[ -z "$MK_SKIP_KERNEL" ] && section_kernel
 
 # Hardware sensors via IPMI (need ipmitool)
-if inpath ipmitool; then
-    run_cached -s "ipmi:sep(124)" 300 "waitmax 300 ipmitool sensor list | grep -v 'command failed' | grep -E -v '^[^ ]+ na ' | grep -v ' discrete '"
-    # readable discrete sensor states
-    run_cached -s "ipmi_discrete:sep(124)" 300 "waitmax 300 ipmitool sdr elist compact"
-fi
+[ -z "$MK_SKIP_IPMITOOL" ] && section_ipmitool
 
 # IPMI data via ipmi-sensors (of freeipmi). Please make sure, that if you
 # have installed freeipmi that IPMI is really support by your hardware.
-if (type ipmi-sensors && ls /dev/ipmi*) &>/dev/null; then
-    echo '<<<ipmi_sensors>>>'
-    # Newer ipmi-sensors version have new output format; Legacy format can be used
-    if ipmi-sensors --help | grep -q legacy-output; then
-        IPMI_FORMAT="--legacy-output"
-    else
-        IPMI_FORMAT=""
-    fi
-    if ipmi-sensors --help | grep -q " \-\-groups"; then
-        IPMI_GROUP_OPT="-g"
-    else
-        IPMI_GROUP_OPT="-t"
-    fi
-
-    # At least with ipmi-sensors 0.7.16 this group is Power_Unit instead of "Power Unit"
-    run_cached -s ipmi_sensors 300 "for class in Temperature Power_Unit Fan; do
-        ipmi-sensors $IPMI_FORMAT --sdr-cache-directory /var/cache $IPMI_GROUP_OPT \"\$class\" | sed -e 's/ /_/g' -e 's/:_\?/ /g' -e 's@ \([^(]*\)_(\([^)]*\))@ \2_\1@'
-        # In case of a timeout immediately leave loop.
-        if [ $? = 255 ]; then break ; fi
-    done"
-fi
+[ -z "$MK_SKIP_IPMISENSORS" ] && section_ipmisensors
 
 # RAID status of Linux software RAID
-echo '<<<md>>>'
-cat /proc/mdstat
+[ -z "$MK_SKIP_MD" ] && section_md
 
 # RAID status of Linux RAID via device mapper
-if inpath dmraid && DMSTATUS=$(waitmax 3 dmraid -r); then
-    echo '<<<dmraid>>>'
-
-    # Output name and status
-    waitmax 20 dmraid -s | grep -e ^name -e ^status
-
-    # Output disk names of the RAID disks
-    DISKS=$(echo "$DMSTATUS" | cut -f1 -d":")
-
-    for disk in $DISKS; do
-        device=$(cat /sys/block/"$(basename "$disk")"/device/model)
-        status=$(echo "$DMSTATUS" | grep "^${disk}")
-        echo "${status} Model: ${device}"
-    done
-fi
+[ -z "$MK_SKIP_DM_RAID" ] && section_dm_raid
 
 # RAID status of LSI controllers via cfggen
-if inpath cfggen; then
-    echo '<<<lsi>>>'
-    cfggen 0 DISPLAY |
-        grep -E '(Target ID|State|Volume ID|Status of volume)[[:space:]]*:' |
-        sed -e 's/ *//g' -e 's/:/ /'
-fi
+[ -z "$MK_SKIP_CFGGEN" ] && section_cfggen
 
 # RAID status of LSI MegaRAID controller via MegaCli. You can download that tool from:
 # http://www.lsi.com/downloads/Public/MegaRAID%20Common%20Files/8.02.16_MegaCLI.zip
-if inpath MegaCli; then
-    MegaCli_bin="MegaCli"
-elif inpath MegaCli64; then
-    MegaCli_bin="MegaCli64"
-elif inpath megacli; then
-    MegaCli_bin="megacli"
-elif inpath storcli; then
-    MegaCli_bin="storcli"
-elif inpath storcli64; then
-    MegaCli_bin="storcli64"
-else
-    MegaCli_bin="unknown"
-fi
-
-if [ "$MegaCli_bin" != "unknown" ]; then
-    echo '<<<megaraid_pdisks>>>'
-    for part in $($MegaCli_bin -EncInfo -aALL -NoLog </dev/null |
-        sed -rn 's/:/ /g; s/[[:space:]]+/ /g; s/^ //; s/ $//; s/Number of enclosures on adapter ([0-9]+).*/adapter \1/g; /^(Enclosure|Device ID|adapter) [0-9]+$/ p'); do
-        [ "$part" = adapter ] && echo ""
-        [ "$part" = 'Enclosure' ] && echo -ne "\ndev2enc"
-        echo -n " $part"
-    done
-    echo
-    $MegaCli_bin -PDList -aALL -NoLog </dev/null |
-        grep -E 'Enclosure|Raw Size|Slot Number|Device Id|Firmware state|Inquiry|Adapter'
-    echo '<<<megaraid_ldisks>>>'
-    $MegaCli_bin -LDInfo -Lall -aALL -NoLog </dev/null | grep -E 'Size|State|Number|Adapter|Virtual'
-    echo '<<<megaraid_bbu>>>'
-    $MegaCli_bin -AdpBbuCmd -GetBbuStatus -aALL -NoLog </dev/null | grep -v Exit
-fi
+[ -z "$MK_SKIP_MEGARAID" ] && section_megaraid
 
 # RAID status of 3WARE disk controller (by Radoslaw Bak)
-if inpath tw_cli; then
-    for C in $(tw_cli show | awk 'NR < 4 { next } { print $1 }'); do
-        echo '<<<3ware_info>>>'
-        tw_cli "/$C" show all | grep -E 'Model =|Firmware|Serial'
-        echo '<<<3ware_disks>>>'
-        tw_cli "/$C" show drivestatus | grep -E 'p[0-9]' | sed "s/^/$C\//"
-        echo '<<<3ware_units>>>'
-        tw_cli "/$C" show unitstatus | grep -E 'u[0-9]' | sed "s/^/$C\//"
-    done
-fi
+[ -z "$MK_SKIP_THREE_WARE_RAID" ] && section_3ware_raid
 
 # RAID controllers from areca (Taiwan)
 # cli64 can be found at ftp://ftp.areca.com.tw/RaidCards/AP_Drivers/Linux/CLI/
-if inpath cli64; then
-    run_cached -s arc_raid_status 300 "cli64 rsf info | tail -n +3 | head -n -2"
-fi
+[ -z "$MK_SKIP_ARECA" ] && section_areca_raid
 
 # VirtualBox Guests. Section must always been output. Otherwise the
 # check would not be executed in case no guest additions are installed.
 # And that is something the check wants to detect
-echo '<<<vbox_guest>>>'
-if inpath VBoxControl && lsmod | grep vboxguest >/dev/null 2>&1; then
-    VBoxControl -nologo guestproperty enumerate | cut -d, -f1,2
-    [ "${PIPESTATUS[0]}" = 0 ] || echo "ERROR"
-fi
+[ -z "$MK_SKIP_VBOX_GUEST" ] && section_vbox_guest
 
 # OpenVPN Clients. Currently we assume that the configuration # is in
 # /etc/openvpn. We might find a safer way to find the configuration later.
-if [ -e /etc/openvpn/openvpn-status.log ]; then
-    echo '<<<openvpn_clients:sep(44)>>>'
-    sed -n -e '/CLIENT LIST/,/ROUTING TABLE/p' </etc/openvpn/openvpn-status.log |
-        sed -e 1,3d -e '$d'
+[ -z "$MK_SKIP_OPENVPN" ] && section_openvpn
+
+if [ -z "$MK_SKIP_TIMESYNCHRONISATION" ]; then
+    section_timesyncd || section_ntp
 fi
 
-# Time synchronization with NTP
-if inpath ntpq; then
-    # remove heading, make first column space separated
-    run_cached -s ntp 30 "waitmax 5 ntpq -np | sed -e 1,2d -e 's/^\(.\)/\1 /' -e 's/^ /%/' || true"
-fi
-
 # Time synchronization with Chrony
-if inpath chronyc; then
-    # Force successful exit code. Otherwise section will be missing if daemon not running
-    #
-    # The "| cat" has been added for some kind of regression in RedHat 7.5. The
-    # SELinux rules shipped with that release were denying the chronyc call
-    # without cat.
-    run_cached -s chrony 30 "waitmax 5 chronyc -n tracking | cat || true"
-fi
-
-if inpath nvidia-settings && [ -S /tmp/.X11-unix/X0 ]; then
-    echo '<<<nvidia>>>'
-    for var in GPUErrors GPUCoreTemp; do
-        DISPLAY=:0 waitmax 2 nvidia-settings -t -q $var | sed "s/^/$var: /"
-    done
-fi
-
-if [ -z "$IS_DOCKERIZED" ] && [ -z "$IS_LXC_CONTAINER" ] && [ -e /proc/drbd ]; then
-    echo '<<<drbd>>>'
-    cat /proc/drbd
-    cat /sys/kernel/debug/drbd/resources/*/connections/*/0/proc_drbd 2>/dev/null
-fi
+[ -z "$MK_SKIP_CHRONY" ] && section_chrony
+
+[ -z "$MK_SKIP_NVIDIA" ] && section_nvidia
+
+[ -z "$MK_SKIP_DRBD" ] && section_drbd
 
 # Heartbeat monitoring
 # Different handling for heartbeat clusters with and without CRM
 # for the resource state
-if [ -S /var/run/heartbeat/crm/cib_ro -o -S /var/run/crm/cib_ro ] || pgrep "^(crmd|pacemaker-contr)$" >/dev/null 2>&1; then
-    echo '<<<heartbeat_crm>>>'
-    TZ=UTC crm_mon -1 -r | grep -v ^$ | sed 's/^ //; /^\sResource Group:/,$ s/^\s//; s/^\s/_/g'
-fi
-if inpath cl_status; then
-    echo '<<<heartbeat_rscstatus>>>'
-    cl_status rscstatus
-
-    echo '<<<heartbeat_nodes>>>'
-    for NODE in $(cl_status listnodes); do
-        if [ "$NODE" != "$(echo "$HOSTNAME" | tr '[:upper:]' '[:lower:]')" ]; then
-            STATUS=$(cl_status nodestatus "$NODE")
-            echo -n "$NODE $STATUS"
-            for LINK in $(cl_status listhblinks "$NODE" 2>/dev/null); do
-                echo -n " $LINK $(cl_status hblinkstatus "$NODE" "$LINK")"
-            done
-            echo
-        fi
-    done
-fi
-
-# Postfix mailqueue monitoring
-# Determine the number of mails and their size in several postfix mail queues
-read_postfix_queue_dirs() {
-    postfix_queue_dir=$1
-    if [ -n "$postfix_queue_dir" ]; then
-        echo '<<<postfix_mailq>>>'
-        echo "[[[${2}]]]"
-        for queue in deferred active; do
-            count=$(find "${postfix_queue_dir}/$queue" -type f | wc -l)
-            size=$(du -s "${postfix_queue_dir}/$queue" | awk '{print $1 }')
-            if [ -z "$size" ]; then
-                size=0
-            fi
-            if [ -z "$count" ]; then
-                echo "Mail queue is empty"
-            else
-                echo "QUEUE_${queue} $size $count"
-            fi
-        done
-    fi
-}
-
-# Postfix mailqueue monitoring
-# Determine the number of mails and their size in several postfix mail queues
-if inpath postconf; then
-    # Check if multi_instance_directories exists in main.cf and is not empty
-    # always takes the last entry, multiple entries possible
-    multi_instances_dirs=$(postconf -c /etc/postfix 2>/dev/null | grep ^multi_instance_directories | sed 's/.*=[[:space:]]*//g')
-    if [ -n "$multi_instances_dirs" ]; then
-        for queue_dir in $multi_instances_dirs; do
-            if [ -n "$queue_dir" ]; then
-                postfix_queue_dir=$(postconf -c "$queue_dir" 2>/dev/null | grep ^queue_directory | sed 's/.*=[[:space:]]*//g')
-                read_postfix_queue_dirs "$postfix_queue_dir" "$queue_dir"
-            fi
-        done
-    fi
-    # Always check for the default queue. It can exist even if multiple instances are configured
-    read_postfix_queue_dirs "$(postconf -h queue_directory 2>/dev/null)"
-
-elif [ -x /usr/sbin/ssmtp ]; then
-    echo '<<<postfix_mailq>>>'
-    mailq 2>&1 | sed 's/^[^:]*: \(.*\)/\1/' | tail -n 6
-
-fi
-
-# Postfix status monitoring. Can handle multiple instances.
-if inpath postfix; then
-    echo "<<<postfix_mailq_status:sep(58)>>>"
-    for i in /var/spool/postfix*/; do
-        if [ -e "$i/pid/master.pid" ]; then
-            if [ -r "$i/pid/master.pid" ]; then
-                postfix_pid=$(sed 's/ //g' <"$i/pid/master.pid") # handle possible spaces in output
-                if readlink -- "/proc/${postfix_pid}/exe" | grep -q ".*postfix/\(s\?bin/\)\?master.*"; then
-                    echo "$i:the Postfix mail system is running:PID:$postfix_pid" | sed 's/\/var\/spool\///g'
-                else
-                    echo "$i:PID file exists but instance is not running!" | sed 's/\/var\/spool\///g'
-                fi
-            else
-                echo "$i:PID file exists but is not readable"
-            fi
-        else
-            echo "$i:the Postfix mail system is not running" | sed 's/\/var\/spool\///g'
-        fi
-    done
-fi
-
-# Check status of qmail mailqueue
-if inpath qmail-qstat; then
-    echo "<<<qmail_stats>>>"
-    qmail-qstat
-fi
-
-# Nullmailer queue monitoring
-if inpath nullmailer-send && [ -d /var/spool/nullmailer/queue ]; then
-    echo '<<<nullmailer_mailq>>>'
-    COUNT=$(find /var/spool/nullmailer/queue -type f | wc -l)
-    SIZE=$(du -s /var/spool/nullmailer/queue | awk '{print $1 }')
-    echo "$SIZE $COUNT"
-fi
-
-# Check status of OMD sites and Check_MK Notification spooler
-if inpath omd; then
-    run_cached -s omd_status 60 "omd status --bare --auto || true"
-    echo '<<<mknotifyd:sep(0)>>>'
-    date +%s
-    for statefile in /omd/sites/*/var/log/mknotifyd.state; do
-        if [ -e "$statefile" ]; then
-            site=${statefile%/var/log*}
-            site=${site#/omd/sites/}
-            echo "[$site]"
-            grep -v '^#' <"$statefile"
-        fi
-    done
-
-    echo '<<<omd_apache:sep(124)>>>'
-    for statsfile in /omd/sites/*/var/log/apache/stats; do
-        if [ -e "$statsfile" ]; then
-            site=${statsfile%/var/log*}
-            site=${site#/omd/sites/}
-            echo "[$site]"
-            cat "$statsfile"
-            : >"$statsfile"
-            # prevent next section to fail caused by a missing newline at the end of the statsfile
-            echo
-        fi
-    done
-fi
+[ -z "$MK_SKIP_HEARTBEAT" ] && section_heartbeat
+
+[ -z "$MK_SKIP_MAILQUEUE" ] && section_mailqueue
+
+## Check status of OMD sites and Checkmk Notification spooler
+[ -z "$MK_SKIP_OMD" ] && section_omd
 
 # Welcome the ZFS check on Linux
 # We do not endorse running ZFS on linux if your vendor doesnt support it ;)
 # check zpool status
-if inpath zpool; then
-    echo "<<<zpool_status>>>"
-    zpool status -x
-    echo "<<<zpool>>>"
-    zpool list
-fi
+[ -z "$MK_SKIP_ZPOOL" ] && section_zpool
 
 # Veritas Cluster Server
 # Software is always installed in /opt/VRTSvcs.
 # Secure mode must be off to allow root to execute commands
-if [ -x /opt/VRTSvcs/bin/haclus ]; then
-    echo "<<<veritas_vcs>>>"
-    vcshost=$(hostname | cut -d. -f1)
-    waitmax -s 9 2 /opt/VRTSvcs/bin/haclus -display -localclus | grep -e ClusterName -e ClusState
-    waitmax -s 9 2 /opt/VRTSvcs/bin/hasys -display -attribute SysState
-    waitmax -s 9 2 /opt/VRTSvcs/bin/hagrp -display -sys "$vcshost" -attribute State -localclus
-    waitmax -s 9 2 /opt/VRTSvcs/bin/hares -display -sys "$vcshost" -attribute State -localclus
-    waitmax -s 9 2 /opt/VRTSvcs/bin/hagrp -display -attribute TFrozen -attribute Frozen
-fi
-
-# Fileinfo-Check: put patterns for files into /etc/check_mk/fileinfo.cfg
-perl -e '
-use File::Glob "bsd_glob";
-my @patterns = ();
-foreach (bsd_glob("$ARGV[0]/fileinfo.cfg"), bsd_glob("$ARGV[0]/fileinfo.d/*")) {
-    open my $handle, "<", $_ or next;
-    while (<$handle>) {
-        chomp;
-        next if /^\s*(#|$)/;
-        my $pattern = $_;
-        $pattern =~ s/\$DATE:(.*?)\$/substr(`date +"$1"`, 0, -1)/eg;
-        push @patterns, $pattern;
-    }
-    warn "error while reading $_: $!\n" if $!;
-    close $handle;
-}
-exit if ! @patterns;
-
-print "<<<fileinfo:sep(124)>>>\n", time, "\n[[[header]]]\nname|status|size|time\n[[[content]]]\n";
-
-foreach (@patterns) {
-    foreach (bsd_glob("$_")) {
-        if (! -f) {
-            print "$_|missing\n" if ! -d;
-        } elsif (my @infos = stat) {
-            print "$_|ok|$infos[7]|$infos[9]\n";
-        } else {
-            print "$_|stat failed: $!\n";
-        }
-    }
-}
-' -- "$MK_CONFDIR"
+[ -z "$MK_SKIP_VERITAS" ] && section_veritas_cluster
+
+## Fileinfo-Check: put patterns for files into /etc/check_mk/fileinfo.cfg
+[ -z "$MK_SKIP_FILEINFO" ] && run_fileinfo
 
 # Get stats about OMD monitoring cores running on this machine.
 # Since cd is a shell builtin the check does not affect the performance
 # on non-OMD machines.
-if cd /omd/sites; then
-    echo '<<<livestatus_status:sep(59)>>>'
-    for site in *; do
-        if [ -S "/omd/sites/$site/tmp/run/live" ]; then
-            echo "[$site]"
-            echo -e "GET status" |
-                waitmax 3 "/omd/sites/$site/bin/unixcat" "/omd/sites/$site/tmp/run/live"
-        fi
-    done
-
-    echo '<<<livestatus_ssl_certs:sep(124)>>>'
-    for site in *; do
-        echo "[$site]"
-        for PEM_PATH in "/omd/sites/$site/etc/ssl/ca.pem" "/omd/sites/$site/etc/ssl/sites/$site.pem"; do
-            if [ -f "$PEM_PATH" ]; then
-                CERT_DATE=$(openssl x509 -enddate -noout -in "$PEM_PATH")
-                CERT_DATE=${CERT_DATE/notAfter=/}
-                echo "$PEM_PATH|$(date --date="$CERT_DATE" --utc +%s)"
-            fi
-        done
-    done
-
-    echo '<<<mkeventd_status:sep(0)>>>'
-    for site in *; do
-        if [ -S "/omd/sites/$site/tmp/run/mkeventd/status" ]; then
-            echo "[\"$site\"]"
-            echo -e "GET status\nOutputFormat: json" |
-                waitmax 3 "/omd/sites/$site/bin/unixcat" "/omd/sites/$site/tmp/run/mkeventd/status"
-        fi
-    done
-fi
-
-# Collect states of configured Check_MK site backup jobs
-if ls /omd/sites/*/var/check_mk/backup/*.state >/dev/null 2>&1; then
-    echo "<<<mkbackup>>>"
-    for F in /omd/sites/*/var/check_mk/backup/*.state; do
-        SITE=${F#/*/*/*}
-        SITE=${SITE%%/*}
-
-        JOB_IDENT=${F%.state}
-        JOB_IDENT=${JOB_IDENT##*/}
-
-        if [ "$JOB_IDENT" != "restore" ]; then
-            echo "[[[site:$SITE:$JOB_IDENT]]]"
-            cat "$F"
-            echo
-        fi
-    done
-fi
-
-# Collect states of configured CMA backup jobs
-if inpath mkbackup && ls /var/lib/mkbackup/*.state >/dev/null 2>&1; then
-    echo "<<<mkbackup>>>"
-    for F in /var/lib/mkbackup/*.state; do
-        JOB_IDENT=${F%.state}
-        JOB_IDENT=${JOB_IDENT##*/}
-
-        if [ "$JOB_IDENT" != "restore" ]; then
-            echo "[[[system:$JOB_IDENT]]]"
-            cat "$F"
-            echo
-        fi
-    done
-fi
+[ -z "$MK_SKIP_OMD_CORES" ] && section_omd_core
+
+# Collect states of configured Checkmk site backup jobs
+section_mkbackup
 
 # Get statistics about monitored jobs. Below the job directory there
 # is a sub directory per user that ran a job. That directory must be
 # owned by the user so that a symlink or hardlink attack for reading
 # arbitrary files can be avoided.
-if pushd "$MK_VARDIR/job" >/dev/null; then
-    echo '<<<job>>>'
-    for username in *; do
-        if [ -d "$username" ] && cd "$username"; then
-            if [ $EUID -eq 0 ]; then
-                su -s "$SHELL" "$username" -c "head -n -0 -v *"
-            else
-                head -n -0 -v ./*
-            fi
-            cd ..
-        fi
-    done
-    popd >/dev/null
-fi
+[ -z "$MK_SKIP_JOB" ] && section_job
 
 # Gather thermal information provided e.g. by acpi
 # At the moment only supporting thermal sensors
-if [ -z "$IS_DOCKERIZED" ] && [ -z "$IS_LXC_CONTAINER" ] && ls /sys/class/thermal/thermal_zone* >/dev/null 2>&1; then
-    echo '<<<lnx_thermal:sep(124)>>>'
-    for F in /sys/class/thermal/thermal_zone*; do
-        line="${F##*/}"
-        if [ ! -e "$F/mode" ]; then line="${line}|-"; else line="${line}|$(cat "$F"/mode)"; fi
-        line="${line}|$(cat "$F"/{type,temp} | tr \\n "|")"
-        for G in $(ls "$F"/trip_point_*_{temp,type}); do
-            line="${line}$(tr <"$G" \\n "|")"
-        done
-        echo "${line%?}"
-    done
-fi
+[ -z "$MK_SKIP_THERMAL" ] && section_thermal
 
 # Libelle Business Shadow
-if inpath trd; then
-    echo "<<<libelle_business_shadow:sep(58)>>>"
-    trd -s
-fi
+[ -z "$MK_SKIP_LIBELLE" ] && section_libelle
 
 # HTTP Accelerator Statistics
-if inpath varnishstat; then
-    echo "<<<varnish>>>"
-    varnishstat -1
-fi
+[ -z "$MK_SKIP_HTTP_ACCELERATOR" ] && section_http_accelerator
 
 # Proxmox Cluster
-if inpath pvecm; then
-    echo "<<<pvecm_status:sep(58)>>>"
-    pvecm status
-    echo "<<<pvecm_nodes>>>"
-    pvecm nodes
-fi
-
-for HAPROXY_SOCK in /run/haproxy/admin.sock /var/lib/haproxy/stats; do
-    if [ -r "$HAPROXY_SOCK" ] && inpath socat; then
-        echo "<<<haproxy:sep(44)>>>"
-        echo "show stat" | socat - "UNIX-CONNECT:$HAPROXY_SOCK"
-    fi
-done
+[ -z "$MK_SKIP_PROXMOX" ] && section_proxmox
+
+[ -z "$MK_SKIP_HAPROXY" ] && section_haproxy
 
 # Start new liveupdate process in background on each agent execution. Starting
 # a new live update process will terminate the old one automatically after
 # max. 1 sec.
-if [ -e "$MK_CONFDIR/real_time_checks.cfg" ]; then
-    if [ -z "$REMOTE" ]; then
-        echo "ERROR: \$REMOTE not specified. Not starting Real-Time Checks." >&2
-    elif ! inpath openssl; then
-        echo "ERROR: openssl command is missing. Not starting Real-Time Checks." >&2
-    else
-        run_real_time_checks >/dev/null &
-    fi
-fi
+run_liveupdate
 
 # MK's Remote Plugin Executor
-if [ -e "$MK_CONFDIR/mrpe.cfg" ]; then
-    grep -Ev '^[[:space:]]*($|#)' "$MK_CONFDIR/mrpe.cfg" |
-        while read -r descr cmdline; do
-            interval=
-            args="-m"
-            # NOTE: Due to an escaping-related bug in some old bash versions
-            # (3.2.x), we have to use an intermediate variable for the pattern.
-            pattern='\(([^\)]*)\)[[:space:]](.*)'
-            if [[ $cmdline =~ $pattern ]]; then
-                parameters=${BASH_REMATCH[1]}
-                cmdline=${BASH_REMATCH[2]}
-
-                # split multiple parameter assignments
-                for par in $(echo "$parameters" | tr ":" "\n"); do
-                    # split each assignment
-                    key=$(echo "$par" | cut -d= -f1)
-                    value=$(echo "$par" | cut -d= -f2)
-
-                    if [ "$key" = "interval" ]; then
-                        interval=$value
-                    elif [ "$key" = "appendage" ]; then
-                        args="-ma"
-                    fi
-                done
-            fi
-
-            if [ -z "$interval" ]; then
-                run_mrpe "$descr" "$cmdline"
-            else
-                run_cached "$args" "$descr" "$interval" "$cmdline"
-            fi
-        done
-fi
+run_remote_plugin
 
 # MK's runas Executor
-if [ -e "$MK_CONFDIR/runas.cfg" ]; then
-    grep -Ev '^[[:space:]]*($|#)' "$MK_CONFDIR/runas.cfg" |
-        while read -r type user include; do
-            if [ -d "$include" -o \( "$type" == "mrpe" -a -f "$include" \) ]; then
-                PREFIX=""
-                if [ "$user" != "-" ]; then
-                    PREFIX="su $user -c "
+run_mrpe
+
+# Local checks
+run_local_checks
+
+# Plugins
+run_plugins
+
+section_checkmk_failed_plugins "${FAILED_PYTHON_PLUGINS[@]}"
+
+# Agent output snippets created by cronjobs, etc.
+spooldir_files() {
+    (
+        cd "$SPOOLDIR" 2>/dev/null || return
+        test -r "$SPOOLDIR" || return
+        now=$(date +%s)
+
+        for file in *; do
+            test "$file" = "*" && break
+            # output every file in this directory. If the file is prefixed
+            # with a number, then that number is the maximum age of the
+            # file in seconds. If the file is older than that, it is ignored.
+            maxage=""
+            part="$file"
+
+            # Each away all digits from the front of the filename and
+            # collect them in the variable maxage.
+            while [ "${part/#[0-9]/}" != "$part" ]; do
+                maxage=$maxage${part:0:1}
+                part=${part:1}
+            done
+
+            # If there is at least one digit, than we honor that.
+            if [ "$maxage" ]; then
+                mtime=$(stat -c %Y "$file")
+                if [ $((now - mtime)) -gt "$maxage" ]; then
+                    continue
                 fi
-
-                # mrpe includes
-                if [ "$type" == "mrpe" ]; then
-                    grep -Ev '^[[:space:]]*($|#)' "$include" |
-                        while read -r descr cmdline; do
-                            interval=
-                            # NOTE: Due to an escaping-related bug in some old bash
-                            # versions (3.2.x), we have to use an intermediate variable
-                            # for the pattern.
-                            pattern='\(([^\)]*)\)[[:space:]](.*)'
-                            if [[ $cmdline =~ $pattern ]]; then
-                                parameters=${BASH_REMATCH[1]}
-                                cmdline=${BASH_REMATCH[2]}
-
-                                # split multiple parameter assignments
-                                for par in $(echo "$parameters" | tr ":" "\n"); do
-                                    # split each assignment
-                                    IFS='=' read -r key value <<<"${par}"
-                                    if [ "$key" = "interval" ]; then
-                                        interval=$value
-                                    # no other parameters supported currently
-                                    fi
-                                done
-                            fi
-
-                            if [ -n "$PREFIX" ]; then
-                                cmdline="$PREFIX'$cmdline'"
-                            fi
-                            if [ -z "$interval" ]; then
-                                run_mrpe "$descr" "$cmdline"
-                            else
-                                run_cached -m "$descr" "$interval" "$cmdline"
-                            fi
-                        done
-
-                # local and plugin includes
-                elif [ "$type" == "local" -o "$type" == "plugin" ]; then
-                    if [ "$type" == "local" ]; then
-                        echo "<<<local>>>"
-                    fi
-
-                    find "$include" -executable -type f |
-                        while read -r filename; do
-                            if [ -n "$PREFIX" ]; then
-                                cmdline="$PREFIX\"$filename\""
-                            else
-                                cmdline=$filename
-                            fi
-
-                            $cmdline
-                        done
-                fi
-            fi
-        done
-fi
-
-is_valid_plugin() {
-    # NOTE: Due to an escaping-related bug in some old bash versions
-    # (3.2.x), we have to use an intermediate variable for the pattern.
-    pattern='\.dpkg-(new|old|temp)$'
-    #TODO Maybe we should change this mechanism
-    # shellcheck disable=SC2015
-    [[ -f "$1" && -x "$1" && ! "$1" =~ $pattern ]] && true || false
-}
-
-# Local checks
-echo '<<<local>>>'
-if cd "$LOCALDIR"; then
-    for skript in ./*; do
-        if is_valid_plugin "$skript"; then
-            ./"$skript"
-        fi
-    done
-    # Call some plugins only every X'th second
-    for skript in [1-9]*/*; do
-        if is_valid_plugin "$skript"; then
-            run_cached "local_${skript//\//\\}" "${skript%/*}" "$skript"
-        fi
-    done
-fi
-
-# Plugins
-if cd "$PLUGINSDIR"; then
-    for skript in ./*; do
-        if is_valid_plugin "$skript"; then
-            ./"$skript"
-        fi
-    done
-    # Call some plugins only every Xth second
-    for skript in [1-9]*/*; do
-        if is_valid_plugin "$skript"; then
-            run_cached "plugins_${skript//\//\\}" "${skript%/*}" "$skript"
-        fi
-    done
-fi
-
-# Agent output snippets created by cronjobs, etc.
-if [ -d "$SPOOLDIR" ] && [ -r "$SPOOLDIR" ]; then
-    pushd "$SPOOLDIR" >/dev/null
-    now=$(date +%s)
-
-    for file in *; do
-        test "$file" = "*" && break
-        # output every file in this directory. If the file is prefixed
-        # with a number, then that number is the maximum age of the
-        # file in seconds. If the file is older than that, it is ignored.
-        maxage=""
-        part="$file"
-
-        # Each away all digits from the front of the filename and
-        # collect them in the variable maxage.
-        while [ "${part/#[0-9]/}" != "$part" ]; do
-            maxage=$maxage${part:0:1}
-            part=${part:1}
-        done
-
-        # If there is at least one digit, than we honor that.
-        if [ "$maxage" ]; then
-            mtime=$(stat -c %Y "$file")
-            if [ $((now - mtime)) -gt "$maxage" ]; then
-                continue
-            fi
-        fi
-
-        # Output the file
-        cat "$file"
-    done
-    popd >/dev/null
-fi+            fi
+
+            # Output the file
+            cat "$file"
+        done
+    )
+}
+
+spooldir_files