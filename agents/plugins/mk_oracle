#!/bin/bash
# Copyright (C) 2019 Checkmk GmbH - License: GNU General Public License v2
# This file is part of Checkmk (https://checkmk.com). It is subject to the terms and
# conditions defined in the file COPYING, which is part of this source code package.

# Reason for this no-op: shellcheck disable=... before the first command disables the error for the
# entire script.
:

# Disable unused variable error (needed to keep track of version)
# shellcheck disable=SC2034
CMK_VERSION="2.4.0b1"

# Checkmk agent plugin for monitoring ORACLE databases
# This plugin is a result of the common work of Thorsten Bruhns
# and Mathias Kettner. Thorsten is responsible for the ORACLE
# stuff, Mathias for the shell hacking...

# This plugin works for Linux, Solaris and AIX.
# See http://docs.checkmk.com/master/en/monitoring_oracle.html
# for more details regarding configuration.

# TODO
# - cleanup ORACLE_SID, MK_SID, local sid
# - separate remote instance, local, ASM

#   .--default config------------------------------------------------------.
#   |       _       __             _ _                      __ _           |
#   |    __| | ___ / _| __ _ _   _| | |_    ___ ___  _ __  / _(_) __ _     |
#   |   / _` |/ _ \ |_ / _` | | | | | __|  / __/ _ \| '_ \| |_| |/ _` |    |
#   |  | (_| |  __/  _| (_| | |_| | | |_  | (_| (_) | | | |  _| | (_| |    |
#   |   \__,_|\___|_|  \__,_|\__,_|_|\__|  \___\___/|_| |_|_| |_|\__, |    |
#   |                                                            |___/     |
#   '----------------------------------------------------------------------'

load_default_config() {
    SYNC_SECTIONS="instance sessions logswitches undostat recovery_area processes recovery_status longactivesessions dataguard_stats performance locks systemparameter"
    ASYNC_SECTIONS="tablespaces rman jobs resumable iostats"
    SYNC_ASM_SECTIONS="instance processes"
    ASYNC_ASM_SECTIONS="asm_diskgroup"
    CACHE_MAXAGE=600
    OLRLOC=/etc/oracle/olr.loc
    MAX_TASKS=1
}

# .
#   .--usage---------------------------------------------------------------.
#   |                                                                      |
#   |                     _   _ ___  __ _  __ _  ___                       |
#   |                    | | | / __|/ _` |/ _` |/ _ \                      |
#   |                    | |_| \__ \ (_| | (_| |  __/                      |
#   |                     \__,_|___/\__,_|\__, |\___|                      |
#   |                                     |___/                            |
#   '----------------------------------------------------------------------'

display_usage() {
    load_default_config
    cat <<MK-ORA-USAGE

USAGE:
  mk_oracle [OPTIONS]

DESCRIPTION:
  Check_MK agent plugin for monitoring ORACLE databases. This plugin works for
  Linux, Solaris and AIX. See https://docs.checkmk.com/master/en/monitoring_oracle.html for
  more details regarding configuration.

OPTIONS:
  -h, --help            Shows this help message and exit

  -d                    Enable full bash debugging

  -t                    Just check the connection

  -l, --log             Logs certain steps while execution.
                        Note: These sections are executed as synchronous sections
                        The logfile is in the folder \$MK_VARDIR/log.

  --no-spool        Writes output to stdout instead of the spool file if systemd is used.
                        Note: The option doesn't influence the behavior of the script
                        if xinetd is used to run the check_mk_agent.

  -s, --sections <section>,...
                        Execute only these sections.
                        Note: These sections are execute as synchronous sections

  --oratestversion      Set a custom Oracleversion during execution.
                        This parameter is only for development. Example: 12.1

CONFIGURATION:
  The following variables can be used in the configuration file mk_oracle.cfg;
  mk_oracle.cfg is in the folder \$MK_CONFDIR or \$MK_VARDIR.

  SYNC_SECTIONS="<section> ..."
                        Specify which sections will be executed sychronously.
                        Default is "$SYNC_SECTIONS"

  ASYNC_SECTIONS="<section> ..."
                        Specify which sections will be executed asychronously.
                        Default is "$ASYNC_SECTIONS"

  SYNC_ASM_SECTIONS="<section> ..."
                        Specify which ASM sections will be executed sychronously.
                        Default is "$SYNC_ASM_SECTIONS"

  ASYNC_ASM_SECTIONS="<section> ..."
                        Specify which ASM sections will be executed asychronously.
                        Default is "$ASYNC_ASM_SECTIONS"

  CACHE_MAXAGE=<age>    Interval for running async checks (in seconds).
                        Default is "$CACHE_MAXAGE"

  OLRLOC=/PATH/TO/olr.loc
                        Disable the discovery from GI/Restart. A fully configured
                        oratab is mandatory, when this has been disabled. Be aware!
                        Please disable OLRLOC for failover cluster with custom
                        clusterware resources.
                        Default is "$OLRLOC"

  ONLY_SIDS="<sid> ..." Specify which SIDs will be checked.
                        This variable has priority 1.
                        Default is empty.

  SKIP_SIDS="<sid> ..." Specify which SIDs will not be checked.
                        This variable has priority 2.
                        Default is empty.

  EXCLUDE_<sid>="<section> ..."
                        Exclude sections for a specific SID. Valid values
                        are "ALL" or specific section names.
                        For ASM SIDs you cannot use this concept but you
                        can use SKIP_SIDS="+ASM1 ..." instead.
                        This variable has priority 3.
                        Default is empty.

  MAX_TASKS=<Number>    Specify how many SIDs to check in parallel
                        Default is "$MAX_TASKS"

CONFIGURATION REMOTE INSTANCES:
  REMOTE_INSTANCE_<id>="<user>:<password>:<role>:<host>:<port>:<piggybackhost>:<sid>:<version>:<tnsalias>"
                        <piggybackhost> and <tnsalias> are optional.

CONFIGURATION CUSTOM SQLS:
  The following variables for custom SQLs can be used in the configuration file
  mk_oracle.cfg. Global variables can be set in mk_oracle.cfg; local variables
  can be set within a section definition. Sections are defined in mk_oracle.cfg.
  There are global and local variables. The local variables have precedence and
  overwrite the global ones.
  The variable "\$ORACLE_SID" can be used within every section.

  SQLS_DBUSER="<username>"
  SQLS_DBPASSWORD="<password>"
  SQLS_DBSYSCONNECT="SYSDBA|SYSOPER"
  SQLS_TNSALIAS="<tnsalias>"
                        Dedicated credentials that can be configured per
                        section for custom_sqls.
                        SQLS_DBSYSCONNECT needs to be set if the user is
                        sysdba or sysoper. Otherwise just skip this option.

  SQLS_SECTIONS="<section>,..."
                        Registry of custom SQL sections. If this configuration
                        variable is not set or empty then no custom SQL sections
                        will be executed. A custom SQL section looks like:

                            section () {
                                VAR=VALUE
                                ...
                            }

                        Can only be set globally.
                        Default is empty.

  SQLS_SIDS="<sid>,..." List of SIDs for which the custom SQLs will be executed.
                        If not set then the section will be ignored. You can use
                        "\$SIDS" in order to execute the custom SQLs for all SIDs.
                        Can be set globally or within a section definition.

  SQLS_DIR=/PATH/TO/SQLDIR
                        Path of the directory where the SQLs are stored.
                        Can be set globally or within a section definition.

  SQLS_SQL=<name.sql>   File containing a SQL statement.
                        Can be set globally or within a section definition.

  SQLS_PARAMETERS=<params>
                        Parameters as a string, double quotes will be removed.
                        Can be set globally or within a section definition.

  SQLS_SECTION_NAME="<name>"
                        By default the section header is 'oracle_sql' is used and
                        the check plugin "oracle_sql" processes this data. The data
                        must have a fixed form:

                            <<<oracle_sql:sep(58)>>>
                            [[[<item>]]]
                            details:DETAILS
                            perfdata:NAME=VAL;WARN;CRIT;MIN;MAX ...
                            long:LONG
                            ...
                            exit:CODE

                        By default the <item> is "<sid>|<sql-name>".
                        Can be set globally or within a section definition.

  SQLS_SECTION_SEP="<sep>"
                        Only useful if SQLS_SECTION_NAME is not 'oracle_sql'.
                        ASCII code, eg. '58' means ':'.
                        Can be set globally or within a section definition.
                        If an error occurs, the error message will have the
                        following format, independent of the separator chosen.

                            <sid>|FAILURE|<error description>

  SQLS_ITEM_NAME=item_name
                        Only useful if SQLS_SECTION_NAME is 'oracle_sql'. In
                        this case the <item> is "<sid>|\$SQLS_ITEM_NAME".
                        Can only be set within a section definition.

  SQLS_MAX_CACHE_AGE=<age>
                        See CACHE_MAX_AGE.
                        Can be set globally or within a section definition.

MK-ORA-USAGE
}

# .
#   .--args----------------------------------------------------------------.
#   |                                                                      |
#   |                          __ _ _ __ __ _ ___                          |
#   |                         / _` | '__/ _` / __|                         |
#   |                        | (_| | | | (_| \__ \                         |
#   |                         \__,_|_|  \__, |___/                         |
#   |                                   |___/                              |
#   '----------------------------------------------------------------------'

MK_ORA_NOSPOOL=false
MK_ORA_DEBUG=false
MK_ORA_DEBUG_CONNECT=false
MK_ORA_LOGGING=false
export MK_ORA_LOGGING

while test -n "$1"; do
    case "$1" in
        -h | --help)
            display_usage
            exit 0
            ;;

        -d)
            set -xv
            MK_ORA_DEBUG=true
            shift
            ;;

        -t)
            MK_ORA_DEBUG_CONNECT=true
            shift
            ;;

        -l | --log)
            MK_ORA_LOGGING=true
            shift
            ;;

        --no-spool)
            MK_ORA_NOSPOOL=true
            shift
            ;;

        -s | --sections)
            shift
            MK_ORA_SECTIONS=$(echo "$1" | tr ',' ' ')
            shift
            ;;
        --oratestversion)
            shift
            MK_ORA_TESTVERSION="$1"
            shift
            ;;

        *)
            shift
            ;;
    esac
done

# .
#   .--config--------------------------------------------------------------.
#   |                                      __ _                            |
#   |                      ___ ___  _ __  / _(_) __ _                      |
#   |                     / __/ _ \| '_ \| |_| |/ _` |                     |
#   |                    | (_| (_) | | | |  _| | (_| |                     |
#   |                     \___\___/|_| |_|_| |_|\__, |                     |
#   |                                           |___/                      |
#   '----------------------------------------------------------------------'

filter_sections() {
    local opt_sync_sections=
    local opt_async_sections=
    local opt_sync_asm_sections=
    local opt_async_asm_sections=
    local opt_sqls_sections=

    for section in $MK_ORA_SECTIONS; do
        if [ -n "$SYNC_SECTIONS" ] && [[ "$SYNC_SECTIONS" == *"$section"* ]]; then
            opt_sync_sections="$opt_sync_sections $section"
        elif [ -n "$ASYNC_SECTIONS" ] && [[ "$ASYNC_SECTIONS" == *"$section"* ]]; then
            opt_async_sections="$opt_async_sections $section"
        fi

        if [ -n "$SYNC_ASM_SECTIONS" ] && [[ "$SYNC_ASM_SECTIONS" == *"$section"* ]]; then
            opt_sync_asm_sections="$opt_sync_asm_sections $section"
        elif [ -n "$ASYNC_ASM_SECTIONS" ] && [[ "$ASYNC_ASM_SECTIONS" == *"$section"* ]]; then
            opt_async_asm_sections="$opt_async_asm_sections $section"
        fi

        if [ -n "$SQLS_SECTIONS" ] && [[ "$SQLS_SECTIONS" == *"$section"* ]]; then
            opt_sqls_sections="$opt_sqls_sections $section"
        fi
    done

    SYNC_SECTIONS=$opt_sync_sections
    ASYNC_SECTIONS=$opt_async_sections
    SYNC_ASM_SECTIONS=$opt_sync_asm_sections
    ASYNC_ASM_SECTIONS=$opt_async_asm_sections
    SQLS_SECTIONS=$opt_sqls_sections
}

load_config() {
    if [ ! "$MK_CONFDIR" ]; then
        echo "MK_CONFDIR not set!" >&2
        exit 1
    fi

    if [ ! "$MK_VARDIR" ]; then
        #TODO Which default? (run_cached/ mk_oracle.found, log file)
        export MK_VARDIR=$MK_CONFDIR
    fi

    if [ ! -d "$MK_VARDIR/log" ]; then
        mkdir "$MK_VARDIR/log"
    fi

    load_default_config

    # Source the optional configuration file for this agent plugin
    if [ -e "$MK_CONFDIR/mk_oracle.cfg" ]; then
        # shellcheck source=../cfg_examples/mk_oracle.cfg
        . "$MK_CONFDIR/mk_oracle.cfg"
    fi

    if [ -d "$MK_CONFDIR/mk_oracle.d" ] && [ "$(ls -A "$MK_CONFDIR/mk_oracle.d")" ]; then
        for cfg in "$MK_CONFDIR"/mk_oracle.d/*.cfg; do
            # shellcheck disable=SC1090
            . "$cfg"
        done
    fi

    if [ -n "$MK_ORA_SECTIONS" ]; then
        filter_sections
    fi

    # globals
    custom_sqls_sections=$(echo "$SQLS_SECTIONS" | tr ',' ' ')

    # globals and locals
    custom_sqls_section_name="oracle_sql" # SQLS_SECTION_NAME
    custom_sqls_section_sep="$SQLS_SECTION_SEP"
    custom_sqls_sids="$SQLS_SIDS"
    custom_sqls_dir="$SQLS_DIR"
    custom_sqls_sql="$SQLS_SQL"
    custom_sqls_parameters="$SQLS_PARAMETERS"
    custom_sqls_max_cache_age="$SQLS_MAX_CACHE_AGE"
    unset_custom_sqls_vars

    if $MK_ORA_LOGGING || [ -n "$MK_ORA_SECTIONS" ]; then
        MK_DEBUG_MODE=true
    else
        MK_DEBUG_MODE=false
    fi
}

# .
#   .--OS env--------------------------------------------------------------.
#   |                     ___  ____                                        |
#   |                    / _ \/ ___|    ___ _ ____   __                    |
#   |                   | | | \___ \   / _ \ '_ \ \ / /                    |
#   |                   | |_| |___) | |  __/ | | \ V /                     |
#   |                    \___/|____/   \___|_| |_|\_/                      |
#   |                                                                      |
#   '----------------------------------------------------------------------'

OS_TYPE=$(uname -s)

unsupported_os() {
    logging -c -e "[set_os_env]" "Unsupported OS: ${OS_TYPE}"
    exit 1
}

set_os_env() {
    if [ "$OS_TYPE" = 'Linux' ]; then
        GREP="grep"
        AWK="awk"

    elif [ "$OS_TYPE" = 'SunOS' ]; then
        # expand the PATH for inetd. Otherwise some stuff in /opt/sfw/bin is not found!
        export PATH=$PATH:/usr/ucb:/usr/proc/bin:opt/sfw/bin:/opt/sfw/sbin:/usr/sfw/bin:/usr/sfw/sbin:/opt/csw/bin
        GREP="/usr/xpg4/bin/grep"
        if [ ! -x "$GREP" ]; then
            logging -c -e "[set_os_env]" "Please make sure that ${GREP} is existing on Solaris. Aborting mk_oracle plugin."
            exit 127
        fi

        AWK="nawk"

    elif [ "$OS_TYPE" = 'AIX' ]; then
        GREP="grep"
        AWK="awk"

    elif [ "$OS_TYPE" = 'HP-UX' ]; then
        GREP="grep"
        AWK="awk"

    else
        unsupported_os

    fi

    export GREP AWK
}

set_up_get_epoch() {
    # On some systems date +%s returns a literal %s
    if date +%s | grep "^[0-9].*$" >/dev/null 2>&1; then
        get_epoch() { date +%s; }
    else
        # do not check whether perl is even present.
        # in weird cases we may be fine without get_epoch.
        get_epoch() { perl -e 'print($^T."\n");'; }
    fi
}

# Please keep this in sync with the agents!
get_file_atime() {
    stat -c %X "${1}" 2>/dev/null ||
        stat -f %a "${1}" 2>/dev/null ||
        perl -e 'if (! -f $ARGV[0]){die "0000000"};$atime=(stat($ARGV[0]))[8];print $atime."\n";' "${1}"
}

# Please keep this in sync with the agents!
get_file_mtime() {
    stat -c %Y "${1}" 2>/dev/null ||
        stat -f %m "${1}" 2>/dev/null ||
        perl -e 'if (! -f $ARGV[0]){die "0000000"};$mtime=(stat($ARGV[0]))[9];print $mtime."\n";' "${1}"
}

# .
#   .--logging-------------------------------------------------------------.
#   |                  _                   _                               |
#   |                 | | ___   __ _  __ _(_)_ __   __ _                   |
#   |                 | |/ _ \ / _` |/ _` | | '_ \ / _` |                  |
#   |                 | | (_) | (_| | (_| | | | | | (_| |                  |
#   |                 |_|\___/ \__, |\__, |_|_| |_|\__, |                  |
#   |                          |___/ |___/         |___/                   |
#   '----------------------------------------------------------------------'

# How to use logging function:
# Basic form:
#   logging "[WHEREIAM]"
#
# Logging without ID ELSEWHERE:
#   logging "[ELSEWHERE]"
#
# Logging with ID:
#   logging "[ID]"
#
# Logging with ID in function:
#   logging "[ID] [FUNC-NAME]"
#
# Logging with ID elsewhere:
#   logging "[ID] [ELSEWHERE]"
#
# Add some useful messages:
#   logging "" "Set ORACLE_HOME=${ORACLE_HOME}"
#
# There are some optional flags for prefix in log lines:
#   Flag        Criticality         Meaning
# --------------------------------------------------------------
#   '-o'        0 (OK)              clear
#   '-w'        1 (WARNING)         error but plugin goes on
#   '-c'        2 (CRITICAL)        error and plugin exits
#   '-u'        3 (UNKNOWN)         ?
#   '-e'                            Writes message to stderr, too
#
# Add some useful messages:
#   logging "" "Set OS environment" "OS: ${OS_TYPE}" "GREP: ${GREP}"
#
# Examples:
#   logging "[${SID}] [set_ora_env]" "Found local ORACLE_HOME: ${ORACLE_HOME}"
#   >>> 2018-05-15 16:27:43 [0] [352] [this-sid] [set_ora_env] Found local ORACLE_HOME: /path/to/ora/home
#
#   logging "[preliminaries]" "Set OS environment" "OS: ${OS_TYPE}" "GREP: ${GREP}" "AWK: ${AWK}"
#   >>> 2018-05-15 16:27:43 [0] [1748] [preliminaries] Set OS environment
#   >>> 2018-05-15 16:27:44 [0] [1748] [preliminaries] OS: Linux
#   >>> 2018-05-15 16:27:45 [0] [1748] [preliminaries] GREP: /bin/grep
#   >>> 2018-05-15 16:27:46 [0] [1748] [preliminaries] AWK: /usr/bin/awk
#
#   logging -c "[${SID}] [set_ora_env]" "ORA-99999 oratab not found in local mode"
#   >>> 2018-05-15 16:27:43 [2] [362] [this-sid] [set_ora_env] ORA-99999 oratab not found in local mode
#
# If you need to declare some headers:
#   logging "" "-- Set OS environment --" "OS: ${OS_TYPE}" "GREP: ${GREP}"
#   >>> 2018-05-15 16:27:43 [0] [1748] [preliminaries] -- Set OS environment --
#   >>> 2018-05-15 16:27:44 [0] [1748] [preliminaries] OS: Linux
#   >>> 2018-05-15 16:27:45 [0] [1748] [preliminaries] GREP: /bin/grep

logging() {
    if $MK_ORA_LOGGING; then
        local log_file=${MK_VARDIR}/log/mk_oracle_task_${TASK_NR:-0}.log
        local criticality=
        local args=
        local header=
        local to_stderr=false

        i=0
        while test -n "$1"; do
            case "$1" in
                -o)
                    criticality="0" # OK, default
                    shift
                    ;;

                -w)
                    criticality="1" # WARNING
                    shift
                    ;;

                -c)
                    criticality="2" # CRITICAL
                    shift
                    ;;

                -u)
                    criticality="3" # UNKNOWN
                    shift
                    ;;

                -e)
                    to_stderr=true
                    shift
                    ;;

                *)
                    args[i]="$1"
                    i=$((i + 1))
                    shift
                    ;;
            esac
        done

        if [ -z "${criticality}" ]; then
            criticality="0"
        fi

        header="$(perl -MPOSIX -le 'print strftime "%F %T", localtime $^T') [${criticality}] ${args[0]}"

        if [ "${#args[@]}" -le 1 ]; then
            echo "$header" >>"$log_file"
            if [ $to_stderr = true ]; then
                echo "$header" >&2
            fi
        else
            for arg in "${args[@]:1}"; do
                echo "${header} $arg" >>"$log_file"
                if [ $to_stderr = true ]; then
                    echo "${header} $arg" >&2
                fi
            done
        fi
    fi
}

# .
#   .--ORA env-------------------------------------------------------------.
#   |                ___  ____      _                                      |
#   |               / _ \|  _ \    / \      ___ _ ____   __                |
#   |              | | | | |_) |  / _ \    / _ \ '_ \ \ / /                |
#   |              | |_| |  _ <  / ___ \  |  __/ | | \ V /                 |
#   |               \___/|_| \_\/_/   \_\  \___|_| |_|\_/                  |
#   |                                                                      |
#   '----------------------------------------------------------------------'

set_ora_env() {
    local sid=${1}
    ORACLE_SID="$sid"
    unset ORA_HOME_SOURCE

    if [[ "$sid" =~ ^REMOTE_INSTANCE_.* ]]; then
        # we get the ORACLE_HOME from mk_oracle.cfg for REMOTE execution
        ORACLE_HOME=${ORACLE_HOME:-${REMOTE_ORACLE_HOME}}
        export ORA_HOME_SOURCE="(remote):"

    else
        # we work in local mode
        # GI/Restart installed?
        if [ -f ${OLRLOC} ]; then
            # oratab is not supported in Grid-Infrastructure 12.2+
            # => fetch ORACLE_HOME from cluster repository for all GI/Restart Environments!
            # OLRLOC holds crs_home
            crs_home=$(get_crs_home_from_olrloc "${OLRLOC}")
            export ORA_HOME_SOURCE="(GI):    "

            # set ORACLE_HOME = crs_home for ASM
            if [ "${ORACLE_SID:0:1}" = '+' ]; then
                # shellcheck disable=SC2154
                ORACLE_HOME=${crs_home}
            else
                crsctl_path="${crs_home}"/bin/crsctl
                EXECUTION_MODE="$(get_binary_execution_mode "$crsctl_path" "$(get_binary_owner "$crsctl_path")")"
                # get ORACLE_HOME with crsctl from Oracle Grid Infrastructure / Restart
                ORACLE_HOME=$($EXECUTION_MODE "\"${crsctl_path}\" stat res -p -w \"((TYPE = ora.database.type) and (GEN_USR_ORA_INST_NAME = ${ORACLE_SID}))\" | ${GREP} -m1 ^ORACLE_HOME= | cut -d= -f2")
            fi
        else
            # Single Instance with oratab
            test -f /etc/oratab && ORATAB=/etc/oratab
            # /var/opt/oracle/oratab is needed for Oracle Solaris
            test -f /var/opt/oracle/oratab && ORATAB=/var/opt/oracle/oratab
            if ! test -f "${ORATAB:-""}"; then
                logging -c -e "[${sid}] [set_ora_env]" "ORA-99999 oratab not found in local mode"
                exit 1
            fi
            ORACLE_HOME=$("${GREP}" "^${ORACLE_SID}:" <"${ORATAB}" | cut -d":" -f2)
            export ORA_HOME_SOURCE="(oratab):"
        fi

        if [ -z "${ORACLE_HOME}" ]; then
            # cut last number from SID for Oracle RAC to find entry in oratab
            ORACLE_HOME=$("${GREP}" "^${ORACLE_SID/%[0-9]/}:" <"${ORATAB}" | cut -d":" -f2)
        fi
    fi

    if [ ! -d "${ORACLE_HOME:-'not_found'}" ]; then
        logging -c -e "[${sid}] [set_ora_env]" "ORA-99999 ORACLE_HOME for SID '${ORACLE_SID}' not found or not existing!"
        return 2
    fi

    TNS_ADMIN=${TNS_ADMIN:-$MK_CONFDIR}
    if ! test -f "${TNS_ADMIN}/sqlnet.ora"; then
        logging -c -e "[${sid}] [set_ora_env]" "TNS_ADMIN/sqlnet.ora: ${TNS_ADMIN}/sqlnet.ora"
        exit 1
    fi
    export ORACLE_HOME TNS_ADMIN ORACLE_SID
}

set_ora_version() {
    if [ "$MK_ORA_TESTVERSION" ]; then
        # TODO: How is MK_ORA_TESTVERSION used? How many digits does it have?
        ORACLE_VERSION_FOUR_PARTS="$MK_ORA_TESTVERSION"
        logging -o -e "[${sid}] [set_ora_version]" "Custom ORACLE_VERSION: ${ORACLE_VERSION_SHORT}"
    elif [ "$1" ]; then
        # Used for REMOTE_INSTANCES
        ORACLE_VERSION_FOUR_PARTS="$1"
    else
        # Get the sql version by call sqlplus
        ORACLE_VERSION_FOUR_PARTS="$(get_sqlplus_version_with_precision 4)"
    fi

    ORACLE_VERSION_SHORT=$(echo "${ORACLE_VERSION_FOUR_PARTS}" | cut -d"." -f-2)

    NUMERIC_ORACLE_VERSION=${ORACLE_VERSION_SHORT//./}
    NUMERIC_ORACLE_VERSION_FOUR_PARTS=${ORACLE_VERSION_FOUR_PARTS//./}
    export NUMERIC_ORACLE_VERSION
    export NUMERIC_ORACLE_VERSION_FOUR_PARTS
}

# .
#   .--SQL Queries---------------------------------------------------------.
#   |        ____   ___  _        ___                  _                   |
#   |       / ___| / _ \| |      / _ \ _   _  ___ _ __(_) ___  ___         |
#   |       \___ \| | | | |     | | | | | | |/ _ \ '__| |/ _ \/ __|        |
#   |        ___) | |_| | |___  | |_| | |_| |  __/ |  | |  __/\__ \        |
#   |       |____/ \__\_\_____|  \__\_\\__,_|\___|_|  |_|\___||___/        |
#   |                                                                      |
#   +----------------------------------------------------------------------+
#   | The following functions create SQL queries for ORACLE and output     |
#   | them to stdout. All queries output the database name or the instane  |
#   | name as first column.                                                |
#   | V$BUFFER_POOL_STATISTICS: Convert Instancedata to cdb$root in        |
#   |                           cdb-environments (only con_id = 0!)        |
#   | V$SGAINFO: Convert Instancedata to cdb$root in cdb-environments      |
#   '----------------------------------------------------------------------'

#TODO Create subsections in query and parse them in related check plugin.
sql_iostats() {
    if [ "$NUMERIC_ORACLE_VERSION" -ge 121 ]; then
        echo 'PROMPT <<<oracle_performance:sep(124)>>>'
        echo "WITH iostat_file AS (
                SELECT con_id,
                    filetype_name,
                    SUM(large_read_reqs) large_read_reqs,
                    SUM(large_read_servicetime) large_read_servicetime,
                    SUM(large_write_reqs) large_write_reqs,
                    SUM(large_write_servicetime) large_write_servicetime,
                    SUM(small_read_reqs) small_read_reqs,
                    SUM(small_read_servicetime) small_read_servicetime,
                    SUM(small_sync_read_reqs) small_sync_read_reqs,
                    SUM(small_write_reqs) small_write_reqs,
                    SUM(small_write_servicetime) small_write_servicetime,
                    SUM(small_read_megabytes * 1024 * 1024) small_read_bytes,
                    SUM(large_read_megabytes * 1024 * 1024) large_read_bytes,
                    SUM(small_write_megabytes * 1024 * 1024) small_write_bytes,
                    SUM(large_write_megabytes * 1024 * 1024) large_write_bytes
                FROM v\$iostat_file
                GROUP BY con_id,
                    filetype_name
            )
            SELECT upper(
                    DECODE(
                        d.cdb,
                        'NO',
                        i.instance_name,
                        i.instance_name || '.' || vd.name
                    )
                )
                || '|iostat_file'
                || '|' || filetype_name
                || '|' || small_read_reqs
                || '|' || large_read_reqs
                || '|' || small_write_reqs
                || '|' || large_write_reqs
                || '|' || small_read_servicetime
                || '|' || large_read_servicetime
                || '|' || small_write_servicetime
                || '|' || large_write_servicetime
                || '|' || small_read_bytes
                || '|' || large_read_bytes
                || '|' || small_write_bytes
                || '|' || large_write_bytes
            FROM iostat_file io
                JOIN v\$containers vd ON io.con_id = vd.con_id
                JOIN v\$instance i ON 1 = 1
                JOIN v\$database d ON 1 = 1
            ORDER BY vd.con_id,
                io.filetype_name;"
    fi
}

sql_performance() {

    if [ "$NUMERIC_ORACLE_VERSION" -ge 121 ]; then
        echo 'PROMPT <<<oracle_performance:sep(124)>>>'
        echo "        select upper(DECODE(cdb,'NO',instance_name
                                             ,instance_name || '.' || con_name) )
                     ||'|'|| 'sys_time_model'
                     ||'|'|| STAT_NAME
                     ||'|'|| Round(value/1000000)
              from (
              select d.cdb, i.instance_name, s.stat_name, s.value, vd.name con_name
                  from v\$instance i
                  join v\$con_sys_time_model s on s.stat_name in('DB time', 'DB CPU')
                  join v\$containers vd on vd.con_id = s.con_id
                  join v\$database d on d.cdb = 'YES'
                  where vd.con_id <> 2
                  union all
                  select d.cdb, i.instance_name, s.stat_name, s.value, null
                  from v\$instance i
                  join v\$sys_time_model s on s.stat_name in('DB time', 'DB CPU')
                  join v\$database d on d.cdb = 'NO'
                  order by stat_name);
              select upper(decode(cdb, 'NO', instance_name
                                           ,instance_name || '.'||con_name))
                     ||'|'|| 'sys_wait_class'
                     ||'|'|| WAIT_CLASS
                     ||'|'|| Round(total_waits)
                     ||'|'|| Round(time_waited)
                     ||'|'|| Round(total_waits_fg)
                     ||'|'|| Round(time_waited_fg)
              from (
                  select i.instance_name, vd.con_id, S.WAIT_CLASS
                        , s.total_waits, s.time_waited, s.total_waits_fg
                        , s.time_waited_fg, vd.name con_name, d.cdb
                  from v\$instance i
                  join v\$database d on d.cdb = 'YES'
                  join v\$containers vd on 1=1
                  join v\$con_system_wait_class s on vd.con_id = s.con_id
                  where s.WAIT_CLASS <> 'Idle'
                  union all
                  select i.instance_name, 0, S.WAIT_CLASS
                        , s.total_waits, s.time_waited, s.total_waits_fg
                        , s.time_waited_fg, null, d.cdb
                  from v\$instance i
                  join v\$database d on d.cdb = 'NO'
                  join v\$system_wait_class s on s.WAIT_CLASS <> 'Idle'
                   )
              order by con_name, wait_class;
              select upper(DECODE(d.cdb,'NO',i.instance_name
                                     ,i.instance_name || '.CDB\$ROOT') )
                     ||'|'|| 'buffer_pool_statistics'
                     ||'|'|| b.name
                     ||'|'|| b.db_block_gets
                     ||'|'|| b.db_block_change
                     ||'|'|| b.consistent_gets
                     ||'|'|| b.physical_reads
                     ||'|'|| b.physical_writes
                     ||'|'|| b.FREE_BUFFER_WAIT
                     ||'|'|| b.BUFFER_BUSY_WAIT
              from v\$instance i
              join V\$BUFFER_POOL_STATISTICS b on b.con_id = 0
              join v\$database d on 1=1;
              select upper(DECODE(d.cdb,'NO',i.instance_name
                                     ,i.instance_name || '.CDB\$ROOT') )
                     ||'|'|| 'SGA_info'
                     ||'|'|| s.name
                     ||'|'|| s.bytes
              from v\$instance i
              join V\$sgainfo s on s.con_id = 0
              join v\$database d on 1=1;
              select upper(DECODE(d.cdb,'NO',i.instance_name
                                     ,i.instance_name || '.CDB\$ROOT') )
                     ||'|'|| 'librarycache'
                     ||'|'|| b.namespace
                     ||'|'|| b.gets
                     ||'|'|| b.gethits
                     ||'|'|| b.pins
                     ||'|'|| b.pinhits
                     ||'|'|| b.reloads
                     ||'|'|| b.invalidations
              from v\$instance i
              join V\$librarycache b on b.con_id = 0
              join v\$database d on 1=1;
SET SERVEROUTPUT ON
SET FEEDBACK OFF
DECLARE
    l_i_cursor_id     INTEGER;
    l_n_rowcount      NUMBER;
    l_vc_name   VARCHAR2(200);
    l_vc_value  VARCHAR2(200);
    l_vc_unit   VARCHAR2(20);
    l_vc_sql    VARCHAR2(200);
    l_vc_step   VARCHAR2(20);
BEGIN
    dbms_output.enable(200000);
    l_i_cursor_id := dbms_sql.open_cursor(security_level => 2);
    l_vc_step := 'before con';
    FOR con IN (
        SELECT
         upper(DECODE(d.cdb,'NO',i.instance_name
                           ,i.instance_name || '.' || c.name
                     )
              ) iname, c.name
        FROM
            v\$containers c,
            v\$database d,
            v\$instance i
        WHERE
            c.open_mode LIKE 'READ %'
            AND c.name <> 'PDB\$SEED'
        ORDER BY c.con_id) LOOP
        l_vc_sql := 'select name, value, unit from v\$pgastat order by name';
        l_vc_step := 'parse: ' || con.name;
        dbms_sql.parse(c => l_i_cursor_id, statement => l_vc_sql, language_flag => dbms_sql
        .native, container => con.name);
        dbms_sql.define_column(l_i_cursor_id, 1, l_vc_name, 200);
        dbms_sql.define_column(l_i_cursor_id, 2, l_vc_value, 200);
        dbms_sql.define_column(l_i_cursor_id, 3, l_vc_unit, 200);
        l_vc_step := 'execute: ' || con.name;
        l_n_rowcount := dbms_sql.execute_and_fetch(l_i_cursor_id);
        LOOP
            EXIT WHEN dbms_sql.fetch_rows(l_i_cursor_id) = 0;
            dbms_sql.column_value(l_i_cursor_id, 1, l_vc_name);
            dbms_sql.column_value(l_i_cursor_id, 2, l_vc_value);
            dbms_sql.column_value(l_i_cursor_id, 3, l_vc_unit);
            dbms_output.put_line(con.iname ||'|PGA_info|'||l_vc_name||'|'||l_vc_value||'|'||l_vc_unit);
        END LOOP;
    END LOOP;
    dbms_sql.close_cursor(l_i_cursor_id);
EXCEPTION
    WHEN OTHERS THEN
        FOR cur1 in (select upper(i.instance_name) instance_name from  v\$instance i) LOOP
            dbms_output.put_line(cur1.instance_name || '| Debug: '|| l_vc_step || ': ' || sqlerrm);
        END LOOP;
END;
/
"

    elif [ "$NUMERIC_ORACLE_VERSION" -ge 101 ]; then
        echo "PROMPT <<<oracle_performance:sep(124)>>>"
        echo "select upper(i.INSTANCE_NAME)
                     ||'|'|| 'sys_time_model'
                     ||'|'|| S.STAT_NAME
                     ||'|'|| Round(s.value/1000000)
              from v\$instance i,
                   v\$sys_time_model s
              where s.stat_name in('DB time', 'DB CPU')
              order by s.stat_name;
              select upper(i.INSTANCE_NAME)
                     ||'|'|| 'buffer_pool_statistics'
                     ||'|'|| b.name
                     ||'|'|| b.db_block_gets
                     ||'|'|| b.db_block_change
                     ||'|'|| b.consistent_gets
                     ||'|'|| b.physical_reads
                     ||'|'|| b.physical_writes
                     ||'|'|| b.FREE_BUFFER_WAIT
                     ||'|'|| b.BUFFER_BUSY_WAIT
              from v\$instance i, V\$BUFFER_POOL_STATISTICS b;
              select upper(i.INSTANCE_NAME)
                     ||'|'|| 'SGA_info'
                     ||'|'|| s.name
                     ||'|'|| s.bytes
              from v\$sgainfo s, v\$instance i;
              select upper(i.INSTANCE_NAME)
                     ||'|'|| 'librarycache'
                     ||'|'|| b.namespace
                     ||'|'|| b.gets
                     ||'|'|| b.gethits
                     ||'|'|| b.pins
                     ||'|'|| b.pinhits
                     ||'|'|| b.reloads
                     ||'|'|| b.invalidations
              from v\$instance i, V\$librarycache b;"
    fi
}

sql_tablespaces() {

    echo "PROMPT <<<oracle_tablespaces:sep(124)>>>"
    if [ "$NUMERIC_ORACLE_VERSION" -ge 121 ]; then

        echo "SET SERVEROUTPUT ON feedback off
              DECLARE
                  type x is table of varchar2(20000) index by pls_integer;
                  xx x;
              begin
                  begin
                      execute immediate 'select upper(decode(${IGNORE_DB_NAME:-0}
                                 , 0, decode(vp.con_id, null, d.NAME
                                            ,d.NAME||''.''||vp.name)
                                 , i.instance_name))
                  || ''|'' || dbf.file_name
                  || ''|'' || dbf.tablespace_name
                  || ''|'' || dbf.fstatus
                  || ''|'' || dbf.AUTOEXTENSIBLE
                  || ''|'' || dbf.blocks
                  || ''|'' || dbf.maxblocks
                  || ''|'' || dbf.USER_BLOCKS
                  || ''|'' || dbf.INCREMENT_BY
                  || ''|'' || dbf.ONLINE_STATUS
                  || ''|'' || dbf.BLOCK_SIZE
                  || ''|'' || decode(tstatus,''READ ONLY'', ''READONLY'', tstatus)
                  || ''|'' || dbf.free_blocks
                  || ''|'' || dbf.contents
                  || ''|'' || i.version
           from v\$database d
           join v\$instance i on 1=1
           join (
                    select f.con_id, f.file_name, f.tablespace_name, f.status fstatus, f.AUTOEXTENSIBLE,
                    f.blocks, f.maxblocks, f.USER_BLOCKS, f.INCREMENT_BY,
                    f.ONLINE_STATUS, t.BLOCK_SIZE, t.status tstatus, nvl(sum(fs.blocks),0) free_blocks, t.contents
                    from cdb_data_files f
                    join cdb_tablespaces t on f.tablespace_name = t.tablespace_name
                                          and f.con_id = t.con_id
                    left outer join cdb_free_space fs on f.file_id = fs.file_id
                                                     and f.con_id = fs.con_id
                    group by f.con_id, f.file_name, f.tablespace_name, f.status, f.autoextensible,
                    f.blocks, f.maxblocks, f.user_blocks, f.increment_by, f.online_status,
                    t.block_size, t.status, t.contents
                ) dbf on 1=1
           left outer join v\$pdbs vp on dbf.con_id = vp.con_id
           where d.database_role = ''PRIMARY'''
                      bulk collect into xx;
                      if xx.count >= 1 then
                          for i in 1 .. xx.count loop
                              dbms_output.put_line(xx(i));
                          end loop;
                      end if;
                  exception
                      when others then
                          for cur1 in (select upper(name) name from  v\$database) loop
                              dbms_output.put_line(cur1.name || '| Debug (121) 1: ' ||sqlerrm);
                          end loop;
                  end;
              END;
              /
              set serverout off"

        echo "SET SERVEROUTPUT ON feedback off
              DECLARE
                  type x is table of varchar2(20000) index by pls_integer;
                  xx x;
              begin
                  begin
                      execute immediate 'select upper(decode(${IGNORE_DB_NAME:-0}
                                 , 0, decode(dbf.con_id, null, d.NAME
                                            ,dbf.name)
                                 , i.instance_name))
                  || ''|'' || dbf.file_name
                  || ''|'' || dbf.tablespace_name
                  || ''|'' || dbf.fstatus
                  || ''|'' || dbf.AUTOEXTENSIBLE
                  || ''|'' || dbf.blocks
                  || ''|'' || dbf.maxblocks
                  || ''|'' || dbf.USER_BLOCKS
                  || ''|'' || dbf.INCREMENT_BY
                  || ''|'' || dbf.ONLINE_STATUS
                  || ''|'' || dbf.BLOCK_SIZE
                  || ''|'' || decode(tstatus,''READ ONLY'', ''READONLY'', tstatus)
                  || ''|'' || dbf.free_blocks
                  || ''|'' || ''TEMPORARY''
                  || ''|'' || i.version
           FROM v\$database d
           JOIN v\$instance i ON 1 = 1
           JOIN (
                 SELECT vp.name,
                        vp.con_id,
                        f.file_name,
                        t.tablespace_name,
                        f.status fstatus,
                        f.autoextensible,
                        f.blocks,
                        f.maxblocks,
                        f.user_blocks,
                        f.increment_by,
                        ''ONLINE'' online_status,
                        t.block_size,
                        t.status tstatus,
                        f.blocks - nvl(SUM(tu.blocks),0) free_blocks,
                        t.contents
                 FROM cdb_tablespaces t
                 JOIN (
                       SELECT vp.con_id
                             ,d.name || ''.''|| vp.name name
                       FROM v\$containers vp
                       JOIN v\$database d ON 1 = 1
                       WHERE d.cdb = ''YES''
                         AND vp.con_id <> 2
                       UNION ALL
                       SELECT 0
                             ,name
                       FROM v\$database
                      ) vp ON t.con_id = vp.con_id
                 LEFT OUTER JOIN cdb_temp_files f ON t.con_id = f.con_id
                                                 AND t.tablespace_name = f.tablespace_name
                 LEFT OUTER JOIN gv\$tempseg_usage tu ON f.con_id = tu.con_id
                                                      AND f.tablespace_name = tu.tablespace
                                                      AND f.RELATIVE_FNO = tu.SEGRFNO#
                 WHERE t.contents = ''TEMPORARY''
                 GROUP BY vp.name,
                          vp.con_id,
                          f.file_name,
                          t.tablespace_name,
                          f.status,
                          f.autoextensible,
                          f.blocks,
                          f.maxblocks,
                          f.user_blocks,
                          f.increment_by,
                          t.block_size,
                          t.status,
                          t.contents
                ) dbf ON 1 = 1
           where d.database_role = ''PRIMARY'''
                      bulk collect into xx;
                      if xx.count >= 1 then
                          for i in 1 .. xx.count loop
                              dbms_output.put_line(xx(i));
                          end loop;
                      end if;
                  exception
                      when others then
                          for cur1 in (select upper(name) name from  v\$database) loop
                              dbms_output.put_line(cur1.name || '| Debug (121) 2: ' ||sqlerrm);
                          end loop;
                  end;
              END;
              /
              set serverout off"

    elif [ "$NUMERIC_ORACLE_VERSION" -ge 102 ]; then
        echo "SET SERVEROUTPUT ON feedback off
              DECLARE
                  type x is table of varchar2(20000) index by pls_integer;
                  xx x;
              begin
                  begin
                      execute immediate 'select upper(decode(${IGNORE_DB_NAME:-0}, 0, d.NAME, i.instance_name))
                  || ''|'' || file_name ||''|''|| tablespace_name ||''|''|| fstatus ||''|''|| AUTOEXTENSIBLE
                  ||''|''|| blocks ||''|''|| maxblocks ||''|''|| USER_BLOCKS ||''|''|| INCREMENT_BY
                  ||''|''|| ONLINE_STATUS ||''|''|| BLOCK_SIZE
                  ||''|''|| decode(tstatus,''READ ONLY'', ''READONLY'', tstatus) || ''|'' || free_blocks
                  ||''|''|| contents
                  ||''|''|| iversion
           from v\$database d , v\$instance i, (
                    select f.file_name, f.tablespace_name, f.status fstatus, f.AUTOEXTENSIBLE,
                    f.blocks, f.maxblocks, f.USER_BLOCKS, f.INCREMENT_BY,
                    f.ONLINE_STATUS, t.BLOCK_SIZE, t.status tstatus, nvl(sum(fs.blocks),0) free_blocks, t.contents,
                    (select version from v\$instance) iversion
                    from dba_data_files f, dba_tablespaces t, dba_free_space fs
                    where f.tablespace_name = t.tablespace_name
                    and f.file_id = fs.file_id(+)
                    group by f.file_name, f.tablespace_name, f.status, f.autoextensible,
                    f.blocks, f.maxblocks, f.user_blocks, f.increment_by, f.online_status,
                    t.block_size, t.status, t.contents)
           where d.database_role = ''PRIMARY'''
                      bulk collect into xx;
                      if xx.count >= 1 then
                          for i in 1 .. xx.count loop
                              dbms_output.put_line(xx(i));
                          end loop;
                      end if;
                  exception
                      when others then
                          for cur1 in (select upper(name) name from  v\$database) loop
                              dbms_output.put_line(cur1.name || '| Debug (102) 1: ' ||sqlerrm);
                          end loop;
                  end;
              END;
              /
              set serverout off"

        echo "SET SERVEROUTPUT ON feedback off
              DECLARE
                  type x is table of varchar2(20000) index by pls_integer;
                  xx x;
              begin
                  begin
                      execute immediate 'select upper(decode(${IGNORE_DB_NAME:-0}
                                 , 0, dbf.name
                                 , i.instance_name))
                  || ''|'' || dbf.file_name
                  || ''|'' || dbf.tablespace_name
                  || ''|'' || dbf.fstatus
                  || ''|'' || dbf.AUTOEXTENSIBLE
                  || ''|'' || dbf.blocks
                  || ''|'' || dbf.maxblocks
                  || ''|'' || dbf.USER_BLOCKS
                  || ''|'' || dbf.INCREMENT_BY
                  || ''|'' || dbf.ONLINE_STATUS
                  || ''|'' || dbf.BLOCK_SIZE
                  || ''|'' || decode(tstatus,''READ ONLY'', ''READONLY'', tstatus)
                  || ''|'' || dbf.free_blocks
                  || ''|'' || ''TEMPORARY''
                  || ''|'' || i.version
           FROM v\$database d
           JOIN v\$instance i ON 1 = 1
           JOIN (
                 SELECT vp.name,
                        f.file_name,
                        t.tablespace_name,
                        f.status fstatus,
                        f.autoextensible,
                        f.blocks,
                        f.maxblocks,
                        f.user_blocks,
                        f.increment_by,
                        ''ONLINE'' online_status,
                        t.block_size,
                        t.status tstatus,
                        f.blocks - nvl(SUM(tu.blocks),0) free_blocks,
                        t.contents
                 FROM dba_tablespaces t
                 JOIN ( SELECT 0
                             ,name
                       FROM v\$database
                      ) vp ON 1=1
                 LEFT OUTER JOIN dba_temp_files f ON t.tablespace_name = f.tablespace_name
                 LEFT OUTER JOIN gv\$tempseg_usage tu ON f.tablespace_name = tu.tablespace
                                                      AND f.RELATIVE_FNO = tu.SEGRFNO#
                 WHERE t.contents = ''TEMPORARY''
                 GROUP BY vp.name,
                          f.file_name,
                          t.tablespace_name,
                          f.status,
                          f.autoextensible,
                          f.blocks,
                          f.maxblocks,
                          f.user_blocks,
                          f.increment_by,
                          t.block_size,
                          t.status,
                          t.contents
                ) dbf ON 1 = 1'
                      bulk collect into xx;
                      if xx.count >= 1 then
                          for i in 1 .. xx.count loop
                              dbms_output.put_line(xx(i));
                          end loop;
                      end if;
                  exception
                      when others then
                          for cur1 in (select upper(name) name from  v\$database) loop
                              dbms_output.put_line(cur1.name || '| Debug (102) 2: ' ||sqlerrm);
                          end loop;
                  end;
              END;
              /
              set serverout off"

    elif [ "$NUMERIC_ORACLE_VERSION" -ge 92 ]; then
        echo "select upper(decode(${IGNORE_DB_NAME:-0}, 0, d.NAME, i.instance_name))
                  || '|' || file_name ||'|'|| tablespace_name ||'|'|| fstatus ||'|'|| AUTOEXTENSIBLE
                  ||'|'|| blocks ||'|'|| maxblocks ||'|'|| USER_BLOCKS ||'|'|| INCREMENT_BY
                  ||'|'|| ONLINE_STATUS ||'|'|| BLOCK_SIZE
                  ||'|'|| decode(tstatus,'READ ONLY', 'READONLY', tstatus) || '|' || free_blocks
                  ||'|'|| contents
           from v\$database d , v\$instance i, (
                    select f.file_name, f.tablespace_name, f.status fstatus, f.AUTOEXTENSIBLE,
                    f.blocks, f.maxblocks, f.USER_BLOCKS, f.INCREMENT_BY,
                    'ONLINE' ONLINE_STATUS, t.BLOCK_SIZE, t.status tstatus, nvl(sum(fs.blocks),0) free_blocks, t.contents
                    from dba_data_files f, dba_tablespaces t, dba_free_space fs
                    where f.tablespace_name = t.tablespace_name
                    and f.file_id = fs.file_id(+)
                    group by f.file_name, f.tablespace_name, f.status, f.autoextensible,
                    f.blocks, f.maxblocks, f.user_blocks, f.increment_by, 'ONLINE',
                    t.block_size, t.status, t.contents
                    UNION
                    select f.file_name, f.tablespace_name, 'ONLINE' status, f.AUTOEXTENSIBLE,
                    f.blocks, f.maxblocks, f.USER_BLOCKS, f.INCREMENT_BY, 'TEMP',
                    t.BLOCK_SIZE, 'TEMP' status, sum(sh.blocks_free) free_blocks, 'TEMPORARY'
                    from v\$thread th, dba_temp_files f, dba_tablespaces t, v\$temp_space_header sh
                    WHERE f.tablespace_name = t.tablespace_name and f.file_id = sh.file_id
                    GROUP BY th.instance, f.file_name, f.tablespace_name, 'ONLINE',
                    f.autoextensible, f.blocks, f.maxblocks, f.user_blocks, f.increment_by,
                    'TEMP', t.block_size, t.status);"
    fi
}

sql_dataguard_stats() {
    if [ "$NUMERIC_ORACLE_VERSION" -ge 102 ]; then
        echo 'PROMPT <<<oracle_dataguard_stats:sep(124)>>>'
        echo "SELECT upper(decode(${IGNORE_DB_NAME:-0}, 0, d.NAME, i.instance_name))
                     ||'|'|| upper(d.DB_UNIQUE_NAME)
                     ||'|'|| d.DATABASE_ROLE
                     ||'|'|| ds.name
                     ||'|'|| ds.value
                     ||'|'|| d.SWITCHOVER_STATUS
                     ||'|'|| d.DATAGUARD_BROKER
                     ||'|'|| d.PROTECTION_MODE
                     ||'|'|| d.FS_FAILOVER_STATUS
                     ||'|'|| d.FS_FAILOVER_OBSERVER_PRESENT
                     ||'|'|| d.FS_FAILOVER_OBSERVER_HOST
                     ||'|'|| d.FS_FAILOVER_CURRENT_TARGET
                     ||'|'|| ms.status
                     ||'|'|| d.open_mode
              FROM  v\$database d
              JOIN  v\$parameter vp on 1=1
              JOIN v\$instance i on 1=1
              left outer join V\$dataguard_stats ds on 1=1
              left outer join (select listagg(to_char(inst_id) || '.' || status, ', ') WITHIN GROUP (ORDER BY to_char(inst_id) || '.' || status) status
                                from gv\$managed_standby
                               where  process = 'MRP0') ms on 1=1
              WHERE vp.name = 'log_archive_config'
              AND   vp.value is not null
              ORDER BY 1;"
    fi
}

sql_recovery_status() {
    echo 'PROMPT <<<oracle_recovery_status:sep(124)>>>'
    if [ "$NUMERIC_ORACLE_VERSION" -ge 121 ]; then
        echo "SELECT upper(decode(${IGNORE_DB_NAME:-0}
                                 , 0, decode(vp.con_id, null, d.NAME
                                            ,d.NAME||'.'||vp.name)
                                 , i.instance_name))
                     ||'|'|| d.DB_UNIQUE_NAME
                     ||'|'|| d.DATABASE_ROLE
                     ||'|'|| d.open_mode
                     ||'|'|| dh.file#
                     ||'|'|| round((dh.CHECKPOINT_TIME-to_date('01.01.1970','dd.mm.yyyy'))*24*60*60)
                     ||'|'|| round((sysdate-dh.CHECKPOINT_TIME)*24*60*60)
                     ||'|'|| dh.STATUS
                     ||'|'|| dh.RECOVER
                     ||'|'|| dh.FUZZY
                     ||'|'|| dh.CHECKPOINT_CHANGE#
                     ||'|'|| nvl(vb.STATUS, 'unknown')
                     ||'|'|| nvl2(vb.TIME, round((sysdate-vb.TIME)*24*60*60), 0)
              FROM  V\$datafile_header dh
              JOIN v\$database d on 1=1
              JOIN v\$instance i on 1=1
              LEFT OUTER JOIN v\$backup vb on vb.file# = dh.file#
              LEFT OUTER JOIN V\$PDBS vp on dh.con_id = vp.con_id
              ORDER BY dh.file#;"
    elif [ "$NUMERIC_ORACLE_VERSION" -ge 101 ]; then
        echo "SELECT upper(decode(${IGNORE_DB_NAME:-0}, 0, d.NAME, i.instance_name))
                     ||'|'|| d.DB_UNIQUE_NAME
                     ||'|'|| d.DATABASE_ROLE
                     ||'|'|| d.open_mode
                     ||'|'|| dh.file#
                     ||'|'|| round((dh.CHECKPOINT_TIME-to_date('01.01.1970','dd.mm.yyyy'))*24*60*60)
                     ||'|'|| round((sysdate-dh.CHECKPOINT_TIME)*24*60*60)
                     ||'|'|| dh.STATUS
                     ||'|'|| dh.RECOVER
                     ||'|'|| dh.FUZZY
                     ||'|'|| dh.CHECKPOINT_CHANGE#
              FROM  V\$datafile_header dh, v\$database d, v\$instance i
              ORDER BY dh.file#;
             "
    elif [ "$NUMERIC_ORACLE_VERSION" -ge 92 ]; then
        echo "SELECT upper(decode(${IGNORE_DB_NAME:-0}, 0, d.NAME, i.instance_name))
                     ||'|'|| upper(decode(${IGNORE_DB_NAME:-0}, 0, d.NAME, i.instance_name))
                     ||'|'|| d.DATABASE_ROLE
                     ||'|'|| d.open_mode
                     ||'|'|| dh.file#
                     ||'|'|| round((dh.CHECKPOINT_TIME-to_date('01.01.1970','dd.mm.yyyy'))*24*60*60)
                     ||'|'|| round((sysdate-dh.CHECKPOINT_TIME)*24*60*60)
                     ||'|'|| dh.STATUS
                     ||'|'|| dh.RECOVER
                     ||'|'|| dh.FUZZY
                     ||'|'|| dh.CHECKPOINT_CHANGE#
              FROM  V\$datafile_header dh, v\$database d, v\$instance i
              ORDER BY dh.file#;
             "
    fi
}

sql_rman() {
    if [ "$NUMERIC_ORACLE_VERSION" -ge 121 ]; then

        local archive_target="'PRIMARY'"
        if [ "$NUMERIC_ORACLE_VERSION" -ge 122 ]; then
            archive_target="'PRIMARY', 'LOCAL'"
        fi

        echo 'PROMPT <<<oracle_rman:sep(124)>>>'
        echo "select /*$HINT_RMAN check_mk rman1 */ upper(name)
                     || '|'|| 'COMPLETED'
                     || '|'|| to_char(COMPLETION_TIME, 'YYYY-mm-dd_HH24:MI:SS')
                     || '|'|| to_char(COMPLETION_TIME, 'YYYY-mm-dd_HH24:MI:SS')
                     || '|'|| case when INCREMENTAL_LEVEL IS NULL
                              then 'DB_FULL'
                              else 'DB_INCR'
                              end
                     || '|'|| INCREMENTAL_LEVEL
                     || '|'|| round(((sysdate-COMPLETION_TIME) * 24 * 60), 0)
                     || '|'|| INCREMENTAL_CHANGE#
                from (select upper(decode(${IGNORE_DB_NAME:-0}, 0, vd.NAME, i.instance_name)) name
                           , bd2.INCREMENTAL_LEVEL, bd2.INCREMENTAL_CHANGE#, min(bd2.COMPLETION_TIME) COMPLETION_TIME
                      from (select bd.file#, bd.INCREMENTAL_LEVEL, max(bd.COMPLETION_TIME) COMPLETION_TIME
                            from v\$backup_datafile bd
                            join v\$datafile_header dh on dh.file# = bd.file#
                            where dh.status = 'ONLINE'
                              and dh.con_id <> 2
                            group by bd.file#, bd.INCREMENTAL_LEVEL
                                           ) bd
                     join v\$backup_datafile bd2 on bd2.file# = bd.file#
                                               and bd2.COMPLETION_TIME = bd.COMPLETION_TIME
                     join v\$database vd on vd.RESETLOGS_CHANGE# = bd2.RESETLOGS_CHANGE#
                     join v\$instance i on 1=1
                     group by upper(decode(${IGNORE_DB_NAME:-0}, 0, vd.NAME, i.instance_name))
                            , bd2.INCREMENTAL_LEVEL
                            , bd2.INCREMENTAL_CHANGE#
                     order by name, bd2.INCREMENTAL_LEVEL);

              select /*$HINT_RMAN check_mk rman2 */ name
                    || '|' || 'COMPLETED'
                    || '|'
                    || '|' || to_char(CHECKPOINT_TIME, 'yyyy-mm-dd_hh24:mi:ss')
                    || '|' || 'CONTROLFILE'
                    || '|'
                    || '|' || round((sysdate - CHECKPOINT_TIME) * 24 * 60)
                    || '|' || '0'
              from (select upper(decode(${IGNORE_DB_NAME:-0}, 0, d.NAME, i.instance_name)) name
                          ,max(bcd.CHECKPOINT_TIME) CHECKPOINT_TIME
                    from v\$database d
                    join V\$BACKUP_CONTROLFILE_DETAILS bcd on d.RESETLOGS_CHANGE# = bcd.RESETLOGS_CHANGE#
                    join v\$instance i on 1=1
                    group by upper(decode(${IGNORE_DB_NAME:-0}, 0, d.NAME, i.instance_name))
                   );

              select /*$HINT_RMAN check_mk rman3 */ name
                     || '|COMPLETED'
                     || '|'|| to_char(sysdate, 'YYYY-mm-dd_HH24:MI:SS')
                     || '|'|| to_char(completed, 'YYYY-mm-dd_HH24:MI:SS')
                     || '|ARCHIVELOG||'
                     || round((sysdate - completed)*24*60,0)
                     || '|'
              from (
                    select upper(decode(${IGNORE_DB_NAME:-0}, 0, d.NAME, i.instance_name)) name
                         , max(a.completion_time) completed
                         , case when a.backup_count > 0 then 1 else 0 end
                    from v\$archived_log a, v\$database d, v\$instance i
                    where a.backup_count > 0
                          and a.dest_id in
                          (select b.dest_id
                           from v\$archive_dest b
                           where b.target IN (${archive_target})
                             and b.SCHEDULE = 'ACTIVE'
                          )
                    group by d.NAME, i.instance_name
                           , case when a.backup_count > 0 then 1 else 0 end);"

    elif [ "$NUMERIC_ORACLE_VERSION" -ge 102 ]; then
        echo 'PROMPT <<<oracle_rman:sep(124)>>>'
        echo "select /*${HINT_RMAN} check_mk rman1 */ upper(name)
                     || '|'|| 'COMPLETED'
                     || '|'|| to_char(COMPLETION_TIME, 'YYYY-mm-dd_HH24:MI:SS')
                     || '|'|| to_char(COMPLETION_TIME, 'YYYY-mm-dd_HH24:MI:SS')
                     || '|'|| case when INCREMENTAL_LEVEL IS NULL
                              then 'DB_FULL'
                              else 'DB_INCR'
                              end
                     || '|'|| INCREMENTAL_LEVEL
                     || '|'|| round(((sysdate-COMPLETION_TIME) * 24 * 60), 0)
                     || '|'|| INCREMENTAL_CHANGE#
                from (select upper(decode(${IGNORE_DB_NAME:-0}, 0, vd.NAME, i.instance_name)) name
                           , bd2.INCREMENTAL_LEVEL, bd2.INCREMENTAL_CHANGE#, min(bd2.COMPLETION_TIME) COMPLETION_TIME
                      from (select bd.file#, bd.INCREMENTAL_LEVEL, max(bd.COMPLETION_TIME) COMPLETION_TIME
                            from v\$backup_datafile bd
                            join v\$datafile_header dh on dh.file# = bd.file#
                            where dh.status = 'ONLINE'
                            group by bd.file#, bd.INCREMENTAL_LEVEL
                                           ) bd
                     join v\$backup_datafile bd2 on bd2.file# = bd.file#
                                               and bd2.COMPLETION_TIME = bd.COMPLETION_TIME
                     join v\$database vd on vd.RESETLOGS_CHANGE# = bd2.RESETLOGS_CHANGE#
                     join v\$instance i on 1=1
                     group by upper(decode(${IGNORE_DB_NAME:-0}, 0, vd.NAME, i.instance_name))
                            , bd2.INCREMENTAL_LEVEL
                            , bd2.INCREMENTAL_CHANGE#
                     order by name, bd2.INCREMENTAL_LEVEL);

              select /*${HINT_RMAN} check_mk rman2 */ name
                    || '|' || 'COMPLETED'
                    || '|'
                    || '|' || to_char(CHECKPOINT_TIME, 'yyyy-mm-dd_hh24:mi:ss')
                    || '|' || 'CONTROLFILE'
                    || '|'
                    || '|' || round((sysdate - CHECKPOINT_TIME) * 24 * 60)
                    || '|' || '0'
              from (select upper(decode(${IGNORE_DB_NAME:-0}, 0, d.NAME, i.instance_name)) name
                          ,max(bcd.CHECKPOINT_TIME) CHECKPOINT_TIME
                    from v\$database d
                    join V\$BACKUP_CONTROLFILE_DETAILS bcd on d.RESETLOGS_CHANGE# = bcd.RESETLOGS_CHANGE#
                    join v\$instance i on 1=1
                    group by upper(decode(${IGNORE_DB_NAME:-0}, 0, d.NAME, i.instance_name))
                   );

              select /*${HINT_RMAN} check_mk rman3 */ name
                     || '|COMPLETED'
                     || '|'|| to_char(sysdate, 'YYYY-mm-dd_HH24:MI:SS')
                     || '|'|| to_char(completed, 'YYYY-mm-dd_HH24:MI:SS')
                     || '|ARCHIVELOG||'
                     || round((sysdate - completed)*24*60,0)
                     || '|'
              from (
                    select upper(decode(${IGNORE_DB_NAME:-0}, 0, d.NAME, i.instance_name)) name
                         , max(a.completion_time) completed
                         , case when a.backup_count > 0 then 1 else 0 end
                    from v\$archived_log a, v\$database d, v\$instance i
                    where a.backup_count > 0
                          and a.dest_id in
                          (select b.dest_id
                           from v\$archive_dest b
                           where b.target = 'PRIMARY'
                             and b.SCHEDULE = 'ACTIVE'
                          )
                    group by d.NAME, i.instance_name
                           , case when a.backup_count > 0 then 1 else 0 end);"
    fi
}

sql_recovery_area() {
    if [ "$NUMERIC_ORACLE_VERSION" -ge 102 ]; then
        echo 'PROMPT <<<oracle_recovery_area:sep(124)>>>'
        echo "select upper(decode(${IGNORE_DB_NAME:-0}, 0, d.NAME, i.instance_name))
                     ||'|'|| round((SPACE_USED-SPACE_RECLAIMABLE)/
                               (CASE NVL(SPACE_LIMIT,1) WHEN 0 THEN 1 ELSE SPACE_LIMIT END)*100)
                     ||'|'|| round(SPACE_LIMIT/1024/1024)
                     ||'|'|| round(SPACE_USED/1024/1024)
                     ||'|'|| round(SPACE_RECLAIMABLE/1024/1024)
                     ||'|'|| d.FLASHBACK_ON
              from V\$RECOVERY_FILE_DEST, v\$database d, v\$instance i;"
    fi
}

sql_undostat() {
    echo 'PROMPT <<<oracle_undostat:sep(124)>>>'
    if [ "$NUMERIC_ORACLE_VERSION" -ge 121 ]; then
        echo "select decode(vp.con_id, null, upper(i.INSTANCE_NAME)
                           ,upper(i.INSTANCE_NAME || '.' || vp.name))
                     ||'|'|| ACTIVEBLKS
                     ||'|'|| MAXCONCURRENCY
                     ||'|'|| TUNED_UNDORETENTION
                     ||'|'|| maxquerylen
                     ||'|'|| NOSPACEERRCNT
              from v\$instance i
              join
                  (select * from v\$undostat
                    where TUNED_UNDORETENTION > 0
                   order by end_time desc
                   fetch next 1 rows only
                  ) u on 1=1
              left outer join v\$pdbs vp on vp.con_id = u.con_id;
             "

    elif [ "$NUMERIC_ORACLE_VERSION" -ge 102 ]; then
        echo "select upper(i.INSTANCE_NAME)
                     ||'|'|| ACTIVEBLKS
                     ||'|'|| MAXCONCURRENCY
                     ||'|'|| TUNED_UNDORETENTION
                     ||'|'|| maxquerylen
                     ||'|'|| NOSPACEERRCNT
              from v\$instance i,
                  (select * from (select *
                                  from v\$undostat order by end_time desc
                                 )
                            where rownum = 1
                              and TUNED_UNDORETENTION > 0
                  );"

    elif [ "$NUMERIC_ORACLE_VERSION" -ge 92 ]; then
        # TUNED_UNDORETENTION and ACTIVEBLKS are not availibe in Oracle <=9.2!
        # we sent a -1 for filtering in check_undostat
        echo "select upper(i.INSTANCE_NAME)
                     ||'|-1'
                     ||'|'|| MAXCONCURRENCY
                     ||'|-1'
                     ||'|'|| maxquerylen
                     ||'|'|| NOSPACEERRCNT
                  from v\$instance i,
                  (select * from (select *
                                  from v\$undostat order by end_time desc
                                 )
                            where rownum = 1
                  );"
    fi
}

sql_resumable() {

    echo 'PROMPT <<<oracle_resumable:sep(124)>>>'
    echo "SET SERVEROUTPUT ON feedback off
              DECLARE
                  type x is table of varchar2(20000) index by pls_integer;
                  xx x;
              begin
                  begin
                      execute immediate 'select upper(i.INSTANCE_NAME)
                         ||''|''|| u.username
                         ||''|''|| a.SESSION_ID
                         ||''|''|| a.status
                         ||''|''|| a.TIMEOUT
                         ||''|''|| round((sysdate-to_date(a.SUSPEND_TIME,''mm/dd/yy hh24:mi:ss''))*24*60*60)
                         ||''|''|| a.ERROR_NUMBER
                         ||''|''|| to_char(to_date(a.SUSPEND_TIME, ''mm/dd/yy hh24:mi:ss''),''mm/dd/yy_hh24:mi:ss'')
                         ||''|''|| a.RESUME_TIME
                         ||''|''|| a.ERROR_MSG
                  from dba_resumable a, v\$instance i, dba_users u
                  where a.INSTANCE_ID = i.INSTANCE_NUMBER
                  and u.user_id = a.user_id
                  and a.SUSPEND_TIME is not null
                  union all
                  select upper(i.INSTANCE_NAME)
                         || ''|||||||||''
                  from v\$instance i'
                      bulk collect into xx;
                      if xx.count >= 1 then
                          for i in 1 .. xx.count loop
                              dbms_output.put_line(xx(i));
                          end loop;
                      end if;
                  exception
                      when others then
                          for cur1 in (select upper(i.instance_name) instance_name from  v\$instance i) loop
                              dbms_output.put_line(cur1.instance_name || '| Debug: '||sqlerrm);
                          end loop;
                  end;
              END;
              /
              set serverout off"
}

sql_jobs() {

    if [ "$NUMERIC_ORACLE_VERSION" -ge 121 ]; then

        echo 'PROMPT <<<oracle_jobs:sep(124)>>>'
        echo "SET SERVEROUTPUT ON feedback off
              DECLARE
                  type x is table of varchar2(20000) index by pls_integer;
                  xx x;
              begin
                  begin
                      execute immediate 'SELECT upper(vp.name)
                     ||''|''|| j.OWNER
                     ||''|''|| j.JOB_NAME
                     ||''|''|| j.STATE
                     ||''|''|| ROUND((TRUNC(sysdate) + j.LAST_RUN_DURATION - TRUNC(sysdate)) * 86400)
                     ||''|''|| j.RUN_COUNT
                     ||''|''|| j.ENABLED
                     ||''|''|| NVL(j.NEXT_RUN_DATE, to_date(''1970-01-01'', ''YYYY-mm-dd''))
                     ||''|''|| NVL(j.SCHEDULE_NAME, ''-'')
                     ||''|''|| jd.STATUS
              FROM cdb_scheduler_jobs j
              JOIN ( SELECT vp.con_id
                           ,d.name || ''|'' || vp.name name
                       FROM v\$containers vp
                       JOIN v\$database d on 1=1
                      WHERE d.cdb = ''YES'' and vp.con_id <> 2
                        AND d.database_role = ''PRIMARY''
                        AND d.open_mode = ''READ WRITE''
                    UNION ALL
                     SELECT 0, name
                       FROM v\$database d
                      WHERE d.database_role = ''PRIMARY''
                        AND d.open_mode = ''READ WRITE''
               ) vp on j.con_id = vp.con_id
                           left outer join (SELECT con_id, owner, job_name, max(LOG_ID) log_id
                                  FROM cdb_scheduler_job_run_details dd
                                 group by con_id, owner, job_name
                               ) jm on  jm.JOB_NAME = j.JOB_NAME
                                   and jm.owner=j.OWNER
                                   and jm.con_id = j.con_id
              left outer join cdb_scheduler_job_run_details jd
                              on  jd.con_id = jm.con_id
                              AND jd.owner = jm.OWNER
                              AND jd.JOB_NAME = jm.JOB_NAME
                              AND jd.LOG_ID = jm.LOG_ID
              WHERE not (j.auto_drop = ''TRUE'' and REPEAT_INTERVAL is null)'
                      bulk collect into xx;
                      if xx.count >= 1 then
                          for i in 1 .. xx.count loop
                              dbms_output.put_line(xx(i));
                          end loop;
                      end if;
                  exception
                      when others then
                          for cur1 in (select upper(name) name from  v\$database) loop
                              dbms_output.put_line(cur1.name || '| Debug (121): ' ||sqlerrm);
                          end loop;
                  end;
              END;
              /
              set serverout off"

    elif [ "$NUMERIC_ORACLE_VERSION" -ge 102 ]; then

        echo 'PROMPT <<<oracle_jobs:sep(124)>>>'
        echo "SET SERVEROUTPUT ON feedback off
              DECLARE
                  type x is table of varchar2(20000) index by pls_integer;
                  xx x;
              begin
                  begin
                      execute immediate 'SELECT upper(decode(${IGNORE_DB_NAME:-0}, 0, vd.NAME, i.instance_name))
                     ||''|''|| j.OWNER
                     ||''|''|| j.JOB_NAME
                     ||''|''|| j.STATE
                     ||''|''|| ROUND((TRUNC(sysdate) + j.LAST_RUN_DURATION - TRUNC(sysdate)) * 86400)
                     ||''|''|| j.RUN_COUNT
                     ||''|''|| j.ENABLED
                     ||''|''|| NVL(j.NEXT_RUN_DATE, to_date(''1970-01-01'', ''YYYY-mm-dd''))
                     ||''|''|| NVL(j.SCHEDULE_NAME, ''-'')
                     ||''|''|| jd.STATUS
              FROM dba_scheduler_jobs j
              join v\$database vd on 1 = 1
              join v\$instance i on 1 = 1
              left outer join (SELECT owner, job_name, max(LOG_ID) log_id
                                        FROM dba_scheduler_job_run_details dd
                                        group by owner, job_name
                              ) jm on  jm.JOB_NAME = j.JOB_NAME
                                   and jm.owner=j.OWNER
              left outer join dba_scheduler_job_run_details jd
                              on  jd.owner = jm.OWNER
                              AND jd.JOB_NAME = jm.JOB_NAME
                              AND jd.LOG_ID = jm.LOG_ID
              WHERE vd.database_role = ''PRIMARY''
                AND vd.open_mode = ''READ WRITE''
                AND not (j.auto_drop = ''TRUE'' and REPEAT_INTERVAL is null)'
                      bulk collect into xx;
                      if xx.count >= 1 then
                          for i in 1 .. xx.count loop
                              dbms_output.put_line(xx(i));
                          end loop;
                      end if;
                  exception
                      when others then
                          for cur1 in (select upper(name) name from  v\$database) loop
                              dbms_output.put_line(cur1.name || '| Debug (102): ' ||sqlerrm);
                          end loop;
                  end;
              END;
              /
              set serverout off"

    fi
}

sql_ts_quotas() {
    echo 'PROMPT <<<oracle_ts_quotas:sep(124)>>>'
    echo "select upper(decode(${IGNORE_DB_NAME:-0}, 0, d.NAME, i.instance_name))
                 ||'|'|| Q.USERNAME
                 ||'|'|| Q.TABLESPACE_NAME
                 ||'|'|| Q.BYTES
                 ||'|'|| Q.MAX_BYTES
          from dba_ts_quotas Q, v\$database d, v\$instance i
          where max_bytes > 0
          union all
          select upper(decode(${IGNORE_DB_NAME:-0}, 0, d.NAME, i.instance_name))
                 ||'|||'
          from v\$database d, v\$instance i
          order by 1;"
}

sql_version() {
    echo 'PROMPT <<<oracle_version>>>'
    echo "select upper(i.INSTANCE_NAME)
         || ' ' || banner
         from v\$version, v\$instance i
         where banner like 'Oracle%';"
}

sql_systemparameter() {
    # TODO In the future, all data needed for HW/SW inventory, should
    # implement a "persist:$UNTIL" to reduce amount of data transmission
    echo "PROMPT <<<oracle_systemparameter:sep(124)>>>"
    echo "select upper(i.instance_name)
         || '|' || NAME
         || '|' || DISPLAY_VALUE
         || '|' || ISDEFAULT
         from v\$system_parameter, v\$instance i
         where name not like '!_%' ESCAPE '!';"
}

sql_instance() {
    echo 'prompt <<<oracle_instance:sep(124)>>>'

    if [ "$NUMERIC_ORACLE_VERSION" -ge 180 ]; then
        # Oracle 18c introduced another version column with Release Update information
        # version       version_full
        # 18.0.0.0.0    18.5.0.0.0
        # 19.0.0.0.0    19.5.0.0.0
        local version_column="version_full"
    else
        local version_column="version"
    fi

    if [ "${ORACLE_SID:0:1}" = '+' ]; then
        # ASM
        echo "select upper(i.instance_name)
                     || '|' || i.${version_column}
                     || '|' || i.STATUS
                     || '|' || i.LOGINS
                     || '|' || i.ARCHIVER
                     || '|' || round((sysdate - i.startup_time) * 24*60*60)
                     || '|' || '0'
                     || '|' || 'NO'
                     || '|' || 'ASM'
                     || '|' || 'NO'
                     || '|' || i.instance_name
                     || '|' || i.host_name
                from v\$instance i;"

    # The next query is special: recovery_status is only available from 12.1.0.2 on, that's why we need
    # a higher precision oracle version
    # https://docs.oracle.com/database/121/REFRN/GUID-A399F608-36C8-4DF0-9A13-CEE25637653E.htm#REFRN30652
    elif [ "$NUMERIC_ORACLE_VERSION_FOUR_PARTS" -ge 12102 ]; then
        echo "select upper(instance_name)
                         || '|' || version
                         || '|' || status
                         || '|' || logins
                         || '|' || archiver
                         || '|' || round((sysdate - startup_time) * 24*60*60)
                         || '|' || dbid
                         || '|' || log_mode
                         || '|' || database_role
                         || '|' || force_logging
                         || '|' || name
                         || '|' || to_char(created, 'ddmmyyyyhh24mi')
                         || '|' || upper(value)
                         || '|' || con_id
                         || '|' || pname
                         || '|' || pdbid
                         || '|' || popen_mode
                         || '|' || prestricted
                         || '|' || ptotal_time
                         || '|' || precovery_status
                         || '|' || round(nvl(popen_time, -1))
                         || '|' || pblock_size
                         || '|' || host_name
                  from(
                      select i.instance_name, i.host_name, i.${version_column} version, i.status, i.logins, i.archiver
                            ,i.startup_time, d.dbid, d.log_mode, d.database_role, d.force_logging
                            ,d.name, d.created, p.value, vp.con_id, vp.name pname
                            ,vp.dbid pdbid, vp.open_mode popen_mode, vp.restricted prestricted, vp.total_size ptotal_time
                            ,vp.block_size pblock_size, vp.recovery_status precovery_status
                            ,(cast(systimestamp as date) - cast(open_time as date))  * 24*60*60 popen_time
                        from v\$instance i
                        join v\$database d on 1=1
                        join v\$parameter p on 1=1
                        join v\$pdbs vp on 1=1
                        where p.name = 'enable_pluggable_database'
                      union all
                      select
                             i.instance_name, i.host_name, i.${version_column} version, i.status, i.logins, i.archiver
                            ,i.startup_time, d.dbid, d.log_mode, d.database_role, d.force_logging
                            ,d.name, d.created, p.value, 0 con_id, null pname
                            ,0 pdbis, null popen_mode, null prestricted, null ptotal_time
                            ,0 pblock_size, null precovery_status, null popen_time
                        from v\$instance i
                        join v\$database d on 1=1
                        join v\$parameter p on 1=1
                        where p.name = 'enable_pluggable_database'
                        order by con_id
                      );
             "
    else
        # normal Instance
        echo "select upper(i.instance_name)
                     || '|' || i.VERSION
                     || '|' || i.STATUS
                     || '|' || i.LOGINS
                     || '|' || i.ARCHIVER
                     || '|' || round((sysdate - i.startup_time) * 24*60*60)
                     || '|' || DBID
                     || '|' || LOG_MODE
                     || '|' || DATABASE_ROLE
                     || '|' || FORCE_LOGGING
                     || '|' || d.name
                     || '|' || to_char(d.created, 'ddmmyyyyhh24mi')
                     || '|' || i.host_name
                from v\$instance i, v\$database d;"
    fi
}

sql_sessions() {
    echo 'prompt <<<oracle_sessions:sep(124)>>>'

    if [ "$NUMERIC_ORACLE_VERSION" -ge 121 ]; then
        echo "SELECT upper(vp.name)
                     || '|' || ltrim(COUNT(1))
                     || decode(vp.con_id
                               , 0, '|'||ltrim(rtrim(LIMIT_VALUE))||'|-1')
              FROM ( SELECT vp.con_id
                         ,i.instance_name || '.' || vp.name name
                     FROM v\$containers vp
                     JOIN v\$instance i ON 1 = 1
                     JOIN v\$database d on 1=1
                     WHERE d.cdb = 'YES' and vp.con_id <> 2
                    UNION ALL
                     SELECT 0, instance_name
                     FROM v\$instance
                   ) vp
              JOIN v\$resource_limit rl on RESOURCE_NAME = 'sessions'
              LEFT OUTER JOIN v\$session vs ON vp.con_id = vs.con_id
              GROUP BY vp.name, vp.con_id, rl.LIMIT_VALUE
              ORDER BY 1;"

    else
        echo "select upper(i.instance_name)
                     || '|' || CURRENT_UTILIZATION
                     || '|' || ltrim(LIMIT_VALUE)
                     || '|' || MAX_UTILIZATION
              from v\$resource_limit, v\$instance i
              where RESOURCE_NAME = 'sessions';"
    fi
}

sql_processes() {
    echo 'prompt <<<oracle_processes:sep(124)>>>'
    echo "select upper(i.instance_name)
                  || '|' || CURRENT_UTILIZATION
                  || '|' || ltrim(rtrim(LIMIT_VALUE))
           from v\$resource_limit, v\$instance i
           where RESOURCE_NAME = 'processes';"
}

sql_logswitches() {
    echo 'prompt <<<oracle_logswitches:sep(124)>>>'
    echo "select upper(i.instance_name)
                  || '|' || logswitches
           from v\$instance i ,
                (select count(1) logswitches
                 from v\$loghist h , v\$instance i
                 where h.first_time > sysdate - 1/24
                 and h.thread# = i.instance_number
                );"
}

sql_locks() {
    if [ "$NUMERIC_ORACLE_VERSION" -ge 121 ]; then
        echo 'prompt <<<oracle_locks:sep(124)>>>'
        echo "select upper(vp.name)
                     || '|' || b.sid
                     || '|' || b.serial#
                     || '|' || b.machine
                     || '|' || b.program
                     || '|' || b.process
                     || '|' || b.osuser
                     || '|' || b.username
                     || '|' || b.SECONDS_IN_WAIT
                     || '|' || b.BLOCKING_SESSION_STATUS
                     || '|' || bs.inst_id
                     || '|' || bs.sid
                     || '|' || bs.serial#
                     || '|' || bs.machine
                     || '|' || bs.program
                     || '|' || bs.process
                     || '|' || bs.osuser
                     || '|' || bs.username
              from v\$session b
              join gv\$session bs on bs.inst_id = b.BLOCKING_INSTANCE
                                 and bs.sid = b.BLOCKING_SESSION
                                 and bs.con_id = b.con_id
              join ( SELECT vp.con_id
                           ,i.instance_name || '.' || vp.name name
                 FROM v\$containers vp
                 JOIN v\$instance i ON 1 = 1
                 JOIN v\$database d on 1=1
                 WHERE d.cdb = 'YES' and vp.con_id <> 2
                UNION ALL
                 SELECT 0, instance_name
                 FROM v\$instance
               ) vp on b.con_id = vp.con_id
              where b.BLOCKING_SESSION is not null;

              SELECT upper(i.instance_name || '.' || vp.name)
                     || '|||||||||||||||||'
                FROM v\$containers vp
                JOIN v\$instance i ON 1 = 1
                 JOIN v\$database d on 1=1
                WHERE d.cdb = 'YES' and vp.con_id <> 2
               UNION ALL
                SELECT upper(i.instance_name)
                     || '|||||||||||||||||'
                FROM v\$instance i;
        "

    elif [ "$NUMERIC_ORACLE_VERSION" -ge 102 ]; then
        echo 'prompt <<<oracle_locks:sep(124)>>>'
        echo "select upper(i.instance_name)
                     || '|' || b.sid
                     || '|' || b.serial#
                     || '|' || b.machine
                     || '|' || b.program
                     || '|' || b.process
                     || '|' || b.osuser
                     || '|' || b.username
                     || '|' || b.SECONDS_IN_WAIT
                     || '|' || b.BLOCKING_SESSION_STATUS
                     || '|' || bs.inst_id
                     || '|' || bs.sid
                     || '|' || bs.serial#
                     || '|' || bs.machine
                     || '|' || bs.program
                     || '|' || bs.process
                     || '|' || bs.osuser
                     || '|' || bs.username
              from v\$session b
              join v\$instance i on 1=1
              join gv\$session bs on bs.inst_id = b.BLOCKING_INSTANCE
                                 and bs.sid = b.BLOCKING_SESSION
              where b.BLOCKING_SESSION is not null;
              select upper(i.instance_name)
                     || '|||||||||||||||||'
              from v\$instance i;"
    fi
}

sql_locks_old() {
    if [ "$NUMERIC_ORACLE_VERSION" -ge 101 ]; then
        echo 'prompt <<<oracle_locks:sep(124)>>>'
        echo "SET SERVEROUTPUT ON feedback off
              DECLARE
                  type x is table of varchar2(20000) index by pls_integer;
                  xx x;
              begin
                  begin
                      execute immediate 'select upper(i.instance_name)
                         || ''|'' || a.sid
                         || ''|'' || b.serial#
                         || ''|'' || b.machine
                         || ''|'' || b.program
                         || ''|'' || b.process
                         || ''|'' || b.osuser
                         || ''|'' || a.ctime
                         || ''|'' || decode(c.owner,NULL,''NULL'',c.owner)
                         || ''|'' || decode(c.object_name,NULL,''NULL'',c.object_name)
                          from V\$LOCK a, v\$session b, dba_objects c, v\$instance i
                          where (a.id1, a.id2, a.type)
                                     IN (SELECT id1, id2, type
                                         FROM GV\$LOCK
                                         WHERE request>0
                                        )
                          and request=0
                          and a.sid = b.sid
                          and a.id1 = c.object_id (+)
                          union all
                          select upper(i.instance_name) || ''|||||||||''
                          from  v\$instance i'
                      bulk collect into xx;
                      if xx.count >= 1 then
                          for i in 1 .. xx.count loop
                              dbms_output.put_line(xx(i));
                          end loop;
                      end if;
                  exception
                      when others then
                          for cur1 in (select upper(i.instance_name) instance_name from  v\$instance i) loop
                              dbms_output.put_line(cur1.instance_name || '| Debug (101): '||sqlerrm);
                          end loop;
                  end;
              END;
              /
              set serverout off"
    fi
}

sql_longactivesessions() {
    if [ "$NUMERIC_ORACLE_VERSION" -ge 121 ]; then

        echo 'prompt <<<oracle_longactivesessions:sep(124)>>>'
        echo "select upper(vp.name)
                     || '|' || s.sid
                     || '|' || s.serial#
                     || '|' || s.machine
                     || '|' || s.process
                     || '|' || s.osuser
                     || '|' || s.program
                     || '|' || s.last_call_et
                     || '|' || s.sql_id
              from v\$session s
              join ( SELECT vp.con_id
                           ,i.instance_name || '.' || vp.name name
                 FROM v\$containers vp
                 JOIN v\$instance i ON 1 = 1
                 JOIN v\$database d on 1=1
                 WHERE d.cdb = 'YES' and vp.con_id <> 2
                UNION ALL
                 SELECT 0, instance_name
                 FROM v\$instance
                   ) vp on 1=1
              where s.status = 'ACTIVE'
                and s.type != 'BACKGROUND'
                and s.username is not null
                and s.username not in('PUBLIC')
                and s.last_call_et > 60*60;

              SELECT upper(i.instance_name || '.' || vp.name)
                     || '||||||||'
                FROM v\$containers vp
                JOIN v\$instance i ON 1 = 1
                JOIN v\$database d on 1=1
               WHERE d.cdb = 'YES' and vp.con_id <> 2
               UNION ALL
              SELECT upper(i.instance_name)
                     || '||||||||'
                FROM v\$instance i;
             "

    elif [ "$NUMERIC_ORACLE_VERSION" -ge 101 ]; then
        echo 'prompt <<<oracle_longactivesessions:sep(124)>>>'
        echo "select upper(i.instance_name)
                     || '|' || s.sid
                     || '|' || s.serial#
                     || '|' || s.machine
                     || '|' || s.process
                     || '|' || s.osuser
                     || '|' || s.program
                     || '|' || s.last_call_et
                     || '|' || s.sql_id
              from v\$session s, v\$instance i
              where s.status = 'ACTIVE'
              and type != 'BACKGROUND'
              and s.username is not null
              and s.username not in('PUBLIC')
              and s.last_call_et > 60*60
              union all
              select upper(i.instance_name)
                     || '||||||||'
              from v\$instance i;"
    fi
}

sql_asm_diskgroup() {
    echo 'prompt <<<oracle_asm_diskgroup:sep(124)>>>'
    if [ "$NUMERIC_ORACLE_VERSION" -ge 112 ]; then

        echo "SELECT g.state
           || '|' || g.type
           || '|' || g.name
           || '|' || g.BLOCK_SIZE
           || '|' || g.ALLOCATION_UNIT_SIZE
           || '|' || g.REQUIRED_MIRROR_FREE_MB
           || '|' || sum(d.total_mb)
           || '|' || sum(d.free_mb)
           || '|' || d.failgroup
           || '|' || max(d.VOTING_FILE)
           || '|' || d.FAILGROUP_TYPE
           || '|' || g.offline_disks
           || '|' || min(decode(d.REPAIR_TIMER, 0, 8640000, d.REPAIR_TIMER))
           || '|' || count(*)
      FROM v\$asm_diskgroup g
      LEFT OUTER JOIN v\$asm_disk d on d.group_number = g.group_number
                                   and d.group_number = g.group_number
                                   and d.group_number <> 0
      GROUP BY g.name
             , g.state
             , g.type
             , d.failgroup
             , d.VOTING_FILE
             , g.BLOCK_SIZE
             , g.ALLOCATION_UNIT_SIZE
             , g.REQUIRED_MIRROR_FREE_MB
             , g.offline_disks
             , d.FAILGROUP_TYPE
             , d.REPAIR_TIMER
      ORDER BY g.name, d.failgroup;"

    elif [ "$NUMERIC_ORACLE_VERSION" -ge 102 ]; then
        echo "select STATE
                     || '|' || TYPE
                     || '|' || 'N'
                     || '|' || sector_size
                     || '|' || block_size
                     || '|' || allocation_unit_size
                     || '|' || total_mb
                     || '|' || free_mb
                     || '|' || required_mirror_free_mb
                     || '|' || usable_file_mb
                     || '|' || offline_disks
                     || '|' || 'N'
                     || '|' || name || '/'
                from v\$asm_diskgroup;"
    fi
}

# .
#   .--custom SQL----------------------------------------------------------.
#   |                       _                    ____   ___  _             |
#   |         ___ _   _ ___| |_ ___  _ __ ___   / ___| / _ \| |            |
#   |        / __| | | / __| __/ _ \| '_ ` _ \  \___ \| | | | |            |
#   |       | (__| |_| \__ \ || (_) | | | | | |  ___) | |_| | |___         |
#   |        \___|\__,_|___/\__\___/|_| |_| |_| |____/ \__\_\_____|        |
#   |                                                                      |
#   '----------------------------------------------------------------------'

unset_custom_sqls_vars() {
    unset SQLS_SECTION_NAME SQLS_SECTION_SEP SQLS_SIDS SQLS_DIR SQLS_SQL SQLS_PARAMETERS SQLS_MAX_CACHE_AGE SQLS_ITEM_NAME MK_CUSTOM_SQLS_SECTION MK_CUSTOM_SQLS_SECTION_HEADER MK_CUSTOM_SQLS_ITEM MK_CUSTOM_SQLS_SECTION_QUERY
    unset SQLS_DBUSER SQLS_DBPASSWORD SQLS_DBSYSCONNECT SQLS_TNSALIAS SQLS_ITEM_SID
}

sid_matches_defined_sids() {
    # first parameter is a list of coma separated values (SQLS_SIDS)
    # second parameter is a single value (current sid)

    # split $1 into array on , or newline
    IFS=$',\n' read -d '' -ra sids_array <<<"$1"
    # check if array contains $2
    printf '%s\n' "${sids_array[@]}" | "${GREP}" -F -x -- "$2" >/dev/null
}

do_custom_sqls() {
    for section in $custom_sqls_sections; do
        if ! type "$section" >/dev/null 2>&1; then
            logging -w "[${MK_SID}] [custom_sql] [${section}]" \
                "Definition of '${section}' not found in configuration"
            continue
        fi

        $section

        local sids="${SQLS_SIDS:-$custom_sqls_sids}"
        # If SID is not part of sids we can skip the rest
        if ! sid_matches_defined_sids "$sids" "$MK_SID"; then
            logging -w "[${MK_SID}] [custom_sql] [${section}]" \
                "Skipping this section, runs only on SIDs '$sids'"
            unset_custom_sqls_vars
            continue
        fi

        local section_name=${SQLS_SECTION_NAME:-$custom_sqls_section_name}
        local sql_dir=${SQLS_DIR:-$custom_sqls_dir}
        local sql=${SQLS_SQL:-$custom_sqls_sql}

        # If no section name, SQL dir or file is stated or SQL file does not exist we skip the rest
        if [ -z "$section_name" ]; then
            logging -w "[${MK_SID}] [custom_sql] [${section}]" \
                "Empty section name"
            unset_custom_sqls_vars
            continue
        fi

        if [ ! -d "$sql_dir" ] || [ ! -r "$sql_dir" ]; then
            logging -w "[${MK_SID}] [custom_sql] [${section}]" \
                "SQL folder '${sql_dir}' not found or not readable"
            unset_custom_sqls_vars
            continue
        fi

        if [ ! -f "${sql_dir}/$sql" ] || [ ! -r "${sql_dir}/$sql" ]; then
            logging -w "[${MK_SID}] [custom_sql] [${section}]" \
                "SQL file '${sql_dir}/$sql' not found or not readable"
            unset_custom_sqls_vars
            continue
        fi

        if [ -n "$SQLS_SECTION_SEP" ]; then
            local section_sep="$SQLS_SECTION_SEP"
        elif [ -n "$custom_sqls_section_sep" ]; then
            local section_sep="$custom_sqls_section_sep"
        else
            local section_sep=
        fi

        if [ "$section_name" == "oracle_sql" ]; then
            local section_header="${section_name}:sep(58)"
        elif [ -n "${section_sep}" ]; then
            local section_header="${section_name}:sep(${section_sep})"
        else
            local section_header="$section_name"
        fi

        if [ "$section_name" = "oracle_sql" ]; then
            if [[ "$MK_SID" =~ ^REMOTE_INSTANCE_.* ]]; then
                if [ -z "$SQLS_ITEM_SID" ]; then
                    # we can not extract MK_SID from REMOTE_INSTANCE_ variable name
                    # get MK_SID from mk_oracle.cfg when SQLS_ITEM_SID is not defined
                    # => needed when tnsnames.ora is used without SID in CFGLINE...
                    local SQLS_ITEM_SID
                    SQLS_ITEM_SID=$(eval "echo \${$MK_SID}" | cut -d":" -f7)
                fi
            else
                # local connection mode
                local SQLS_ITEM_SID="$MK_SID"
            fi
            logging "[${MK_SID}] [custom_sql] [${section}]" \
                "SQLS_ITEM_SID: $SQLS_ITEM_SID"

            if [ -n "$SQLS_ITEM_NAME" ]; then
                local item="${SQLS_ITEM_SID}|${SQLS_ITEM_NAME}"
            else
                local item="${SQLS_ITEM_SID}|${sql}"
            fi
        else
            local item=
        fi

        local parameters=${SQLS_PARAMETERS:-$custom_sqls_parameters}

        if $MK_DEBUG_MODE; then
            local max_cache_age=
        elif [ -n "$SQLS_MAX_CACHE_AGE" ]; then
            local max_cache_age="$SQLS_MAX_CACHE_AGE"
        else
            local max_cache_age="$custom_sqls_max_cache_age"
        fi

        if [ -n "$SQLS_DBUSER" ]; then
            # set custom credentials from section
            db_connect=$(mk_ora_db_connect "$MK_SID")
            export MK_DB_CONNECT=$db_connect
        fi

        unset_custom_sqls_vars

        MK_CUSTOM_SQLS_SECTION="$section"
        export MK_CUSTOM_SQLS_SECTION_HEADER="$section_header"
        export MK_CUSTOM_SQLS_ITEM="$item"
        MK_CUSTOM_SQLS_SECTION_QUERY=$(custom_sql_section "$sql_dir" "$sql" "$parameters")
        export MK_CUSTOM_SQLS_SECTION_QUERY

        logging "[${MK_SID}] [custom_sql] [${section}]" \
            "Section name   : $MK_CUSTOM_SQLS_SECTION" \
            "Section header : $MK_CUSTOM_SQLS_SECTION_HEADER" \
            "Section item   : $MK_CUSTOM_SQLS_ITEM" \
            "Max cache age  : $max_cache_age" \
            "Custom query   : $MK_CUSTOM_SQLS_SECTION_QUERY"

        if $MK_ORA_DEBUG_CONNECT; then
            do_testmode_custom_sql
        else
            if [ -z "$max_cache_age" ]; then
                local output=
                output=$(echo -e "$MK_CUSTOM_SQLS_SECTION_QUERY" | mk_ora_sqlplus "do_custom_sqls" "yes")
                handle_custom_sql_errors "$output"
            else
                run_cached "$max_cache_age" do_async_custom_sqls "_custom_sql_${MK_CUSTOM_SQLS_SECTION}"
            fi
        fi
    done
}

custom_sql_section() {
    local sql_dir="$1"
    local sql="$2"
    local params="$3"
    local sql_content=

    echo "PROMPT <<<${MK_CUSTOM_SQLS_SECTION_HEADER}>>>"
    if [ -n "$MK_CUSTOM_SQLS_ITEM" ]; then
        echo "PROMPT [[[${MK_CUSTOM_SQLS_ITEM}]]]"
    fi

    echo -e "SET VERIFY OFF;"
    echo -e "SET TERMOUT ON;"
    echo -e "SET serveroutput ON;"

    if [ -n "$params" ]; then
        echo -e "$params"
    fi

    sql_content=$(cat "$sql_dir/$sql")
    echo -e "$sql_content"
}

do_async_custom_sqls() {
    local output=
    output=$(echo -e "$MK_CUSTOM_SQLS_SECTION_QUERY" | mk_ora_sqlplus "do_async_custom_sqls" "yes")
    logging "[${MK_SID}] [${MK_CUSTOM_SQLS_SECTION_QUERY}] [do_async_custom_sql]" "Output: $output"
    handle_custom_sql_errors "$output"
}

handle_custom_sql_errors() {
    local output="$1"
    local errors=
    errors=$(echo -e "$output" | ${GREP} -e "ERROR at line" -e "ORA-" -e "SP2-" | tr '\n' ' ')
    if [ -n "$errors" ]; then
        echo "<<<${MK_CUSTOM_SQLS_SECTION_HEADER}>>>"
        if [ -n "$MK_CUSTOM_SQLS_ITEM" ]; then
            echo "[[[${MK_CUSTOM_SQLS_ITEM}]]]"
        fi
        # connection error already returns '$SID|FAILURE|' in mk_ora_sqplplus
        errors=${errors#*FAILURE|}
        echo "$(echo "$MK_SID" | tr '[:lower:]' '[:upper:]')|FAILURE|$errors"
    else
        echo "$output"
    fi
}

# .
#   .--helper--------------------------------------------------------------.
#   |                    _          _                                      |
#   |                   | |__   ___| |_ __   ___ _ __                      |
#   |                   | '_ \ / _ \ | '_ \ / _ \ '__|                     |
#   |                   | | | |  __/ | |_) |  __/ |                        |
#   |                   |_| |_|\___|_| .__/ \___|_|                        |
#   |                                |_|                                   |
#   '----------------------------------------------------------------------'

# BEGIN COMMON PLUGIN CODE

# check that no users other than root can change the file
only_root_can_modify() {
    permissions=$1
    owner=$2
    group=$3

    group_write_perm=$(echo "$permissions" | cut -c 6)
    other_write_perm=$(echo "$permissions" | cut -c 9)

    if [ "$owner" != "root" ] || [ "$other_write_perm" != "-" ]; then
        return 1
    fi

    [ "$group" = "root" ] || [ "$group_write_perm" = "-" ]
}

get_binary_owner() {
    BINARY_PATH=$1
    stat -c '%U' "${BINARY_PATH}"
}

get_binary_execution_mode() {
    BINARY_PATH=$1
    BINARY_USER=$2

    # if the executable belongs to someone besides root, do not execute it as root
    if needs_user_switch_before_executing "$BINARY_PATH"; then
        echo "su ${BINARY_USER} -c"
        return
    fi
    echo "bash -c"
}

needs_user_switch_before_executing() {
    BINARY_PATH=$1

    [ "$(whoami)" = "root" ] && ! only_root_can_modify "$(stat -c '%A' "$BINARY_PATH")" "$(stat -c '%U' "$BINARY_PATH")" "$(stat -c '%G' "$BINARY_PATH")"
}

# END COMMON PLUGIN CODE

get_crs_home_from_olrloc() {
    "${GREP}" "crs_home" "${1}" | cut -d"=" -f2
}

get_sqlplus_version_with_precision() {
    precision="$1"
    sqlplus_path="${ORACLE_HOME}"/bin/sqlplus
    EXECUTION_MODE="$(get_binary_execution_mode "$sqlplus_path" "$(get_binary_owner "$sqlplus_path")")"
    $EXECUTION_MODE "\"${sqlplus_path}\" -V" | ${GREP} ^SQL | cut -d" " -f3 | cut -d"." -f-"${precision}"
}

print_dummy_sections() {
    for section in $SYNC_SECTIONS $ASYNC_SECTIONS $SYNC_ASM_SECTIONS $ASYNC_ASM_SECTIONS; do
        echo "<<<oracle_${section}>>>"
    done
}

do_dummy_sections() {
    if [ -n "$MK_ORA_SECTIONS" ]; then
        return
    fi

    print_dummy_sections

    for piggyback_host in $PIGGYBACK_HOSTS; do
        echo "<<<<${piggyback_host}>>>>"
        print_dummy_sections
        echo "<<<<>>>>"
    done
}

skip_sid() {
    local sid="$1"
    if [ "$ONLY_SIDS" ]; then
        [[ " $ONLY_SIDS " != *" $sid "* ]]
        return
    fi

    if [ "$SKIP_SIDS" ]; then
        [[ " $SKIP_SIDS " == *" $sid "* ]]
        return
    fi

    EXCLUDE=EXCLUDE_$sid
    # Handle explicit exclusion of instances but not for +ASM
    if [[ "$EXCLUDE" =~ ^[a-zA-Z][a-zA-Z0-9_]*$ ]]; then
        EXCLUDE=${!EXCLUDE}
        [ "$EXCLUDE" = "ALL" ]
        return
    fi

    false
}

remove_excluded_sections() {
    # We exclude instance section because we have already executed
    # the sql_instance section at the beginning for every SID.
    local sections="$1"
    local excluded="$2"
    for section in $sections; do
        if [[ "$excluded" != *"$section"* ]]; then
            echo "$section"
        fi
    done
}

ora_session_environment() {
    echo 'set pages 0 trimspool on feedback off lines 8000'
    if [ "$NUMERIC_ORACLE_VERSION" -ge 102 ] && [ ! "$DISABLE_ORA_SESSION_SETTINGS" ]; then
        echo 'set echo off'
        echo 'alter session set "_optimizer_mjc_enabled"=false;'

        # cursor_sharing is not valid for ASM instances
        if [ ! "${ORACLE_SID:0:1}" = '+' ]; then
            echo 'alter session set cursor_sharing=exact;'
        fi

        echo 'set echo on'
    fi
    #TODO Do not exit after first error otherwise
    # section specific errors won't be seen any more.
    #echo 'whenever sqlerror exit 1'
    echo ' '
}

# .
#   .--run cached----------------------------------------------------------.
#   |                                           _              _           |
#   |         _ __ _   _ _ __     ___ __ _  ___| |__   ___  __| |          |
#   |        | '__| | | | '_ \   / __/ _` |/ __| '_ \ / _ \/ _` |          |
#   |        | |  | |_| | | | | | (_| (_| | (__| | | |  __/ (_| |          |
#   |        |_|   \__,_|_| |_|  \___\__,_|\___|_| |_|\___|\__,_|          |
#   |                                                                      |
#   '----------------------------------------------------------------------'

run_cached() {
    if $MK_DEBUG_MODE; then
        # Just to be sure
        return
    fi

    NAME="oracle_${MK_SID}${3}"
    MAXAGE="${1}"
    # Attention: CMD will contain the shell function to be executed. Make sure to export all needed functions during
    # that execution (see e.g. export -f logging)
    CMD="${2}"

    CREATION_TIMEOUT=$((MAXAGE * 2))
    OUTPUT_TIMEOUT=$((MAXAGE * 3))
    REFRESH_INTERVAL="${MAXAGE}"

    [ -d "${MK_VARDIR}/cache" ] || mkdir -p "${MK_VARDIR}/cache"
    CACHEFILE="${MK_VARDIR}/cache/${NAME}.cache"

    NOW="$(get_epoch)"
    MTIME=$(get_file_mtime "${CACHEFILE}" 2>/dev/null) || MTIME=0

    if [ -s "${CACHEFILE}" ] && [ $((NOW - MTIME)) -le "${OUTPUT_TIMEOUT}" ]; then
        # Output the file (if it is not too outdated)
        CACHE_INFO="cached(${MTIME},${MAXAGE})"
        # prefix or insert cache info, unless already present.
        # WATCH OUT: AIX does not allow us to pass this as a single '-e' option!
        if [ "${NAME%%_*}" = "local" ] || [ "${NAME%%_*}" = "mrpe" ]; then
            sed -e '/^<<<.*>>>/{p;d;}' -e '/^cached([0-9]*,[0-9]*) /{p;d;}' -e "s/^/${CACHE_INFO} /" "${CACHEFILE}"
        else
            sed -e '/^<<<.*\(:cached(\).*>>>/{p;d;}' -e 's/^<<<\([^>]*\)>>>$/<<<\1:'"${CACHE_INFO}"'>>>/' "${CACHEFILE}"
        fi
    fi

    # Error information about plugin, if available.
    # Output independent of cachefile existance
    #
    # Watch out!
    # You cannot consolidate the error reporting with the agents.
    # *This* way of error reporting is not suitable for the regular agents, because
    # it might interrupt a 'local' or 'mrpe' section -- the agents use the SPOOL DIR
    # for that. However, the SPOOL DIR is not known to this plugin.
    [ -s "${CACHEFILE}.fail" ] && cat "${CACHEFILE}.fail"

    # Kill the process if it is running too long (cache file not accessed for more than CREATION_TIMEOUT seconds).
    # If killing succeeds, remove CACHFILE.new.PID.
    # Write info about the timed out process and the kill attempt to CACHEFILE.fail.
    # It will be reported to the Check_MK agent service later on, by the sync part.
    # CACHEFILE.fail will be deleted as soon as the plugin/local check is functional again.
    for cfile in "${CACHEFILE}.new."*; do
        [ -e "${cfile}" ] || break # no match
        TRYING_SINCE="$(get_file_atime "${cfile}")"
        [ -n "${TRYING_SINCE}" ] || break # race condition: file vanished
        if [ $((NOW - TRYING_SINCE)) -ge "${CREATION_TIMEOUT}" ]; then
            {
                echo "<<<checkmk_cached_plugins:sep(124)>>>"
                pid="${cfile##*.new.}"
                printf "timeout|%s|%s|%s\n" "${NAME}" "${CREATION_TIMEOUT}" "${pid}"

                # Workaround for AIX to kill child processes
                if [ "$OS_TYPE" = 'AIX' ] && [ -x "$(command -v proctree 2>/dev/null)" ]; then
                    # shellcheck disable=SC2016
                    pidlist="$(proctree "$pid" 2>/dev/null | $AWK '{ printf $1" "}')"
                fi
                pidlist="${pidlist:-"${pid}"}"
                # shellcheck disable=SC2086
                kill -9 ${pidlist} >/dev/null 2>&1 && sleep 2 # TODO: what about child processes under non-AIX systems?

                if [ -n "$(ps -o args= -p "${pid}")" ]; then
                    printf "killfailed|%s|%s|%s\n" "${NAME}" "${CREATION_TIMEOUT}" "${pid}"
                else
                    rm -f "${cfile}"
                fi
            } >"${CACHEFILE}".fail 2>&1
        fi
    done

    # This does the right thing, regardless whether the pattern matches!
    _cfile_in_use() {
        for cfile in "${CACHEFILE}.new."*; do
            printf "%s\n" "${cfile}"
            break
        done
    }

    # Time to refresh cache file and new job not yet running?
    if [ $((NOW - MTIME)) -gt "${REFRESH_INTERVAL}" ] && [ ! -e "$(_cfile_in_use)" ]; then
        THIS_SHELL="$(ps -o args= -p $$ | sed -e 's/^-//' -e 's/\ .*//')"
        # Start it. If the command fails the output is thrown away
        if $MK_ORA_DEBUG; then
            cat <<HERE | "${THIS_SHELL}"
exec > "${CACHEFILE}.new.\$\$" || exit 1
${CMD} && mv "${CACHEFILE}.new.\$\$" "${CACHEFILE}" && rm -f "${CACHEFILE}".fail || rm -f "${CACHEFILE}.new.\$\$"
HERE
        else
            cat <<HERE | nohup "${THIS_SHELL}" >/dev/null 2>&1 &
exec > "${CACHEFILE}.new.\$\$" || exit 1
${CMD} && mv "${CACHEFILE}.new.\$\$" "${CACHEFILE}" && rm -f "${CACHEFILE}".fail || rm -f "${CACHEFILE}.new.\$\$"
HERE

        fi
    fi

    unset NAME MAXAGE CREATION_TIMEOUT REFRESH_INTERVAL CACHEFILE NOW MTIME CACHE_INFO TRYING_SINCE OUTPUT_TIMEOUT
}

# .
#   .--DB connect----------------------------------------------------------.
#   |          ____  ____                                    _             |
#   |         |  _ \| __ )    ___ ___  _ __  _ __   ___  ___| |_           |
#   |         | | | |  _ \   / __/ _ \| '_ \| '_ \ / _ \/ __| __|          |
#   |         | |_| | |_) | | (_| (_) | | | | | | |  __/ (__| |_           |
#   |         |____/|____/   \___\___/|_| |_|_| |_|\___|\___|\__|          |
#   |                                                                      |
#   '----------------------------------------------------------------------'

mk_ora_db_connect() {
    local sid="$1"
    local CFGTNSALIAS=""

    ORADBUSER=""
    DBPASSWORD=""
    offset=${offset:-0}

    if [[ "$sid" =~ ^REMOTE_INSTANCE_.* ]]; then
        # working on REMOTE_-Mode!
        ORACFGLINE=$(eval "echo \${$1}")
        ORACLE_SID=$(echo "${ORACFGLINE}" | cut -d":" -f7)
        CFGTNSALIAS=$(echo "${ORACFGLINE}" | cut -d":" -f9)

    else
        # working with locally running instances
        TNSALIAS=${ORACLE_SID}

        # ASM use '+' as 1st character in SID!
        if [ "${ORACLE_SID:0:1}" = '+' ]; then
            ORACFGLINE=${ASMUSER}

        else
            # use an individuel user or the default DBUSER from mk_oracle.cfg
            # It's possible that the config file uses only upper case, but
            # the fetched SID is lower case. And vice versa. To handle this, we
            # need to try both cases.
            # Important: This does not cover config variables that uses both
            # upper and lower case letters. We simply cannot handle that!
            #
            # Disabling shellcheck because false-positive warning regarding
            # single quotes. AWK needs these single quotes to work as inteded.
            # shellcheck disable=SC2016
            dummy_upper="DBUSER_$(echo "$ORACLE_SID" | "$AWK" '{ print toupper($0) }')"
            # shellcheck disable=SC2016
            dummy_lower="DBUSER_$(echo "$ORACLE_SID" | "$AWK" '{ print tolower($0) }')"
            if [ "${!dummy_upper}" = '' ]; then
                if [ "${!dummy_lower}" = '' ]; then
                    ORACFGLINE=${DBUSER}
                else
                    ORACFGLINE=${!dummy_lower}
                fi
            else
                ORACFGLINE=${!dummy_upper}
            fi
        fi

        CFGTNSALIAS=$(echo "${ORACFGLINE}" | cut -d":" -f$((6 + offset)))
    fi

    if [ -n "$SQLS_DBUSER" ]; then
        ORADBUSER=${SQLS_DBUSER}
        DBPASSWORD=${SQLS_DBPASSWORD}
        DBSYSCONNECT=${SQLS_DBSYSCONNECT:-}
    else
        ORADBUSER=$(echo "${ORACFGLINE}" | cut -d":" -f$((1 + offset)))
        DBPASSWORD=$(echo "${ORACFGLINE}" | cut -d":" -f$((2 + offset)))
        DBSYSCONNECT=$(echo "${ORACFGLINE}" | cut -d":" -f$((3 + offset)))
    fi
    DBHOST=$(echo "${ORACFGLINE}" | cut -d":" -f$((4 + offset)))
    DBPORT=$(echo "${ORACFGLINE}" | cut -d":" -f$((5 + offset)))

    if [ -f $OLRLOC ] && [ -n "$crs_home" ]; then
        if [ -d "$crs_home" ]; then
            # we found GI/Restart
            # => Use hostname instead of localhost
            DBHOST=${DBHOST:-$(hostname)}
            logging "[${sid}] [mk_ora_db_connect]" "OLR detected. crs_home: $crs_home"
        else
            DBHOST=${DBHOST:-"localhost"}
            logging "[${sid}] [mk_ora_db_connect]" "OLR detected, crs_home missing"
        fi
    else
        DBHOST=${DBHOST:-"localhost"}
        logging "[${sid}] [mk_ora_db_connect]" "Single Instance"
    fi

    if [ -n "$CFGTNSALIAS" ]; then
        logging "[${sid}] [mk_ora_db_connect]" "TNS CFGTNSALIAS: $CFGTNSALIAS"
    fi

    TNSPINGOK=no
    if [ -f "${TNS_ADMIN}/tnsnames.ora" ]; then
        if [ "${ORADBUSER:0:2}" = '/@' ]; then
            P_TNSALIAS_P=$(eval echo "${ORADBUSER:2}")
        else
            # use TNSALIAS from ORACFGLINE or ORACLE_SID when empty
            P_TNSALIAS_P=${CFGTNSALIAS:-${ORACLE_SID}}
        fi

        # PREFIX / POSTFIX makes no sense for ASM
        # => only 1 Instance with known connection possible
        if [ -n "$P_TNSALIAS_P" ] && [ ! "${ORACLE_SID:0:1}" = '+' ]; then
            PREFIX_SID="PREFIX_$sid"
            PREFIX_SID=${!PREFIX_SID}
            if [ -n "$PREFIX_SID" ]; then
                P_TNSALIAS_P="$PREFIX_SID$P_TNSALIAS_P"
            elif [ -n "$PREFIX" ]; then
                P_TNSALIAS_P="$PREFIX$P_TNSALIAS_P"
            fi

            POSTFIX_SID="POSTFIX_$sid"
            POSTFIX_SID=${!POSTFIX_SID}
            if [ -n "$POSTFIX_SID" ]; then
                P_TNSALIAS_P="$P_TNSALIAS_P$POSTFIX_SID"
            elif [ -n "$POSTFIX" ]; then
                P_TNSALIAS_P="$P_TNSALIAS_P$POSTFIX"
            fi
        fi

        TNSALIAS=${SQLS_TNSALIAS:-${P_TNSALIAS_P}}

        logging "[${sid}] [mk_ora_db_connect]" "TNS Alias PING: $TNSALIAS"

        tnsping_path="${ORACLE_HOME}"/bin/tnsping
        if [ -f "${tnsping_path}" ]; then
            EXECUTION_MODE="$(get_binary_execution_mode "$tnsping_path" "$(get_binary_owner "$tnsping_path")")"
            if $EXECUTION_MODE "\"${tnsping_path}\" \"$TNSALIAS\"" >/dev/null 2>&1; then
                TNSPINGOK=yes
            else
                unset TNSALIAS
            fi
        else
            # if the binary tnsping does not exist we can not check whether the
            # database is reachable or not, so we assume the database is
            # reachable:
            TNSPINGOK=yes
        fi
    else
        if [ -z "$CFGTNSALIAS" ]; then
            unset TNSALIAS
        else
            TNSALIAS=${SQLS_TNSALIAS:-${CFGTNSALIAS}}
        fi
    fi

    logging "[${sid}] [mk_ora_db_connect]" \
        "ORA DB user    : $ORADBUSER" \
        "DB sys connect : $DBSYSCONNECT" \
        "DB host        : $DBHOST" \
        "DB port        : $DBPORT" \
        "TNS alias      : $TNSALIAS" \
        "TNS PING       : ${TNSPINGOK}"

    if [ ! "${ORACFGLINE}" ]; then
        # no configuration found
        # => use the wallet with tnsnames.ora or EZCONNECT
        TNSALIAS=${TNSALIAS:-"localhost:1521/${ORACLE_SID}"}
    else
        if [ "${DBSYSCONNECT}" ]; then
            assysdbaconnect=" as "${DBSYSCONNECT}
        fi

        TNSALIAS=${TNSALIAS:-"(DESCRIPTION=(ADDRESS=(PROTOCOL=TCP)(HOST=${DBHOST})(PORT=${DBPORT:-1521}))(CONNECT_DATA=(SID=${ORACLE_SID})(SERVER=DEDICATED)(UR=A)))"}

        # ORADBUSER = '/'? => ignore DBPASSWORD and use the wallet
        if [ "${ORADBUSER:0:1}" = '/' ]; then
            # connect with / and wallet
            ORADBUSER=""
            DBPASSWORD=""
            if [ -z "$CFGTNSALIAS" ] && [ "$TNSPINGOK" = 'no' ]; then
                # create an EZCONNECT string when no tnsnames.ora is usable
                # or no alias is configured in CFGTNSALIAS
                # defaults to localhost:1521/<ORACLE_SID>
                TNSALIAS="${DBHOST}:${DBPORT:-1521}/${ORACLE_SID}"
            fi
        fi
    fi

    logging "[${sid}] [mk_ora_db_connect]" "DB connection: ${ORADBUSER}/${DBPASSWORD//?/*}@${TNSALIAS}${assysdbaconnect}"
    echo "${ORADBUSER}/${DBPASSWORD}@${TNSALIAS}${assysdbaconnect}"

}

# .
#   .--mk ora sqlplus------------------------------------------------------.
#   |            _                                  _       _              |
#   |  _ __ ___ | | __   ___  _ __ __ _   ___  __ _| |_ __ | |_   _ ___    |
#   | | '_ ` _ \| |/ /  / _ \| '__/ _` | / __|/ _` | | '_ \| | | | / __|   |
#   | | | | | | |   <  | (_) | | | (_| | \__ \ (_| | | |_) | | |_| \__ \   |
#   | |_| |_| |_|_|\_\  \___/|_|  \__,_| |___/\__, |_| .__/|_|\__,_|___/   |
#   |                                            |_| |_|                   |
#   '----------------------------------------------------------------------'

mk_ora_sqlplus() {
    # Executes a SQL query by using sqlplus binary.
    # The query will be piped-in and consumed via cat - so always execute cat at the very beginning of the function
    function_stdin="$(cat)"
    local from_where="$1"
    local print_elapsed_time="$2"
    local start_time=
    local elapsed_time=
    local output=

    logging "[${MK_SID}] [${from_where}] [mk_ora_sqlplus]" "Piggyback host: $MK_PIGGYBACK_HOST"

    start_time="$(perl -MTime::HiRes=time -wle 'print time')"
    read -r -d '' pipe_input <<EOM
WHENEVER SQLERROR EXIT 1
connect ${MK_DB_CONNECT}
WHENEVER SQLERROR CONTINUE
$(ora_session_environment)${function_stdin}
EOM
    SQLPLUS=${ORACLE_HOME}/bin/sqlplus
    if [ ! -x "${SQLPLUS}" ]; then
        logging -w -e "[${MK_SID}] [${from_where}] [mk_ora_sqlplus]" "SQLplus '${SQLPLUS}' not found or ORACLE_HOME '${ORACLE_HOME}' wrong."
        return 1
    fi

    if [ -n "$MK_PIGGYBACK_HOST" ]; then
        echo "<<<<${MK_PIGGYBACK_HOST}>>>>"
    fi

    EXECUTION_USER="$(get_binary_owner "$SQLPLUS")"
    EXECUTION_MODE="$(get_binary_execution_mode "$SQLPLUS" "$EXECUTION_USER")"

    if ! $EXECUTION_MODE "test -r \"${TNS_ADMIN}/sqlnet.ora\""; then
        # we can not read sqlnet.ora!
        # set_ora_env already checked that the file exists
        # and we want to transport a meaningful error message to the ui and in logging
        local sqlnet_ora_error="${TNS_ADMIN}/sqlnet.ora can not be read by user \"${EXECUTION_USER}\"! Either use 'sqlnet.ora permission group' bakery rule, or directly modify permissions of the file."
        logging -c -e "[${MK_SID}] [${from_where}] [mk_ora_sqlplus]" "$sqlnet_ora_error"

        echo '<<<oracle_instance:sep(124)>>>'
        echo "$(echo "$MK_SID" | tr '[:lower:]' '[:upper:]')|FAILURE|$sqlnet_ora_error"
        exit 1

    fi

    if output=$(echo "$pipe_input" | $EXECUTION_MODE "\"$SQLPLUS\" -L -s /nolog"); then
        echo -e "$output"

        elapsed_time=$(bc <<<"$(perl -MTime::HiRes=time -wle 'print time')-$start_time")

        if [ "$print_elapsed_time" = "yes" ]; then
            echo "elapsed:$elapsed_time"
        fi

        logging "[${MK_SID}] [${from_where}] [mk_ora_sqlplus]" "Elapsed time: $elapsed_time"

    else
        output=$(
            echo -e "$output" | "${GREP}" -v "^ERROR at line" | tr '\n' ' ' |
                sed "s/^/$(echo "$MK_SID" | tr '[:lower:]' '[:upper:]')|FAILURE|/"
            echo
        )

        logging -w "[${MK_SID}] [${from_where}] [mk_ora_sqlplus]" "Found '^ERROR at line'"

        if $MK_ORA_DEBUG_CONNECT; then
            echo "    Logindetails:           ${MK_DB_CONNECT}" >&2
<<<<<<< HEAD
            echo -e "    Error Message:          ${output:0:100}" >&2
=======
            echo -e "    Error Message:          ${output:0:100}"
>>>>>>> 46d93451
            exit 1
        else
            echo '<<<oracle_instance:sep(124)>>>'
            echo -e "$output"
            echo
        fi
    fi

    if [ -n "$MK_PIGGYBACK_HOST" ]; then
        echo "<<<<>>>>"
    fi
}

# .
#   .--do checks-----------------------------------------------------------.
#   |                 _              _               _                     |
#   |              __| | ___     ___| |__   ___  ___| | _____              |
#   |             / _` |/ _ \   / __| '_ \ / _ \/ __| |/ / __|             |
#   |            | (_| | (_) | | (__| | | |  __/ (__|   <\__ \             |
#   |             \__,_|\___/   \___|_| |_|\___|\___|_|\_\___/             |
#   |                                                                      |
#   '----------------------------------------------------------------------'

# Create one SQL statements for several sections and run
# these with sqlplus. The exitcode is preserved.
do_sync_checks() {
    logging "[${MK_SID}] [do_sync_checks]" "Query: $MK_SYNC_SECTIONS_QUERY"
    echo "$MK_SYNC_SECTIONS_QUERY" | mk_ora_sqlplus "do_sync_checks"
}

do_async_checks() {
    logging "[${MK_SID}] [do_async_checks]" "Query: $MK_ASYNC_SECTIONS_QUERY"
    echo "$MK_ASYNC_SECTIONS_QUERY" | mk_ora_sqlplus "do_async_checks"
}

do_suggest_group() {
    local MODE=$1
    local USER=$2
    local FILE=$3
    if id -Gn "$USER" | "${GREP}" '\boinstall\b' >/dev/null; then
        echo "  We suggest to change the group to oinstall and give $MODE permission for the group:"
        echo "  chgrp oinstall \"$FILE\""
        local m="x"
        if [ "$MODE" = "read" ]; then
            m="r"
        fi
        echo "  chmod g+$m \"$FILE\""
    fi
}

do_test_file_permission() {
    local MODE=$1
    local USER=$2
    local FILE=$3

    local m="-x"
    if [ "$MODE" = "read" ]; then
        m="-r"
    fi

    if su "${USER}" -c "test $m \"$FILE\""; then
        echo "* user \"$USER\" can $MODE $FILE"
        true
    else
        echo "* ERROR! user \"$USER\" can NOT $MODE $FILE"
        echo "  $(ls -dl "$FILE")"
        do_suggest_group "$MODE" "$USER" "$FILE"
        echo
        false
    fi
}

do_test_permissions() {
    local DEFAULT_SQLNET="LOG_DIRECTORY_CLIENT=/var/log/check_mk/oracle_clientDIAG_ADR_ENABLED=OFFSQLNET.WALLET_OVERRIDE=TRUEWALLET_LOCATION=(SOURCE=(METHOD=FILE)(METHOD_DATA=(DIRECTORY=/etc/check_mk/oracle_wallet)))"

    echo
    echo "---checking permissions-------------------------------------------------"
    echo "see https://checkmk.atlassian.net/wiki/spaces/KB/pages/70582273/Troubleshooting+mk+oracle+for+Windows+and+Linux"
    echo

    local SQLPLUS="${ORACLE_HOME}/bin/sqlplus"
    echo "* sqlplus binary: ${SQLPLUS}"
    local BINARY_OWNER
    BINARY_OWNER="$(get_binary_owner "$SQLPLUS")"
    echo "* sqlplus binary owner: ${BINARY_OWNER}"
    if ! needs_user_switch_before_executing "$SQLPLUS"; then
        echo "* change user: false"
        echo "------------------------------------------------------------------------"
        return
    fi
    echo "* change user: true"

    echo "* \$TNS_ADMIN: ${TNS_ADMIN}"
    local PATH_SQLNET="$TNS_ADMIN/sqlnet.ora"
    local PATH_TNSNAMES="$TNS_ADMIN/tnsnames.ora"
    if ! do_test_file_permission "read" "$BINARY_OWNER" "$PATH_SQLNET"; then
        echo "  If you use the AGENT BAKERY you have to use the rule 'sqlnet.ora premission group' to make this change permanently, otherwise it will be overwritten by an agent update."
    fi
    if [ -f "$PATH_TNSNAMES" ]; then
        do_test_file_permission "read" "$BINARY_OWNER" "$PATH_TNSNAMES"
    fi
    echo

    local GENERIC_ERROR_MESSAGE="
  Could not login. In case you are using a wallet to connect, there might be a permission error.
  Make sure that the wallet folder can be read and executed by user \"$BINARY_OWNER\" and
  the files inside the wallet can be read by the user.
  Consult your ora files for hints where the wallet is located:
  $PATH_SQLNET
  $PATH_TNSNAMES
"

    # let's go all in and see if the connection works:
    if error=$(echo "" | mk_ora_sqlplus "do_testmode" "no" 2>&1); then
        echo "* test login works"
    else
        echo "* test-login does not work!"
        if echo "$error" | ${GREP} "ORA-12578" >/dev/null; then
            echo "  ORA-12578 suggests, that there is an error reading the wallet."
            if [ "$(sed '/^#/d' </etc/check_mk/sqlnet.ora | tr -d '\n' | sed -e 's/\s\+//g')" == "$DEFAULT_SQLNET" ]; then
                echo "  Detected sqlnet.ora as suggested in the documentation."
                local WALLET_PATH="/etc/check_mk/oracle_wallet"
                if [ ! -d "$WALLET_PATH" ]; then
                    echo
                    echo "* '$WALLET_PATH' does not exist or is not a directory!"
                else
                    echo
                    do_test_file_permission "read" "$BINARY_OWNER" "$WALLET_PATH"
                    do_test_file_permission "execute" "$BINARY_OWNER" "$WALLET_PATH"
                    for f in "$WALLET_PATH"/{c,e}wallet.*; do
                        do_test_file_permission "read" "$BINARY_OWNER" "$f"
                    done
                fi
            else
                echo "$GENERIC_ERROR_MESSAGE"
            fi
        else
            echo "$GENERIC_ERROR_MESSAGE"
        fi
    fi
    echo "------------------------------------------------------------------------"
}

do_testmode() {
    local sections=$1
    local asections=$2

    do_test_permissions

    echo
    echo "---login----------------------------------------------------------------"
    echo "    Operating System:       ${OS_TYPE}"
    echo "    ORACLE_HOME ${ORA_HOME_SOURCE}   ${ORACLE_HOME}"
    echo "    Logincheck to Instance: ${MK_SID}"
    echo "    Version:                ${ORACLE_VERSION}"
    echo "select '    Login ok User:          ' || user || ' on ' || host_name ||' Instance ' || instance_name
          from v\$instance;" | mk_ora_sqlplus "do_testmode"
    echo "    SYNC_SECTIONS:          $sections"
    echo "    ASYNC_SECTIONS:         $asections"
    if [ "$IGNORE_DB_NAME" ]; then
        echo "    IGNORE_DB_NAME found. Ignoring DB_NAME in all SQLs!"
    fi

    if [ "$DISABLE_ORA_SESSION_SETTINGS" ]; then
        echo "    Paramter DISABLE_ORA_SESSION_SETTINGS found!"
    fi

    if [ "$HINT_RMAN" ]; then
        echo "    Using HINT_RMAN for this Instance!"
    fi
    echo "------------------------------------------------------------------------"
    echo
}

do_testmode_custom_sql() {
    echo "---custom SQL ----------------------------------------------------------"
    echo "    section:                ${section}"
    echo "    SQL:                    ${sql}"
    echo "    MAX_CACHE_AGE:          ${max_cache_age}"
    echo "------------------------------------------------------------------------"
}

fetch_custom_section_variable() {
    local section_name=$1
    local section_var=
    local section_dummy=
    local sid_upper=
    local sid_lower=
    # Disabling shellcheck because false-positive warning regarding
    # single quotes. AWK needs these single quotes to work as inteded.
    # shellcheck disable=SC2016
    sid_upper=$(echo "$ORACLE_SID" | "$AWK" '{ print toupper($0) }')
    # shellcheck disable=SC2016
    sid_lower=$(echo "$ORACLE_SID" | "$AWK" '{ print tolower($0) }')

    if declare -p "$1_${sid_upper}" >/dev/null 2>&1; then
        section_dummy="$1_${sid_upper}"
        section_var=${!section_dummy}
    else
        if declare -p "$1_${sid_lower}" >/dev/null 2>&1; then
            section_dummy="$1_${sid_lower}"
            section_var=${!section_dummy}
        else
            section_var="${!section_name}"
        fi
    fi

    echo "$section_var"
}

do_checks() {
    local sections=
    local asections=

    if [ "${ORACLE_SID:0:1}" = '+' ]; then
        # ASM sections
        sections="$SYNC_ASM_SECTIONS"
        asections="$ASYNC_ASM_SECTIONS"

    else
        local SYNC_SECTIONS_SID=
        local ASYNC_SECTIONS_SID=
        local do_sync_sections=
        local do_async_sections=

        SYNC_SECTIONS_SID=$(fetch_custom_section_variable "SYNC_SECTIONS")
        ASYNC_SECTIONS_SID=$(fetch_custom_section_variable "ASYNC_SECTIONS")

        if [ "$SYNC_SECTIONS_SID" ] && [ "$MK_ORA_SECTIONS" ]; then
            do_sync_sections=$(for section in $SYNC_SECTIONS_SID; do
                if [[ "$MK_ORA_SECTIONS" == *"$section"* ]]; then
                    echo "$section"
                fi
            done)
        else
            do_sync_sections=${SYNC_SECTIONS_SID:-${SYNC_SECTIONS}}
        fi

        if [ "$ASYNC_SECTIONS_SID" ] && [ "$MK_ORA_SECTIONS" ]; then
            do_async_sections=$(for section in $ASYNC_SECTIONS_SID; do
                if [[ "$MK_ORA_SECTIONS" == *"$section"* ]]; then
                    echo "$section"
                fi
            done)
        else
            do_async_sections=${ASYNC_SECTIONS_SID:-${ASYNC_SECTIONS}}
        fi

        local excluded=
        excluded=$(eval "echo \$EXCLUDE_$ORACLE_SID")
        if [ "$excluded" ]; then
            sections=$(remove_excluded_sections "$do_sync_sections" "$excluded")
            asections=$(remove_excluded_sections "$do_async_sections" "$excluded")
        else
            sections="$do_sync_sections"
            asections="$do_async_sections"
        fi
    fi

    logging "[${ORACLE_SID}] [do_checks]" "Excluded: $excluded" \
        "Sections: $sections" "Async sections: $asections"

    if $MK_ORA_DEBUG_CONNECT; then
        do_testmode "$sections" "$asections"
        return
    fi

    if $MK_DEBUG_MODE; then
        MK_SYNC_SECTIONS_QUERY=$(for section in $sections $asections; do eval "sql_$section"; done)
        MK_ASYNC_SECTIONS_QUERY=
    else
        MK_SYNC_SECTIONS_QUERY=$(for section in $sections; do eval "sql_$section"; done)
        MK_ASYNC_SECTIONS_QUERY=$(for section in $asections; do eval "sql_$section"; done)
    fi

    export MK_ASYNC_SECTIONS_QUERY

    if [ "$MK_SYNC_SECTIONS_QUERY" ]; then
        do_sync_checks
    fi

    if [ "$MK_ASYNC_SECTIONS_QUERY" ]; then
        run_cached "$CACHE_MAXAGE" do_async_checks
    fi
}

execute_queries_for_sid() {
    local sid="$1"
    set_ora_env "$sid"
    if [ $? -eq 2 ]; then
        # we have to skip this SID due to missing/unknown ORACLE_HOME
        return
    fi

    set_ora_version
    logging "[${sid}] [local]" \
        "ORACLE_SID      : ${ORACLE_SID}" \
        "ORACLE_HOME     : ${ORACLE_HOME}" \
        "TNS_ADMIN       : ${TNS_ADMIN}" \
        "ORACLE_VERSION  : ${ORACLE_VERSION} (${NUMERIC_ORACLE_VERSION})" \
        "ORACLE_VERSION_FOUR_PARTS  : ${NUMERIC_ORACLE_VERSION_FOUR_PARTS}"

    # MK_SID is feauture replacement for sid
    export MK_SID=$sid
    db_connect=$(mk_ora_db_connect "$MK_SID")
    export MK_DB_CONNECT=$db_connect

    do_checks

    # MK_DB_CONNECT could be changed by do_custom_sqls!
    do_custom_sqls
}

# .
#   .--main----------------------------------------------------------------.
#   |                                       _                              |
#   |                       _ __ ___   __ _(_)_ __                         |
#   |                      | '_ ` _ \ / _` | | '_ \                        |
#   |                      | | | | | | (_| | | | | |                       |
#   |                      |_| |_| |_|\__,_|_|_| |_|                       |
#   |                                                                      |
#   +----------------------------------------------------------------------+
#   |  Iterate over all instances and execute sync and async sections.     |
#   '----------------------------------------------------------------------'

# Make sure that the new shell that is being run by run_cached inherits
# our functions
export -f logging
export -f mk_ora_sqlplus
export -f ora_session_environment
export -f do_async_checks
export -f set_ora_env
export -f unset_custom_sqls_vars
export -f custom_sql_section
export -f do_async_custom_sqls
export -f handle_custom_sql_errors
export -f get_binary_execution_mode
export -f needs_user_switch_before_executing
export -f get_binary_owner
export -f only_root_can_modify

set_up_tmpdirs() {
    ORA_TMPDIR="${MK_VARDIR}/tmp/mk_oracle_tmp_dir"
    # why don't we use /tmp to make cleanup easier?
    ORA_TASKS_TMPDIR="${ORA_TMPDIR}/tasks"
    mkdir -p "$ORA_TASKS_TMPDIR"
}

main_queries() {
    if $MK_ORA_LOGGING; then
        # cleanup old leftovers
        rm -f "${MK_VARDIR}"/log/mk_oracle_task_*.log
        echo "Logging to file: ${MK_VARDIR}/log/mk_oracle.log" >&2
    fi

    logging "--------------------------------------------------------------------"

    #   ---preliminaries--------------------------------------------------------

    set_os_env

    set_up_get_epoch

    # Get list of all running databases. Do not work on ASM in this plugin.
    # => Ignore a running ASM-Instance!
    # shellcheck disable=SC2016
    SIDS=$(UNIX95=true ps -ef | "${AWK}" '{print $NF}' |
        "${GREP}" -E '^asm_pmon_|^ora_pmon_|^xe_pmon_' |
        cut -d"_" -f3- | sort)

    # Load config AFTER we got the SIDS since we allow users to use this variable in their config
    load_config

    # Are there any remote configurations?
    for remote_instance in $(compgen -A variable | "${GREP}" -E "^REMOTE_INSTANCE_.*"); do
        REMOTE_INSTANCES="${REMOTE_INSTANCES} ${remote_instance}"
        # shellcheck disable=SC2005
        PIGGYBACK_HOSTS="$(echo "$(eval "echo \${$remote_instance}")" | cut -d":" -f6) ${PIGGYBACK_HOSTS}"
    done

    PIGGYBACK_HOSTS="$(echo "$PIGGYBACK_HOSTS" | tr ' ' '\n' | sort | uniq)"

    logging "[preliminaries]" \
        "SIDs                : ${SIDS//$'\n'/ }" \
        "Remote instances    : ${REMOTE_INSTANCES}" \
        "Piggyback hosts     : ${PIGGYBACK_HOSTS//$'\n'/ }" \
        "OS                  : ${OS_TYPE}" \
        "SYNC_SECTIONS       : ${SYNC_SECTIONS}" \
        "ASYNC_SECTIONS      : ${ASYNC_SECTIONS}" \
        "SYNC_ASM_SECTIONS   : ${SYNC_ASM_SECTIONS}" \
        "ASYNC_ASM_SECTIONS  : ${ASYNC_ASM_SECTIONS}" \
        "CACHE_MAXAGE        : ${CACHE_MAXAGE}" \
        "ONLY_SIDS           : ${ONLY_SIDS}" \
        "SKIP_SIDS           : ${SKIP_SIDS}" \
        "Custom SQLs sections: $custom_sqls_sections"

    # From now on we expect databases on this system (for ever)
    if [ -n "$SIDS" ]; then
        touch "$MK_VARDIR/mk_oracle.found"
    fi

    # If we do not have found any running database instance, then either
    # no ORACLE is present on this system or it's just currently not running.
    # In the later case we ouput empty agent sections so that Checkmk will be
    # happy and execute the actual check functions.
    if [ ! -e "$MK_VARDIR/mk_oracle.found" ] && [ -z "$REMOTE_INSTANCES" ]; then
        logging -c -e "[preliminaries]" "\$MK_VARDIR/mk_oracle.found not found and no remote instances configured"
        exit 1
    fi

    # Make sure that always all sections are present, even
    # in case of an error. Note: the section <<<oracle_instance>>>
    # section shows the general state of a database instance. If
    # that section fails for an instance then all other sections
    # do not contain valid data anyway.
    do_dummy_sections

    #   ---local----------------------------------------------------------------

    if [ -n "$REMOTE" ]; then
        _QUERY_PREFIX="${REMOTE}-$$"
    else
        _QUERY_PREFIX=$$
    fi

    logging "[local] setting up intermediate query result directory '${ORA_TASKS_TMPDIR}/${_QUERY_PREFIX}'"
    mkdir -p "${ORA_TASKS_TMPDIR}/${_QUERY_PREFIX}"

    TASK_NR=0
    for sid in $SIDS; do
        if skip_sid "$sid"; then
            logging "[${sid}] [local]" "Skipping this SID"
            continue
        fi
        ((TASK_NR++))
        logging "[${sid}] [local] starting background task '${TASK_NR}'"
        SID_QUERY_FILE="${ORA_TASKS_TMPDIR}/${_QUERY_PREFIX}/SID-$sid"

        (execute_queries_for_sid "$sid" >"${SID_QUERY_FILE}") &
        if [[ $(jobs -r -p | wc -l) -ge ${MAX_TASKS} ]]; then
            logging "[${sid}] [local] max parallel task running, waiting for new slot"
            if ((BASH_VERSINFO[0] > 4 || BASH_VERSINFO[0] == 4 && BASH_VERSINFO[1] >= 3)); then
                wait -n
            else
                wait
            fi
        fi

        if [ ! -f "${SID_QUERY_FILE}" ]; then
            logging "[local] No intermediate query result file '${SID_QUERY_FILE}' exists"
        fi
    done

    wait

    cat "${ORA_TASKS_TMPDIR}/${_QUERY_PREFIX}/SID"*

    cleanup_queries() {
        logging "[local] cleaning up intermediate query result directory '${ORA_TASKS_TMPDIR}/${_QUERY_PREFIX}'"
        rm -rf "${ORA_TASKS_TMPDIR}/${_QUERY_PREFIX:?}" >/dev/null 2>&1
        logging "[local] cleaning up any old query result directories in '${ORA_TASKS_TMPDIR}'"
        # in case process was previously stopped via kill -9 and could not clean up
        find "${ORA_TASKS_TMPDIR}/*" -type d -mtime +1 -exec rm -r {} + >/dev/null 2>&1
    }
    trap cleanup_queries HUP INT QUIT ABRT ALRM TERM EXIT

    #   ---remote---------------------------------------------------------------

    for remote_instance in $REMOTE_INSTANCES; do
        remote_instance_line=$(eval "echo \${$remote_instance}")

        set_ora_env "$remote_instance"
        set_ora_version "$(echo "$remote_instance_line" | cut -d":" -f8)"
        logging "[${remote_instance}] [remote]" \
            "ORACLE_SID      : ${ORACLE_SID}" \
            "ORACLE_HOME     : ${ORACLE_HOME}" \
            "TNS_ADMIN       : ${TNS_ADMIN}" \
            "ORACLE_VERSION  : ${ORACLE_VERSION} (${NUMERIC_ORACLE_VERSION})"

        db_connect=$(mk_ora_db_connect "$remote_instance")
        piggyback_host=$(echo "${remote_instance_line}" | cut -d":" -f6)
        export MK_SID=$remote_instance
        export MK_DB_CONNECT=$db_connect
        export MK_PIGGYBACK_HOST=$piggyback_host

        do_checks
        do_custom_sqls
    done

    if ${MK_ORA_LOGGING}; then
        cat "${MK_VARDIR}"/log/mk_oracle_task_*.log >>"${MK_VARDIR}"/log/mk_oracle.log
        rm -f "${MK_VARDIR}"/log/mk_oracle_task_*.log
    fi
}

main() {
    # See werk 13732 for more details about this main function

    parent_dir=$(basename "$(
        cd "$(dirname "$0")" || {
            echo "Can't access the parent directory" >&2
            exit 1
        }
        pwd
    )")

    if $MK_ORA_NOSPOOL || [ "$parent_dir" = plugins ]; then
        # Does not work properly (async sections) on distros
        # where check_mk_agent.sync.service is a systemd service
        main_mode() { main_queries; }

    elif [[ "$parent_dir" =~ ^[1-9][0-9]* ]]; then
        main_mode() {
            if [ -n "$REMOTE" ]; then
                TMPFILE="$ORA_TMPDIR/mk_oracle.out.${REMOTE}"
            else
                TMPFILE="$ORA_TMPDIR/mk_oracle.out"
            fi
            limit=$((parent_dir * 3))
            main_queries >"$TMPFILE" && mv "$TMPFILE" "${MK_VARDIR}/spool/${limit}_mk_oracle.spool"
        }

    else
        echo "Unhandled location" >&2
        exit 1
    fi

    set_up_tmpdirs
    main_mode
}

[ -z "${MK_SOURCE_ONLY}" ] && main<|MERGE_RESOLUTION|>--- conflicted
+++ resolved
@@ -2843,11 +2843,7 @@
 
         if $MK_ORA_DEBUG_CONNECT; then
             echo "    Logindetails:           ${MK_DB_CONNECT}" >&2
-<<<<<<< HEAD
             echo -e "    Error Message:          ${output:0:100}" >&2
-=======
-            echo -e "    Error Message:          ${output:0:100}"
->>>>>>> 46d93451
             exit 1
         else
             echo '<<<oracle_instance:sep(124)>>>'
