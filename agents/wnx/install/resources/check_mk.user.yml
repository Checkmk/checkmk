#
# User Check MK configuration file
#

# ********************************
# Copyright Mathias Kettner GmbH
# ********************************

# The Agent will accept YML-File as a valid configuration file
# only when the section global is presented

# $CUSTOM_PLUGINS_PATH$  -> is ProgramData/checkmk/agent/plugins
# $BUILTIN_PLUGINS_PATH$ -> is Program Files(x86)/checkmk/service/plugins
# $CUSTOM_AGENT_PATH$    -> is ProgramData/checkmk/agent/
# $CUSTOM_LOCAL_PATH$    -> is ProgramData/checkmk/agent/local

# 1. use http://www.yamllint.com/ for example to validate your yamllint
# 2. Windows filenames contains backslash \, ergo you have to write either "c:\\windows" or 'c:\windows'

# To disable any feature you may use two methods
# 1. commenting out with '#' recommended to use with one line declarations
# 2. renaming. Recommended to disable big parts of YAML tree
#   Most useful is adding _ at the beginning of name
#
# example
#         _logging: # <----- this structure is fully ignored by agent
#         logging:  # <----- this structure is accepted by agent

# Overriding values from the bakery( or defauts )
# For example we want to change sections set in output

# 1. No sections at all:
# sections: []  # <--- this is accepted as empty list of sections, agent does not send any data

# 2a. Two sections:
# sections: [check_mk, systemtime]  # <--- this is accepted as list of two sections

# 2b. One section:
# sections: [plugins]  # <--- this is accepted as list of two sections

# 3. We want to return back(Use values combined from default and bakery if present)
# 3a.
# sections: ~   # <--- this line is skipped, this value is estimated as undefined

# 3a.
# _sections: ~   # <--- this name, '_sections' is unknown and will be silently ignored


global:
    # section may be fully disabled
    # enabled: yes

    # Restrict access to certain IP addresses
    # If ipv6 is enabled, all listed ipv4 adresses are also accepted as
    # source adresses in their ipv6-mapped form. I.e. if
    # 192.168.56.0/24 is listed, connections from ::ffff:c0a8:3800/120
    # are also possible
    _only_from: # 127.0.0.1 192.168.56.0/24 ::1

    # Change port where the agent is listening ( default 6556 )
    # port: 6556

    # Disable ipv6 support. By default, ipv4 is always supported
    # and ipv6 is enabled additionally if supported by the system.
    # ipv6: no

    # encryption
    # encrypted: no

    # password
    # passphrase: secret

    # Do only execute programs and scripts with
    # the following suffixes (in local and plugins).
    # Per default all extensions except txt and dir
    # are being executed.
    # execute: exe bat vbs cmd ps1

    # Run sync scripts in parallel (to each other). Default is "yes"
    # async: yes

    # Just output certain sections
    _sections:
        - check_mk
        - mrpe
        - skype
        - spool
        - plugins
        - local
        - winperf
        - uptime
        - systemtime
        - df
        - mem
        - services
        - msexch
        - dotnet_clrmemory
        - wmi_webservices
        - wmi_cpuload
        - ps
        - fileinfo
        - logwatch
        - openhardwaremonitor

    # Useful example
    # sections: ~   # <--- this line is skipped as undefined
    # sections: []  # <--- this is accepted as empty list of sections, agent does not send any data

    # forced to not use
    _disabled_sections: []

    #realtime data description
    # to control section manually change name from _realtime to realtime.
    _realtime:
        enabled: yes
        # specifies how long (in seconds) realtime updates are sent to
        # the last monitoring system that requested an update.
        # this should be longer than the request frequency (usually
        # one minute).
        # Please note that any new request cancels previous realtime
        # update schedules, so no more than one update is sent per second,
        # no matter if this timeout is "too high" or how many monitoring
        # systems are querying the agent.
        timeout: 90

        port: 6559
        # enable/disable encryption of regular agent output (default: no)
        encrypted: no

        # passphrase for encrypted communication.
        passphrase: this is my password
        # which sections are realtime, those three are by default
        run:
            - mem
            - df
            - winperf_processor

    # In seconds. Windows may be slow during WMI, increase the value when you have problems
    # wmi_timeout: 3

    # --------------------------------------------------------------
    # Internal log of agent
    # Write a logfile for tackling down crashes of the agent
    _logging:
        # folder with log file, empty is default which means '$CUSTOM_AGENT_PATH$\log'
        location:
        # name of file log, default is check_mk.log
        file :
        # log in file also internal debug messages, recommended when we have problems
        # allowed no, yes and all. Default yes!
        debug: yes
        # you may send logging messages in realtime in windows debug sink, default is yes
        windbg: yes

        # you may disable your eventlog ability
        eventlog: yes

ps:
    # enabled: yes
    # use_wmi: yes
    # full_path: yes

winperf:
    # enabled: yes

    # changes only section name winperf_******
    # prefix: winperf

    # default value,  increase for heavy loaded machine
    # timeout: 10

    # Select counters to extract. The following counters
    # are needed by checks shipped with check_mk.
    # Format:
    # - id:name
    # where id is OS counter and name is part of CHECK_MK Header
    counters:
        #- 638: tcp_conn
        #- Terminal Services: ts_sessions

_logfiles:
    enabled: no
    # We do not support logfiles monitoring in agent at the moment
    # Please, use plugin mk_logwatch

fileinfo:
    # enabled: yes
    # below are possible examples
    path:
        # - 'c:\a\a' # generates missing| string
        # - 'c:\Users\Public\*.log' # real string to process
        # - "this\\is\\not\\recommended\\" # double quoating uses escape sequences
        # - 'c:\Users\Public\**\Desktop.ini' works, 8 files to control
        # - 'c:\Windows\Resources\**\aero\aero*.*' works too, you will get two files in 'c:\Windows\Resources\Themes\aero\'
        # - 'c:\dev\shared_public\*.*' # typical test folder, provided during development
        # - ''  # empty strings will be ignored
        # - '--' # all string without "C:\" or "\\" at start will be ignored too for security reason

logwatch:
    # enabled: yes

    # sendall: no   # this is MANDATORY
    # vista_api: no # this is RECOMMENDED
    # max_size: 500000 # default value

     # entries in the windows eventlog
    logfile:
        # - 'EventLogName': <crit|warn|all|off> + [context|nocontext]
        # - 'Application': crit context # example
        # - 'System': warn nocontext    # another example
        # - 'YourOwn': all nocontext    # yet another example
        # - '*': warn nocontext         # This is default params for not missing entries

plugins:
    # enabled: yes

    # max_wait: 60 # max timeout for every sync plugin. Agen will gather plugins data no more than max_wait time.
                 # this is useful to terminate badly written or hanging plugins


    # async_start: yes # start plugins asynchronous, this is default

    # folders are scanned left -> right, order is important
    # all files from folders are gathered and verified, duplicated files will be removed
    # folders: ['$CUSTOM_PLUGINS_PATH$', '$BUILTIN_PLUGINS_PATH$' ]       # ProgramData/checkmk/agent/plugins & Program Files x86/checkmk/service/plugins

    _execution:
        # *********************************************************************************************
        # PATTERNS:
        # patterns 1. Absolute path: 'c:\Windows\*.exe' or '$CUSTOM_PLUGINS_PATH$\win_license.bat'
        #          2. Only Filename: 'mk_*.exe' or win_license.bat
        #             IMPORTANT: if you use relative path, then Agent takes only filename
        #                        'win_license.bat' and 'include\win_license.bat' are the same
        #
        # PRIORITY:
        # Most important is top-most pattern:
        # Most important is check_mk.user.yml, next check_mk.bakery.yml amd least important is check_mk.yml
        #
        # DUPLICATED Plugins:
        # Plugins with Duplicated names will not be executed:
        # if you have '$CUSTOM_PLUGINS_PATH$\winstat_an.bat' and '$BUILTIN_PLUGINS_PATH$\winstat_an.bat'
        # to execute only first one will run ^^^^^^^^^^^^^^                              xxxxxxxxxxxxxx
        #
        # *********************************************************************************************
        # execution pattern for  windows-updates.vbs:
        # all parameters below are DEFAULT set for every entry
        #- pattern     : '$CUSTOM_PLUGINS_PATH$\mk_inventory.vbs'  # Plugin name or absolute path . * and ? are allowed
        #  run         : yes                 # execute this plugin if plugin found
        #  async       : yes                 # agent will not wait for async plugins. Normally you will get data later.
        #  timeout     : 120                 # after 120 seconds process will be killed.
        #  cache_age   : 3600                # only combined with async, upto 3600 seconds we may reuse plugin output
    #                                        # default value is 0. Minimum positive value is 120.
        #  retry_count : 3                   # failure on start plugin, before stopping, default 0 which means never stop attempts
        #  cmd_line    : ''                  # reserved for future use
        #  pattern     : '$CUSTOM_PLUGINS_PATH$\win_license.bat'   # Plugin name. * and ? are allowed
        #  run         : no                  # do not execute this plugin even if plugin found

        - pattern     : '$CUSTOM_PLUGINS_PATH$\*.*'         # in the ProgramData folder. DO NOT REMOVE THIS ENTRY
          timeout     : 30                  # after 30 seconds process will be killed. 60 sec is default in check_mk.yml
          run         : yes                 # ALL FOUND files will be started. This is default value

        - pattern     : '$BUILTIN_PLUGINS_PATH$\*.*'         # in the ProgramFiles folder. DO NOT REMOVE THIS ENTRY
          timeout     : 30                  # after 30 seconds process will be killed. 60 sec is default in check_mk.yml
          run         : no                  # No run, i.e disabled.

        - pattern     : '*'                 # This is safety entry. Try not use plugins outside your predefined folder
          run         : no                  # No run, i.e. disabked.

# ProgramData/checkmk/agent/local folder
local:
    # enabled: yes

    # max_wait: 60 # max timeout for every sync plugin. Agen will gather plugins data no more than max_wait time.
                   # this is useful to terminate badly written or hanging plugins


    # async_start: true # start plugins asynchronous, this is normal mode.

    # patterns will be scanned up down,
    # configuration is assigned to the first found file matching the pattern
    _execution:
        - pattern     : 'test_me.bat'   # Plugin name. * and ? are allowed
          #async: no                    # default is no
          timeout     : 35              # after 35 seconds process will be killed, default is 60 in check_mk.yml
          run         : yes             # execute this plugin.

        - pattern     : '*.*'           # in the user folder. DO NOT REMOVE THIS ENTRY
          run         : yes             # Do not run any files matching this pattern


mrpe:
    # enabled: yes

    # 60 is default, this is safe value, because mrpe checks are relative fast ergo
    # hitting this timeout is virtually not possible
    # timeout: 60

    # entries and cfg are the same as in the Legacy agent
    config:
        # *Relative* path are supported for checks and includes
        # Path below is equal to '$CUSTOM_AGENT_PATH$\plugins\your_check.com'
        # - check = Console 'plugins\your_check.com' CON CP /STATUS
        # - check = Console 'c:\windows\system32\mode.com' CON CP /STATUS
        # - include user_name = $CUSTOM_AGENT_PATH$\mrpe_checks.cfg
        # - include = $CUSTOM_AGENT_PATH$\mrpe_checks.cfg
<<<<<<< HEAD
=======


modules:
    enabled: yes

    #python: auto                          # allowed auto or system, system prevents module usage to execute *.py files

    #quick_reinstall: yes                  # use %temp% as temporary storage for modules when Windows agent is updated


system:
    enabled: yes

    #firewall:
    #    mode: configure # allowed none, remove, configure
    #    port: auto # allowed all or auto

    #cleanup_uninstall: smart # allowed none, smart and all

    # wait_network: 30
    # 
    #service:
    #    restart_on_crash: yes  # service will restart if crashed, you may set no to disable restarting
    #                           # no may be used if you have serious problems with crasghing and starting
    #    error_mode: log        # ignore or log
    #    start_mode: auto       # Possible values are: auto - service starts with boot, demand - requires manual starting
    #                           # disabled - service cannot be started manually and should be enabled
>>>>>>> 924c73a8
<|MERGE_RESOLUTION|>--- conflicted
+++ resolved
@@ -1,10 +1,10 @@
+# Copyright (C) 2019 tribe29 GmbH - License: GNU General Public License v2
+# This file is part of Checkmk (https://checkmk.com). It is subject to the terms and
+# conditions defined in the file COPYING, which is part of this source code package.
+
 #
 # User Check MK configuration file
 #
-
-# ********************************
-# Copyright Mathias Kettner GmbH
-# ********************************
 
 # The Agent will accept YML-File as a valid configuration file
 # only when the section global is presented
@@ -15,35 +15,35 @@
 # $CUSTOM_LOCAL_PATH$    -> is ProgramData/checkmk/agent/local
 
 # 1. use http://www.yamllint.com/ for example to validate your yamllint
-# 2. Windows filenames contains backslash \, ergo you have to write either "c:\\windows" or 'c:\windows'
+# 2. Windows filenames contains backslash \, ergo you have to write either "c:\\windows" or 'c:\windows' 
 
 # To disable any feature you may use two methods
 # 1. commenting out with '#' recommended to use with one line declarations
 # 2. renaming. Recommended to disable big parts of YAML tree
 #   Most useful is adding _ at the beginning of name
 #
-# example
+# example 
 #         _logging: # <----- this structure is fully ignored by agent
 #         logging:  # <----- this structure is accepted by agent
 
 # Overriding values from the bakery( or defauts )
 # For example we want to change sections set in output
 
-# 1. No sections at all:
-# sections: []  # <--- this is accepted as empty list of sections, agent does not send any data
+# 1. All sections are included:
+# sections: []  # <--- this is accepted as FULL list of sections, agent sends all data. To save your keystrokes
 
 # 2a. Two sections:
 # sections: [check_mk, systemtime]  # <--- this is accepted as list of two sections
 
 # 2b. One section:
-# sections: [plugins]  # <--- this is accepted as list of two sections
+# sections: [plugins]  # <--- this is accepted as list of one section
 
 # 3. We want to return back(Use values combined from default and bakery if present)
-# 3a.
+# 3a. 
 # sections: ~   # <--- this line is skipped, this value is estimated as undefined
 
-# 3a.
-# _sections: ~   # <--- this name, '_sections' is unknown and will be silently ignored
+# 3a. 
+# _sections: [plugins]   # <--- this name, '_sections' is unknown and will be ignored too
 
 
 global:
@@ -70,44 +70,54 @@
     # password
     # passphrase: secret
 
-    # Do only execute programs and scripts with
-    # the following suffixes (in local and plugins).
-    # Per default all extensions except txt and dir
-    # are being executed.
-    # execute: exe bat vbs cmd ps1
+    # Allowed file extensions. The agent launches the program(script) only 
+    # when its extension is on the list of allowed ones. 
+    # execute: [exe, bat, vbs, cmd, ps1] # Supported: vbs, ps1, py, pl, exe, cmd, bat
 
     # Run sync scripts in parallel (to each other). Default is "yes"
     # async: yes
 
     # Just output certain sections
-    _sections:
-        - check_mk
-        - mrpe
-        - skype
-        - spool
+
+    # Include all possible sections:
+    # sections: []
+
+    # Valid example, but section is renamed to _sections and wil be ignored
+    _sections: 
+        - check_mk 
+        - mrpe 
+        - skype 
+        - spool 
         - plugins
         - local
-        - winperf
-        - uptime
-        - systemtime
-        - df
-        - mem
-        - services
+        - winperf 
+        - uptime 
+        - systemtime 
+        - df 
+        - mem 
+        - services 
         - msexch
         - dotnet_clrmemory
         - wmi_webservices
         - wmi_cpuload
-        - ps
-        - fileinfo
-        - logwatch
-        - openhardwaremonitor
+        - ps 
+        - fileinfo 
+        - logwatch 
+        - openhardwaremonitor 
 
     # Useful example
     # sections: ~   # <--- this line is skipped as undefined
-    # sections: []  # <--- this is accepted as empty list of sections, agent does not send any data
-
-    # forced to not use
-    _disabled_sections: []
+    # sections: []  # <--- this is accepted as FULL list of sections, agent send data from all sections
+
+    # To disable section you have enumerate disabled section explicitly
+    # To disable ps and fileinfo:
+    _disabled_sections: [ps, fileinfo]
+    
+    # To ignore disabled_sections, you can use ~:
+    # _disabled_sections: ~
+    
+    # In this case disabled_sections will be ignored too
+    # disabled_sections: []
 
     #realtime data description
     # to control section manually change name from _realtime to realtime.
@@ -122,30 +132,30 @@
         # no matter if this timeout is "too high" or how many monitoring
         # systems are querying the agent.
         timeout: 90
-
+    
         port: 6559
-        # enable/disable encryption of regular agent output (default: no)
+        # enable/disable encryption of regular agent output (default: no) 
         encrypted: no
-
+    
         # passphrase for encrypted communication.
         passphrase: this is my password
         # which sections are realtime, those three are by default
-        run:
+        run: 
             - mem
             - df
             - winperf_processor
 
     # In seconds. Windows may be slow during WMI, increase the value when you have problems
-    # wmi_timeout: 3
-
-    # --------------------------------------------------------------
+    # wmi_timeout: 3 
+
+    # -------------------------------------------------------------- 
     # Internal log of agent
     # Write a logfile for tackling down crashes of the agent
     _logging:
         # folder with log file, empty is default which means '$CUSTOM_AGENT_PATH$\log'
-        location:
+        location: 
         # name of file log, default is check_mk.log
-        file :
+        file : 
         # log in file also internal debug messages, recommended when we have problems
         # allowed no, yes and all. Default yes!
         debug: yes
@@ -158,7 +168,7 @@
 ps:
     # enabled: yes
     # use_wmi: yes
-    # full_path: yes
+    # full_path: yes # This value has effect only when use_wmi is set
 
 winperf:
     # enabled: yes
@@ -166,14 +176,22 @@
     # changes only section name winperf_******
     # prefix: winperf
 
+    # no - nothing(default), yes output trace to the log/winperf.log
+    #trace: no
+
+    # yes - separate process for winnperf to prevent ahndle leaking, no - locally
+    #fork: yes
+    
+
+
     # default value,  increase for heavy loaded machine
     # timeout: 10
-
+    
     # Select counters to extract. The following counters
     # are needed by checks shipped with check_mk.
     # Format:
     # - id:name
-    # where id is OS counter and name is part of CHECK_MK Header
+    # where id is OS counter and name is part of CHECK_MK Header 
     counters:
         #- 638: tcp_conn
         #- Terminal Services: ts_sessions
@@ -198,7 +216,7 @@
 
 logwatch:
     # enabled: yes
-
+    
     # sendall: no   # this is MANDATORY
     # vista_api: no # this is RECOMMENDED
     # max_size: 500000 # default value
@@ -215,7 +233,7 @@
     # enabled: yes
 
     # max_wait: 60 # max timeout for every sync plugin. Agen will gather plugins data no more than max_wait time.
-                 # this is useful to terminate badly written or hanging plugins
+                 # this is useful to terminate badly written or hanging plugins   
 
 
     # async_start: yes # start plugins asynchronous, this is default
@@ -230,7 +248,7 @@
         # patterns 1. Absolute path: 'c:\Windows\*.exe' or '$CUSTOM_PLUGINS_PATH$\win_license.bat'
         #          2. Only Filename: 'mk_*.exe' or win_license.bat
         #             IMPORTANT: if you use relative path, then Agent takes only filename
-        #                        'win_license.bat' and 'include\win_license.bat' are the same
+        #                        'win_license.bat' and 'include\win_license.bat' are the same    
         #
         # PRIORITY:
         # Most important is top-most pattern:
@@ -239,7 +257,7 @@
         # DUPLICATED Plugins:
         # Plugins with Duplicated names will not be executed:
         # if you have '$CUSTOM_PLUGINS_PATH$\winstat_an.bat' and '$BUILTIN_PLUGINS_PATH$\winstat_an.bat'
-        # to execute only first one will run ^^^^^^^^^^^^^^                              xxxxxxxxxxxxxx
+        # to execute only first one will run ^^^^^^^^^^^^^^                              xxxxxxxxxxxxxx 
         #
         # *********************************************************************************************
         # execution pattern for  windows-updates.vbs:
@@ -249,11 +267,22 @@
         #  async       : yes                 # agent will not wait for async plugins. Normally you will get data later.
         #  timeout     : 120                 # after 120 seconds process will be killed.
         #  cache_age   : 3600                # only combined with async, upto 3600 seconds we may reuse plugin output
-    #                                        # default value is 0. Minimum positive value is 120.
-        #  retry_count : 3                   # failure on start plugin, before stopping, default 0 which means never stop attempts
+                                             # default value is 0. Minimum positive value is 120.
+        #  retry_count : 3                   # failure on start plugin, before stopping, default 0 which means never stop attempts 
         #  cmd_line    : ''                  # reserved for future use
-        #  pattern     : '$CUSTOM_PLUGINS_PATH$\win_license.bat'   # Plugin name. * and ? are allowed
-        #  run         : no                  # do not execute this plugin even if plugin found
+        #
+        #- pattern     : '$CUSTOM_PLUGINS_PATH$\mk_scansql.vbs'    # Plugin name or absolute path . * and ? are allowed
+        #  user       : 'sql_user sql_secret' # user name(domain is allowed) and password separated with one space
+        #  run         : yes                 # execute this plugin if plugin found
+        #  
+        #- pattern     : '$CUSTOM_PLUGINS_PATH$\network_access.bat'   # Plugin requires access to the Network.
+        #  group       : 'Users'             # run plugin from the Internal Agent User belonging the this group
+        #  run         : yes
+        #  
+        #- pattern     : '$CUSTOM_PLUGINS_PATH$\win_license.bat'   # Plugin name. * and ? are allowed
+        #  run         : No                  # do not run plugin even if found
+
+
 
         - pattern     : '$CUSTOM_PLUGINS_PATH$\*.*'         # in the ProgramData folder. DO NOT REMOVE THIS ENTRY
           timeout     : 30                  # after 30 seconds process will be killed. 60 sec is default in check_mk.yml
@@ -271,13 +300,13 @@
     # enabled: yes
 
     # max_wait: 60 # max timeout for every sync plugin. Agen will gather plugins data no more than max_wait time.
-                   # this is useful to terminate badly written or hanging plugins
-
-
-    # async_start: true # start plugins asynchronous, this is normal mode.
-
-    # patterns will be scanned up down,
-    # configuration is assigned to the first found file matching the pattern
+                   # this is useful to terminate badly written or hanging plugins   
+
+
+    # async_start: true # start plugins asynchronous, this is normal mode. 
+
+    # patterns will be scanned up down, 
+    # configuration is assigned to the first found file matching the pattern 
     _execution:
         - pattern     : 'test_me.bat'   # Plugin name. * and ? are allowed
           #async: no                    # default is no
@@ -301,10 +330,11 @@
         # Path below is equal to '$CUSTOM_AGENT_PATH$\plugins\your_check.com'
         # - check = Console 'plugins\your_check.com' CON CP /STATUS
         # - check = Console 'c:\windows\system32\mode.com' CON CP /STATUS
+        # Special case with cache time and add or not cache time info to the output
+        #       Description (max_age:add_info) command line  
+        # - check = Checker (100:yes) 'c:\windows\system32\mode.com' 
         # - include user_name = $CUSTOM_AGENT_PATH$\mrpe_checks.cfg
         # - include = $CUSTOM_AGENT_PATH$\mrpe_checks.cfg
-<<<<<<< HEAD
-=======
 
 
 modules:
@@ -331,5 +361,4 @@
     #                           # no may be used if you have serious problems with crasghing and starting
     #    error_mode: log        # ignore or log
     #    start_mode: auto       # Possible values are: auto - service starts with boot, demand - requires manual starting
-    #                           # disabled - service cannot be started manually and should be enabled
->>>>>>> 924c73a8
+    #                           # disabled - service cannot be started manually and should be enabled