// Copyright (C) 2019 tribe29 GmbH - License: GNU General Public License v2
// This file is part of Checkmk (https://checkmk.com). It is subject to the
// terms and conditions defined in the file COPYING, which is part of this
// source code package.

// provides api to automatic install MSI files by service

#pragma once
#ifndef install_api_h__
#define install_api_h__

#include <filesystem>
#include <string>
#include <string_view>
#include <utility>

#include "tools/_tgt.h"

namespace cma {

namespace install {
bool UseScriptToInstall();

enum class UpdateProcess { execute, skip };
enum class InstallMode { normal, reinstall };
InstallMode GetInstallMode();

class ExecuteUpdate {
public:
    ExecuteUpdate() { determineFilePaths(); }
    void prepare(const std::filesystem::path& exe,
                 const std::filesystem::path& msi, bool validate_script_exists);

    bool copyScriptToTemp() const;
    void backupLog() const;

    std::wstring getCommand() const noexcept { return command_; }
    std::wstring getLogFileName() const noexcept { return log_file_name_; }

    std::filesystem::path getTempScriptFile() const noexcept {
        return temp_script_file_;
    }

private:
    void determineFilePaths();

    std::wstring command_;
    std::wstring log_file_name_;
    std::filesystem::path base_script_file_;
    std::filesystem::path temp_script_file_;
};

constexpr const std::wstring_view kDefaultMsiFileName = L"check_mk_agent.msi";

constexpr const std::string_view kMsiLogFileName = "agent_msi.log";

namespace registry

{
// Names are from WIX Msi, please, check that they are in sync
const std::wstring kMsiInfoPath64 = L"SOFTWARE\\WOW6432Node\\checkmkservice";
const std::wstring kMsiInfoPath32 = L"SOFTWARE\\checkmkservice";

const std::wstring kMsiInstallFolder = L"Install_Folder";
const std::wstring kMsiInstallService = L"Install_Service";

const std::wstring kMsiRemoveLegacy = L"Remove_Legacy";
const std::wstring kMsiRemoveLegacyDefault = L"";
const std::wstring kMsiRemoveLegacyRequest = L"1";
const std::wstring kMsiRemoveLegacyAlready = L"0";

<<<<<<< HEAD
// to control post installation phase. While set disallow any command line calls
// to service
constexpr std::wstring_view kMsiPostInstallRequired = L"PostInstall_Required";
constexpr std::wstring_view kMsiPostInstallDefault = L"no";
constexpr std::wstring_view kMsiPostInstallRequest = L"yes";

constexpr std::wstring_view kMsiMigrationRequired = L"Migration_Required";
constexpr std::wstring_view kMsiMigrationDefault = L"";
constexpr std::wstring_view kMsiMigrationRequest = L"1";

=======
>>>>>>> 75a18bda
inline const std::wstring GetMsiRegistryPath() {
    return tgt::Is64bit() ? registry::kMsiInfoPath64 : registry::kMsiInfoPath32;
}
};  // namespace registry

/// Returns command and success status
// set StartUpdateProcess to 'skip' to test functionality
// BackupPath may be empty, normally points out on the install folder
// DirWithMsi is update dir in ProgramData
std::pair<std::wstring, bool> CheckForUpdateFile(
    std::wstring_view msi_name, std::wstring_view msi_dir,
    UpdateProcess start_update_process, std::wstring_view backup_dir = L"");

std::filesystem::path MakeTempFileNameInTempPath(std::wstring_view Name);
std::filesystem::path GenerateTempFileNameInTempPath(std::wstring_view Name);

// internal API with diag published to simplify testing or for later use
// ****************************************
// TEST(InstallAuto, LowLevel)
// Diagnostic is cma::install!

// noexcept remove file
bool RmFile(const std::filesystem::path& file_name) noexcept;

// noexcept move file
bool MvFile(const std::filesystem::path& source_file,
            const std::filesystem::path& destination_file) noexcept;

// noexcept backup file(if possible)
void BackupFile(const std::filesystem::path& file_name,
                const std::filesystem::path& backup_dir) noexcept;

// noexcept check whether incoming file is newer
bool NeedInstall(const std::filesystem::path& incoming_file,
                 const std::filesystem::path& backup_dir) noexcept;
// ****************************************

bool IsPostInstallRequired();
void ClearPostInstallFlag();

bool IsMigrationRequired();

}  // namespace install
}  // namespace cma

#endif  // install_api_h__<|MERGE_RESOLUTION|>--- conflicted
+++ resolved
@@ -1,7 +1,3 @@
-// Copyright (C) 2019 tribe29 GmbH - License: GNU General Public License v2
-// This file is part of Checkmk (https://checkmk.com). It is subject to the
-// terms and conditions defined in the file COPYING, which is part of this
-// source code package.
 
 // provides api to automatic install MSI files by service
 
@@ -69,19 +65,6 @@
 const std::wstring kMsiRemoveLegacyRequest = L"1";
 const std::wstring kMsiRemoveLegacyAlready = L"0";
 
-<<<<<<< HEAD
-// to control post installation phase. While set disallow any command line calls
-// to service
-constexpr std::wstring_view kMsiPostInstallRequired = L"PostInstall_Required";
-constexpr std::wstring_view kMsiPostInstallDefault = L"no";
-constexpr std::wstring_view kMsiPostInstallRequest = L"yes";
-
-constexpr std::wstring_view kMsiMigrationRequired = L"Migration_Required";
-constexpr std::wstring_view kMsiMigrationDefault = L"";
-constexpr std::wstring_view kMsiMigrationRequest = L"1";
-
-=======
->>>>>>> 75a18bda
 inline const std::wstring GetMsiRegistryPath() {
     return tgt::Is64bit() ? registry::kMsiInfoPath64 : registry::kMsiInfoPath32;
 }
@@ -104,27 +87,23 @@
 // Diagnostic is cma::install!
 
 // noexcept remove file
-bool RmFile(const std::filesystem::path& file_name) noexcept;
+bool RmFile(const std::filesystem::path& File) noexcept;
 
 // noexcept move file
-bool MvFile(const std::filesystem::path& source_file,
-            const std::filesystem::path& destination_file) noexcept;
+bool MvFile(const std::filesystem::path& Old,
+            const std::filesystem::path& New) noexcept;
 
 // noexcept backup file(if possible)
-void BackupFile(const std::filesystem::path& file_name,
-                const std::filesystem::path& backup_dir) noexcept;
+void BackupFile(const std::filesystem::path& File,
+                const std::filesystem::path& Dir) noexcept;
 
 // noexcept check whether incoming file is newer
-bool NeedInstall(const std::filesystem::path& incoming_file,
-                 const std::filesystem::path& backup_dir) noexcept;
+bool NeedInstall(const std::filesystem::path& IncomingFile,
+                 const std::filesystem::path& BackupDir) noexcept;
 // ****************************************
 
-bool IsPostInstallRequired();
-void ClearPostInstallFlag();
+}  // namespace install
 
-bool IsMigrationRequired();
-
-}  // namespace install
-}  // namespace cma
+};  // namespace cma
 
 #endif  // install_api_h__