--- conflicted
+++ resolved
@@ -1,13 +1,11 @@
 #include "stdafx.h"
 
 #include "logger.h"
+
+#include <filesystem>
 
 #include "cfg.h"
 #include "cma_core.h"
-<<<<<<< HEAD
-#include "common/cfg_info.h"
-=======
->>>>>>> 75a18bda
 
 namespace XLOG {
 
@@ -21,53 +19,6 @@
 bool Emitter::bp_allowed_ = tgt::IsDebug();
 
 namespace details {
-
-// this is to store latest parameters which may be
-// distributed among loggers later
-// static std::string LogFileName = cma::cfg::GetCurrentLogFileName();
-// static std::wstring LogPrefix = cma::cfg::GetDefaultPrefixName();
-static bool DebugLogEnabled = false;
-static bool TraceLogEnabled = false;
-static bool WinDbgEnabled = true;
-static bool EventLogEnabled = true;  // real global for all
-
-std::string g_log_context;
-
-void WriteToWindowsEventLog(unsigned short type, int code,
-                            std::string_view log_name, std::string_view text) {
-    auto eventSource =
-        RegisterEventSourceA(nullptr, cma::cfg::kDefaultEventLogName);
-    if (eventSource == nullptr) return;
-
-    const char *strings[2] = {log_name.data(), text.data()};
-    ReportEventA(eventSource,  // Event log handle
-                 type,         // Event type
-                 0,            // Event category
-                 code,         // Event identifier
-                 nullptr,      // No security identifier
-                 2,            // Size of lpszStrings array
-                 0,            // No binary data
-                 strings,      // Array of strings
-                 nullptr);     // No binary data
-    DeregisterEventSource(eventSource);
-}
-
-unsigned short LoggerEventLevelToWindowsEventType(EventLevel level) {
-    switch (level) {
-        case EventLevel::success:
-            return EVENTLOG_SUCCESS;
-        case EventLevel::information:
-            return EVENTLOG_INFORMATION_TYPE;
-        case EventLevel::warning:
-            return EVENTLOG_WARNING_TYPE;
-        case EventLevel::error:
-        case EventLevel::critical:
-            return EVENTLOG_ERROR_TYPE;
-        default:
-            return EVENTLOG_INFORMATION_TYPE;
-    }
-}
-
 static std::atomic<bool> LogDuplicatedOnStdio = false;
 static std::atomic<bool> LogColoredOnStdio = false;
 static DWORD LogOldMode = -1;
@@ -131,10 +82,9 @@
     return true;
 }
 
-namespace internal {
 // converter from low level log type
 // to some default mark
-int Type2Marker(xlog::Type Lt) noexcept {
+static int XLogType2Marker(xlog::Type Lt) {
     switch (Lt) {
         case xlog::Type::kLogOut:
             return XLOG::kError;
@@ -143,83 +93,60 @@
         case xlog::Type::kDebugOut:
             return XLOG::kWarning;
         case xlog::Type::kOtherOut:
-        default:  // stupid, but VS requires default here
             return XLOG::kInfo;
-    }
-}
-
-// converter from low level log type
-// to some default mark
-uint32_t Mods2Directions(const xlog::LogParam &lp, uint32_t mods) noexcept {
-    int directions = lp.directions_;
-
-    if (mods & Mods::kStdio) directions |= xlog::kStdioPrint;
-    if (mods & Mods::kNoStdio) directions &= ~xlog::kStdioPrint;
-    if (mods & Mods::kFile) directions |= xlog::kFilePrint;
-    if (mods & Mods::kNoFile) directions &= ~xlog::kFilePrint;
-    if (mods & Mods::kEvent) directions |= xlog::kEventPrint;
-    if (mods & Mods::kNoEvent) directions &= ~xlog::kEventPrint;
-
-    return directions;
-}
-}  // namespace internal
+        default:
+            return XLOG::kInfo;
+    }
+}
 
 // get base global variable
 // modifies it!
 static std::tuple<int, int, std::string, std::string, xlog::internal::Colors>
-CalcLogParam(const xlog::LogParam &lp, int mods) noexcept {
+CalcLogParam(const xlog::LogParam &Param, int Modifications) {
     using namespace xlog::internal;
 
-<<<<<<< HEAD
-=======
     auto &lp = Param;
     auto directions = lp.directions_;
     auto flags = lp.flags_;
     using namespace fmt;
->>>>>>> 75a18bda
     auto c = Colors::dflt;
 
-    auto directions = internal::Mods2Directions(lp, mods);
-
-    auto flags = lp.flags_;
-    if (mods & Mods::kNoPrefix) flags |= xlog::kNoPrefix;
+    if (Modifications & Mods::kStdio) directions |= xlog::kStdioPrint;
+    if (Modifications & Mods::kNoStdio) directions &= ~xlog::kStdioPrint;
+    if (Modifications & Mods::kFile) directions |= xlog::kFilePrint;
+    if (Modifications & Mods::kNoFile) directions &= ~xlog::kFilePrint;
+    if (Modifications & Mods::kEvent) directions |= xlog::kEventPrint;
+    if (Modifications & Mods::kNoEvent) directions &= ~xlog::kEventPrint;
+    if (Modifications & Mods::kNoPrefix) flags |= xlog::kNoPrefix;
 
     std::string prefix = lp.prefixAscii();
-    std::string marker = details::g_log_context;
-
-    auto mark = mods & Mods::kMarkerMask;
+    std::string marker = "";
+
+    auto mark = Modifications & Mods::kMarkerMask;
 
     if (mark == 0)
-        mark = internal::Type2Marker(lp.type_);  // using default when nothing
+        mark = XLogType2Marker(lp.type_);  // using default when nothing
 
     switch (mark) {
         case Mods::kCritError:
-            marker += "[ERROR:CRITICAL] ";
+            marker = "[ERROR:CRITICAL] ";
             flags &= ~xlog::kNoPrefix;
             directions |= xlog::kEventPrint;
             c = Colors::pink_light;
             break;
 
         case Mods::kError:
-<<<<<<< HEAD
-            marker += "[Err  ] ";
-=======
             marker = "[Err  ] ";
->>>>>>> 75a18bda
             c = Colors::red;
             break;
 
         case Mods::kWarning:
-<<<<<<< HEAD
-            marker += "[Warn ] ";
-=======
             marker = "[Warn ] ";
->>>>>>> 75a18bda
             c = Colors::yellow;
             break;
 
         case Mods::kTrace:
-            marker += "[Trace] ";
+            marker = "[Trace] ";
             break;
         case Mods::kInfo:
         default:
@@ -322,8 +249,8 @@
             auto for_file =
                 formatString(flags, marker_ascii.c_str(), text.c_str());
 
-            details::WriteToLogFileWithBackup(fname, getBackupLogMaxSize(),
-                                              getBackupLogMaxCount(), for_file);
+            details::WriteToLogFileWithBackup(fname, GetBackupLogMaxSize(),
+                                              GetBackupLogMaxCount(), for_file);
         }
     }
 
@@ -332,6 +259,19 @@
         xdbg::bp();
     }
 }
+
+namespace details {
+
+// this is to store latest parameters which may be
+// distributed among loggers later
+// static std::string LogFileName = cma::cfg::GetCurrentLogFileName();
+// static std::wstring LogPrefix = cma::cfg::GetDefaultPrefixName();
+static bool DebugLogEnabled = false;
+static bool TraceLogEnabled = false;
+static bool WinDbgEnabled = true;
+static bool EventLogEnabled = true;  // real global for all
+
+}  // namespace details
 
 namespace setup {
 void DuplicateOnStdio(bool On) { details::LogDuplicatedOnStdio = On; }
@@ -340,26 +280,19 @@
 
     if (old == On) return;
 
-    auto std_input = GetStdHandle(STD_INPUT_HANDLE);
+    auto hStdin = GetStdHandle(STD_INPUT_HANDLE);
+    DWORD old_mode = 0;
     if (On) {
-        GetConsoleMode(std_input, &details::LogOldMode);  // store old mode
+        GetConsoleMode(hStdin, &details::LogOldMode);  // store old mode
 
         //  set color output
-        DWORD old_mode =
-            ENABLE_PROCESSED_OUTPUT | ENABLE_VIRTUAL_TERMINAL_PROCESSING;
-        SetConsoleMode(std_input, old_mode);
+        old_mode = 0;  // details::LogOldMode;
+        old_mode |= ENABLE_PROCESSED_OUTPUT | ENABLE_PROCESSED_OUTPUT |
+                    ENABLE_VIRTUAL_TERMINAL_PROCESSING;
+        SetConsoleMode(hStdin, old_mode);
     } else {
         if (details::LogOldMode != -1)
-            SetConsoleMode(std_input, details::LogOldMode);
-    }
-}
-
-void SetContext(std::string_view context) {
-    if (context.empty()) {
-        details::g_log_context.clear();
-    } else {
-        details::g_log_context =
-            fmt::format("[{} {}] ", context, ::GetCurrentProcessId());
+            SetConsoleMode(hStdin, details::LogOldMode);
     }
 }
 
