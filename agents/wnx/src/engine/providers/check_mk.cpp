
// provides basic api to start and stop service
#include "stdafx.h"

#include "providers/check_mk.h"

#include <chrono>
#include <string>

<<<<<<< HEAD
//
#include "asio.h"
//
#include <asio/ip/address_v4.hpp>
#include <asio/ip/address_v6.hpp>
#include <asio/ip/network_v4.hpp>
#include <asio/ip/network_v6.hpp>

=======
#include "asio.h"
#include "asio/ip/address_v4.hpp"
#include "asio/ip/address_v6.hpp"
#include "asio/ip/network_v4.hpp"
#include "asio/ip/network_v6.hpp"
>>>>>>> 75a18bda
#include "cfg.h"
#include "check_mk.h"
#include "common/version.h"
#include "onlyfrom.h"

namespace cma::provider {

// function to provide format compatibility for monitoring site
// probably, a bit to pedantic
std::string AddressToCheckMkString(std::string_view entry) {
    if (cfg::of::IsNetwork(entry)) return std::string{entry};

<<<<<<< HEAD
    try {
        if (cfg::of::IsAddressV4(entry)) {
            return std::string{entry};
        }

        if (cfg::of::IsAddressV6(entry)) {
            return std::string{entry};
=======
// According to requirements from check only_from
// 10.2.3.1  -> 10.2.3.1/32
// 127.0.0.1 -> 0:0:0:0:0:ffff:7f00:1/128
static std::string AddressV4ToCheckMkNetworkV4(std::string_view addr) {
    auto addr_4 = asio::ip::make_address_v4(addr);        //
    auto netw_4 = asio::ip::make_network_v4(addr_4, 32);  // max bits
    return netw_4.to_string();
}

// we want to have WORD Formatted IPV6
// i.e. FFFF:A01:203.
// Based on integration tests from Legacy Windows Agent

// asio::ip::address_v6 -> to hex word represntation
static std::string AddressV6ToHex(asio::ip::address_v6 addr) {
    auto bytes = addr.to_bytes();  // network order raw of bytes

    // bytes to words without changing order:
    const auto raw_words = reinterpret_cast<uint16_t*>(bytes.data());

    // Vectorize to be safe and for the future refactoring
    const std::vector<uint16_t> words{raw_words, raw_words + bytes.size() / 2};

    // conversion, we do not have in C++ easy methods
    std::string hex;
    for (auto w : words) {
        hex += fmt::format("{:x}", ::ntohs(w)) + ":";
    }

    // probably never happens, but keep it have safety with future refactoring
    if (hex.empty()) return {};

    hex.pop_back();  // remove last ":"
    return hex;
}

// "10.2.3.1" -> "0:0:0:0:0:FFFF:A01:203/128"
// requirement from check only_from
static std::string AddressV4ToCheckMkNetworkV6(std::string_view addr) {
    using namespace asio;

    auto addr_4 = ip::make_address_v4(addr);  //
    auto addr_6 = ip::make_address_v6(ip::v4_mapped, addr_4);

    auto hex = AddressV6ToHex(addr_6);

    // bits
    hex += "/128";
    return hex;
}

static std::string AddressV4ToCheckMkV6(std::string_view addr) {
    using namespace asio;

    auto addr_4 = ip::make_address_v4(addr);  //
    auto addr_6 = ip::make_address_v6(ip::v4_mapped, addr_4);

    auto hex = AddressV6ToHex(addr_6);

    return hex;
}

// function to provide format compatibility for monitoring site
// probably, a bit to pedantic, "aber sicher ist sicher"
std::string AddressToCheckMkString(std::string_view entry) noexcept {
    using namespace cma::cfg;
    using namespace asio;

    // we do not care about network format
    if (of::IsNetwork(entry)) return std::string(entry);

    // normal addresses to be converted in network
    // according to integration tests from LWA
    try {
        if (of::IsAddressV4(entry)) {
            // we need two addresses, ipv4 and compatible ipv6
            // auto out= AddressV4ToCheckMkNetworkV4(entry);
            std::string out(entry);

            return out;
            // unreachable

            // auto hex = AddressV4ToCheckMkNetworkV6(entry);
            auto hex = AddressV4ToCheckMkV6(entry);

            if (!hex.empty()) out += " " + hex;
            return out;
        }

        if (of::IsAddressV6(entry)) {
            return std::string(entry);
            // unreachable
            auto addr = ip::make_address_v6(entry);
            auto hex = AddressV6ToHex(addr);  // again conversion
            hex += "/128";                    // max bits
            return hex;
>>>>>>> 75a18bda
        }
    } catch (const std::exception& e) {
        XLOG::l("Entry '{}' is bad, exception '{}'", entry, e.what());
    }
<<<<<<< HEAD

    XLOG::l("Entry '{}' is bad, we return nothing", entry);
    return {};
}
=======
    return {};
}

std::string CheckMk::makeOnlyFrom() {
    using namespace cma::cfg;
    auto only_from = GetInternalArray(groups::kGlobal, vars::kOnlyFrom);
    if (only_from.empty()) return "";
    if (only_from.size() == 1 && only_from[0] == "~") return "";

    std::string out;
    for (auto& entry : only_from) {
        auto value = AddressToCheckMkString(entry);
        if (!value.empty()) out += value + " ";
    }

    if (!out.empty()) out.pop_back();  // last space

    return out;
}

std::string CheckMk::makeBody() {
    using namespace std;
    using namespace wtools;
>>>>>>> 75a18bda

std::string CheckMk::makeOnlyFrom() {
    auto only_from =
        cfg::GetInternalArray(cfg::groups::kGlobal, cfg::vars::kOnlyFrom);
    if (only_from.empty()) return {};
    if (only_from.size() == 1 && only_from[0] == "~") return {};

<<<<<<< HEAD
    std::string out;
    for (auto& entry : only_from) {
        auto value = AddressToCheckMkString(entry);
        if (!value.empty()) out += value + " ";
    }

    if (!out.empty()) out.pop_back();  // last space

    return out;
}

namespace {
std::string MakeInfo() {
    const std::pair<std::string, std::string> infos[] = {
=======
    static pair<string, string> infos[] = {
        // start -----------------------------------------------
>>>>>>> 75a18bda
        {"Version", CHECK_MK_VERSION},
        {"BuildDate", __DATE__},
        {"AgentOS", "windows"},
        {"Hostname", cfg::GetHostName()},
        {"Architecture", tgt::Is64bit() ? "64bit" : "32bit"},
<<<<<<< HEAD
=======
    };

    pair<string, wstring> directories[] = {
        {"WorkingDirectory", cfg::GetWorkingDir()},
        {"ConfigFile", cfg::GetPathOfRootConfig()},
        {"LocalConfigFile", cfg::GetPathOfUserConfig()},
        {"AgentDirectory", cfg::GetRootDir()},
        {"PluginsDirectory", cfg::GetUserPluginsDir()},
        {"StateDirectory", cfg::GetStateDir()},
        {"ConfigDirectory", cfg::GetPluginConfigDir()},
        {"TempDirectory", cfg::GetTempDir()},
        {"LogDirectory", cfg::GetLogDir()},
        {"SpoolDirectory", cfg::GetSpoolDir()},
        {"LocalDirectory", cfg::GetLocalDir()}
        // end -------------------------------------------------
>>>>>>> 75a18bda
    };
    std::string out;
    for (const auto& info : infos) {
        out += fmt::format("{}: {}\n", info.first, info.second);
    }

<<<<<<< HEAD
    return out;
}
std::string MakeDirs() {
    const std::pair<std::string, std::wstring> directories[] = {
        {"WorkingDirectory", cfg::GetWorkingDir()},
        {"ConfigFile", cfg::GetPathOfRootConfig()},
        {"LocalConfigFile", cfg::GetPathOfUserConfig()},
        {"AgentDirectory", cfg::GetRootDir()},
        {"PluginsDirectory", cfg::GetUserPluginsDir()},
        {"StateDirectory", cfg::GetStateDir()},
        {"ConfigDirectory", cfg::GetPluginConfigDir()},
        {"TempDirectory", cfg::GetTempDir()},
        {"LogDirectory", cfg::GetLogDir()},
        {"SpoolDirectory", cfg::GetSpoolDir()},
        {"LocalDirectory", cfg::GetLocalDir()}};

    std::string out;
    for (const auto& d : directories) {
        out += fmt::format("{}: {}\n", d.first, wtools::ToUtf8(d.second));
    }

    return out;
}

}  // namespace

std::string CheckMk::makeBody() {
    using namespace std::string_literals;

    auto out = MakeInfo();
    out += MakeDirs();
    out += "OnlyFrom: "s + makeOnlyFrom() + "\n"s;

=======
    for (const auto& d : directories) {
        out += fmt::format("{}: {}\n", d.first, ConvertToUTF8(d.second));
    }

    out += "OnlyFrom: ";
    out += makeOnlyFrom();
    out += '\n';
>>>>>>> 75a18bda
    return out;
}

};  // namespace cma::provider<|MERGE_RESOLUTION|>--- conflicted
+++ resolved
@@ -7,43 +7,20 @@
 #include <chrono>
 #include <string>
 
-<<<<<<< HEAD
-//
-#include "asio.h"
-//
-#include <asio/ip/address_v4.hpp>
-#include <asio/ip/address_v6.hpp>
-#include <asio/ip/network_v4.hpp>
-#include <asio/ip/network_v6.hpp>
-
-=======
 #include "asio.h"
 #include "asio/ip/address_v4.hpp"
 #include "asio/ip/address_v6.hpp"
 #include "asio/ip/network_v4.hpp"
 #include "asio/ip/network_v6.hpp"
->>>>>>> 75a18bda
 #include "cfg.h"
 #include "check_mk.h"
 #include "common/version.h"
 #include "onlyfrom.h"
 
-namespace cma::provider {
+namespace cma {
 
-// function to provide format compatibility for monitoring site
-// probably, a bit to pedantic
-std::string AddressToCheckMkString(std::string_view entry) {
-    if (cfg::of::IsNetwork(entry)) return std::string{entry};
+namespace provider {
 
-<<<<<<< HEAD
-    try {
-        if (cfg::of::IsAddressV4(entry)) {
-            return std::string{entry};
-        }
-
-        if (cfg::of::IsAddressV6(entry)) {
-            return std::string{entry};
-=======
 // According to requirements from check only_from
 // 10.2.3.1  -> 10.2.3.1/32
 // 127.0.0.1 -> 0:0:0:0:0:ffff:7f00:1/128
@@ -140,17 +117,10 @@
             auto hex = AddressV6ToHex(addr);  // again conversion
             hex += "/128";                    // max bits
             return hex;
->>>>>>> 75a18bda
         }
     } catch (const std::exception& e) {
         XLOG::l("Entry '{}' is bad, exception '{}'", entry, e.what());
     }
-<<<<<<< HEAD
-
-    XLOG::l("Entry '{}' is bad, we return nothing", entry);
-    return {};
-}
-=======
     return {};
 }
 
@@ -174,40 +144,16 @@
 std::string CheckMk::makeBody() {
     using namespace std;
     using namespace wtools;
->>>>>>> 75a18bda
 
-std::string CheckMk::makeOnlyFrom() {
-    auto only_from =
-        cfg::GetInternalArray(cfg::groups::kGlobal, cfg::vars::kOnlyFrom);
-    if (only_from.empty()) return {};
-    if (only_from.size() == 1 && only_from[0] == "~") return {};
+    XLOG::t(XLOG_FUNC + " entering");
 
-<<<<<<< HEAD
-    std::string out;
-    for (auto& entry : only_from) {
-        auto value = AddressToCheckMkString(entry);
-        if (!value.empty()) out += value + " ";
-    }
-
-    if (!out.empty()) out.pop_back();  // last space
-
-    return out;
-}
-
-namespace {
-std::string MakeInfo() {
-    const std::pair<std::string, std::string> infos[] = {
-=======
     static pair<string, string> infos[] = {
         // start -----------------------------------------------
->>>>>>> 75a18bda
         {"Version", CHECK_MK_VERSION},
         {"BuildDate", __DATE__},
         {"AgentOS", "windows"},
         {"Hostname", cfg::GetHostName()},
         {"Architecture", tgt::Is64bit() ? "64bit" : "32bit"},
-<<<<<<< HEAD
-=======
     };
 
     pair<string, wstring> directories[] = {
@@ -223,48 +169,13 @@
         {"SpoolDirectory", cfg::GetSpoolDir()},
         {"LocalDirectory", cfg::GetLocalDir()}
         // end -------------------------------------------------
->>>>>>> 75a18bda
     };
+
     std::string out;
     for (const auto& info : infos) {
         out += fmt::format("{}: {}\n", info.first, info.second);
     }
 
-<<<<<<< HEAD
-    return out;
-}
-std::string MakeDirs() {
-    const std::pair<std::string, std::wstring> directories[] = {
-        {"WorkingDirectory", cfg::GetWorkingDir()},
-        {"ConfigFile", cfg::GetPathOfRootConfig()},
-        {"LocalConfigFile", cfg::GetPathOfUserConfig()},
-        {"AgentDirectory", cfg::GetRootDir()},
-        {"PluginsDirectory", cfg::GetUserPluginsDir()},
-        {"StateDirectory", cfg::GetStateDir()},
-        {"ConfigDirectory", cfg::GetPluginConfigDir()},
-        {"TempDirectory", cfg::GetTempDir()},
-        {"LogDirectory", cfg::GetLogDir()},
-        {"SpoolDirectory", cfg::GetSpoolDir()},
-        {"LocalDirectory", cfg::GetLocalDir()}};
-
-    std::string out;
-    for (const auto& d : directories) {
-        out += fmt::format("{}: {}\n", d.first, wtools::ToUtf8(d.second));
-    }
-
-    return out;
-}
-
-}  // namespace
-
-std::string CheckMk::makeBody() {
-    using namespace std::string_literals;
-
-    auto out = MakeInfo();
-    out += MakeDirs();
-    out += "OnlyFrom: "s + makeOnlyFrom() + "\n"s;
-
-=======
     for (const auto& d : directories) {
         out += fmt::format("{}: {}\n", d.first, ConvertToUTF8(d.second));
     }
@@ -272,8 +183,8 @@
     out += "OnlyFrom: ";
     out += makeOnlyFrom();
     out += '\n';
->>>>>>> 75a18bda
     return out;
-}
+}  // namespace provider
 
-};  // namespace cma::provider+}  // namespace provider
+};  // namespace cma