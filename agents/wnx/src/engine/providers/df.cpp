--- conflicted
+++ resolved
@@ -1,71 +1,19 @@
-// Copyright (C) 2019 tribe29 GmbH - License: GNU General Public License v2
-// This file is part of Checkmk (https://checkmk.com). It is subject to the
-// terms and conditions defined in the file COPYING, which is part of this
-// source code package.
 
+// provides basic api to start and stop service
 #include "stdafx.h"
 
 #include "providers/df.h"
 
-#include <array>
 #include <iostream>
 #include <string>
 
-#include "common/wtools.h"
 #include "tools/_raii.h"
-#include "tools/_win.h"
 #include "tools/_xlog.h"
 
-namespace cma::provider {
+namespace cma {
 
-namespace df {
-std::pair<std::string, std::string> GetNamesByVolumeId(
-    std::string_view volume_id) {
-    constexpr DWORD file_system_size = 128;
-    constexpr DWORD volume_name_size = 512;
-    std::array<char, file_system_size> filesystem_name = {};  // zero init
-    std::array<char, volume_name_size> volume_name = {};      // zero init
+namespace provider {
 
-<<<<<<< HEAD
-    DWORD flags = 0;
-    if (::GetVolumeInformationA(volume_id.data(), volume_name.data(),
-                                volume_name_size, nullptr, nullptr, &flags,
-                                filesystem_name.data(),
-                                file_system_size) == FALSE) {
-        filesystem_name[0] =
-            '\0';  // May be necessary if partial information returned
-        XLOG::d("Information for volume '{}' is not available [{}]", volume_id,
-                ::GetLastError());
-    }
-
-    return {filesystem_name.data(), volume_name.data()};
-}
-
-std::pair<uint64_t, uint64_t> GetSpacesByVolumeId(std::string_view volume_id) {
-    ULARGE_INTEGER avail{.QuadPart = 0};
-    ULARGE_INTEGER total{.QuadPart = 0};
-    ULARGE_INTEGER free{.QuadPart = 0};
-    int ret = ::GetDiskFreeSpaceExA(volume_id.data(), &avail, &total, &free);
-    if (ret == FALSE) {
-        XLOG::d("GetDiskFreeSpaceExA is failed with error [{}]",
-                ::GetLastError());
-        return {0, 0};
-    }
-    return {avail.QuadPart, total.QuadPart};
-}
-
-uint64_t CalcUsage(uint64_t avail, uint64_t total) {
-    if (avail > total) return 0;
-    if (total == 0) return 0;
-
-    return 100 - (100 * avail) / total;
-}
-
-std::string ProduceFileSystemOutput(std::string_view volume_id) {
-    auto [fs_name, volume_name] = df::GetNamesByVolumeId(volume_id);
-    auto [avail, total] = df::GetSpacesByVolumeId(volume_id);
-
-=======
 namespace df {
 std::pair<std::string, std::string> GetNamesByVolumeId(
     std::string_view volume_id) {
@@ -110,7 +58,6 @@
     auto [fs_name, volume_name] = df::GetNamesByVolumeId(volume_id);
     auto [avail, total] = df::GetSpacesByVolumeId(volume_id);
 
->>>>>>> 75a18bda
     auto usage = CalcUsage(avail, total);
 
     if (volume_name.empty())  // have a volume name
@@ -126,77 +73,6 @@
                        avail / 1024,                     //
                        usage,                            //
                        volume_id);
-<<<<<<< HEAD
-}
-
-class VolumeMountData {
-public:
-    VolumeMountData(const VolumeMountData&) = delete;
-    VolumeMountData& operator=(const VolumeMountData&) = delete;
-    VolumeMountData(const VolumeMountData&&) = delete;
-    VolumeMountData& operator=(VolumeMountData&&) = delete;
-
-    VolumeMountData(std::string_view volume_id)
-        : storage_{std::make_unique<char[]>(sz_)}
-        , volume_id_{volume_id}
-        , handle_{::FindFirstVolumeMountPointA(volume_id.data(), storage_.get(),
-                                               sz_)} {
-        XLOG::t("Volume is '{}'", volume_id_);
-    }
-
-    ~VolumeMountData() {
-        if (!wtools::IsBadHandle(handle_)) {
-            ::FindVolumeMountPointClose(handle_);
-        }
-    }
-
-    bool next() {
-        auto ret =
-            ::FindNextVolumeMountPointA(handle_, storage_.get(), sz_) == TRUE;
-
-        if (ret == FALSE) {
-            // we should report if something is going really wrong
-            auto error = ::GetLastError();
-            if (error != ERROR_NO_MORE_FILES)
-                XLOG::l("Error [{}] looking for volume '{}'", error,
-                        volume_id_);
-        }
-
-        return ret;
-    }
-
-    bool exists() const { return !wtools::IsBadHandle(handle_); }
-
-    std::string result() const { return storage_.get(); }
-
-private:
-    static inline int sz_{2048};
-    std::unique_ptr<char[]> storage_;
-    std::string volume_id_;
-    HANDLE handle_{nullptr};
-};
-
-std::vector<std::string> GetMountPointVector(std::string_view volume_id) {
-    VolumeMountData vmd(volume_id);
-    if (!vmd.exists()) return {};
-
-    std::vector<std::string> result;
-    std::string vol(volume_id);
-    while (true) {
-        result.emplace_back(vol + vmd.result());
-
-        if (!vmd.next()) {
-            break;
-        }
-        XLOG::t("Next mount point '{}'", vmd.result());
-    }
-
-    return result;
-}
-
-std::string ProduceMountPointsOutput(std::string_view volume_id) {
-    VolumeMountData vmd(volume_id);
-=======
 }
 
 // #TODO integrate in solution
@@ -209,27 +85,10 @@
     XLOG::t("df: Volume is '{}'", volume_id);
     auto handle =
         ::FindFirstVolumeMountPointA(volume_id.data(), storage.get(), sz);
->>>>>>> 75a18bda
 
-    if (!vmd.exists()) {
-        XLOG::d("Failed FindFirstVolumeMountPointA, error is [{}]",
-                ::GetLastError());
-        return {};
-    }
+    if (!handle || handle == INVALID_HANDLE_VALUE) return {};
+    ON_OUT_OF_SCOPE(FindVolumeMountPointClose(handle));
 
-<<<<<<< HEAD
-    std::string out;
-
-    while (true) {
-        auto combined_path = std::string{volume_id} + vmd.result();
-        out += ProduceFileSystemOutput(combined_path);
-        out += ProduceMountPointsOutput(combined_path);  // recursion here
-
-        if (!vmd.next()) {
-            break;
-        }
-        XLOG::t("Next mount point '{}'", vmd.result());
-=======
     std::string vol(volume_id);
     while (true) {
         result.emplace_back(vol + storage.get());
@@ -275,29 +134,11 @@
             break;
         }
         XLOG::t("df: Next mount point '{}'", storage.get());
->>>>>>> 75a18bda
     }
 
     return out;
 }
 
-<<<<<<< HEAD
-std::vector<std::string> GetDriveVector() {
-    constexpr int sz = 2048;
-    auto drive_string_buffer = std::make_unique<char[]>(sz);
-    auto len = ::GetLogicalDriveStringsA(sz, drive_string_buffer.get());
-
-    auto* end = drive_string_buffer.get() + len;
-    auto* drive = drive_string_buffer.get();
-
-    std::vector<std::string> drives;
-    while (drive < end) {
-        if (::GetDriveTypeA(drive) != DRIVE_UNKNOWN) {
-            drives.emplace_back(drive);
-        }
-
-        drive += strlen(drive) + 1;
-=======
 std::vector<std::string> GetDriveVector() noexcept {
     std::vector<std::string> drives;
     constexpr int sz = 2048;
@@ -339,35 +180,11 @@
         } else
             XLOG::t("df: Drive '{}' is skipped due to type [{}]", drive,
                     drive_type);
->>>>>>> 75a18bda
     }
     XLOG::d.t("df: Processed [{}] drives", count);
-
-    return drives;
-}
-}  // namespace df
-
-std::string Df::makeBody() {
-    std::string out;
-    auto drives = df::GetDriveVector();
-    XLOG::t("Processing of [{}] drives", drives.size());
-
-    int count = 0;
-    for (auto& drive : drives) {
-        auto drive_type = ::GetDriveTypeA(drive.c_str());
-
-        if (drive_type == DRIVE_FIXED)  // means local hard disks
-        {
-            out += df::ProduceFileSystemOutput(drive);
-            out += df::ProduceMountPointsOutput(drive);
-            count++;
-        } else
-            XLOG::t("Drive '{}' is skipped due to type [{}]", drive,
-                    drive_type);
-    }
-    XLOG::d.i("Processed [{}] drives", count);
 
     return out;
 }
 
-};  // namespace cma::provider+}  // namespace provider
+};  // namespace cma