--- conflicted
+++ resolved
@@ -1,7 +1,3 @@
-// Copyright (C) 2019 tribe29 GmbH - License: GNU General Public License v2
-// This file is part of Checkmk (https://checkmk.com). It is subject to the
-// terms and conditions defined in the file COPYING, which is part of this
-// source code package.
 
 // provides basic api to start and stop service
 
@@ -39,13 +35,8 @@
 std::pair<uint64_t, uint64_t> GetSpacesByVolumeId(std::string_view volume_id);
 std::string ProduceFileSystemOutput(std::string_view volume_id);
 std::vector<std::string> GetMountPointVector(std::string_view volume_id);
-<<<<<<< HEAD
-std::string ProduceMountPointsOutput(std::string_view volume_id);
-std::vector<std::string> GetDriveVector();
-=======
 std::string ProduceMountPointsOutput(const std::string& VolumeId);
 std::vector<std::string> GetDriveVector() noexcept;
->>>>>>> 75a18bda
 uint64_t CalcUsage(uint64_t avail, uint64_t total);
 }  // namespace df
 
