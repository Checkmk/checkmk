--- conflicted
+++ resolved
@@ -1,13 +1,13 @@
-// Copyright (C) 2019 tribe29 GmbH - License: GNU General Public License v2
-// This file is part of Checkmk (https://checkmk.com). It is subject to the
-// terms and conditions defined in the file COPYING, which is part of this
-// source code package.
 
 // provides basic api to start and stop service
 
 #pragma once
 #ifndef fileinfo_h__
 #define fileinfo_h__
+
+#if defined(USE_EXPERIMENTAL_FILESYSTEM)
+#include <experimental/filesystem>
+#endif
 
 #include <filesystem>
 #include <string>
@@ -43,11 +43,7 @@
 
 protected:
     std::string makeBody() override;
-<<<<<<< HEAD
-    std::string generateFileList(const YAML::Node& path_array_val);
-=======
     std::string generateFileList(YAML::Node path_array_val);
->>>>>>> 75a18bda
     Mode mode_ = Mode::legacy;
 #if defined(GTEST_INCLUDE_GTEST_GTEST_H_)
     friend class FileInfoTest;
@@ -57,8 +53,6 @@
 #endif
 };
 
-<<<<<<< HEAD
-=======
 // function is used to avoid error in MS VC 2017 with non-experimental
 // filesystem, because last_write_time generates absurdly big numbers
 // #TODO CHECK in 2019
@@ -78,7 +72,6 @@
 #endif
 }
 
->>>>>>> 75a18bda
 }  // namespace provider
 
 };  // namespace cma
