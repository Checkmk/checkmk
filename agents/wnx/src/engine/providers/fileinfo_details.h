--- conflicted
+++ resolved
@@ -1,7 +1,3 @@
-// Copyright (C) 2019 tribe29 GmbH - License: GNU General Public License v2
-// This file is part of Checkmk (https://checkmk.com). It is subject to the
-// terms and conditions defined in the file COPYING, which is part of this
-// source code package.
 
 // provides basic api to start and stop service
 
@@ -30,25 +26,21 @@
 // Scanners:
 // ------------------------------------------------------
 void GatherMatchingFilesRecursive(
-    const std::filesystem::path &search_path,   // dir from which we begin
-                                                // funny recursive search
-    const std::filesystem::path &file_pattern,  // full mask from yaml
-                                                // fileinfo.path
-    PathVector &Files);                         // input and output
+    const std::filesystem::path &SearchPath,   // dir from which we begin
+                                               // funny recursive search
+    const std::filesystem::path &FilePattern,  // full mask from yaml
+                                               // fileinfo.path
+    PathVector &Files) noexcept;               // input and output
 
 void GatherMatchingFilesAndDirs(
-    const std::filesystem::path &search_dir,    // c:\windows
-    const std::filesystem::path &dir_pattern,   // c:\windows\L*
-    const std::filesystem::path &file_pattern,  // c:\windows\L*\*.log
-    PathVector &files_found,                    // output
-    PathVector &dirs_found);
+    const std::filesystem::path &SearchDir,    // c:\windows
+    const std::filesystem::path &DirPattern,   // c:\windows\L*
+    const std::filesystem::path &FilePattern,  // c:\windows\L*\*.log
+    PathVector &FilesFound,                    // output
+    PathVector &DirsFound);
 
 // MAIN API C ALL
-<<<<<<< HEAD
-PathVector FindFilesByMask(const std::wstring &mask);
-=======
 PathVector FindFilesByMask(const std::wstring &Mask);
->>>>>>> 75a18bda
 
 // ------------------------------------------------------
 // Globs:
@@ -56,14 +48,10 @@
 enum class GlobType { kNone, kSimple, kRecursive };
 
 // check for presense *, ? or *
-GlobType DetermineGlobType(const std::wstring &input);
+GlobType DetermineGlobType(const std::wstring &Input);
 
 // Build correct string for output
-<<<<<<< HEAD
-std::string MakeFileInfoString(const std::filesystem::path &file_path,
-=======
 std::string MakeFileInfoString(const std::filesystem::path &FilePath,
->>>>>>> 75a18bda
                                FileInfo::Mode mode);
 std::string MakeFileInfoStringMissing(const std::filesystem::path &file_name,
                                       FileInfo::Mode mode);
@@ -73,29 +61,31 @@
 // ------------------------------------------------------
 // Specials:
 // ------------------------------------------------------
-std::filesystem::path GetOsPathWithCase(const std::filesystem::path &file_path);
+std::filesystem::path GetOsPathWithCase(
+    const std::filesystem::path &filePath) noexcept;
 
-/// Split the file path into two parts head and body.
-//
-// c:\path\to       -> [c:\]       + [path\to]
+// ------------------------------------------------------
+// Splitters:
+// ------------------------------------------------------
+// split the file path into two parts head and body
+// c:\path\to -> [c:\] + [path\to]
 // \\SRV_01\path\to -> [\\SRV_01\] + [path\to]
-// supported only full path 'c:path\to' do not supported, for example
+// supported only full path c:path\to do not supported, for example
 // returns both empty if something is wrong
-inline auto SplitFileInfoPathSmart(const std::filesystem::path &file_path) {
+inline auto SplitFileInfoPathSmart(const std::filesystem::path &FilePath) {
     try {
-        auto root_name = file_path.root_name();
-        auto root_dir = file_path.root_directory();
-        auto relative_path = file_path.relative_path();
-
-        if (root_name.u8string().empty() ||  //
-            root_dir.u8string().empty() ||   //
-            relative_path.u8string().empty()) {
-            XLOG::d("Path '{}' is not suitable", file_path);
+        auto root_name = FilePath.root_name();
+        auto root_dir = FilePath.root_directory();
+        auto relative_path = FilePath.relative_path();
+        if (root_name.u8string().empty() ||      // must be present
+            root_dir.u8string().empty() ||       // must be present
+            relative_path.u8string().empty()) {  // must be present
+            XLOG::d("Path {} is not suitable", FilePath.u8string());
         } else
             return std::make_tuple(root_name / root_dir, relative_path);
     } catch (...) {
-        XLOG::l("'{}' cannot be split correctly",
-                file_path.empty() ? "" : file_path.u8string());
+        XLOG::l("{} cannot be split correctly",
+                FilePath.empty() ? "" : FilePath.u8string());
     }
     return std::make_tuple(std::filesystem::path(), std::filesystem::path());
 }
