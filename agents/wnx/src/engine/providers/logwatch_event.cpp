--- conflicted
+++ resolved
@@ -4,9 +4,6 @@
 
 #include "providers/logwatch_event.h"
 
-#include <fmt/format.h>
-
-#include <algorithm>
 #include <filesystem>
 #include <limits>
 #include <regex>
@@ -18,6 +15,7 @@
 #include "common/wtools.h"
 #include "eventlog/eventlogbase.h"
 #include "eventlog/eventlogvista.h"
+#include "fmt/format.h"
 #include "logger.h"
 #include "providers/logwatch_event_details.h"
 #include "tools/_raii.h"
@@ -26,14 +24,15 @@
 
 // trivial converter. kOff if LevelValue is not valid
 // safe for nullptr and mixed case
-cma::cfg::EventLevels LabelToEventLevel(std::string_view required_level) {
-    using cma::cfg::EventLevels;
-    if (required_level.data() == nullptr) {
+cma::cfg::EventLevels LabelToEventLevel(std::string_view Level) {
+    using namespace cma::cfg;
+
+    if (Level.data() == nullptr) {
         XLOG::l(XLOG_FUNC + " parameter set to nullptr ");
-        return EventLevels::kOff;
-    }
-
-    std::string val(required_level);
+        return cma::cfg::EventLevels::kOff;
+    }
+
+    std::string val(Level);
     cma::tools::StringLower(val);
 
     EventLevels levels[] = {EventLevels::kIgnore, EventLevels::kOff,
@@ -48,20 +47,20 @@
     return EventLevels::kOff;
 }
 
-void LogWatchEntry::init(std::string_view name, std::string_view level_value,
-                         bool context) {
-    name_ = name;
-    context_ = context;
-    level_ = LabelToEventLevel(level_value);
+void LogWatchEntry::init(std::string_view Name, std::string_view LevelValue,
+                         bool Context) {
+    name_ = Name;
+    context_ = Context;
+    level_ = LabelToEventLevel(LevelValue);
 
     loaded_ = true;
 }
 
-namespace {
-std::pair<std::string, std::string> ParseLine(std::string_view line) {
-    auto name_body = cma::tools::SplitString(std::string(line), ":");
+static std::pair<std::string, std::string> ParseLine(
+    std::string_view Line) noexcept {
+    auto name_body = cma::tools::SplitString(std::string(Line), ":");
     if (name_body.empty()) {
-        XLOG::l("Bad entry '{}' in logwatch section ", line);
+        XLOG::l("Bad entry '{}' in logwatch section ", Line);
         return {};
     }
 
@@ -75,7 +74,7 @@
     if (name.front() == '\"' || name.front() == '\'') name.erase(name.begin());
     cma::tools::AllTrim(name);  // this is intended
     if (name.empty()) {
-        XLOG::d("Skipping empty entry '{}'", line);
+        XLOG::d("Skipping empty entry '{}'", Line);
         return {};
     }
 
@@ -83,45 +82,45 @@
     cma::tools::AllTrim(body);
     return {name, body};
 }
-}  // namespace
-
-bool LogWatchEntry::loadFromMapNode(const YAML::Node& node) {
-    if (node.IsNull() || !node.IsDefined()) return false;
-    if (!node.IsMap()) return false;
+
+bool LogWatchEntry::loadFromMapNode(const YAML::Node Node) noexcept {
+    if (Node.IsNull() || !Node.IsDefined()) return false;
+    if (!Node.IsMap()) return false;
     try {
         YAML::Emitter emit;
-        emit << node;
+        emit << Node;
         return loadFrom(emit.c_str());
     } catch (const std::exception& e) {
         XLOG::l(
             "Failed to load logwatch entry from Node exception: '{}' in file '{}'",
-            e.what(), wtools::ToUtf8(cma::cfg::GetPathOfLoadedConfig()));
+            e.what(), wtools::ConvertToUTF8(cma::cfg::GetPathOfLoadedConfig()));
         return false;
     }
 }
 // For one-line encoding, example:
 // - 'Application' : crit context
-bool LogWatchEntry::loadFrom(std::string_view line) {
-    using cma::cfg::EventLevels;
-    if (line.data() == nullptr || line.empty()) {
+bool LogWatchEntry::loadFrom(std::string_view Line) noexcept {
+    using namespace cma::cfg;
+    if (Line.data() == nullptr || Line.empty()) {
         XLOG::t("Skipping logwatch entry with empty name");
         return false;
     }
 
     try {
         bool context = false;
-        auto [name, body] = ParseLine(line);
+        auto level = EventLevels::kOff;
+        auto [name, body] = ParseLine(Line);
         if (name.empty()) return false;
 
-        auto table = tools::SplitString(std::string(body), " ");
-        std::string level_string{cfg::vars::kLogWatchEvent_ParamDefault};
-        if (!table.empty()) {
+        auto table = cma::tools::SplitString(std::string(body), " ");
+        std::string level_string{vars::kLogWatchEvent_ParamDefault};
+        if (table.size()) {
             level_string = table[0];
-            tools::AllTrim(level_string);
+            cma::tools::AllTrim(level_string);
             if (table.size() > 1) {
                 auto context_value = table[1];
-                tools::AllTrim(context_value);
-                context = tools::IsEqual(context_value, "context");
+                cma::tools::AllTrim(context_value);
+                context = cma::tools::IsEqual(context_value, "context");
             }
         } else {
             XLOG::d("logwatch entry '{}' has no data, this is not normal",
@@ -133,38 +132,14 @@
     } catch (const std::exception& e) {
         XLOG::l(
             "Failed to load logwatch entry '{}' exception: '{}' in file '{}'",
-            std::string(line), e.what(),
-            wtools::ToUtf8(cma::cfg::GetPathOfLoadedConfig()));
+            std::string(Line), e.what(),
+            wtools::ConvertToUTF8(cma::cfg::GetPathOfLoadedConfig()));
         return false;
     }
 }
 
 // returns count of loaded
 void LogWatchEvent::loadConfig() {
-<<<<<<< HEAD
-    using cma::cfg::GetVal;
-    send_all_ = GetVal(cfg::groups::kLogWatchEvent,
-                       cfg::vars::kLogWatchEventSendall, true);
-    evl_type_ = GetVal(cfg::groups::kLogWatchEvent,
-                       cfg::vars::kLogWatchEventVistaApi, true)
-                    ? EvlType::vista
-                    : EvlType::classic;
-
-    max_size_ =
-        GetVal(cfg::groups::kLogWatchEvent, cfg::vars::kLogWatchEventMaxSize,
-               cfg::logwatch::kMaxSize);
-    max_entries_ =
-        GetVal(cfg::groups::kLogWatchEvent, cfg::vars::kLogWatchEventMaxEntries,
-               cfg::logwatch::kMaxEntries);
-    max_line_length_ = GetVal(cfg::groups::kLogWatchEvent,
-                              cfg::vars::kLogWatchEventMaxLineLength,
-                              cfg::logwatch::kMaxLineLength);
-    timeout_ =
-        GetVal(cfg::groups::kLogWatchEvent, cfg::vars::kLogWatchEventTimeout,
-               cfg::logwatch::kTimeout);
-
-    if (evl::g_evt.theModule() == nullptr || evl::g_evt.openLog == nullptr) {
-=======
     using namespace cma::cfg;
     send_all_ =
         GetVal(groups::kLogWatchEvent, vars::kLogWatchEventSendall, true);
@@ -183,46 +158,43 @@
                       cma ::cfg::logwatch::kTimeout);
 
     if (!cma::evl::g_evt.module() || !cma::evl::g_evt.openLog) {
->>>>>>> 75a18bda
         XLOG::d(
             "Vista API requested in config, but support in OS is absent. Disabling...");
-        evl_type_ = EvlType::classic;
-    }
-    const auto cfg = cfg::GetLoadedConfig();
+        vista_api_ = false;
+    }
+    const auto cfg = cma::cfg::GetLoadedConfig();
     int count = 0;
     try {
-        const auto section = cfg[cfg::groups::kLogWatchEvent];
+        const auto section = cfg[groups::kLogWatchEvent];
 
         // sanity checks:
         if (!section) {
-            XLOG::t("'{}' section absent", cfg::groups::kLogWatchEvent);
+            XLOG::t("'{}' section absent", groups::kLogWatchEvent);
             return;
         }
 
         if (!section.IsMap()) {
-            XLOG::l("'{}' is not correct", cfg::groups::kLogWatchEvent);
+            XLOG::l("'{}' is not correct", groups::kLogWatchEvent);
             return;
         }
 
         // get array, on success, return it
-        const auto log_array = section[cfg::vars::kLogWatchEventLogFile];
+        const auto log_array = section[vars::kLogWatchEventLogFile];
         if (!log_array) {
-            XLOG::t("'{}' section has no '{}' member",
-                    cfg::groups::kLogWatchEvent,
-                    cfg::vars::kLogWatchEventLogFile);
+            XLOG::t("'{}' section has no '{}' member", groups::kLogWatchEvent,
+                    vars::kLogWatchEventLogFile);
             return;
         }
 
         if (!log_array.IsSequence()) {
-            XLOG::t("'{}' section has no '{}' member",
-                    cfg::groups::kLogWatchEvent,
-                    cfg::vars::kLogWatchEventLogFile);
+            XLOG::t("'{}' section has no '{}' member", groups::kLogWatchEvent,
+                    vars::kLogWatchEventLogFile);
             return;
         }
 
         entries_.clear();
         bool default_found = false;
-        for (const auto& l : log_array) {
+        for (auto& l : log_array) {
             entries_.push_back(LogWatchEntry());
             entries_.back().loadFromMapNode(l);
             if (entries_.back().loaded()) {
@@ -247,33 +219,34 @@
     } catch (const std::exception& e) {
         XLOG::l(
             "CONFIG for '{}.{}' is seriously not valid, skipping. Exception {}. Loaded {} entries",
-            cfg::groups::kLogWatchEvent, cfg::vars::kLogWatchEventLogFile,
-            e.what(), count);
+            groups::kLogWatchEvent, vars::kLogWatchEventLogFile, e.what(),
+            count);
     }
 }
 
 namespace details {
 // Example: line = "System|1234" provides {"System", 1234}
 // gtest
-State ParseStateLine(const std::string& line) {
-    auto tbl = cma::tools::SplitString(line, "|");
+State ParseStateLine(const std::string& Line) {
+    auto tbl = cma::tools::SplitString(Line, "|");
 
     if (tbl.size() != 2 || tbl[0].empty() || tbl[1].empty()) {
-        XLOG::l("State Line is not valid {}", line);
+        XLOG::l("State Line is not valid {}", Line);
         return {};
     }
 
     auto pos = cma::tools::ConvertToUint64(tbl[1]);
     if (pos.has_value()) return {tbl[0], pos.value(), false};
 
-    XLOG::l("State Line has no valid pos {}", line);
+    XLOG::l("State Line has no valid pos {}", Line);
     return {};
 }
 
 // build big common state
-StateVector LoadEventlogOffsets(const PathVector& state_files,
-                                bool reset_pos_to_null) {
-    for (const auto& fname : state_files) {
+// gtest [+]
+StateVector LoadEventlogOffsets(const PathVector& statefiles,
+                                bool ResetPosToNull) {
+    for (const auto& fname : statefiles) {
         StateVector states;
         std::ifstream ifs(fname);
         std::string line;
@@ -289,7 +262,7 @@
             // check status
             if (state.name_.empty()) continue;
 
-            if (reset_pos_to_null) state.pos_ = 0;
+            if (ResetPosToNull) state.pos_ = 0;
 
             states.push_back(state);
         }
@@ -307,39 +280,31 @@
     return {};
 }
 
-void SaveEventlogOffsets(const std::string& file_name,
-                         const StateVector& states) {
+void SaveEventlogOffsets(const std::string& FileName,
+                         const StateVector& States) {
     {
-        std::ofstream ofs(file_name);
+        std::ofstream ofs(FileName);
 
         if (!ofs) {
-            XLOG::l("Can't open file '{}' error [{}]", file_name,
-                    ::GetLastError());
-            return;
-        }
-
-<<<<<<< HEAD
-        for (const auto& state : states) {
-=======
+            XLOG::l("Can't open file {} error {}", FileName, GetLastError());
+            return;
+        }
+
         for (const auto& state : States) {
->>>>>>> 75a18bda
             if (state.name_ == std::string("*")) continue;
 
             auto pos = state.pos_;
 
-<<<<<<< HEAD
-=======
             if (pos == cma::cfg::kInitialPos) pos = 0;
 
->>>>>>> 75a18bda
             ofs << state.name_ << "|" << pos << std::endl;
         }
     }
 }
 }  // namespace details
 
-constexpr const char* g_event_log_reg_path =
-    R"(SYSTEM\CurrentControlSet\Services\Eventlog)";
+constexpr const char* S_EventLogRegPath =
+    "SYSTEM\\CurrentControlSet\\Services\\Eventlog";
 
 // updates presented flag or add to the States
 void AddLogState(StateVector& states, bool from_config,
@@ -356,26 +321,22 @@
     }
 
     // new added
-<<<<<<< HEAD
-    uint64_t pos = send_mode == SendMode::all ? 0 : cma::cfg::kFromBegin;
-=======
     uint64_t pos = send_mode == SendMode::all ? 0 : cma::cfg::kInitialPos;
->>>>>>> 75a18bda
     states.emplace_back(State(log_name, pos, true));
     states.back().in_config_ = from_config;
     XLOG::t("New event log '{}' added with pos {}", log_name, pos);
 }
 
 // main API to add config entries to the engine
-void AddConfigEntry(StateVector& states, const LogWatchEntry& log_entry,
-                    bool reset_to_null) {
-    for (auto& state : states) {
-        if (cma::tools::IsEqual(state.name_, log_entry.name())) {
-            XLOG::t("Old event log '{}' found", log_entry.name());
+void AddConfigEntry(StateVector& States, const LogWatchEntry& Log,
+                    bool ResetToNull) {
+    for (auto& state : States) {
+        if (cma::tools::IsEqual(state.name_, Log.name())) {
+            XLOG::t("Old event log '{}' found", Log.name());
 
             state.setDefaults();
-            state.hide_context_ = !log_entry.context();
-            state.level_ = log_entry.level();
+            state.hide_context_ = !Log.context();
+            state.level_ = Log.level();
             state.in_config_ = true;
             state.presented_ = true;
             return;
@@ -383,26 +344,20 @@
     }
 
     // new added
-    uint64_t pos = reset_to_null ? 0 : cma::cfg::kFromBegin;
-    states.emplace_back(State(log_entry.name(), pos, true));
-    states.back().in_config_ = true;
-    states.back().level_ = log_entry.level();
-    states.back().hide_context_ = !log_entry.context();
-    XLOG::t("New event log '{}' added with pos {}", log_entry.name(), pos);
+    uint64_t pos = ResetToNull ? 0 : cma::cfg::kInitialPos;
+    States.emplace_back(State(Log.name(), pos, true));
+    States.back().in_config_ = true;
+    States.back().level_ = Log.level();
+    States.back().hide_context_ = !Log.context();
+    XLOG::t("New event log '{}' added with pos {}", Log.name(), pos);
 }
 
 // Update States vector with log entries and Send All flags
 // event logs are available
 // returns count of processed Logs entries
-<<<<<<< HEAD
-int UpdateEventLogStates(StateVector& states, std::vector<std::string>& logs,
-                         SendMode send_mode) {
-    for (const auto& log : logs) {
-=======
 int UpdateEventLogStates(StateVector& states, std::vector<std::string> logs,
                          SendMode send_mode) {
     for (auto& log : logs) {
->>>>>>> 75a18bda
         AddLogState(states, false, log, send_mode);
     };
 
@@ -410,95 +365,41 @@
 }
 
 std::vector<std::string> GatherEventLogEntriesFromRegistry() {
-    return wtools::EnumerateAllRegistryKeys(g_event_log_reg_path);
-}
-
-bool IsEventLogInRegistry(std::string_view name) {
+    return wtools::EnumerateAllRegistryKeys(S_EventLogRegPath);
+}
+
+bool IsEventLogInRegistry(const std::string Name) {
     auto regs = GatherEventLogEntriesFromRegistry();
-    return std::ranges::any_of(
-        regs, [name](const std::string& r) { return r == name; });
-}
-
-std::optional<uint64_t> GetLastPos(EvlType type, std::string_view name) {
-    if (type == EvlType::classic && !IsEventLogInRegistry(name)) return {};
-
-    auto log =
-        cma::evl::OpenEvl(wtools::ConvertToUTF16(name), type == EvlType::vista);
-
-    if (log && log->isLogValid()) {
-        return log->getLastRecordId();
-    }
-
-    return {};
-}
-
-<<<<<<< HEAD
-std::pair<uint64_t, std::string> DumpEventLog(cma::evl::EventLogBase& log,
-                                              const State& state,
-                                              LogWatchLimits lwl) {
-    std::string out;
-    int64_t count = 0;
-    auto start = std::chrono::steady_clock::now();
-    auto pos = cma::evl::PrintEventLog(
-        log, state.pos_, state.level_, state.hide_context_,
-        [&out, lwl, &count, start](const std::string& str) -> bool {
-            if (lwl.max_line_length > 0 &&
-                static_cast<int64_t>(str.length()) >= lwl.max_line_length) {
-                out += str.substr(0, static_cast<size_t>(lwl.max_line_length));
-                out += '\n';
-            } else
-                out += str;
-
-            if (lwl.max_size > 0 &&
-                static_cast<int64_t>(out.length()) >= lwl.max_size) {
-                return false;
-            }
-            ++count;
-            if (lwl.max_entries > 0 && count >= lwl.max_entries) return false;
-
-            if (lwl.timeout > 0) {
-                auto p = std::chrono::steady_clock::now();
-                auto span =
-                    std::chrono::duration_cast<std::chrono::seconds>(p - start);
-                if (span.count() > lwl.timeout) return false;
-            }
-
-            return true;
-        }
-
-    );
-
-    return {pos, out};
-}
-
-std::optional<std::string> ReadDataFromLog(EvlType type, State& state,
-                                           LogWatchLimits lwl) {
-    if (type == EvlType::classic && !IsEventLogInRegistry(state.name_)) {
-=======
+    bool found = false;
+    for (auto& r : regs) {
+        if (r == Name) return true;
+    }
+    return false;
+}
+
 std::string ReadDataFromLog(bool vista_api, State& state, bool& log_exists,
                             int64_t max_size) {
     log_exists = false;
 
     if (!vista_api && !IsEventLogInRegistry(state.name_)) {
->>>>>>> 75a18bda
         // we have to check registry, Windows always return success for
         // OpenLog for any even not existent log, but opens Application
         XLOG::d("Log '{}' not found in registry, try VistaApi ", state.name_);
         return {};
     }
 
-<<<<<<< HEAD
-    auto log = cma::evl::OpenEvl(wtools::ConvertToUTF16(state.name_),
-                                 type == EvlType::vista);
-
-    if (!log || !log->isLogValid()) {
-        return {};
-    }
-
-    if (state.pos_ == cma::cfg::kFromBegin) {
+    auto log =
+        cma::evl::OpenEvl(wtools::ConvertToUTF16(state.name_), vista_api);
+
+    if (!log) return {};
+
+    log_exists = log->isLogValid();
+    if (!log_exists) return {};
+
+    if (state.pos_ == cma::cfg::kInitialPos) {
         // We just started monitoring this log.
         state.pos_ = log->getLastRecordId();
-        return "";
+        return {};
     }
 
     // The last processed eventlog record will serve as previous state
@@ -509,41 +410,6 @@
     if (worst_state < state.level_) {
         // nothing to report
         state.pos_ = last_pos;
-        return "";
-    }
-
-    auto [pos, out] = DumpEventLog(*log, state, lwl);
-
-    if (provider::config::g_set_logwatch_pos_to_end && last_pos > pos) {
-        XLOG::l.t("Skipping logwatch pos from [{}] to [{}]", pos, last_pos);
-        pos = last_pos;
-    }
-
-    state.pos_ = pos;
-    return out;
-=======
-    auto log =
-        cma::evl::OpenEvl(wtools::ConvertToUTF16(state.name_), vista_api);
-
-    if (!log) return {};
-
-    log_exists = log->isLogValid();
-    if (!log_exists) return {};
-
-    if (state.pos_ == cma::cfg::kInitialPos) {
-        // We just started monitoring this log.
-        state.pos_ = log->getLastRecordId();
-        return {};
-    }
-
-    // The last processed eventlog record will serve as previous state
-    // (= saved offset) for the next call.
-    auto [last_pos, worst_state] =
-        cma::evl::ScanEventLog(*log, state.pos_, state.level_);
-
-    if (worst_state < state.level_) {
-        // nothing to report
-        state.pos_ = last_pos;
         return {};
     }
 
@@ -557,51 +423,40 @@
 
     state.pos_ = pos;
     return str;
->>>>>>> 75a18bda
 }
 
 LogWatchEntry GenerateDefaultValue() { return LogWatchEntry().withDefault(); }
 
-bool LoadFromConfig(State& state, const LogWatchEntryVector& entries) noexcept {
-    for (const auto& config_entry : entries) {
-        if (cma::tools::IsEqual(state.name_, config_entry.name())) {
-            // found, check that param is not off
-            state.hide_context_ = !config_entry.context();
-            state.level_ = config_entry.level();
-            state.in_config_ = true;
-            return true;
-        }
-    }
-
-    // check default entry
-    return false;
-}
-
-void UpdateStatesByConfig(StateVector& states,
-                          const LogWatchEntryVector& entries,
-                          const LogWatchEntry* dflt) {
-    LogWatchEntry default_entry =
-        dflt != nullptr ? *dflt : GenerateDefaultValue();
+void UpdateStatesByConfig(StateVector& States,
+                          const std::vector<LogWatchEntry>& ConfigEntries,
+                          const LogWatchEntry* Default) {
+    LogWatchEntry default_entry = Default ? *Default : GenerateDefaultValue();
 
     // filtering states
-    for (auto& s : states) {
-        if (LoadFromConfig(s, entries)) {
-            continue;
-        }
+    for (auto& s : States) {
+        bool found = false;
+
+        for (auto& config_entry : ConfigEntries) {
+            if (cma::tools::IsEqual(s.name_, config_entry.name())) {
+                // found, check that param is not off
+                s.hide_context_ = !config_entry.context();
+                s.level_ = config_entry.level();
+                s.in_config_ = true;
+                found = true;
+                break;
+            }
+        }
+
+        // check default entry
+        if (found) continue;
 
         // not found - attempting to load default value
         s.hide_context_ = !default_entry.context();
         s.level_ = default_entry.level();
 
         // if default level isn't off, then we set entry as configured
-        if (s.level_ != cfg::EventLevels::kOff) {
-            s.in_config_ = true;
-        }
-    }
-}
-
-LogWatchLimits LogWatchEvent::getLogWatchLimits() const noexcept {
-    return {max_size_, max_line_length_, max_entries_, timeout_};
+        if (s.level_ != cfg::EventLevels::kOff) s.in_config_ = true;
+    }
 }
 
 std::vector<std::filesystem::path> LogWatchEvent::makeStateFilesTable() const {
@@ -622,35 +477,6 @@
     return statefiles;
 }
 
-<<<<<<< HEAD
-std::string GenerateOutputFromStates(EvlType type, StateVector& states,
-                                     LogWatchLimits lwl) {
-    std::string out;
-    for (auto& state : states) {
-        switch (state.level_) {
-            case cfg::EventLevels::kOff:
-                // updates position in state file for disabled log too
-                {
-                    auto pos = GetLastPos(type, state.name_);
-                    state.pos_ = pos.has_value() ? *pos : 0;
-                }
-                [[fallthrough]];
-            case cfg::EventLevels::kIgnore:
-                // this is NOT log, just stupid entries in registry
-                continue;
-
-            default:
-                if (state.in_config_) {
-                    auto log_data = ReadDataFromLog(type, state, lwl);
-                    if (log_data.has_value()) {
-                        out += "[[[" + state.name_ + "]]]\n" + *log_data;
-                    } else
-                        out += "[[[" + state.name_ + ":missing]]]\n";
-                } else {
-                    // skipping
-                    XLOG::d("Skipping log {}", state.name_);
-                }
-=======
 std::string GenerateOutputFromStates(bool vista_api, StateVector& states,
                                      int64_t max_size) {
     std::string out;
@@ -690,14 +516,17 @@
         } else {
             // skipping
             XLOG::d("Skipping log {}", state.name_);
->>>>>>> 75a18bda
-        }
+        }
+#endif
     }
 
     return out;
 }
 
 std::string LogWatchEvent::makeBody() {
+    using namespace cma::cfg;
+    namespace fs = std::filesystem;
+
     XLOG::t(XLOG_FUNC + " entering");
 
     // The agent reads from a state file the record numbers
@@ -713,7 +542,7 @@
 
     // check by registry, which logs are presented
     auto logs = GatherEventLogEntriesFromRegistry();
-    if (logs.empty()) {
+    if (logs.size() == 0) {
         XLOG::l("Registry has nothing to logwatch. This is STRANGE");
     }
     UpdateEventLogStates(states, logs,
@@ -721,7 +550,7 @@
 
     // 2) Register additional, configured logs that are not in registry.
     //    Note: only supported with vista API enabled.
-    if (evl_type_ == EvlType::vista) {
+    if (vista_api_) {
         for (auto& e : entries_) {
             AddConfigEntry(states, e, send_all_);
         }
@@ -731,11 +560,7 @@
     UpdateStatesByConfig(states, entries_, defaultEntry());
 
     // make string
-<<<<<<< HEAD
-    auto out = GenerateOutputFromStates(evl_type_, states, getLogWatchLimits());
-=======
     std::string out = GenerateOutputFromStates(vista_api_, states, max_size_);
->>>>>>> 75a18bda
 
     // The offsets are persisted in a statefile.
     // Always use the first available statefile name. In case of a
