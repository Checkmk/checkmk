--- conflicted
+++ resolved
@@ -1,31 +1,30 @@
-// Copyright (C) 2019 tribe29 GmbH - License: GNU General Public License v2
-// This file is part of Checkmk (https://checkmk.com). It is subject to the
-// terms and conditions defined in the file COPYING, which is part of this
-// source code package.
 
+// provides basic api to start and stop service
 #include "stdafx.h"
 
 #include "providers/mem.h"
 
+#include <iostream>
 #include <string>
 
-namespace cma::provider {
+#include "tools/_raii.h"
+#include "tools/_xlog.h"
+
+namespace cma {
+
+namespace provider {
 
 std::string Mem::makeBody() {
-<<<<<<< HEAD
-=======
     // the log output disabled because it
     // may be quite annoying during realtime monitoring
     // XLOG::t(XLOG_FUNC + " entering");
 
     // windows
->>>>>>> 75a18bda
     MEMORYSTATUSEX stat;
     stat.dwLength = sizeof(stat);
     ::GlobalMemoryStatusEx(&stat);
-    constexpr uint32_t kilobyte = 1024;
 
-    return fmt::format(
+    auto string = fmt::format(
         "MemTotal:      {} kB\n"
         "MemFree:       {} kB\n"
         "SwapTotal:     {} kB\n"
@@ -34,14 +33,17 @@
         "PageFree:      {} kB\n"
         "VirtualTotal:  {} kB\n"
         "VirtualFree:   {} kB\n",
-        stat.ullTotalPhys / kilobyte,                            // total
-        stat.ullAvailPhys / kilobyte,                            // free
-        (stat.ullTotalPageFile - stat.ullTotalPhys) / kilobyte,  // swap total
-        (stat.ullAvailPageFile - stat.ullAvailPhys) / kilobyte,  // swap free
-        stat.ullTotalPageFile / kilobyte,                        // paged total
-        stat.ullAvailPageFile / kilobyte,                        // paged free
-        stat.ullTotalVirtual / kilobyte,   // virtual total
-        stat.ullAvailVirtual / kilobyte);  // virtual avail
+        stat.ullTotalPhys / 1024,                            // total
+        stat.ullAvailPhys / 1024,                            // free
+        (stat.ullTotalPageFile - stat.ullTotalPhys) / 1024,  // swap total
+        (stat.ullAvailPageFile - stat.ullAvailPhys) / 1024,  // swap free
+        stat.ullTotalPageFile / 1024,                        // paged total
+        stat.ullAvailPageFile / 1024,                        // paged free
+        stat.ullTotalVirtual / 1024,                         // virtual total
+        stat.ullAvailVirtual / 1024);                        // virtual avail
+
+    return string;
 }
 
-};  // namespace cma::provider+}  // namespace provider
+};  // namespace cma