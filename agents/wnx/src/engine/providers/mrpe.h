// Copyright (C) 2019 tribe29 GmbH - License: GNU General Public License v2
// This file is part of Checkmk (https://checkmk.com). It is subject to the
// terms and conditions defined in the file COPYING, which is part of this
// source code package.

// provides basic api to start and stop service

// Code and logic mirrors functionality of LA

#pragma once
#ifndef mrpe_h__
#define mrpe_h__

#include <filesystem>
#include <string>
#include <string_view>

#include "Logger.h"
#include "cma_core.h"
#include "providers/internal.h"
#include "section_header.h"

namespace cma::provider {
<<<<<<< HEAD
constexpr bool kParallelMrpe{false};
constexpr bool kMrpeRemoveAbsentFiles{false};

std::vector<std::string> TokenizeString(const std::string &val, int sub_match);

class MrpeEntry {
public:
=======
constexpr bool kParallelMrpe = false;
constexpr bool kMrpeRemoveAbsentFiles = false;

// actual regex is ("([^"]+)"|'([^']+)'|[^" \t]+)
// verified https://regex101.com/r/p89I0B/1
// three groups "***" or '***' or
const std::regex RegexPossiblyQuoted{"(\"([^\"]+)\"|'([^']+)'|[^\" \\t]+)"};

inline std::vector<std::string> TokenizeString(const std::string &val,
                                               const std::regex &regex_val,
                                               int sub_match) {
    // below a bit of magic
    // Basic approach is:
    // 1. std::sregex_token_iterator it(Val.begin(), Val.end(), Regex, 1);
    // 2. std::sregex_token_iterator reg_end; // <--end
    // 3. for (; it != reg_end; ++it) std::cout << it->str() << std::endl;
    // we are using a bit more shortened syntax just to show that
    // smart people works in MK.
    return {std::sregex_token_iterator{val.cbegin(), val.cend(), regex_val,
                                       sub_match},
            std::sregex_token_iterator{}};
}

struct MrpeEntry {
>>>>>>> 75a18bda
    MrpeEntry(const std::string &run_as_user,  // only from cfg
              const std::string &cmd_line,     // parsed
              const std::string &exe_name,     // parsed
              const std::string &description)
        : run_as_user_(run_as_user)
        , command_line_(cmd_line)
        , exe_name_(exe_name)
        , description_(description) {}

    MrpeEntry(const std::string &run_as_user,  // only from cfg
              const std::string &value)
        : run_as_user_(run_as_user) {
        loadFromString(value);
    }

    bool add_age() const noexcept { return add_age_; }
    int cache_age_max() const noexcept { return cache_max_age_; }

    void loadFromString(const std::string &Value);
    std::string run_as_user_;
    std::string command_line_;
    std::string exe_name_;
    std::string description_;
    std::string full_path_name_;

private:
    // caching support
    int cache_max_age_{0};
    bool add_age_{false};
};

class MrpeCache {
public:
    struct Line {
        std::string data;
        std::chrono::steady_clock::time_point tp;
        int max_age{0};
        bool add_age{false};
    };

    enum class LineState { absent, ready, old };

    MrpeCache() = default;

    MrpeCache(const MrpeCache &) = delete;
    MrpeCache(MrpeCache &&) = delete;
    MrpeCache &operator=(const MrpeCache &) = delete;
    MrpeCache &operator=(MrpeCache &&) = delete;

    void createLine(std::string_view key, int max_age, bool add_age);
    bool updateLine(std::string_view key, std::string_view data);
    bool eraseLine(std::string_view key);

    std::tuple<std::string, LineState> getLineData(std::string_view key);

private:
    std::unordered_map<std::string, Line> cache_;
};

class MrpeProvider : public Asynchronous {
public:
    MrpeProvider() : Asynchronous(cma::section::kMrpe) {}

    MrpeProvider(const std::string_view &name, char separator)
        : Asynchronous(name, separator) {}

    void loadConfig() override;

    void updateSectionStatus() override;

    const auto entries() const noexcept { return entries_; }
    const auto &includes() const noexcept { return includes_; }
    const auto &checks() const noexcept { return checks_; }

protected:
    std::string makeBody() override;

    // sub API
    void parseConfig();
    void addParsedConfig();  // includes_ and checks_ -> entries_

    // internal
    void addParsedChecks();    // checks_ -> entries_
    void addParsedIncludes();  // includes_ -> entries_
    bool parseAndLoadEntry(const std::string &Entry);

private:
    std::vector<MrpeEntry> entries_;

    std::vector<std::string> checks_;    // "check = ...."
    std::vector<std::string> includes_;  // "include = ......"

<<<<<<< HEAD
    MrpeCache cache_;
};

// Important internal API as set of free functions
=======
#if defined(GTEST_INCLUDE_GTEST_GTEST_H_)
    friend class SectionProviderOhm;
    FRIEND_TEST(SectionProviderMrpe, ConfigLoad);
    FRIEND_TEST(SectionProviderMrpe, Construction);
    FRIEND_TEST(SectionProviderMrpe, Run);
#endif
};
>>>>>>> 75a18bda
std::pair<std::string, std::filesystem::path> ParseIncludeEntry(
    const std::string &entry);

void FixCrCnForMrpe(std::string &str);
std::string ExecMrpeEntry(const MrpeEntry &entry,
                          std::chrono::milliseconds timeout);
<<<<<<< HEAD
void AddCfgFileToEntries(const std::string &user,
                         const std::filesystem::path &path,
=======
void AddCfgFileToEntries(const std::string &user, std::filesystem::path &path,
>>>>>>> 75a18bda
                         std::vector<MrpeEntry> &entries);
}  // namespace cma::provider

#endif  // mrpe_h__<|MERGE_RESOLUTION|>--- conflicted
+++ resolved
@@ -1,7 +1,3 @@
-// Copyright (C) 2019 tribe29 GmbH - License: GNU General Public License v2
-// This file is part of Checkmk (https://checkmk.com). It is subject to the
-// terms and conditions defined in the file COPYING, which is part of this
-// source code package.
 
 // provides basic api to start and stop service
 
@@ -12,6 +8,7 @@
 #define mrpe_h__
 
 #include <filesystem>
+#include <regex>
 #include <string>
 #include <string_view>
 
@@ -21,15 +18,6 @@
 #include "section_header.h"
 
 namespace cma::provider {
-<<<<<<< HEAD
-constexpr bool kParallelMrpe{false};
-constexpr bool kMrpeRemoveAbsentFiles{false};
-
-std::vector<std::string> TokenizeString(const std::string &val, int sub_match);
-
-class MrpeEntry {
-public:
-=======
 constexpr bool kParallelMrpe = false;
 constexpr bool kMrpeRemoveAbsentFiles = false;
 
@@ -54,7 +42,6 @@
 }
 
 struct MrpeEntry {
->>>>>>> 75a18bda
     MrpeEntry(const std::string &run_as_user,  // only from cfg
               const std::string &cmd_line,     // parsed
               const std::string &exe_name,     // parsed
@@ -70,50 +57,15 @@
         loadFromString(value);
     }
 
-    bool add_age() const noexcept { return add_age_; }
-    int cache_age_max() const noexcept { return cache_max_age_; }
-
     void loadFromString(const std::string &Value);
     std::string run_as_user_;
     std::string command_line_;
     std::string exe_name_;
     std::string description_;
     std::string full_path_name_;
-
-private:
-    // caching support
-    int cache_max_age_{0};
-    bool add_age_{false};
 };
 
-class MrpeCache {
-public:
-    struct Line {
-        std::string data;
-        std::chrono::steady_clock::time_point tp;
-        int max_age{0};
-        bool add_age{false};
-    };
-
-    enum class LineState { absent, ready, old };
-
-    MrpeCache() = default;
-
-    MrpeCache(const MrpeCache &) = delete;
-    MrpeCache(MrpeCache &&) = delete;
-    MrpeCache &operator=(const MrpeCache &) = delete;
-    MrpeCache &operator=(MrpeCache &&) = delete;
-
-    void createLine(std::string_view key, int max_age, bool add_age);
-    bool updateLine(std::string_view key, std::string_view data);
-    bool eraseLine(std::string_view key);
-
-    std::tuple<std::string, LineState> getLineData(std::string_view key);
-
-private:
-    std::unordered_map<std::string, Line> cache_;
-};
-
+// mrpe:
 class MrpeProvider : public Asynchronous {
 public:
     MrpeProvider() : Asynchronous(cma::section::kMrpe) {}
@@ -121,9 +73,9 @@
     MrpeProvider(const std::string_view &name, char separator)
         : Asynchronous(name, separator) {}
 
-    void loadConfig() override;
+    virtual void loadConfig();
 
-    void updateSectionStatus() override;
+    virtual void updateSectionStatus();
 
     const auto entries() const noexcept { return entries_; }
     const auto &includes() const noexcept { return includes_; }
@@ -141,18 +93,11 @@
     void addParsedIncludes();  // includes_ -> entries_
     bool parseAndLoadEntry(const std::string &Entry);
 
-private:
     std::vector<MrpeEntry> entries_;
 
     std::vector<std::string> checks_;    // "check = ...."
     std::vector<std::string> includes_;  // "include = ......"
 
-<<<<<<< HEAD
-    MrpeCache cache_;
-};
-
-// Important internal API as set of free functions
-=======
 #if defined(GTEST_INCLUDE_GTEST_GTEST_H_)
     friend class SectionProviderOhm;
     FRIEND_TEST(SectionProviderMrpe, ConfigLoad);
@@ -160,19 +105,13 @@
     FRIEND_TEST(SectionProviderMrpe, Run);
 #endif
 };
->>>>>>> 75a18bda
 std::pair<std::string, std::filesystem::path> ParseIncludeEntry(
     const std::string &entry);
 
 void FixCrCnForMrpe(std::string &str);
 std::string ExecMrpeEntry(const MrpeEntry &entry,
                           std::chrono::milliseconds timeout);
-<<<<<<< HEAD
-void AddCfgFileToEntries(const std::string &user,
-                         const std::filesystem::path &path,
-=======
 void AddCfgFileToEntries(const std::string &user, std::filesystem::path &path,
->>>>>>> 75a18bda
                          std::vector<MrpeEntry> &entries);
 }  // namespace cma::provider
 
