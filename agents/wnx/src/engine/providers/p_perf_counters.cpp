--- conflicted
+++ resolved
@@ -1,8 +1,5 @@
-// Copyright (C) 2019 tribe29 GmbH - License: GNU General Public License v2
-// This file is part of Checkmk (https://checkmk.com). It is subject to the
-// terms and conditions defined in the file COPYING, which is part of this
-// source code package.
-
+
+// provides basic api to start and stop service
 #include "stdafx.h"
 
 #include "providers/p_perf_counters.h"
@@ -15,22 +12,22 @@
 #include "logger.h"
 #include "tools/_raii.h"
 
-namespace cma::provider {
+namespace cma {
+
+namespace provider {
 
 std::string UptimeSync::makeBody() {
-    auto count = ::GetTickCount64();
+    auto count = GetTickCount64();
     count /= 1000;  // time in milliseconds
-    return std::to_string(count);
+    std::string s = std::to_string(count);
+    return s;
 }
 
 std::string UptimeAsync::makeBody() {
-<<<<<<< HEAD
-    auto count = ::GetTickCount64();
-=======
     auto count = GetTickCount64();
->>>>>>> 75a18bda
     count /= 1000;  // time in milliseconds
-    return std::to_string(count);
+    std::string s = std::to_string(count);
+    return s;
 }
 
 namespace details {
@@ -38,153 +35,139 @@
 // "<seconds since epoch> <KeyIndex> <frequency>\n"
 // Example:
 // "1548673688.07 510 2156253\n"
-std::string MakeWinPerfStamp(uint32_t key_index) {
-    // time is seconds, but as double - requirement from LWA
-    std::chrono::duration<double> dur =
-        std::chrono::system_clock::now().time_since_epoch();
+std::string MakeWinPerfStamp(uint32_t KeyIndex) {
+    using namespace std::chrono;
+
+    // time is seconds default as double
+    duration<double> dur = system_clock::now().time_since_epoch();
 
     auto freq = cma::cfg::GetPerformanceFrequency();
-    return fmt::format("{:.2f} {} {}\n", dur.count(), key_index, freq);
+    return fmt::format("{:.2f} {} {}\n", dur.count(), KeyIndex, freq);
 }
 
 // <<<winperf_something>>>
 std::string MakeWinPerfHeader(std::wstring_view prefix,
                               std::wstring_view name) {
-    auto name_string = wtools::ToUtf8(name);
-
-    return cma::section::MakeHeader(wtools::ToUtf8(prefix) + "_" + name_string);
+    auto name_string = wtools::ConvertToUTF8(name);
+
+    return cma::section::MakeHeader(wtools::ConvertToUTF8(prefix) + "_" +
+                                    name_string);
 }
 
 // retrieve the next line from a Windows Registry MULTI_SZ registry value
 // returns nullptr
-const wchar_t* GetNextMultiSz(const std::vector<wchar_t>& data,
-                              size_t& offset) {
-    if (data.size() < offset + 1) return nullptr;  // sanity check
-
-    const auto* str = &data[offset];
+const wchar_t* GetNextMultiSz(const std::vector<wchar_t>& Data,
+                              size_t& Offset) {
+    if (Data.size() < Offset + 1) return nullptr;  // sanity check
+
+    auto str = &Data[Offset];
     auto len = wcslen(str);
 
     if ((len == 0) ||  // end of data
-        (offset + (len * sizeof(wchar_t)) >
-         data.size())) {  // registry is corrupted
+        (Offset + (len * sizeof(wchar_t)) >
+         Data.size())) {  // registry is corrupted
         return nullptr;
     }
 
-    offset += len + 1;
+    Offset += len + 1;
     return str;
 }
 
-std::string MakeWinPerfInstancesLine(const PERF_OBJECT_TYPE* perf_object) {
-    if (perf_object == nullptr || perf_object->NumInstances <= 0) {
-        return {};
-    }
-
-    // this is as in 'LWA'
-    // negative count is skipped
-    std::string out = std::to_string(perf_object->NumInstances) + " instances:";
-    auto names = wtools::perf::GenerateInstanceNames(perf_object);
-    for (auto name : names) {
-        std::replace(name.begin(), name.end(), L' ', L'_');
-        auto name_of_instance = wtools::ToUtf8(name);
-        out += ' ';
-        out += name_of_instance;
-    }
-    out += '\n';
-    return out;
+std::string MakeWinPerfInstancesLine(const PERF_OBJECT_TYPE* Object) {
+    if (Object && Object->NumInstances > 0) {
+        // this is as in 'LWA'
+        // negative count is skipped
+        std::string out = std::to_string(Object->NumInstances) + " instances:";
+        auto names = wtools::perf::GenerateInstanceNames(Object);
+        for (auto name : names) {
+            std::replace(name.begin(), name.end(), L' ', L'_');
+            auto name_of_instance = wtools::ConvertToUTF8(name);
+            out += ' ';
+            out += name_of_instance;
+        }
+        out += '\n';
+        return out;
+    }
+
+    return {};
 }
 
 // Determines valid key
 // Reads data and deliver it back
 // empty data is error
-// key_index is set to 0 on start
-wtools::perf::DataSequence LoadWinPerfData(const std::wstring& key,
-                                           uint32_t& key_index) {
-    namespace perf = wtools::perf;
-
+// KeyIndex is set to 0 on start
+wtools::perf::DataSequence LoadWinPerfData(const std::wstring& Key,
+                                           uint32_t& KeyIndex) {
+    using namespace wtools;
     perf::DataSequence result;  // must be local
-    key_index = 0;
+    KeyIndex = 0;
 
     // block to separate a s function
-    auto ret = cma::tools::ConvertToUint32(key);
+    auto ret = cma::tools::ConvertToUint32(Key);
     if (ret.has_value()) {
-        result = perf::ReadPerformanceDataFromRegistry(key);
+        result = wtools::perf::ReadPerformanceDataFromRegistry(Key);
         if (result.len_ == 0) {
-<<<<<<< HEAD
-            XLOG::d.t("Obtained no data from counter {}", wtools::ToUtf8(key));
-=======
             XLOG::d.t("Obtained no data from counter {}", ConvertToUTF8(Key));
->>>>>>> 75a18bda
             return {};
         }
 
     } else {
         // attempt to get named parameter
         XLOG::t("Key Index {} is not found, looking in registry",
-                wtools::ToUtf8(key));
-        ret = perf::FindPerfIndexInRegistry(key);
+                wtools::ConvertToUTF8(Key));
+        ret = wtools::perf::FindPerfIndexInRegistry(Key);
         if (!ret.has_value()) {
-<<<<<<< HEAD
-            XLOG::d.t("Key value cannot be processed '{}'",
-                      wtools::ToUtf8(key));
-=======
             XLOG::d.t("Key value cannot be processed '{}'", ConvertToUTF8(Key));
->>>>>>> 75a18bda
             return {};
         }
 
-        result =
-            perf::ReadPerformanceDataFromRegistry(std::to_wstring(ret.value()));
+        result = wtools::perf::ReadPerformanceDataFromRegistry(
+            std::to_wstring(ret.value()));
     }
 
     // read registry
-    key_index = ret.value();  // must be available
-
-    return result;
+    KeyIndex = ret.value();  // must be available
+
+    return std::move(result);
 }
 
 // build Check MK formatted list of counters
 // Instance less support too
 // Empty string on error
-std::string MakeWinPerfNakedList(const PERF_OBJECT_TYPE* perf_object,
-                                 uint32_t key_index) {
-    namespace perf = wtools::perf;
-
-<<<<<<< HEAD
-    if (perf_object == nullptr) {
-        // can't happen - still defensive programming for Windows Agent
-        XLOG::l.crit("Object is null for index [{}]", key_index);
-=======
+std::string MakeWinPerfNakedList(const PERF_OBJECT_TYPE* Object,
+                                 uint32_t KeyIndex) {
+    using namespace wtools;
+
     if (Object == nullptr) {
         // can't happen - still defensive programming for Windows Agent
         XLOG::l.crit("Object is null for index [{}]", KeyIndex);
->>>>>>> 75a18bda
         return {};
     }
 
-    auto instances = perf::GenerateInstances(perf_object);
+    auto instances = perf::GenerateInstances(Object);
     const PERF_COUNTER_BLOCK* block = nullptr;
-    auto counters = perf::GenerateCounters(perf_object, block);
+    auto counters = perf::GenerateCounters(Object, block);
 
     std::string accu;
     for (const auto& counter : counters) {
         int first_column = counter->CounterNameTitleIndex;
         // this logic is strange, but this is as in LWA
         // 1. Index
-        first_column -= static_cast<int>(key_index);
+        first_column -= static_cast<int>(KeyIndex);
         accu += std::to_string(first_column);
 
         // 2. Value(s)
-        if (instances.empty()) {
-            auto value = perf::GetValueFromBlock(*counter, block);
-            accu += ' ';
-            accu += std::to_string(value);
-        } else {
+        if (instances.size() > 0) {
             auto values = perf::GenerateValues(*counter, instances);
 
             for (auto value : values) {
                 accu += ' ';
                 accu += std::to_string(value);
             }
+        } else {
+            auto value = perf::GetValueFromBlock(*counter, block);
+            accu += ' ';
+            accu += std::to_string(value);
         }
 
         // 3 or Last. Name
@@ -203,29 +186,24 @@
 // Also this is good example how to use our Perf API
 std::string BuildWinPerfSection(std::wstring_view prefix,
                                 std::wstring_view name, std::wstring_view key) {
-    namespace perf = wtools::perf;
+    using namespace std;
+    using namespace wtools;
+
     // read counter into temp structure
     // Attention: data block read have to be available during processing
     uint32_t key_index = 0;
     auto result = details::LoadWinPerfData(std::wstring(key), key_index);
 
-<<<<<<< HEAD
-    const auto* object = perf::FindPerfObject(result, key_index);
-    if (object == nullptr) {
-        XLOG::d("Winperf Object name '{}' index [{}] is not found",
-                wtools::ToUtf8(key), key_index);
-=======
     auto object = wtools::perf::FindPerfObject(result, key_index);
     if (object == nullptr) {
         XLOG::d("Winperf Object name '{}' index [{}] is not found",
                 ConvertToUTF8(key), key_index);
->>>>>>> 75a18bda
         return {};
     }
 
     // now we have data and we are building body
 
-    std::string accu;
+    string accu;
     // header <<<winperf_?????>>>
     auto header = details::MakeWinPerfHeader(prefix, name);
     accu += header;
@@ -247,4 +225,5 @@
     return accu;
 }
 
-}  // namespace cma::provider+}  // namespace provider
+};  // namespace cma