// Copyright (C) 2019 tribe29 GmbH - License: GNU General Public License v2
// This file is part of Checkmk (https://checkmk.com). It is subject to the
// terms and conditions defined in the file COPYING, which is part of this
// source code package.

#pragma once
#ifndef plugins_h__
#define plugins_h__

#include <filesystem>
#include <string>
#include <string_view>

#include "cma_core.h"
#include "providers/internal.h"
#include "section_header.h"

namespace cma::provider {
namespace config {
// set behavior of the output
// i future may be controlled using yml
extern bool g_local_no_send_if_empty_body;
extern bool g_local_send_empty_at_end;
};  // namespace config

<<<<<<< HEAD
=======
namespace provider {
namespace config {
// set behavior of the output
// i future may be controlled using yml
extern bool G_LocalNoSendIfEmptyBody;
extern bool G_LocalSendEmptyAtEnd;
};  // namespace config

>>>>>>> 75a18bda
enum class PluginType { normal, local };

class PluginsProvider : public Asynchronous {
public:
    PluginsProvider() : Asynchronous(cma::section::kPlugins) {
        setHeaderless();
        timeout_ = 0;
        local_ = false;
        cfg_name_ = cma::cfg::groups::kPlugins;
    }

    PluginsProvider(const std::string_view& Name, char Separator)
        : Asynchronous(Name, Separator) {
        setHeaderless();
        timeout_ = 0;
        local_ = false;
        cfg_name_ = cma::cfg::groups::kPlugins;
    }

    void loadConfig() override;

    void updateSectionStatus() override;

    bool isAllowedByCurrentConfig() const override;

    void preStart() override;

    void detachedStart();

    void updateCommandLine();

    void updateTimeout();

protected:
    std::vector<std::string> gatherAllowedExtensions() const;
    static void UpdatePluginMapCmdLine(PluginMap& pm,
                                       cma::srv::ServiceProcessor* sp);
    void gatherAllData(std::string& Out);
    std::string cfg_name_;
    bool local_;
    cma::PluginMap pm_;
    std::string section_last_output_;
    int last_count_;
    std::string makeBody() override;

#if defined(GTEST_INCLUDE_GTEST_GTEST_H_)
    friend class PluginTest;
    FRIEND_TEST(PluginTest, ModulesCmdLine);
    FRIEND_TEST(PluginTest, AllowedExtensions);
#endif
};

class LocalProvider : public PluginsProvider {
public:
    LocalProvider() : PluginsProvider(cma::section::kLocal, '\0') {
        local_ = true;
        cfg_name_ = cma::cfg::groups::kLocal;
    }
    virtual void updateSectionStatus();
};

enum class PluginMode { all, sync, async };
int FindMaxTimeout(const cma::PluginMap& pm, PluginMode type);
<<<<<<< HEAD
=======

}  // namespace provider
>>>>>>> 75a18bda

}  // namespace cma::provider

#endif  // plugins_h__<|MERGE_RESOLUTION|>--- conflicted
+++ resolved
@@ -1,7 +1,5 @@
-// Copyright (C) 2019 tribe29 GmbH - License: GNU General Public License v2
-// This file is part of Checkmk (https://checkmk.com). It is subject to the
-// terms and conditions defined in the file COPYING, which is part of this
-// source code package.
+
+// provides basic api to start and stop service
 
 #pragma once
 #ifndef plugins_h__
@@ -15,16 +13,8 @@
 #include "providers/internal.h"
 #include "section_header.h"
 
-namespace cma::provider {
-namespace config {
-// set behavior of the output
-// i future may be controlled using yml
-extern bool g_local_no_send_if_empty_body;
-extern bool g_local_send_empty_at_end;
-};  // namespace config
+namespace cma {
 
-<<<<<<< HEAD
-=======
 namespace provider {
 namespace config {
 // set behavior of the output
@@ -33,7 +23,6 @@
 extern bool G_LocalSendEmptyAtEnd;
 };  // namespace config
 
->>>>>>> 75a18bda
 enum class PluginType { normal, local };
 
 class PluginsProvider : public Asynchronous {
@@ -53,24 +42,19 @@
         cfg_name_ = cma::cfg::groups::kPlugins;
     }
 
-    void loadConfig() override;
+    virtual void loadConfig();
 
-    void updateSectionStatus() override;
+    virtual void updateSectionStatus();
 
-    bool isAllowedByCurrentConfig() const override;
+    virtual bool isAllowedByCurrentConfig() const override;
 
-    void preStart() override;
+    void preStart() noexcept override;
 
-    void detachedStart();
+    void detachedStart() noexcept;
 
-    void updateCommandLine();
-
-    void updateTimeout();
+    void updateTimeout() noexcept;
 
 protected:
-    std::vector<std::string> gatherAllowedExtensions() const;
-    static void UpdatePluginMapCmdLine(PluginMap& pm,
-                                       cma::srv::ServiceProcessor* sp);
     void gatherAllData(std::string& Out);
     std::string cfg_name_;
     bool local_;
@@ -80,9 +64,8 @@
     std::string makeBody() override;
 
 #if defined(GTEST_INCLUDE_GTEST_GTEST_H_)
-    friend class PluginTest;
-    FRIEND_TEST(PluginTest, ModulesCmdLine);
-    FRIEND_TEST(PluginTest, AllowedExtensions);
+    friend class FileInfoTest;
+    FRIEND_TEST(FileInfoTest, Base);
 #endif
 };
 
@@ -97,12 +80,9 @@
 
 enum class PluginMode { all, sync, async };
 int FindMaxTimeout(const cma::PluginMap& pm, PluginMode type);
-<<<<<<< HEAD
-=======
 
 }  // namespace provider
->>>>>>> 75a18bda
 
-}  // namespace cma::provider
+};  // namespace cma
 
 #endif  // plugins_h__