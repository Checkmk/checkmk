--- conflicted
+++ resolved
@@ -1,8 +1,5 @@
-// Copyright (C) 2019 tribe29 GmbH - License: GNU General Public License v2
-// This file is part of Checkmk (https://checkmk.com). It is subject to the
-// terms and conditions defined in the file COPYING, which is part of this
-// source code package.
-
+
+// provides basic api to start and stop service
 #include "stdafx.h"
 
 #if defined(_WIN32)
@@ -14,13 +11,16 @@
 
 #include "cfg.h"
 #include "common/wtools.h"
+#include "fmt/format.h"
 #include "logger.h"
 #include "providers/ps.h"
 #include "providers/wmi.h"
 #include "tools/_raii.h"
-#include "tools/_win.h"
-
-namespace cma::provider {
+#include "tools/_xlog.h"
+
+namespace cma {
+
+namespace provider {
 
 // Process Line Formatter
 // not static to be fully tested by unit tests
@@ -80,104 +80,86 @@
 }
 
 // code from legacy client:
-std::string ExtractProcessOwner(HANDLE process) {
+std::string ExtractProcessOwner(HANDLE Process) {
     // Get process token
-    HANDLE raw_handle{wtools::InvalidHandle()};
-
-<<<<<<< HEAD
-    if (::OpenProcessToken(process, TOKEN_READ, &raw_handle) == FALSE) {
-=======
+    HANDLE raw_handle = INVALID_HANDLE_VALUE;
+
     if (!::OpenProcessToken(Process, TOKEN_READ, &raw_handle)) {
->>>>>>> 75a18bda
         if (GetLastError() != 5)
             XLOG::t.w("Failed to open process  to get a token {} ",
                       GetLastError());
         return {};
     }
-    ON_OUT_OF_SCOPE(::CloseHandle(raw_handle));
+    ON_OUT_OF_SCOPE(CloseHandle(raw_handle));
 
     // First get size needed, TokenUser indicates we want user information from
     // given token
-    DWORD process_info{0};
-    ::GetTokenInformation(raw_handle, TokenUser, nullptr, 0, &process_info);
+    DWORD process_info = 0;
+    ::GetTokenInformation(raw_handle, TokenUser, NULL, 0, &process_info);
 
     // Call should have failed due to zero-length buffer.
-    if (::GetLastError() != ERROR_INSUFFICIENT_BUFFER) {
-        return {};
-    }
+    if (::GetLastError() != ERROR_INSUFFICIENT_BUFFER) return {};
 
     // Allocate buffer for user information in the token.
-    std::vector<unsigned char> user_token(process_info, 0);
-    auto *user_token_data = reinterpret_cast<PTOKEN_USER>(user_token.data());
+    std::vector<unsigned char> UserToken(process_info, 0);
+    auto pUserToken = reinterpret_cast<PTOKEN_USER>(UserToken.data());
     // Now get user information in the allocated buffer
-    if (::GetTokenInformation(raw_handle, TokenUser, user_token_data,
-                              process_info, &process_info) == FALSE) {
+    if (!::GetTokenInformation(raw_handle, TokenUser, pUserToken, process_info,
+                               &process_info)) {
         XLOG::l.w("Failed to get token information {}", GetLastError());
         return {};
     }
 
     // Some vars that we may need
-    SID_NAME_USE snu_sid_name_use{SidTypeUser};
+    SID_NAME_USE snuSIDNameUse;
     WCHAR user_name[MAX_PATH] = {0};
     DWORD user_name_length = MAX_PATH;
     WCHAR domain_name[MAX_PATH] = {0};
     DWORD domain_name_length = MAX_PATH;
 
     // Retrieve user name and domain name based on user's SID.
-    if (::LookupAccountSidW(nullptr, user_token_data->User.Sid, user_name,
+    if (::LookupAccountSidW(NULL, pUserToken->User.Sid, user_name,
                             &user_name_length, domain_name, &domain_name_length,
-                            &snu_sid_name_use) == TRUE) {
-        std::string out = "\\\\" + wtools::ToUtf8(domain_name) + "\\" +
-                          wtools::ToUtf8(user_name);
+                            &snuSIDNameUse)) {
+        std::string out = "\\\\" + wtools::ConvertToUTF8(domain_name) + "\\" +
+                          wtools::ConvertToUTF8(user_name);
         return out;
     }
 
     return {};
 }
 
-namespace {
-std::wstring GetFullPath(IWbemClassObject *wbem_object) {
+// gtest[-]
+std::wstring BuildProcessName(IWbemClassObject *Object, bool FullPath) {
+    using namespace wtools;
+
     std::wstring process_name;
-    auto executable_path =
-        wtools::WmiTryGetString(wbem_object, L"ExecutablePath");
-
+
+    if (!FullPath) return WmiStringFromObject(Object, L"Caption");
+
+    auto executable_path = WmiTryGetString(Object, L"ExecutablePath");
     if (executable_path.has_value()) {
         process_name = *executable_path;
-    } else {
-        process_name = wtools::WmiStringFromObject(wbem_object, L"Caption");
-    }
-
-    auto cmd_line = wtools::WmiTryGetString(wbem_object, L"CommandLine");
-    if (!cmd_line) {
-        return process_name;
-    }
+    } else
+        process_name = WmiStringFromObject(Object, L"Caption");
+
+    auto cmd_line = WmiTryGetString(Object, L"CommandLine");
+    if (!cmd_line) return process_name;
 
     int argc = 0;
-    auto *argv = ::CommandLineToArgvW(cmd_line->c_str(), &argc);
-    if (argv == nullptr) {
-        return process_name;
-    }
+    auto argv = ::CommandLineToArgvW(cmd_line->c_str(), &argc);
+    if (!argv) return process_name;
 
     ON_OUT_OF_SCOPE(::LocalFree(argv));
     for (int i = 1; i < argc; ++i) {
-        if (argv[i] != nullptr) {
-            process_name += std::wstring(L" ") + argv[i];
-        }
+        if (argv[i]) process_name += std::wstring(L" ") + argv[i];
     }
     return process_name;
 }
-
-std::wstring BuildProcessName(IWbemClassObject *wbem_object,
-                              bool use_full_path) {
-    return use_full_path ? GetFullPath(wbem_object)
-                         : wtools::WmiStringFromObject(wbem_object, L"Caption");
-}
-
-}  // namespace
 
 // we need string here(null terminated for C-functions)
 // returns 0 on error
-time_t ConvertWmiTimeToHumanTime(const std::string &creation_date) {
+time_t ConvertWmiTimeToHumanTime(const std::string &creation_date) noexcept {
     // check input
     if (creation_date.size() <= 14) {
         XLOG::l.w("Bad creation date from WMI '{}'", creation_date);
@@ -198,15 +180,6 @@
     auto creation_tm = *std::localtime(&current_time);
 
     // fill variable fields data
-<<<<<<< HEAD
-    creation_tm.tm_year = std::strtol(year.c_str(), nullptr, 10) - 1900;
-    creation_tm.tm_mon = std::strtol(month.c_str(), nullptr, 10) - 1;
-    creation_tm.tm_mday = std::strtol(day.c_str(), nullptr, 10);
-
-    creation_tm.tm_hour = std::strtol(hour.c_str(), nullptr, 10);
-    creation_tm.tm_min = std::strtol(minutes.c_str(), nullptr, 10);
-    creation_tm.tm_sec = std::strtol(seconds.c_str(), nullptr, 10);
-=======
     creation_tm.tm_year = std::strtoul(year.c_str(), nullptr, 10) - 1900;
     creation_tm.tm_mon = std::strtoul(month.c_str(), nullptr, 10) - 1;
     creation_tm.tm_mday = std::strtoul(day.c_str(), nullptr, 10);
@@ -214,34 +187,33 @@
     creation_tm.tm_hour = std::strtoul(hour.c_str(), nullptr, 10);
     creation_tm.tm_min = std::strtoul(minutes.c_str(), nullptr, 10);
     creation_tm.tm_sec = std::strtoul(seconds.c_str(), nullptr, 10);
->>>>>>> 75a18bda
     creation_tm.tm_isdst = -1;  // we do not know DST, so we will ask system
 
     // calculate with possible correction of not-so-important fields
     return ::mktime(&creation_tm);
 }
 
-namespace {
-time_t GetWmiObjectCreationTime(IWbemClassObject *wbem_object) {
+static time_t GetWmiObjectCreationTime(IWbemClassObject *wbem_object) {
+    // get string from wmi
     auto wmi_time_wide =
         wtools::WmiStringFromObject(wbem_object, L"CreationDate");
+    auto wmi_time = wtools::ConvertToUTF8(wmi_time_wide);
 
     // calculate creation time
-    return ConvertWmiTimeToHumanTime(wtools::ToUtf8(wmi_time_wide));
-}
-
-/// returns uptime
-// on error returns 0 (reasonable, but unusual)
-unsigned long long CreationTimeToUptime(time_t creation_time,
-                                        IWbemClassObject *wbem_object) {
+    return ConvertWmiTimeToHumanTime(wmi_time);
+}
+
+// on error returns reasonable, but unusual data: 0 or current_time
+static unsigned long long CreationTimeToUptime(time_t creation_time,
+                                               IWbemClassObject *wbem_object) {
     // lambda for logging
     auto obj_name = [wbem_object]() {
         auto process_name = BuildProcessName(wbem_object, true);
-        return wtools::ToUtf8(process_name);
+        return wtools::ConvertToUTF8(process_name);
     };
 
     // check that time is not 0(not error)
-    if (creation_time == 0) {
+    if (0 == creation_time) {
         XLOG::l.w("Can't determine creation time of the process '{}'",
                   obj_name());
 
@@ -261,8 +233,8 @@
 
     return static_cast<unsigned long long>(current_time - creation_time);
 }
-}  // namespace
-
+
+// returns reasonable data ALWAYS
 unsigned long long CalculateUptime(IWbemClassObject *wbem_object) {
     if (nullptr == wbem_object) {
         XLOG::l.bp(XLOG_FUNC + " nullptr as parameter");
@@ -276,36 +248,31 @@
 }
 
 // idiotic functions required for idiotic method we are using in legacy software
-int64_t GetUint32AsInt64(IWbemClassObject *wbem_object,
-                         const std::wstring &name) {
+int64_t GetUint32AsInt64(IWbemClassObject *Object, const std::wstring &Name) {
     VARIANT value;
-    auto hres = wbem_object->Get(name.c_str(), 0, &value, nullptr, nullptr);
+    auto hres = Object->Get(Name.c_str(), 0, &value, nullptr, nullptr);
     if (SUCCEEDED(hres)) {
-        ON_OUT_OF_SCOPE(::VariantClear(&value));
+        ON_OUT_OF_SCOPE(VariantClear(&value));
         return static_cast<int64_t>(
             wtools::WmiGetUint32(value));  // read 32bit unsigned and convert
                                            // to 64 bit signed
     }
 
-    XLOG::l.e("Fail to get '{}' {:#X}", wtools::ToUtf8(name),
+    XLOG::l.e("Fail to get {} {:#X}", wtools::ConvertToUTF8(Name),
               static_cast<unsigned int>(hres));
     return 0;
 };
 
-std::string GetProcessOwner(int64_t pid) {
-    auto process_id = static_cast<DWORD>(pid);
-    auto *process_handle = ::OpenProcess(
+std::string GetProcessOwner(int64_t ProcessId) {
+    auto process_id = static_cast<DWORD>(ProcessId);
+    auto process_handle = ::OpenProcess(
         PROCESS_QUERY_INFORMATION | PROCESS_VM_READ, FALSE, process_id);
-<<<<<<< HEAD
-    if (process_handle == nullptr) {
-=======
     if (!process_handle) {
->>>>>>> 75a18bda
         XLOG::t("Can't open process [{}] status is [{}]. Check access rights.",
                 process_id, ::GetLastError());
         return "SYSTEM";
     }
-    ON_OUT_OF_SCOPE(::CloseHandle(process_handle));
+    ON_OUT_OF_SCOPE(CloseHandle(process_handle));
 
     auto owner = ExtractProcessOwner(process_handle);
     if (owner.empty()) {
@@ -317,56 +284,50 @@
     return owner;
 }
 
-uint64_t GetWstringAsUint64(IWbemClassObject *wmi_object,
-                            const std::wstring &name) {
-    auto str = wtools::WmiTryGetString(wmi_object, name);
+uint64_t GetWstringAsUint64(IWbemClassObject *Object,
+                            const std::wstring &Name) {
+    using namespace wtools;
+
+    auto str = WmiTryGetString(Object, Name);
     if (!str) {
-        XLOG::l.e("Name {} is not found", wtools::ToUtf8(name));
+        XLOG::l.e("Name {} is not found", ConvertToUTF8(Name));
         return 0;
     }
 
     return ::wcstoull(str->c_str(), nullptr, 0);
 }
 
-std::string ProducePsWmi(bool use_full_path) {
+// gtest[+]
+std::string ProducePsWmi(bool FullPath) {
+    using namespace wtools;
+    XLOG::t(XLOG_FUNC + " entering");
+
     // auto processes = GetProcessListFromWmi();
     wtools::WmiWrapper wmi;
 
     if (!wmi.open() || !wmi.connect(cma::provider::kWmiPathStd)) {
-        XLOG::l("PS is failed to conect to WMI");
         return {};
     }
 
     wmi.impersonate();
-    auto *processes = wmi.queryEnumerator({}, L"Win32_Process");
-    if (processes == nullptr) {
+    auto processes = wmi.queryEnumerator({}, L"Win32_Process");
+    if (!processes) {
         XLOG::l("Skipping scanning, enumerator can't be opened");
         return {};
     }
     ON_OUT_OF_SCOPE(processes->Release());
 
     std::string out;
-<<<<<<< HEAD
-    while (true) {
-        IWbemClassObject *object{nullptr};
-        wtools::WmiStatus status{wtools::WmiStatus::ok};
-        std::tie(object, status) = wtools::WmiGetNextObject(processes);
-        if (object == nullptr) {
-            break;
-        }
-
-=======
     while (1) {
         auto [object, status] = wtools::WmiGetNextObject(processes);
         if (!object) break;
->>>>>>> 75a18bda
         ON_OUT_OF_SCOPE(object->Release());
 
         auto process_id = GetUint32AsInt64(object, L"ProcessId");
 
         auto process_owner = GetProcessOwner(process_id);
 
-        auto process_name = BuildProcessName(object, use_full_path);
+        auto process_name = BuildProcessName(object, FullPath);
 
         auto uptime = CalculateUptime(object);
 
@@ -383,22 +344,24 @@
         out += OutputProcessLine(virtual_size, working_set, pagefile_use,
                                  uptime, user_time, kernel_time, process_id,
                                  handle_count, thread_count, process_owner,
-                                 wtools::ToUtf8(process_name));
+                                 ConvertToUTF8(process_name));
     }
     return out;
 }
 
 void Ps::loadConfig() {
-    use_wmi_ = cfg::GetVal(cfg::groups::kPs, cfg::vars::kPsUseWmi, true);
-    full_path_ = cfg::GetVal(cfg::groups::kPs, cfg::vars::kPsFullPath, false);
+    using namespace cma::cfg;
+    use_wmi_ = GetVal(groups::kPs, vars::kPsUseWmi, true);
+    full_path_ = GetVal(groups::kPs, vars::kPsFullPath, false);
 }
 
 std::string Ps::makeBody() {
-    if (!use_wmi_) {
-        XLOG::l.e("Native PS NOT IMPLEMENTED!");
-    }
+    XLOG::t(XLOG_FUNC + " entering");
+
+    if (!use_wmi_) XLOG::l.e("Native PS NOT IMPLEMENTED!");
 
     return ProducePsWmi(full_path_);
 }
 
-};  // namespace cma::provider+}  // namespace provider
+};  // namespace cma