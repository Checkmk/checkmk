// Copyright (C) 2019 tribe29 GmbH - License: GNU General Public License v2
// This file is part of Checkmk (https://checkmk.com). It is subject to the
// terms and conditions defined in the file COPYING, which is part of this
// source code package.

// provides basic api to start and stop service

#pragma once
#ifndef service_processor_h__
#define service_processor_h__

#include <fmt/format.h>

#include <chrono>      // timestamps
#include <cstdint>     // wchar_t when compiler options set weird
#include <functional>  // callback in the main function
#include <future>      // std::async
#include <mutex>       //
#include <optional>    //
#include <thread>      //

#include "async_answer.h"
#include "carrier.h"
#include "cfg.h"
#include "common/cfg_info.h"
#include "common/mailslot_transport.h"
#include "common/wtools.h"
#include "external_port.h"
#include "logger.h"
#include "modules.h"
#include "providers/check_mk.h"
#include "providers/df.h"
#include "providers/fileinfo.h"
#include "providers/logwatch_event.h"
#include "providers/mem.h"
#include "providers/mrpe.h"
#include "providers/ohm.h"
#include "providers/p_perf_counters.h"
#include "providers/plugins.h"
#include "providers/ps.h"
#include "providers/services.h"
#include "providers/skype.h"
#include "providers/spool.h"
#include "providers/system_time.h"
#include "providers/wmi.h"
#include "read_file.h"
#include "realtime.h"
#include "tools/_win.h"

namespace cma::srv {
// mini processes of the global type
class TheMiniProcess {
public:
    TheMiniProcess() = default;

    TheMiniProcess(const TheMiniProcess&) = delete;
    TheMiniProcess& operator=(const TheMiniProcess&) = delete;
    TheMiniProcess(TheMiniProcess&&) = delete;
    TheMiniProcess& operator=(TheMiniProcess&&) = delete;

    ~TheMiniProcess() { stop(); }
    bool start(const std::wstring& exe_name);
    bool stop();
    bool running() const {
        std::lock_guard lk(lock_);
        return process_id_ != 0;
    }

private:
    mutable std::mutex lock_;
    HANDLE process_handle_{wtools::InvalidHandle()};
    HANDLE thread_handle_{wtools::InvalidHandle()};
    uint32_t process_id_{0};
    std::string process_name_;  // for debug purposes

#if defined(GTEST_INCLUDE_GTEST_GTEST_H_)
    friend class SectionProviderOhm;
    FRIEND_TEST(SectionProviderOhm, StartStop);
#endif
};

// ASSORTED
constexpr const wchar_t* kMainLogName = L"cmk_service.log";

bool SystemMailboxCallback(const cma::MailSlot*, const void* data, int len,
                           void* context);

class ServiceProcessor;

//
// wrapper to use section engine ASYNCHRONOUS by default
//
template <typename T>
class SectionProvider {
public:
    // engine is default constructed
    SectionProvider() { provider_uniq_name_ = engine_.getUniqName(); }

    // with engine init
    SectionProvider(const std::string& uniq_name,  // id for the provider
                    char separator)
        : engine_(uniq_name, separator) {
        provider_uniq_name_ = engine_.getUniqName();
    }

    // #TODO this function is not simple enough
    std::future<bool> kick(
        std::launch mode,             // type of execution
        const std::string& cmd_line,  // command line, first is Ip address
        const AnswerId Tp,            // expected id
        ServiceProcessor* processor   // hosting object
    ) {
<<<<<<< HEAD
        engine_.registerOwner(processor);
        engine_.loadConfig();

=======
        engine_.loadConfig();
>>>>>>> 75a18bda
        section_expected_timeout_ = engine_.timeout();
        return std::async(
            mode,
            [this](const std::string CommandLine,  //
                   const AnswerId Tp,              //
                   const ServiceProcessor* Proc) {
<<<<<<< HEAD
                engine_.updateSectionStatus();  // actual data gathering is
                                                // here for plugins and local

                engine_.registerCommandLine(CommandLine);
                auto port_name = Proc->getInternalPort();
                auto id = AnswerIdToNumber(Tp);
=======
                engine_.updateSectionStatus();  // actual data gathering is here
                                                // for plugins and local

                engine_.registerCommandLine(CommandLine);
                auto port_name = Proc->getInternalPort();
                auto id = Tp.time_since_epoch().count();
>>>>>>> 75a18bda
                XLOG::d.t(
                    "Provider '{}' is about to be started, id '{}' port [{}]",
                    provider_uniq_name_, id, port_name);
                goGoGo(std::string(section::kUseEmbeddedName), CommandLine,
                       port_name, id);

                return true;
            },
            cmd_line,  //
            Tp,        // param 1
            processor  // param 2

        );
    }

    // used to call complicated providers directly without any threads
    // to obtain maximally correct results
    bool directCall(
        const std::string& cmd_line,  // command line, first is Ip address
        const AnswerId timestamp,     // expected id
        const std::string& port_name  // port to report results
    ) {
        engine_.loadConfig();
        section_expected_timeout_ = engine_.timeout();
        engine_.updateSectionStatus();
        engine_.registerCommandLine(cmd_line);
<<<<<<< HEAD
        auto id = AnswerIdToNumber(timestamp);
=======
        auto id = timestamp.time_since_epoch().count();
>>>>>>> 75a18bda
        XLOG::d.t("Provider '{}' is direct called, id '{}' port [{}]",
                  provider_uniq_name_, id, port_name);
        goGoGo(std::string(section::kUseEmbeddedName), cmd_line, port_name, id);

        return true;
    }

    const T& getEngine() const { return engine_; }
    T& getEngine() { return engine_; }

    int expectedTimeout() const { return section_expected_timeout_; }

protected:
    std::string provider_uniq_name_;
    T engine_;
    int section_expected_timeout_ = 0;

    void goGoGo(const std::string& SectionName,  //
                const std::string& CommandLine,  //
                const std::string& Port,         //
                uint64_t Marker) {               // std marker
        engine_.stopWatchStart();
        auto cmd_line =
            std::to_string(Marker) + " " + SectionName + " " + CommandLine;

<<<<<<< HEAD
        engine_.startExecution(Port, cmd_line);
=======
        engine_.startSynchronous(Port, cmd_line);
>>>>>>> 75a18bda
        auto us_count = engine_.stopWatchStop();
        XLOG::d.i("perf: Section '{}' took [{}] milliseconds",
                  provider_uniq_name_, us_count / 1000);
    }
};

// Implements main logic related to interaction: "Agent <-> Plugins"
// non movable, non copyable
// Thread Safe
class ServiceProcessor : public wtools::BaseServiceProcessor {
public:
    using thread_callback = std::function<bool(const void*)>;
    using AnswerDataBlock = cma::srv::AsyncAnswer::DataBlock;
    ServiceProcessor(std::chrono::milliseconds Delay, thread_callback Callback)
        : delay_(Delay), callback_(Callback), external_port_(this) {}
    ServiceProcessor() : external_port_(this) {
        using namespace std::chrono;
        delay_ = 1000ms;
    }
    ~ServiceProcessor() { ohm_process_.stop(); }

    // boiler plate
    ServiceProcessor(const ServiceProcessor& Rhs) = delete;
    ServiceProcessor& operator=(ServiceProcessor& Rhs) = delete;
    ServiceProcessor(const ServiceProcessor&& Rhs) = delete;
    ServiceProcessor& operator=(ServiceProcessor&& Rhs) = delete;

    // Standard Windows API to Service
    // our callbacks withing processor:
    void stopService();

    // true will generate one call without external port usage
    void startService();
    void startServiceAsLegacyTest();
    void pauseService();
    void shutdownService();
    void continueService();

    // we are good engineers
    const wchar_t* getMainLogName() const { return cma::srv::kMainLogName; }

    // internal port means internal transport
    const std::string getInternalPort() const noexcept {
        return internal_port_;
    }

    // functions for testing/verifying
    void startTestingMainThread();
    void stopTestingMainThread();

    // called by callbacks from Internal Transport section providers
    bool addSectionToAnswer(const std::string& name, const AnswerId timestamp,
                            const AsyncAnswer::DataBlock& data) {
        return answer_.addSegment(name, timestamp, data);
    }

    // called when no data for section generated - this is ok
    bool addSectionToAnswer(const std::string& name, const AnswerId timestamp) {
        return answer_.addSegment(name, timestamp, std::vector<uint8_t>());
<<<<<<< HEAD
    }

    static void resetOhm() noexcept;
    bool isOhmStarted() const noexcept { return ohm_started_; }

    cma::cfg::modules::ModuleCommander& getModuleCommander() noexcept {
        return mc_;
    }
    const cma::cfg::modules::ModuleCommander& getModuleCommander()
        const noexcept {
        return mc_;
=======
>>>>>>> 75a18bda
    }

    static void resetOhm() noexcept;
    bool isOhmStarted() const noexcept { return ohm_started_; }

private:
    std::vector<uint8_t> makeTestString(const char* Text) {
        const std::string answer_test = Text;
        std::vector<uint8_t> answer_vector;
        answer_vector.assign(answer_test.begin(), answer_test.end());
        return answer_vector;
    }

    // controlled exclusively by mainThread
    std::string internal_port_;

    cma::cfg::modules::ModuleCommander mc_;

    // called by external port BEFORE starting context run
    // on this phase we are starting our async plugins
    void preContextCall() {}

    void informDevice(cma::rt::Device& Device,
                      std::string_view Ip) const noexcept;

    // used to start OpenHardwareMonitor if conditions are ok
    bool stopRunningOhmProcess() noexcept;
    [[nodiscard]] bool conditionallyStartOhm() noexcept;
    void mainThread(world::ExternalPort* Port) noexcept;

    // object data
    std::thread thread_;
    std::thread rm_lwa_thread_;
    std::thread process_thread_;
    std::mutex lock_;  // data lock
    std::chrono::milliseconds delay_;

    // stopping code
    std::condition_variable stop_thread_;
    std::mutex lock_stopper_;
    bool stop_requested_ = false;
    thread_callback callback_ = [](const void*) { return true; };  // nothing

    uint16_t working_port_ = cma::cfg::kMainPort;

    // First Class Objects
    cma::world::ExternalPort external_port_;
    AsyncAnswer& getAsyncAnswer() { return answer_; }

private:
    bool ohm_started_ = false;
    // support of mainThread
    void prepareAnswer(const std::string& ip_from, cma::rt::Device& rt_device);
    cma::ByteVector generateAnswer(const std::string& ip_from);
    void sendDebugData();

    bool timedWaitForStop() {
        std::unique_lock<std::mutex> l(lock_stopper_);
        auto stop_requested = stop_thread_.wait_until(
            l, std::chrono::steady_clock::now() + delay_,
            [this]() { return stop_requested_; });
        return stop_requested;
    }

    bool restartBinariesIfCfgChanged(uint64_t& last_cfg_id);

    // type of breaks in mainWaitLoop
    enum class Signal { restart, quit };

    // returns break type(what todo)
    Signal mainWaitLoop();

    AsyncAnswer answer_;  // queue in the future, now only one answer for all

    std::vector<std::future<bool>> vf_;

    // called from the network callbacks in ExternalPort
    std::optional<AnswerId> openAnswer(const std::string ip_addr) {
        // race condition below
        using namespace std::chrono;
        if (answer_.isAnswerInUse() &&
            !answer_.isAnswerOlder(60s))  // answer is in process
        {
            XLOG::l("Answer is in use and too young - to be fixed");
            return {};  // #TODO make async here
        }

        // answer may be reused
        answer_.dropAnswer();
<<<<<<< HEAD
        answer_.prepareAnswer(ip_addr);
        return answer_.getId();
=======
        answer_.prepareAnswer(ip_addr);  // is temporary
        auto tp = answer_.getId();

        return tp;
>>>>>>> 75a18bda
    }

    //
    int startProviders(AnswerId timestamp, const std::string& ip_addr);

    // all pre operation required for normal functionality
    void preStartBinaries();
    void detachedPluginsStart();

private:
    void preLoadConfig();
    TheMiniProcess ohm_process_;
    void updateMaxWaitTime(int timeout_seconds) noexcept;
    void checkMaxWaitTime() noexcept;
    std::mutex max_wait_time_lock_;
    int max_wait_time_;  // this is waiting time for all section to run

    template <typename T>
    bool isAllowed(const T& engine) {
        // check time
        auto allowed_by_time = engine.isAllowedByTime();
        if (!allowed_by_time) {
            XLOG::d.t("Skipping '{}' by time", engine.getUniqName());
            return false;
        }

        // check config
        auto allowed = engine.isAllowedByCurrentConfig();
        if (!allowed) {
            XLOG::d.t("Skipping '{}' by config", engine.getUniqName());
            return false;
        }

        return true;
    }

    template <typename T>
    bool tryToKick(T& section_provider, AnswerId stamp,
                   const std::string& cmdline) {
        const auto& engine = section_provider.getEngine();

        if (!isAllowed(engine)) return false;

        // success story...
        vf_.emplace_back(
            section_provider.kick(std::launch::async, cmdline, stamp, this));
        auto expected_timeout = section_provider.expectedTimeout();
        updateMaxWaitTime(expected_timeout);
<<<<<<< HEAD
=======

        return true;
    }

    template <typename T>
    bool tryToDirectCall(T& section_provider, AnswerId stamp,
                         const std::string& cmdline) {
        const auto& engine = section_provider.getEngine();

        if (!isAllowed(engine)) return false;

        // success story...
        section_provider.directCall(cmdline, stamp, getInternalPort());
>>>>>>> 75a18bda

        return true;
    }

    template <typename T>
    bool tryToDirectCall(T& section_provider, AnswerId stamp,
                         const std::string& cmdline) {
        const auto& engine = section_provider.getEngine();

        if (!isAllowed(engine)) return false;

        // success story...
        section_provider.directCall(cmdline, stamp, getInternalPort());

        return true;
    }

    void kickWinPerf(const AnswerId answer_id, const std::string& ip_addr);
    void kickPlugins(const AnswerId Tp, const std::string& Ip);

    template <typename T>
    std::string generate() {
        static_assert(std::is_base_of<cma::provider::Synchronous, T>::value,
                      "Must be Synchronous based");
        T section;
        section.updateSectionStatus();
        return section.generateContent();
    }

    // Answer must be build in specific order:
    // <pre sections[s]> - usually Check_MK
    // body from answer
    // <post sections[s]>- usually system time
    AnswerDataBlock wrapResultWithStaticSections(const AnswerDataBlock& block) {
        // pre sections generation
        auto pre = generate<provider::CheckMk>();
        auto post = generate<provider::SystemTime>();

        // concatenating
        AnswerDataBlock result;
        try {
            result.reserve(pre.size() + block.size() + post.size());

            result.insert(result.end(), pre.begin(), pre.end());
            result.insert(result.end(), block.begin(), block.end());
            result.insert(result.end(), post.begin(), post.end());
        } catch (std::exception& e) {
            XLOG::l.crit(XLOG_FUNC + "Weird exception '{}'", e.what());
        }

        return result;
    }

    void logAnswerProcessing(bool success) {
        auto get_segments_text = [this]() -> std::string {
            auto list = answer_.segmentNameList();
            std::string s;
            for (auto const& l : list) {
                s += " " + l;
            }
            return s;
        };

        if (success) {
            XLOG::t(XLOG_FLINE + " full answer: \n\t {}",
                    get_segments_text());  // on the hand

        } else {
            XLOG::l(XLOG_FLINE +
                        " no full answer: awaited [{}], received [{}]\n\t {}",
                    answer_.awaitingSegments(),  // expected count
                    answer_.receivedSegments(),
                    get_segments_text());  // on the hand
        }

        XLOG::d.i("perf: Answer is ready in [{}] milliseconds",
                  answer_.getStopWatch().getUsCount() / 1000);
    }

<<<<<<< HEAD
    // We wait here for all answers from all providers, internal and
    // external. The call is *blocking* #TODO break waiting
=======
    // We wait here for all answers from all providers, internal and external.
    // The call is *blocking*
    // #TODO break waiting
>>>>>>> 75a18bda
    cma::srv::AsyncAnswer::DataBlock getAnswer(int Count) {
        using namespace std::chrono;
        XLOG::t.i("waiting futures(only start)");
        int count = Count;

        int future_count = 0;
        auto p = steady_clock::now();

        // here we are starting futures, i.e. just fire all
        // futures in C++ kind of black magic, do not care too much
        for_each(vf_.begin(), vf_.end(),  // scan future array
                 [&future_count](std::future<bool>& x) {
                     // kill future
                     x.get();
                     ++future_count;
                 });

        auto p1 = steady_clock::now();
        XLOG::t.i("futures ready in {} milliseconds",
                  (int)duration_cast<milliseconds>(p1 - p).count());

        // set count of started to await for answer
        // count is from startProviders
        answer_.exeKickedCount(count);

        // now wait for answers
        auto success = answer_.waitAnswer(seconds(max_wait_time_));
        logAnswerProcessing(success);

        auto result = std::move(answer_.getDataAndClear());
        return wrapResultWithStaticSections(result);
    }

    // over simplified section provider
    class SectionProviderText {
    public:
        SectionProviderText(const std::string Name, const std::string Text)
            : name_(Name), text_(Text) {}

        std::future<bool> kick(const AnswerId Tp, ServiceProcessor* Proc) {
            return std::async(
                std::launch::async,
                [this](const AnswerId Tp, ServiceProcessor* Proc) {
                    auto block = gatherData();
                    if (block) {
                        XLOG::d("Provider '{}' added answer", name_);
                        return Proc->addSectionToAnswer(name_, Tp, *block);
                    } else {
                        XLOG::l("Provider '{}' FAILED answer", name_);
                        Proc->addSectionToAnswer(name_, Tp);
                        return false;
                    }
                },
                Tp,   // param 1
                Proc  // param 2

            );
        }

    private:
        std::string name_;
        std::string text_;
        std::optional<std::vector<uint8_t>> gatherData() {
            std::vector<uint8_t> v;
            v.assign(text_.begin(), text_.end());
            return v;
        }
    };

    class SectionProviderFile {
    public:
        SectionProviderFile(const std::string name, const std::wstring filename)
            : name_(name), file_name_(filename) {}

        std::future<bool> kick(const AnswerId answer_id,
                               ServiceProcessor* service_processor) {
            return std::async(
                std::launch::async,
                [this](const AnswerId answer_id,
                       ServiceProcessor* service_processor) {
                    auto block = gatherData();
                    if (!block) {
                        return false;
                    }

                    XLOG::l.i("Provider '{}' added answer to file '{}'", name_,
                              wtools::ToUtf8(file_name_));
                    return service_processor->addSectionToAnswer(
                        name_, answer_id, *block);
                },
                answer_id,         // param 1
                service_processor  // param 2

            );
        }

    private:
        std::string name_;
        std::wstring file_name_;
        std::optional<std::vector<uint8_t>> gatherData() {
            auto f = cfg::FindExeFileOnPath(file_name_);
            return tools::ReadFileInVector(file_name_.c_str());
        }
    };

    void logExeNotFound(std::wstring_view exe_name) {
        std::string path_string;
        auto paths = cfg::GetExePaths();
        for (const auto& dir : paths) {
            path_string += dir.u8string() + "\n";
        }

        XLOG::l("File '{}' not found on the path '{}'",
                wtools::ToUtf8(exe_name), path_string);
    }

    // starting executable(any!) with valid command line
    // API to start exe
    std::future<bool> kickExe(
        bool async_mode,                      // controlled from the config
        const std::wstring exe_name,          //
        AnswerId answer_id,                   //
        ServiceProcessor* service_processor,  // host
        const std::wstring& segment_name,     // identifies exe
        int timeout,                          // for exe
        const std::wstring& command_line,     //
        const std::wstring& log_file) {       // this is optional
        return std::async(
            async_mode ? std::launch::async : std::launch::deferred,
            [this, exe_name, log_file](
                AnswerId answer_id, ServiceProcessor* service_processor,
                const std::wstring& segment_name, int timeout,
                const std::wstring& command_line) {
                // finding and checking
                XLOG::d.i("Exec '{}' for '{}' to be started",
                          wtools::ToUtf8(exe_name),
                          wtools::ToUtf8(segment_name));

                auto full_path = cfg::FindExeFileOnPath(exe_name);
                if (full_path.empty()) {
                    logExeNotFound(exe_name);
                    return false;
                }

                // make command line
<<<<<<< HEAD
                auto port = wtools::ConvertToUTF16(
                    service_processor->getInternalPort());
                auto cmd_line =
                    fmt::format(L"\"{}\" -runonce {}{} {} id:{} timeout:{} {}",
                                full_path,  // exe
                                log_file.empty() ? L"" : L"@" + log_file + L" ",
                                segment_name,                 //
                                port,                         //
                                AnswerIdToNumber(answer_id),  // answer id
                                timeout, command_line);

                // execution
                XLOG::d.i("async RunStdCmd: {}", wtools::ToUtf8(cmd_line));
                auto ret = tools::RunStdCommand(cmd_line, false);
                if (ret == 0) {
                    XLOG::l("Exec is failed with error [{}]", ::GetLastError());
                    return false;
                }
=======
                auto port = wtools::ConvertToUTF16(Proc->getInternalPort());
                auto cmd_line =
                    fmt::format(L"\"{}\" -runonce {} {} id:{} timeout:{} {}",
                                full_path,    // exe
                                SegmentName,  // name of peer
                                port,         // port to communicate
                                Tp.time_since_epoch().count(),  // answer id
                                Timeout, CommandLine);

                XLOG::d.i("async RunStdCmd: {}",
                          wtools::ConvertToUTF8(cmd_line));
                cma::tools::RunStdCommand(cmd_line, false);
>>>>>>> 75a18bda

                return true;
            },
            answer_id,          // param 1
            service_processor,  // param 2
            segment_name,       // section name
            timeout,            //
            command_line

        );
    }

    std::future<bool> kickExe(
        bool async,                           // controlled from the config
        const std::wstring exe_name,          //
        const AnswerId answer_id,             //
        ServiceProcessor* service_processor,  // host
        const std::wstring& segment_name,     // identifies exe
        int timeout,                          // for exe
        const std::wstring& command_line) {
        return kickExe(async, exe_name, answer_id, service_processor,
                       segment_name, timeout, command_line, {});
    }
#if 0
    SectionProviderText txt_provider_{"Text", "<<<IAMSECTIONTOO>>>"};
    SectionProviderFile file_provider_{
        "File", L"test_files\\sections\\test_output.txt"};
#endif

    // Dynamic Internal sections
    SectionProvider<provider::UptimeAsync> uptime_provider_;
    SectionProvider<provider::Df> df_provider_;
    SectionProvider<provider::Mem> mem_provider_;
    SectionProvider<provider::Services> services_provider_;
    SectionProvider<provider::Ps> ps_provider_;
    SectionProvider<provider::FileInfo> fileinfo_provider_;
    SectionProvider<provider::LogWatchEvent> logwatch_event_provider_;
    SectionProvider<provider::PluginsProvider> plugins_provider_;
    SectionProvider<provider::LocalProvider> local_provider_;

    SectionProvider<provider::MrpeProvider> mrpe_provider_;
    SectionProvider<provider::SkypeProvider> skype_provider_;
    SectionProvider<provider::OhmProvider> ohm_provider_{
        provider::kOhm, provider::ohm::kSepChar};
    SectionProvider<provider::SpoolProvider> spool_provider_;

    SectionProvider<provider::Wmi> dotnet_clrmemory_provider_{
        provider::kDotNetClrMemory, cma::provider::wmi::kSepChar};

    SectionProvider<provider::Wmi> wmi_webservices_provider_{
        provider::kWmiWebservices, cma::provider::wmi::kSepChar};

    SectionProvider<provider::Wmi> msexch_provider_{
        provider::kMsExch, cma::provider::wmi::kSepChar};

    SectionProvider<provider::Wmi> wmi_cpuload_provider_{
        provider::kWmiCpuLoad, cma::provider::wmi::kSepChar};

#if defined(GTEST_INCLUDE_GTEST_GTEST_H_)
    friend class ServiceProcessorTest;
    FRIEND_TEST(ServiceProcessorTest, StartStopExe);
    FRIEND_TEST(ServiceProcessorTest, Generate);

    friend class SectionProviderOhm;
    FRIEND_TEST(SectionProviderOhm, ConditionallyStartOhm);

    friend class CmaCfg;
    FRIEND_TEST(CmaCfg, RestartBinaries);

    friend class ServiceProcessorTest;
    FRIEND_TEST(ServiceProcessorTest, Base);

#endif
};

// tested indirectly in integration
// gtest is required
template <typename T, typename B>
void WaitForAsyncPluginThreads(std::chrono::duration<T, B> allowed_wait) {
    using namespace std::chrono;

    cma::tools::sleep(500ms);  // giving a bit time to start threads
    auto count = cma::PluginEntry::threadCount();
    XLOG::d.i("Waiting for async threads [{}]", count);
    constexpr auto grane = 500ms;
    auto wait_time = allowed_wait;

    // waiting is like a polling
    // we do not want to loose time on test method
    while (wait_time >= 0ms) {
        int count = cma::PluginEntry::threadCount();
        if (count == 0) break;

        cma::tools::sleep(grane);
        wait_time -= grane;
    }
    count = cma::PluginEntry::threadCount();
    XLOG::d.i("Left async threads [{}] after waiting {}ms", count,
              (allowed_wait - wait_time).count());
}

}  // namespace cma::srv

#endif  // service_processor_h__<|MERGE_RESOLUTION|>--- conflicted
+++ resolved
@@ -1,15 +1,9 @@
-// Copyright (C) 2019 tribe29 GmbH - License: GNU General Public License v2
-// This file is part of Checkmk (https://checkmk.com). It is subject to the
-// terms and conditions defined in the file COPYING, which is part of this
-// source code package.
 
 // provides basic api to start and stop service
 
 #pragma once
 #ifndef service_processor_h__
 #define service_processor_h__
-
-#include <fmt/format.h>
 
 #include <chrono>      // timestamps
 #include <cstdint>     // wchar_t when compiler options set weird
@@ -26,8 +20,8 @@
 #include "common/mailslot_transport.h"
 #include "common/wtools.h"
 #include "external_port.h"
+#include "fmt/format.h"
 #include "logger.h"
-#include "modules.h"
 #include "providers/check_mk.h"
 #include "providers/df.h"
 #include "providers/fileinfo.h"
@@ -45,13 +39,16 @@
 #include "providers/wmi.h"
 #include "read_file.h"
 #include "realtime.h"
-#include "tools/_win.h"
+#include "tools/_xlog.h"
 
 namespace cma::srv {
 // mini processes of the global type
 class TheMiniProcess {
 public:
-    TheMiniProcess() = default;
+    TheMiniProcess()
+        : process_handle_(INVALID_HANDLE_VALUE)
+        , thread_handle_(INVALID_HANDLE_VALUE)
+        , process_id_(0) {}
 
     TheMiniProcess(const TheMiniProcess&) = delete;
     TheMiniProcess& operator=(const TheMiniProcess&) = delete;
@@ -68,9 +65,9 @@
 
 private:
     mutable std::mutex lock_;
-    HANDLE process_handle_{wtools::InvalidHandle()};
-    HANDLE thread_handle_{wtools::InvalidHandle()};
-    uint32_t process_id_{0};
+    HANDLE process_handle_;
+    HANDLE thread_handle_;
+    uint32_t process_id_;
     std::string process_name_;  // for debug purposes
 
 #if defined(GTEST_INCLUDE_GTEST_GTEST_H_)
@@ -87,7 +84,6 @@
 
 class ServiceProcessor;
 
-//
 // wrapper to use section engine ASYNCHRONOUS by default
 //
 template <typename T>
@@ -110,34 +106,19 @@
         const AnswerId Tp,            // expected id
         ServiceProcessor* processor   // hosting object
     ) {
-<<<<<<< HEAD
-        engine_.registerOwner(processor);
         engine_.loadConfig();
-
-=======
-        engine_.loadConfig();
->>>>>>> 75a18bda
         section_expected_timeout_ = engine_.timeout();
         return std::async(
             mode,
             [this](const std::string CommandLine,  //
                    const AnswerId Tp,              //
                    const ServiceProcessor* Proc) {
-<<<<<<< HEAD
-                engine_.updateSectionStatus();  // actual data gathering is
-                                                // here for plugins and local
-
-                engine_.registerCommandLine(CommandLine);
-                auto port_name = Proc->getInternalPort();
-                auto id = AnswerIdToNumber(Tp);
-=======
                 engine_.updateSectionStatus();  // actual data gathering is here
                                                 // for plugins and local
 
                 engine_.registerCommandLine(CommandLine);
                 auto port_name = Proc->getInternalPort();
                 auto id = Tp.time_since_epoch().count();
->>>>>>> 75a18bda
                 XLOG::d.t(
                     "Provider '{}' is about to be started, id '{}' port [{}]",
                     provider_uniq_name_, id, port_name);
@@ -164,11 +145,7 @@
         section_expected_timeout_ = engine_.timeout();
         engine_.updateSectionStatus();
         engine_.registerCommandLine(cmd_line);
-<<<<<<< HEAD
-        auto id = AnswerIdToNumber(timestamp);
-=======
         auto id = timestamp.time_since_epoch().count();
->>>>>>> 75a18bda
         XLOG::d.t("Provider '{}' is direct called, id '{}' port [{}]",
                   provider_uniq_name_, id, port_name);
         goGoGo(std::string(section::kUseEmbeddedName), cmd_line, port_name, id);
@@ -194,11 +171,7 @@
         auto cmd_line =
             std::to_string(Marker) + " " + SectionName + " " + CommandLine;
 
-<<<<<<< HEAD
-        engine_.startExecution(Port, cmd_line);
-=======
         engine_.startSynchronous(Port, cmd_line);
->>>>>>> 75a18bda
         auto us_count = engine_.stopWatchStop();
         XLOG::d.i("perf: Section '{}' took [{}] milliseconds",
                   provider_uniq_name_, us_count / 1000);
@@ -258,20 +231,6 @@
     // called when no data for section generated - this is ok
     bool addSectionToAnswer(const std::string& name, const AnswerId timestamp) {
         return answer_.addSegment(name, timestamp, std::vector<uint8_t>());
-<<<<<<< HEAD
-    }
-
-    static void resetOhm() noexcept;
-    bool isOhmStarted() const noexcept { return ohm_started_; }
-
-    cma::cfg::modules::ModuleCommander& getModuleCommander() noexcept {
-        return mc_;
-    }
-    const cma::cfg::modules::ModuleCommander& getModuleCommander()
-        const noexcept {
-        return mc_;
-=======
->>>>>>> 75a18bda
     }
 
     static void resetOhm() noexcept;
@@ -287,8 +246,6 @@
 
     // controlled exclusively by mainThread
     std::string internal_port_;
-
-    cma::cfg::modules::ModuleCommander mc_;
 
     // called by external port BEFORE starting context run
     // on this phase we are starting our async plugins
@@ -361,15 +318,10 @@
 
         // answer may be reused
         answer_.dropAnswer();
-<<<<<<< HEAD
-        answer_.prepareAnswer(ip_addr);
-        return answer_.getId();
-=======
         answer_.prepareAnswer(ip_addr);  // is temporary
         auto tp = answer_.getId();
 
         return tp;
->>>>>>> 75a18bda
     }
 
     //
@@ -418,8 +370,6 @@
             section_provider.kick(std::launch::async, cmdline, stamp, this));
         auto expected_timeout = section_provider.expectedTimeout();
         updateMaxWaitTime(expected_timeout);
-<<<<<<< HEAD
-=======
 
         return true;
     }
@@ -433,25 +383,11 @@
 
         // success story...
         section_provider.directCall(cmdline, stamp, getInternalPort());
->>>>>>> 75a18bda
 
         return true;
     }
 
-    template <typename T>
-    bool tryToDirectCall(T& section_provider, AnswerId stamp,
-                         const std::string& cmdline) {
-        const auto& engine = section_provider.getEngine();
-
-        if (!isAllowed(engine)) return false;
-
-        // success story...
-        section_provider.directCall(cmdline, stamp, getInternalPort());
-
-        return true;
-    }
-
-    void kickWinPerf(const AnswerId answer_id, const std::string& ip_addr);
+    void kickWinPerf(const AnswerId Tp, const std::string& Ip);
     void kickPlugins(const AnswerId Tp, const std::string& Ip);
 
     template <typename T>
@@ -513,14 +449,9 @@
                   answer_.getStopWatch().getUsCount() / 1000);
     }
 
-<<<<<<< HEAD
-    // We wait here for all answers from all providers, internal and
-    // external. The call is *blocking* #TODO break waiting
-=======
     // We wait here for all answers from all providers, internal and external.
     // The call is *blocking*
     // #TODO break waiting
->>>>>>> 75a18bda
     cma::srv::AsyncAnswer::DataBlock getAnswer(int Count) {
         using namespace std::chrono;
         XLOG::t.i("waiting futures(only start)");
@@ -592,27 +523,22 @@
 
     class SectionProviderFile {
     public:
-        SectionProviderFile(const std::string name, const std::wstring filename)
-            : name_(name), file_name_(filename) {}
-
-        std::future<bool> kick(const AnswerId answer_id,
-                               ServiceProcessor* service_processor) {
+        SectionProviderFile(const std::string Name, const std::wstring FileName)
+            : name_(Name), file_name_(FileName) {}
+
+        std::future<bool> kick(const AnswerId Tp, ServiceProcessor* Proc) {
             return std::async(
                 std::launch::async,
-                [this](const AnswerId answer_id,
-                       ServiceProcessor* service_processor) {
+                [this](const AnswerId Tp, ServiceProcessor* Proc) {
                     auto block = gatherData();
-                    if (!block) {
+                    xlog::l("Provider %s added answer", name_.c_str());
+                    if (block)
+                        return Proc->addSectionToAnswer(name_, Tp, *block);
+                    else
                         return false;
-                    }
-
-                    XLOG::l.i("Provider '{}' added answer to file '{}'", name_,
-                              wtools::ToUtf8(file_name_));
-                    return service_processor->addSectionToAnswer(
-                        name_, answer_id, *block);
                 },
-                answer_id,         // param 1
-                service_processor  // param 2
+                Tp,   // param 1
+                Proc  // param 2
 
             );
         }
@@ -621,71 +547,42 @@
         std::string name_;
         std::wstring file_name_;
         std::optional<std::vector<uint8_t>> gatherData() {
-            auto f = cfg::FindExeFileOnPath(file_name_);
-            return tools::ReadFileInVector(file_name_.c_str());
+            auto f = cma::cfg::FindExeFileOnPath(file_name_);
+            return cma::tools::ReadFileInVector(file_name_.c_str());
         }
     };
-
-    void logExeNotFound(std::wstring_view exe_name) {
-        std::string path_string;
-        auto paths = cfg::GetExePaths();
-        for (const auto& dir : paths) {
-            path_string += dir.u8string() + "\n";
-        }
-
-        XLOG::l("File '{}' not found on the path '{}'",
-                wtools::ToUtf8(exe_name), path_string);
-    }
 
     // starting executable(any!) with valid command line
     // API to start exe
     std::future<bool> kickExe(
-        bool async_mode,                      // controlled from the config
-        const std::wstring exe_name,          //
-        AnswerId answer_id,                   //
-        ServiceProcessor* service_processor,  // host
-        const std::wstring& segment_name,     // identifies exe
-        int timeout,                          // for exe
-        const std::wstring& command_line,     //
-        const std::wstring& log_file) {       // this is optional
+        bool Async,  // controlled from the config
+        const std::wstring ExeName, const AnswerId Tp,
+        ServiceProcessor* Proc,           // host
+        const std::wstring& SegmentName,  // identifies exe
+        int Timeout,                      // for exe
+        const std::wstring& CommandLine) {
         return std::async(
-            async_mode ? std::launch::async : std::launch::deferred,
-            [this, exe_name, log_file](
-                AnswerId answer_id, ServiceProcessor* service_processor,
-                const std::wstring& segment_name, int timeout,
-                const std::wstring& command_line) {
-                // finding and checking
-                XLOG::d.i("Exec '{}' for '{}' to be started",
-                          wtools::ToUtf8(exe_name),
-                          wtools::ToUtf8(segment_name));
-
-                auto full_path = cfg::FindExeFileOnPath(exe_name);
+            Async ? std::launch::async : std::launch::deferred,
+            [this, ExeName](const AnswerId Tp, ServiceProcessor* Proc,
+                            const std::wstring& SegmentName, int Timeout,
+                            const std::wstring& CommandLine) {
+                XLOG::l.i("Exec {} for {} started",
+                          wtools::ConvertToUTF8(ExeName),
+                          wtools::ConvertToUTF8(SegmentName));
+
+                auto full_path = cma::cfg::FindExeFileOnPath(ExeName);
                 if (full_path.empty()) {
-                    logExeNotFound(exe_name);
+                    std::string path_string = "";
+                    auto paths = cma::cfg::GetExePaths();
+                    for (const auto& dir : paths) {
+                        path_string += dir.u8string() + "\n";
+                    }
+                    XLOG::l("File {} not found on the path {}",
+                            wtools::ConvertToUTF8(ExeName), path_string);
                     return false;
                 }
 
                 // make command line
-<<<<<<< HEAD
-                auto port = wtools::ConvertToUTF16(
-                    service_processor->getInternalPort());
-                auto cmd_line =
-                    fmt::format(L"\"{}\" -runonce {}{} {} id:{} timeout:{} {}",
-                                full_path,  // exe
-                                log_file.empty() ? L"" : L"@" + log_file + L" ",
-                                segment_name,                 //
-                                port,                         //
-                                AnswerIdToNumber(answer_id),  // answer id
-                                timeout, command_line);
-
-                // execution
-                XLOG::d.i("async RunStdCmd: {}", wtools::ToUtf8(cmd_line));
-                auto ret = tools::RunStdCommand(cmd_line, false);
-                if (ret == 0) {
-                    XLOG::l("Exec is failed with error [{}]", ::GetLastError());
-                    return false;
-                }
-=======
                 auto port = wtools::ConvertToUTF16(Proc->getInternalPort());
                 auto cmd_line =
                     fmt::format(L"\"{}\" -runonce {} {} id:{} timeout:{} {}",
@@ -698,30 +595,17 @@
                 XLOG::d.i("async RunStdCmd: {}",
                           wtools::ConvertToUTF8(cmd_line));
                 cma::tools::RunStdCommand(cmd_line, false);
->>>>>>> 75a18bda
 
                 return true;
             },
-            answer_id,          // param 1
-            service_processor,  // param 2
-            segment_name,       // section name
-            timeout,            //
-            command_line
+            Tp,           // param 1
+            Proc,         // param 2
+            SegmentName,  // section name
+            Timeout, CommandLine
 
         );
     }
 
-    std::future<bool> kickExe(
-        bool async,                           // controlled from the config
-        const std::wstring exe_name,          //
-        const AnswerId answer_id,             //
-        ServiceProcessor* service_processor,  // host
-        const std::wstring& segment_name,     // identifies exe
-        int timeout,                          // for exe
-        const std::wstring& command_line) {
-        return kickExe(async, exe_name, answer_id, service_processor,
-                       segment_name, timeout, command_line, {});
-    }
 #if 0
     SectionProviderText txt_provider_{"Text", "<<<IAMSECTIONTOO>>>"};
     SectionProviderFile file_provider_{
