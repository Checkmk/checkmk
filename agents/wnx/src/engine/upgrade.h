--- conflicted
+++ resolved
@@ -1,7 +1,3 @@
-// Copyright (C) 2019 tribe29 GmbH - License: GNU General Public License v2
-// This file is part of Checkmk (https://checkmk.com). It is subject to the terms and
-// conditions defined in the file COPYING, which is part of this source code package.
-
 #ifndef upgrade_h__
 #define upgrade_h__
 
@@ -54,28 +50,16 @@
                         bool LocalFileExists);
 
 std::filesystem::path CreateUserYamlFromIni(
-<<<<<<< HEAD
     const std::filesystem::path& ini_file,      // ini file to use
     const std::filesystem::path& program_data,  // directory to send
     const std::string& yaml_name                // name to be used in output
     ) noexcept;
 
 std::filesystem::path CreateBakeryYamlFromIni(
-=======
->>>>>>> 75a18bda
     const std::filesystem::path& ini_file,      // ini file to use
     const std::filesystem::path& program_data,  // directory to send
     const std::string& yaml_name                // name to be used in output
     ) noexcept;
-<<<<<<< HEAD
-=======
-
-std::filesystem::path CreateBakeryYamlFromIni(
-    const std::filesystem::path& ini_file,      // ini file to use
-    const std::filesystem::path& program_data,  // directory to send
-    const std::string& yaml_name                // name to be used in output
-    ) noexcept;
->>>>>>> 75a18bda
 
 // after upgrade we create in root our protocol
 bool CreateProtocolFile(const std::filesystem::path& dir,
