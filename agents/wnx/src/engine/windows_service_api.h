--- conflicted
+++ resolved
@@ -1,7 +1,3 @@
-// Copyright (C) 2019 tribe29 GmbH - License: GNU General Public License v2
-// This file is part of Checkmk (https://checkmk.com). It is subject to the
-// terms and conditions defined in the file COPYING, which is part of this
-// source code package.
 
 // provides basic api to start and stop service
 
@@ -15,7 +11,6 @@
 #include <cstdint>  // wchar_t when compiler options set weird
 #include <functional>
 
-#include "common/wtools_service.h"
 #include "tools/_raii.h"
 #include "tools/_xlog.h"
 
@@ -40,64 +35,28 @@
 int ExecStartLegacy();                     // on start_legacy
 int ExecStopLegacy();                      // on stop_legacy
 int ExecCap();                             // on cap
-<<<<<<< HEAD
-
-int ExecCmkUpdateAgent(const std::vector<std::wstring>& params);  // updater
-
-int ExecVersion();                         // on version
-int ExecPatchHash();                       // on patch_hash
-int ExecShowConfig(std::string_view sec);  // on showconfig
-int ExecUpgradeParam(bool force_upgrade);  // om upgrade
-=======
 int ExecVersion();                         // on version
 int ExecPatchHash();                       // on patch_hash
 int ExecShowConfig(std::string_view sec);  // on showconfig
 int ExecUpgradeParam(bool Force);          // om upgrade
->>>>>>> 75a18bda
 
 int ExecSkypeTest();  // on skype :hidden
 int ExecResetOhm();   // on resetohm :hidden
 
 int ExecReloadConfig();
-<<<<<<< HEAD
-int ExecUninstallAlert();
-int ExecRemoveLegacyAgent();
-void ExecUninstallClean();
-
-int ExecRealtimeTest(bool print);  // on rt
-int ExecCvtIniYaml(std::filesystem::path IniFile,
-                   std::filesystem::path YamlFile,
-                   StdioLog stdio_log);  // on cvt
-int ExecExtractCap(std::wstring_view cap_file,
-                   std::wstring_view to);  //
-=======
 int ExecRemoveLegacyAgent();
 
 int ExecRealtimeTest(bool Print);  // on rt
 int ExecCvtIniYaml(std::filesystem::path IniFile,
                    std::filesystem::path YamlFile,
                    StdioLog stdio_log);  // on cvt
->>>>>>> 75a18bda
 int ExecSection(const std::wstring& SecName,
                 int RepeatPause,      // if 0 no repeat
                 StdioLog stdio_log);  // on section
 int ServiceAsService(std::wstring_view app_name,
-<<<<<<< HEAD
-                     std::chrono::milliseconds delay,
-                     const std::function<bool(const void* some_context)>&
-                         internal_callback);  // service execution
-
-void ProcessFirewallConfiguration(std::wstring_view app_name);
-[[maybe_unused]] bool ProcessServiceConfiguration(std::wstring_view app_name);
-
-// Converter API from YML language to wtools
-wtools::WinService::ErrorMode GetServiceErrorModeFromCfg(std::string_view text);
-wtools::WinService::StartMode GetServiceStartModeFromCfg(std::string_view text);
-=======
                      std::chrono::milliseconds Delay,
                      std::function<bool(const void* Processor)>
                          InternalCallback) noexcept;  // service execution
->>>>>>> 75a18bda
 
 void ProcessFirewallConfiguration(std::wstring_view app_name);
 
@@ -112,13 +71,8 @@
 constexpr const wchar_t* kServiceAccount = L"NT AUTHORITY\\LocalService";
 constexpr const wchar_t* kServicePassword = nullptr;
 
-<<<<<<< HEAD
-constexpr std::wstring_view kSrvFirewallRuleName = L"Checkmk Agent";
-constexpr std::wstring_view kAppFirewallRuleName = L"Checkmk Agent application";
-=======
 constexpr std::wstring_view kSrvFirewallRuleName = L"CheckMk Service Rule";
 constexpr std::wstring_view kAppFirewallRuleName = L"CheckMk Application Rule";
->>>>>>> 75a18bda
 
 // service configuration
 // main call
