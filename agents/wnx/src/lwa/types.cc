// Copyright (C) 2019 tribe29 GmbH - License: GNU General Public License v2
// This file is part of Checkmk (https://checkmk.com). It is subject to the
// terms and conditions defined in the file COPYING, which is part of this
// source code package.

#include "stdafx.h"

#include "types.h"

<<<<<<< HEAD
#include <WinSock2.h>

=======
>>>>>>> 75a18bda
#include <algorithm>
#include <cstring>
#include <sstream>
#include <string>

#include "cfg.h"
#include "logger.h"
#include "stringutil.h"
<<<<<<< HEAD
namespace fs = std::filesystem;
=======
namespace fs = std::experimental::filesystem;
>>>>>>> 75a18bda

template <>
bool from_string<bool>(const std::string &value) {
    return parse_boolean(value.c_str());
}

template <>
int from_string<int>(const std::string &value) {
    return std::stol(value);
}

template <>
std::string from_string<std::string>(const std::string &value) {
    return value;
}

template <>
fs::path from_string<fs::path>(const std::string &value) {
    return {value};
}

template <>
ipspec from_string<ipspec>(const std::string &value) {
    ipspec result;

    auto slash_pos = strchr(value.c_str(), '/');
    if (slash_pos != NULL) {
        // ipv4/ipv6 agnostic
        result.bits = strtol(slash_pos + 1, NULL, 10);
    } else {
        result.bits = 0;
    }

    result.ipv6 = strchr(value.c_str(), ':') != NULL;

    if (result.ipv6) {
        if (result.bits == 0) {
            result.bits = 128;
        }
        stringToIPv6(value.c_str(), result.ip.v6.address);
        netmaskFromPrefixIPv6(result.bits, result.ip.v6.netmask);

        // TODO verify that host part is 0
    } else {
        if (result.bits == 0) {
            result.bits = 32;
        }

        stringToIPv4(value.c_str(), result.ip.v4.address);
        netmaskFromPrefixIPv4(result.bits, result.ip.v4.netmask);

        if ((result.ip.v4.address & result.ip.v4.netmask) !=
            result.ip.v4.address) {
            std::cerr << "Invalid only_hosts entry: host part not 0: " << value
                      << std::endl;
            exit(1);
        }
    }
    return result;
}

std::ostream &operator<<(std::ostream &os, const ipspec &ips) {
    if (ips.ipv6) {
        std::array<uint16_t, 8> hostByteAddress = {0};
        std::transform(
            ips.ip.v6.address, ips.ip.v6.address + 8, hostByteAddress.begin(),
            [&ips](const uint16_t netshort) { return ::ntohs(netshort); });
        os << join(hostByteAddress.cbegin(), hostByteAddress.cend(), ":",
                   std::ios::hex)
           << "/" << ips.bits;
    } else {
        os << (ips.ip.v4.address & 0xff) << "."
           << (ips.ip.v4.address >> 8 & 0xff) << "."
           << (ips.ip.v4.address >> 16 & 0xff) << "."
           << (ips.ip.v4.address >> 24 & 0xff) << "/" << ips.bits;
    }

    return os;
}

ipspec toIPv6(const ipspec &ips) {
    ipspec result;
    // first 96 bits are fixed: 0:0:0:0:0:ffff
    result.bits = 96 + ips.bits;
    result.ipv6 = true;

    uint32_t ipv4_loopback = 0;
    stringToIPv4("127.0.0.1", ipv4_loopback);

    // For IPv4 loopback address 127.0.0.1, add corresponding IPv6
    // loopback address 0:0:0:0:0:0:0:1 (also known as ::1).
    if (ips.ip.v4.address == ipv4_loopback) {
        memset(result.ip.v6.address, 0, sizeof(uint16_t) * 7);
        result.ip.v6.address[7] = ::htons(0x1);
    } else {
        memset(result.ip.v6.address, 0, sizeof(uint16_t) * 5);
        result.ip.v6.address[5] = 0xFFFFu;
        result.ip.v6.address[6] =
            static_cast<uint16_t>(ips.ip.v4.address & 0xFFFFu);
        result.ip.v6.address[7] =
            static_cast<uint16_t>(ips.ip.v4.address >> 16);
    }

    netmaskFromPrefixIPv6(result.bits, result.ip.v6.netmask);

    return result;
}

template <>
winperf_counter from_string<winperf_counter>(const std::string &value) {
    using namespace wtools;

    size_t colonIdx = value.find_last_of(":");
    if (colonIdx == std::string::npos) {
        XLOG::l() << "Invalid counter '" << value
                  << "' in section [winperf]: need number(or "
                     "text) and colon, e.g. 238:processor.";
        return {0, "", ""};
    }

    std::string name(value.begin() + colonIdx + 1, value.end());
    std::string base_id(value.begin(), value.begin() + colonIdx);
    auto non_digit = std::find_if_not(base_id.begin(), base_id.end(), isdigit);

    if (non_digit == base_id.end()) return {std::stoi(base_id), name, base_id};

    auto x =
        wtools::perf::FindPerfIndexInRegistry(wtools::ConvertToUTF16(base_id));
    if (x.has_value()) return {(int)x.value(), name, base_id};

    return {0, "", ""};
}

// Add a new globline from the config file:
// C:/Testfile | D:/var/log/data.log D:/tmp/art*.log
// This globline is split into tokens which are processed by
// process_glob_expression
template <>
globline_container from_string<globline_container>(const std::string &value) {
    // Each globline receives its own pattern container
    // In case new files matching the glob pattern are we
    // we already have all state,regex patterns available
    glob_tokens_t tokens;

    // Split globline into tokens
    std::regex split_exp("[^|]+");
    std::string copy(value);
    std::regex_token_iterator<std::string::iterator> iter(
        copy.begin(), copy.end(), split_exp),
        end;

    for (; iter != end; ++iter) {
        std::string descriptor = iter->str();
        ltrim(descriptor);
        glob_token new_token;

        for (const auto &token :
             std::vector<std::string>{"nocontext", "from_start", "rotated"}) {
            std::regex tokenRegex("\\b" + token + "\\b");
            if (std::regex_search(descriptor, tokenRegex)) {
                if (token == "nocontext") {
                    new_token.nocontext = true;
                } else if (token == "from_start") {
                    new_token.from_start = true;
                } else if (token == "rotated") {
                    new_token.rotated = true;
                }
                descriptor = std::regex_replace(descriptor, tokenRegex, "");
                ltrim(descriptor);
            }
        }

        new_token.pattern = descriptor;
        tokens.push_back(new_token);
    }

    return {tokens, {}};
}

enum class QuoteType { none, singleQuoted, doubleQuoted };

inline bool quoted(QuoteType qt) { return qt != QuoteType::none; }

inline QuoteType getQuoteType(const std::string &s) {
    if (s.front() == '\'' && s.back() == '\'') {
        return QuoteType::singleQuoted;
    } else if (s.front() == '"' && s.back() == '"') {
        return QuoteType::doubleQuoted;
    } else {
        return QuoteType::none;
    }
}

void removeQuotes(std::string &s, QuoteType qt) {
    if (quoted(qt)) {
        s = s.substr(1, s.size() - 2);
    }
}

void wrapInQuotes(std::string &s, QuoteType qt) {
    if (quoted(qt)) {
        char quote = (qt == QuoteType::singleQuoted) ? '\'' : '"';
        s.reserve(s.size() + 2);
        s.insert(0, 1, quote);
        s.push_back(quote);
    }
}

void normalizeCommand(std::string &cmd) {
    if (isPathRelative(cmd)) {
        ltrim(cmd);
        rtrim(cmd);
        auto quoteType = getQuoteType(cmd);
        removeQuotes(cmd, quoteType);
        auto dir = cma::cfg::GetUserDir();
        cmd.insert(0, wtools::ToUtf8(dir) + "\\");
        wrapInQuotes(cmd, quoteType);
    }
}

template <>
mrpe_entry from_string<mrpe_entry>(const std::string &value) {
    std::vector<std::string> tokens = tokenizePossiblyQuoted(value);

    if (tokens.size() < 2) {
        throw StringConversionError(
            "Invalid command specification for mrpe:\r\n"
            "Format: SERVICEDESC COMMANDLINE");
    }

    auto plugin_name = tokens[1];  // Intentional copy
    // compute plugin name, drop directory part
    removeQuotes(plugin_name, getQuoteType(plugin_name));

    for (const auto &delimiter : {"/", "\\"}) {
        auto pos = plugin_name.find_last_of(delimiter);
        if (pos != std::string::npos) {
            plugin_name = plugin_name.substr(pos + 1);
            break;
        }
    }

    std::string command_line =
        join(std::next(tokens.cbegin(), 2), tokens.cend(), " ");
    auto &cmd = tokens[1];
    normalizeCommand(cmd);

    if (command_line.empty()) {
        command_line = cmd;
    } else {
        command_line.insert(0, cmd + " ");
    }

    auto &service_description = tokens[0];
    removeQuotes(service_description, getQuoteType(service_description));

    return {"", command_line, plugin_name, service_description};
}

template <>
std::string ToYamlString(const winperf_counter &WinPerfCounter, bool) {
    std::string out = "- ";

    out += WinPerfCounter.base_id + ": ";
    out += WinPerfCounter.name + "\n";

    return out;
}

template <>
std::string ToYamlString(const mrpe_entry &Entry, bool) {
    namespace fs = std::filesystem;

    std::string out = "- check = ";
    std::string p = Entry.command_line;
    auto data_path = wtools::ToUtf8(cma::cfg::GetUserDir());
    auto pos = p.find(data_path);
    if (pos == 0 || pos == 1) {
        cma::cfg::ReplaceInString(p, data_path,
                                  cma::cfg::vars::kProgramDataFolder);
    }

    out += Entry.service_description;
    out += " ";
    out += p;

    return out;
}<|MERGE_RESOLUTION|>--- conflicted
+++ resolved
@@ -1,17 +1,7 @@
-// Copyright (C) 2019 tribe29 GmbH - License: GNU General Public License v2
-// This file is part of Checkmk (https://checkmk.com). It is subject to the
-// terms and conditions defined in the file COPYING, which is part of this
-// source code package.
-
 #include "stdafx.h"
 
 #include "types.h"
 
-<<<<<<< HEAD
-#include <WinSock2.h>
-
-=======
->>>>>>> 75a18bda
 #include <algorithm>
 #include <cstring>
 #include <sstream>
@@ -20,11 +10,7 @@
 #include "cfg.h"
 #include "logger.h"
 #include "stringutil.h"
-<<<<<<< HEAD
-namespace fs = std::filesystem;
-=======
 namespace fs = std::experimental::filesystem;
->>>>>>> 75a18bda
 
 template <>
 bool from_string<bool>(const std::string &value) {
@@ -240,7 +226,7 @@
         auto quoteType = getQuoteType(cmd);
         removeQuotes(cmd, quoteType);
         auto dir = cma::cfg::GetUserDir();
-        cmd.insert(0, wtools::ToUtf8(dir) + "\\");
+        cmd.insert(0, wtools::ConvertToUTF8(dir) + "\\");
         wrapInQuotes(cmd, quoteType);
     }
 }
@@ -300,7 +286,7 @@
 
     std::string out = "- check = ";
     std::string p = Entry.command_line;
-    auto data_path = wtools::ToUtf8(cma::cfg::GetUserDir());
+    auto data_path = wtools::ConvertToUTF8(cma::cfg::GetUserDir());
     auto pos = p.find(data_path);
     if (pos == 0 || pos == 1) {
         cma::cfg::ReplaceInString(p, data_path,
