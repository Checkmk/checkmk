--- conflicted
+++ resolved
@@ -5,13 +5,11 @@
 #include "pch.h"
 // system C
 // system C++
-#include <chrono>
 #include <filesystem>
 #include <iostream>
 #include <string>
-#include <thread>
-
-#include "common/yaml.h"
+
+#include "yaml-cpp/yaml.h"
 
 // Project
 #include "common/cmdline_info.h"
@@ -25,6 +23,8 @@
 #include "cma_core.h"
 #include "logger.h"
 #include "providers/perf_counters_cl.h"
+
+std::filesystem::path G_ProjectPath = PROJECT_DIR_CMK_SERVICE;
 
 namespace cma::cmdline {
 
@@ -50,19 +50,6 @@
             // first Row
             kLegacyTestParam, kVersionParam, kReloadConfigParam,
             kRemoveLegacyParam, kHelpParam);
-    });
-}
-
-void PrintAgentUpdater() {
-    using namespace xlog::internal;
-    PrintBlock("Agent Updater Usage:\n", Colors::green, []() {
-        return fmt::format(
-            "\t{1} <{2}|{3}> [args]\n"
-            "\t{2}|{3:<{0}} - register Agent using plugins\\cmk_update_agent.checmk.py\n",
-            kParamShift,
-            kServiceExeName,  // service name from the project definitions
-            // first Row
-            kUpdaterParam, kCmkUpdaterParam);
     });
 }
 
@@ -224,7 +211,7 @@
     using namespace xlog::internal;
 
     PrintBlock(
-        "Install Bakery Files and plugins.cap in install folder:\n",
+        "Install Bakery Files, plugins.cap and check_mk.ini, in install folder:\n",
         Colors::pink, []() {
             return fmt::format(
                 "\t{0} {1}\n",
@@ -253,220 +240,6 @@
 
 }  // namespace cma::cmdline
 
-namespace cma::cmdline {
-
-void PrintBlock(std::string_view title, xlog::internal::Colors title_color,
-                std::function<std::string()> formatter) {
-    xlog::sendStringToStdio(title.data(), title_color);
-    auto out = formatter();
-    printf(out.data());
-}
-
-void PrintMain() {
-    using namespace xlog::internal;
-    PrintBlock("Normal Usage:\n", Colors::green, []() {
-        return fmt::format(
-            "\t{1} <{2}|{3}|{4}|{5}|{6}>\n"
-            "\t{2:<{0}} - generates test output\n"
-            "\t{3:<{0}} - version of the Agent\n"
-            "\t{4:<{0}} - reload configuration files of the Agent\n"
-            "\t{5:<{0}} - remove Legacy Agent if installed\n"
-            "\t{6:<{0}} - usage\n",
-            kParamShift,
-            kServiceExeName,  // service name from th project definitions
-            // first Row
-            kLegacyTestParam, kVersionParam, kReloadConfigParam,
-            kRemoveLegacyParam, kHelpParam);
-    });
-}
-
-void PrintSelfCheck() {
-    using namespace xlog::internal;
-    PrintBlock("Self Checking:\n", Colors::cyan, []() {
-        return fmt::format(
-            "\t{1} {2} <{3}|{4}|{5} [number of seconds]>\n"
-            "\t{2:<{0}} - check test\n"
-            "\t\t{3:<{0}} - main thread test\n"
-            "\t\t{4:<{0}} - simple self test of internal and external transport\n"
-            "\t\t{5:<{0}} - simulates periodical connection from Check MK Site, for example '{1} {2} {5} 13'\n",
-            kParamShift, kServiceExeName, kCheckParam, kCheckParamMt,
-            kCheckParamIo, kCheckParamSelf);
-    });
-}
-
-void PrintAdHoc() {
-    using namespace xlog::internal;
-    PrintBlock("Ad Hoc Testing:\n", Colors::cyan, []() {
-        return fmt::format(
-            "\t{1} <{2}> [{3}|{4}]\n"
-            "\t{2:{0}} - run as application (adhoc mode)\n"
-            "\t\t{3:{0}} - send important messages on stdio\n"
-            "\t\t{4:{0}} - send ALL messages on stdio\n",
-            kParamShift,  //
-            kServiceExeName,
-            std::string(kExecParam) + "|" + std::string(kAdhocParam),  //
-            kExecParamShowWarn, kExecParamShowAll);
-    });
-}
-
-// obsolete
-void PrintLegacyTesting() {
-    using namespace xlog::internal;
-    PrintBlock("Classic/Legacy Testing:\n", Colors::cyan, []() {
-        return fmt::format(
-            "\t{1} {2}\n"
-            "\t{2:{0}} - legacy(standard) test\n",
-            kParamShift,
-            kServiceExeName,  // service name from th project definitions
-            kLegacyTestParam);
-    });
-}
-
-void PrintReinstallWATO() {
-    using namespace xlog::internal;
-    PrintBlock(
-        "Restore WATO Configuration(only for experienced users):\n",
-        Colors::pink, []() {
-            return fmt::format(
-                "\t{1} {2}\n"
-                "\t{2:{0}} - agent tries to restore configuration created by WATO(bakery)\n",
-                kParamShift,
-                kServiceExeName,  // service name from th project definitions
-                kRestoreParam);
-        });
-}
-
-void PrintInstallUninstall() {
-    using namespace xlog::internal;
-    PrintBlock(
-        "Install or remove service(only for experienced users):\n",
-        Colors::pink, []() {
-            return fmt::format(
-                "\t{1} <{2}|{3}>\n"
-                "\t{2:<{0}} - install as a service, Administrative Rights are required\n"
-                "\t{3:<{0}} - remove service, Administrative Rights are required\n",
-                kParamShift,
-                kServiceExeName,  // service name from th project definitions
-                // first Row
-                kInstallParam, kRemoveParam);
-        });
-}
-
-void PrintShowConfig() {
-    using namespace xlog::internal;
-    PrintBlock(
-        "Display Config and Environment Variables:\n", Colors::cyan, []() {
-            return fmt::format(
-                "\t{1} {2} [section]\n"
-                "\t{2:<{0}} - show configuration parameters\n"
-                "\tsection - optional parameter like global or ps\n"
-                "\t\tExample: {1} {2} fileinfo\n",
-                kParamShift,
-                kServiceExeName,  // service name from th project definitions
-                kShowConfigParam);
-        });
-}
-
-void PrintRealtimeTesting() {
-    using namespace xlog::internal;
-    PrintBlock("Realtime Testing:\n", Colors::cyan, []() {
-        return fmt::format(
-            "\t{1} {2}\n"
-            "\t{2:{0}} - test realtime data with all sections and encryption\n",
-            kParamShift,
-            kServiceExeName,  // service name from th project definitions
-            kRealtimeParam);
-    });
-}
-
-void PrintCvt() {
-    using namespace xlog::internal;
-    PrintBlock(
-        "Convert Legacy Agent Ini File into Agent Yml file:\n", Colors::pink,
-        []() {
-            return fmt::format(
-                "\t{0} {1} [{2}] <inifile> [yamlfile]\n"
-                "\tinifile - from Legacy Agent\n"
-                "\tyamlfile - name of an output file\n"
-                "\t{2} - display output\n",
-                kServiceExeName,  // service name from th project definitions
-                kCvtParam, kCvtParamShow);
-        });
-}
-
-void PrintLwaActivate() {
-    using namespace xlog::internal;
-
-    PrintBlock("Activate/Deactivate Legacy Agent:\n", Colors::pink, []() {
-        return fmt::format(
-            "\t{1} <{2}|{3}>\n"
-            "\t{2:{0}} - stop and deactivate legacy agent\n"
-            "\t{3:{0}} - activate and start legacy agent(only for testing)\n",
-            kParamShift,
-            kServiceExeName,  // service name from th project definitions
-            kStopLegacyParam, kStartLegacyParam);
-    });
-}
-
-void PrintFirewall() {
-    using namespace xlog::internal;
-
-    PrintBlock("Configure Firewall Rule:\n", Colors::pink, []() {
-        return fmt::format(
-            "\t{1} [{2}|{3}]\n"
-            "\t{2:{0}} - configure firewall\n"
-            "\t{3:{0}} - clear firewall configuration\n",
-            kParamShift, kFwParam, kFwConfigureParam, kFwClearParam);
-    });
-}
-
-void PrintUpgrade() {
-    using namespace xlog::internal;
-    PrintBlock("Upgrade Legacy Agent(migration):\n", Colors::pink, []() {
-        return fmt::format(
-            "\t{1} {2} [{3}]\n"
-            "\t{2:{0}} - upgrading/migration\n"
-            "\t\t{3:{0}} - upgrading/migration is forced( file '{2}' is ignored)\n",
-            kParamShift,
-            kServiceExeName,  // service name from th project definitions
-            kUpgradeParam, kUpgradeParamForce,
-            cma::cfg::files::kUpgradeProtocol);
-    });
-}
-
-void PrintCap() {
-    using namespace xlog::internal;
-
-    PrintBlock(
-        "Install Bakery Files, plugins.cap and check_mk.ini, in install folder:\n",
-        Colors::pink, []() {
-            return fmt::format(
-                "\t{0} {1}\n",
-                kServiceExeName,  // service name from th project definitions
-                kCapParam);
-        });
-}
-
-void PrintSectionTesting() {
-    using namespace xlog::internal;
-
-    PrintBlock("Test sections individually:\n", Colors::pink, []() {
-        return fmt::format(
-            "\t{1} {2} {3} [{4} [{5}]] \n"
-            "\t\t{3:{0}} - any section name(df, fileinfo and so on)\n"
-            "\t\t{4:{0}} - pause between tests in seconds, count of tests are infinite. 0 - test once\n"
-            "\t\t{5:{0}} - log output on the stdio\n"
-            "\t\t\t example: '{1} {2} df 5 {5}'\n"
-            "\t\t\t test section df infinitely long with pause 5 seconds and log output on stdio\n",
-            kParamShift,
-            kServiceExeName,  // service name from th project definitions
-            kSectionParam, "any_section", "number_of_seconds",
-            kSectionParamShow);
-    });
-}
-
-}  // namespace cma::cmdline
-
 // print short info about usage plus potential comment about error
 static void ServiceUsage(std::wstring_view comment) {
     using namespace wtools;
@@ -475,20 +248,12 @@
     XLOG::setup::ColoredOutputOnStdio(true);
     XLOG::setup::DuplicateOnStdio(true);
     if (!comment.empty()) {
-<<<<<<< HEAD
-        xlog::sendStringToStdio(wtools::ToUtf8(comment).data(), Colors::red);
-=======
         xlog::sendStringToStdio(wtools::ConvertToUTF8(comment).data(),
                                 Colors::red);
->>>>>>> 75a18bda
     }
 
     try {
         PrintMain();
-<<<<<<< HEAD
-        PrintAgentUpdater();
-=======
->>>>>>> 75a18bda
         PrintSelfCheck();
         PrintAdHoc();
         PrintRealtimeTesting();
@@ -505,21 +270,17 @@
         XLOG::l("Exception is '{}'", e.what());  //
     }
 
-<<<<<<< HEAD
-    // undocumented
-=======
     // undocummneted
->>>>>>> 75a18bda
     // -winnperf ....... command line for runperf
 }
 
 namespace cma {
 namespace details {
-extern bool g_is_service;
+extern bool G_Service;
 }
 
 AppType AppDefaultType() {
-    return details::g_is_service ? AppType::srv : AppType::exe;
+    return details::G_Service ? AppType::srv : AppType::exe;
 }
 
 template <typename T>
@@ -562,11 +323,7 @@
 int CheckMainService(const std::wstring &What, int Interval) {
     using namespace std::chrono;
 
-<<<<<<< HEAD
-    auto what = wtools::ToUtf8(What);
-=======
     auto what = wtools::ConvertToUTF8(What);
->>>>>>> 75a18bda
 
     if (what == cma::cmdline::kCheckParamMt) return cma::srv::TestMt();
     if (what == cma::cmdline::kCheckParamIo) return cma::srv::TestIo();
@@ -590,11 +347,7 @@
     using namespace std::chrono;
     using namespace cma::cfg;
 
-<<<<<<< HEAD
-    cma::details::g_is_service = true;  // we know that we are service
-=======
     cma::details::G_Service = true;  // we know that we are service
->>>>>>> 75a18bda
 
     auto ret = cma::srv::ServiceAsService(app_name, 1000ms, [](const void *) {
         // optional commands listed here
@@ -602,27 +355,16 @@
         // 1. Auto Update when  MSI file is located by specified address
         // this part of code have to be tested manually
         // scripting is possible but complicated
-<<<<<<< HEAD
-        auto [command, ret] = CheckForUpdateFile(
-=======
         auto [command, install] = CheckForUpdateFile(
->>>>>>> 75a18bda
             kDefaultMsiFileName,     // file we are looking for
             GetUpdateDir(),          // dir where file we're searching
             UpdateProcess::execute,  // start update when file found
             GetUserInstallDir());    // dir where file to backup
 
-<<<<<<< HEAD
-        if (ret) {
-            XLOG::l.i(
-                "Install process with command '{}' was initiated - waiting for restart",
-                wtools::ToUtf8(command));
-=======
         if (install) {
             XLOG::l.i(
                 "Install process with command '{}' was initiated - waiting for restart",
                 wtools::ConvertToUTF8(command));
->>>>>>> 75a18bda
         }
 
         return true;
@@ -633,72 +375,6 @@
     return ret == 0 ? 0 : 1;
 }
 }  // namespace srv
-<<<<<<< HEAD
-
-namespace {
-void WaitForPostInstall() {
-    using namespace std::chrono_literals;
-    if (!cma::install::IsPostInstallRequired()) return;
-
-    std::cout << "Finalizing installation, please wait";
-    int count = 0;
-
-    do {
-        std::this_thread::sleep_for(1s);
-        std::cout << ".";
-        ++count;
-        if (count > 240) {
-            std::cout << "Service is failed or nor running";
-            ::exit(73);
-        }
-    } while (cma::install::IsPostInstallRequired());
-}
-
-}  // namespace
-
-namespace {
-int ProcessWinperf(const std::vector<std::wstring> &args) {
-    // @file winperf file:a.txt id:12345 timeout:20 238:processor
-    //       winperf file:a.txt id:12345 timeout:20 238:processor
-    int offset = 0;
-    if (args[0][0] == '@') {
-        try {
-            std::filesystem::path p{args[0].c_str() + 1};
-            XLOG::setup::ChangeLogFileName(p.u8string());
-            XLOG::setup::EnableDebugLog(true);
-            XLOG::setup::EnableTraceLog(true);
-            XLOG::d.i("winperf started");
-            offset++;
-        } catch (const std::exception & /*e*/) {
-            return 1;
-        }
-    };
-
-    auto [error_val, name, id_val, timeout_val] =
-        exe::cmdline::ParseExeCommandLine({args.begin() + offset, args.end()});
-
-    if (error_val != 0) {
-        XLOG::l("Invalid parameters in command line [{}]", error_val);
-        return 1;
-    }
-
-    std::wstring prefix = name;
-    std::wstring port = args[offset + 1];
-    std::wstring id = id_val;
-    std::wstring timeout = timeout_val;
-    std::vector<std::wstring_view> counters;
-    for (size_t i = 4 + offset; i < args.size(); i++) {
-        if (std::wstring(L"#") == args[i]) {
-            break;
-        }
-        counters.emplace_back(args[i]);
-    }
-
-    return provider::RunPerf(prefix, port, id, ToInt(timeout, 20), counters);
-}
-}  // namespace
-=======
->>>>>>> 75a18bda
 
 // #TODO Function is over complicated
 // we want to test main function too.
@@ -715,33 +391,57 @@
         return cma::srv::RunService(Argv[0]);
     }
 
-    WaitForPostInstall();
-
     std::wstring param(Argv[1]);
-    if (param == exe::cmdline::kRunOnceParam) {
+    if (param == cma::exe::cmdline::kRunOnceParam) {
+        // to test
+        // -runonce winperf file:a.txt id:12345 timeout:20 238:processor
         // NO READING FROM CONFIG. This is intentional
-        //
-        // -runonce @file winperf file:a.txt id:12345 timeout:20 238:processor
-        // -runonce winperf file:a.txt id:12345 timeout:20 238:processor
-        std::vector<std::wstring> args;
-        for (int i = 2; i < argc; i++) {
-            args.emplace_back(Argv[i]);
+
+        auto [error_val, name, id_val, timeout_val] =
+            cma::exe::cmdline::ParseExeCommandLine(argc - 2, Argv + 2);
+
+        if (error_val != 0) {
+            XLOG::l("Invalid parameters in command line [{}]", error_val);
+            return 1;
         }
-        return ProcessWinperf(args);
+
+        std::wstring prefix = name;
+        std::wstring port = Argv[3];
+        std::wstring id = id_val;
+        std::wstring timeout = timeout_val;
+        std::vector<std::wstring_view> counters;
+        for (int i = 6; i < argc; i++) {
+            if (std::wstring(L"#") == Argv[i]) break;
+            counters.push_back(Argv[i]);
+        }
+
+        return cma::provider::RunPerf(prefix, id, port, ToInt(timeout, 20),
+                                      counters);
+    }
+
+    if (0) {
+        // this code is enabled only during testing and debugging
+        auto path = G_ProjectPath;
+        for (;;) {
+            auto yml_test_file =
+                G_ProjectPath / "data" / "check_mk.example.yml";
+            try {
+                YAML::Node config = YAML::LoadFile(yml_test_file.u8string());
+            } catch (const std::exception &e) {
+                XLOG::l(XLOG_FLINE + " exception %s", e.what());
+            } catch (...) {
+                XLOG::l(XLOG::kBp)(XLOG_FLINE + " exception bad");
+            }
+        }
     }
 
     using namespace cma::cmdline;
 
-<<<<<<< HEAD
-    cma::OnStartApp();  // path from EXE
-
-=======
     auto [hidden, code] = HiddenCommandProcessor(argc, Argv);
     if (hidden) return code;
 
     cma::OnStartApp();  // path from EXE
 
->>>>>>> 75a18bda
     if (param == wtools::ConvertToUTF16(kInstallParam)) {
         return cma::srv::InstallMainService();
     }
@@ -753,7 +453,6 @@
         std::wstring param = argc > 2 ? Argv[2] : L"";
         auto interval = argc > 3 ? ToInt(Argv[3]) : 0;
         return CheckMainService(param, interval);
-<<<<<<< HEAD
     }
 
     if (param == wtools::ConvertToUTF16(kLegacyTestParam)) {
@@ -764,18 +463,6 @@
         return cma::srv::RestoreWATOConfig();
     }
 
-=======
-    }
-
-    if (param == wtools::ConvertToUTF16(kLegacyTestParam)) {
-        return cma::srv::TestLegacy();
-    }
-
-    if (param == wtools::ConvertToUTF16(kRestoreParam)) {
-        return cma::srv::RestoreWATOConfig();
-    }
-
->>>>>>> 75a18bda
     if (param == wtools::ConvertToUTF16(kExecParam) ||
         param == wtools::ConvertToUTF16(kAdhocParam)) {
         std::wstring second_param = argc > 2 ? Argv[2] : L"";
@@ -812,37 +499,19 @@
         return cma::srv::ExecVersion();
     }
 
-<<<<<<< HEAD
-    if (param == wtools::ConvertToUTF16(kUpdaterParam) ||
-        param == wtools::ConvertToUTF16(kCmkUpdaterParam)) {
-        std::vector<std::wstring> params;
-        for (int k = 2; k < argc; k++) {
-            params.emplace_back(Argv[k]);
-        }
-
-        return cma::srv::ExecCmkUpdateAgent(params);
-    }
-
-=======
->>>>>>> 75a18bda
     if (param == wtools::ConvertToUTF16(kPatchHashParam)) {
         return cma::srv::ExecPatchHash();
     }
 
     if (param == wtools::ConvertToUTF16(kShowConfigParam)) {
         std::wstring second_param = argc > 2 ? Argv[2] : L"";
-<<<<<<< HEAD
-        return cma::srv::ExecShowConfig(wtools::ToUtf8(second_param));
-=======
         return cma::srv::ExecShowConfig(wtools::ConvertToUTF8(second_param));
->>>>>>> 75a18bda
     }
 
     if (param == wtools::ConvertToUTF16(kUpgradeParam)) {
         std::wstring second_param = argc > 2 ? Argv[2] : L"";
         return cma::srv::ExecUpgradeParam(
             second_param == wtools::ConvertToUTF16(kUpgradeParamForce));
-<<<<<<< HEAD
     }
     // #TODO make a function
     if (param == wtools::ConvertToUTF16(kCvtParam)) {
@@ -887,52 +556,6 @@
         return 2;
     }
 
-=======
-    }
-    // #TODO make a function
-    if (param == wtools::ConvertToUTF16(kCvtParam)) {
-        if (argc > 2) {
-            auto diag =
-                cma::tools::CheckArgvForValue(argc, Argv, 2, kCvtParamShow)
-                    ? cma::srv::StdioLog::yes
-                    : cma::srv::StdioLog::no;
-
-            auto pos = diag == cma::srv::StdioLog::yes ? 3 : 2;
-            if (argc <= pos) {
-                ServiceUsage(std::wstring(L"inifile is mandatory to call ") +
-                             wtools::ConvertToUTF16(kCvtParam) + L"\n");
-                return 2;
-            }
-
-            std::wstring ini = argc > pos ? Argv[pos] : L"";
-            std::wstring yml = argc > pos + 1 ? Argv[pos + 1] : L"";
-
-            return cma::srv::ExecCvtIniYaml(ini, yml, diag);
-        } else {
-            ServiceUsage(std::wstring(L"Invalid count of parameters for ") +
-                         wtools::ConvertToUTF16(kCvtParam) + L"\n");
-            return 2;
-        }
-    }
-
-    if (param == wtools::ConvertToUTF16(kFwParam)) {
-        using namespace cma::srv;
-        using namespace cma::tools;
-        if (argc <= 2) return ExecFirewall(FwMode::show, Argv[0], {});
-
-        if (CheckArgvForValue(argc, Argv, 2, kFwConfigureParam))
-            return ExecFirewall(FwMode::configure, Argv[0],
-                                kAppFirewallRuleName);
-
-        if (CheckArgvForValue(argc, Argv, 2, kFwClearParam))
-            return ExecFirewall(FwMode::clear, Argv[0], kAppFirewallRuleName);
-
-        ServiceUsage(std::wstring(L"Invalid parameter for ") +
-                     wtools::ConvertToUTF16(kFwParam) + L"\n");
-        return 2;
-    }
-
->>>>>>> 75a18bda
     if (param == wtools::ConvertToUTF16(kSectionParam) && argc > 2) {
         std::wstring section = Argv[2];
         int delay = argc > 3 ? ToInt(Argv[3]) : 0;
@@ -943,41 +566,16 @@
         return cma::srv::ExecSection(section, delay, diag);
     }
 
-<<<<<<< HEAD
-    if (param == wtools::ConvertToUTF16(kCapExtractParam) && argc > 3) {
-        std::wstring file = Argv[2];
-        std::wstring to = Argv[3];
-        return cma::srv::ExecExtractCap(file, to);
-    }
-
     if (param == wtools::ConvertToUTF16(kReloadConfigParam)) {
         cma::srv::ExecReloadConfig();
         return 0;
     }
 
-    if (param == wtools::ConvertToUTF16(kUninstallAlert)) {
-        XLOG::l.i("UNINSTALL ALERT");
-        cma::srv::ExecUninstallAlert();
-        return 0;
-    }
-
     if (param == wtools::ConvertToUTF16(kRemoveLegacyParam)) {
         cma::srv::ExecRemoveLegacyAgent();
         return 0;
     }
 
-=======
-    if (param == wtools::ConvertToUTF16(kReloadConfigParam)) {
-        cma::srv::ExecReloadConfig();
-        return 0;
-    }
-
-    if (param == wtools::ConvertToUTF16(kRemoveLegacyParam)) {
-        cma::srv::ExecRemoveLegacyAgent();
-        return 0;
-    }
-
->>>>>>> 75a18bda
     if (param == wtools::ConvertToUTF16(kHelpParam)) {
         ServiceUsage(L"");
         return 0;
@@ -987,11 +585,7 @@
         std::wstring(L"Provided Parameter \"") + param + L"\" is not allowed\n";
 
     ServiceUsage(text);
-<<<<<<< HEAD
-    return 13;
-=======
     return 2;
->>>>>>> 75a18bda
 }
 }  // namespace cma
 
