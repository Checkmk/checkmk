--- conflicted
+++ resolved
@@ -7,183 +7,124 @@
 
 #include "cap.h"
 #include "cfg.h"
+#include "cma_core.h"
+#include "common/yaml.h"
 #include "lwa/types.h"
 #include "read_file.h"
 #include "test_tools.h"
 #include "tools/_misc.h"
 #include "tools/_process.h"
 #include "tools/_tgt.h"
-#include "yaml-cpp/yaml.h"
+
+namespace fs = std::filesystem;
+using namespace std::chrono_literals;
 
 namespace cma::cfg::cap {
 
-TEST(CapTest, CheckIsFilesTheSame) {
-    EXPECT_TRUE(IsFilesTheSame("c:\\windows\\explorer.exe",
-                               "c:\\windows\\explorer.exe"));
-    EXPECT_FALSE(IsFilesTheSame("c:\\windows\\explorer.exe",
-                                "c:\\windows\\HelpPane.exe"));
-
-    EXPECT_FALSE(
-        IsFilesTheSame("c:\\windows\\explorer.exe", "c:\\windows\\ssd.exe"));
-    namespace fs = std::filesystem;
-    tst::SafeCleanTempDir();
-    auto [file1, file2] = tst::CreateInOut();
-    ON_OUT_OF_SCOPE(tst::SafeCleanTempDir(););
-    // source without target
-    std::string name = "a.txt";
-    {
-        tst::ConstructFile(file1 / name, "abcde0");
-        tst::ConstructFile(file2 / name, "abcde1");
-        EXPECT_FALSE(IsFilesTheSame(file1 / name, file2 / name));
-        EXPECT_TRUE(NeedReinstall(file2 / name, file1 / name));
-    }
-}
-
-TEST(CapTest, Reinstall) {
-    namespace fs = std::filesystem;
-    tst::SafeCleanTempDir();
-    auto [source, target] = tst::CreateInOut();
-    ON_OUT_OF_SCOPE(tst::SafeCleanTempDir(););
-    std::error_code ec;
-
+TEST(CapTest, NeedReinstallNoThrow) {
     EXPECT_NO_THROW(NeedReinstall("", ""));
     EXPECT_NO_THROW(NeedReinstall("wdwd::::", "\\acfefefvefvwefwegf"));
-    std::string name = "a.txt";
+}
+
+TEST(CapTest, InstallFileAsCopyNoThrow) {
     // absent source and target
-    {
-        EXPECT_FALSE(NeedReinstall(target / name, source / name));  //
-    }
+    bool res = true;
+    EXPECT_NO_THROW(res = InstallFileAsCopy(L"", L"", L"", Mode::normal));
+    EXPECT_FALSE(res);
+
+    EXPECT_NO_THROW(
+        res = InstallFileAsCopy(L"sdf", L"c:\\", L"c:\\", Mode::normal));
+    EXPECT_TRUE(res);
+
+    EXPECT_NO_THROW(res = InstallFileAsCopy(L":\\\\wefewfw", L"sssssssss",
+                                            L"scc", Mode::normal));
+    EXPECT_FALSE(res);
+}
+
+/// \brief Keeps temporary folder and pair of file names and dirs
+class CapTestFixture : public ::testing::Test {
+public:
+    static constexpr std::string_view name() { return "a.txt"; };
+    void SetUp() override {}
+
+    fs::path source() const { return source_dir() / name(); }
+    fs::path target() const { return target_dir() / name(); }
+
+    fs::path source_dir() const { return temp.in(); }
+    fs::path target_dir() const { return temp.out(); }
+
+private:
+    tst::TempDirPair temp{
+        ::testing::UnitTest::GetInstance()->current_test_info()->name()};
+};
+
+TEST_F(CapTestFixture, CheckAreFilesSame) {
+    // source without target
+    tst::CreateTextFile(source(), "abcde0");
+    tst::CreateTextFile(target(), "abcde1");
+
+    EXPECT_FALSE(cma::tools::AreFilesSame(source(), target()));
+    EXPECT_TRUE(NeedReinstall(target(), source()));
+}
+
+TEST_F(CapTestFixture, ReinstallNoSource) {
+    // absent source and target
+    EXPECT_FALSE(NeedReinstall(target(), source()));  //
 
     // absent source
-    {
-        tst::ConstructFile(target / name, "a");
-        EXPECT_FALSE(NeedReinstall(target / name, source / name));
-    }
-
-    tst::SafeCleanTempDir();
-    tst::CreateInOut();
+    tst::CreateTextFile(target(), "a");
+    EXPECT_FALSE(NeedReinstall(target(), source()));
+}
+
+TEST_F(CapTestFixture, ReinstallWithSource) {
     // source without target
-    {
-        tst::ConstructFile(source / name, "a");
-        EXPECT_TRUE(NeedReinstall(target / name, source / name));
-    }
+    tst::CreateTextFile(source(), "a");
+    EXPECT_TRUE(NeedReinstall(target(), source()));
 
     // target is newer than source
-    {
-        tst::ConstructFile(target / name, "a");
-        EXPECT_FALSE(NeedReinstall(target / name, source / name));
-    }
+    tst::CreateTextFile(target(), "a");
+    EXPECT_FALSE(NeedReinstall(target(), source()));
 
     // source is newer than target
-    {
-        cma::tools::sleep(100);
-        tst::ConstructFile(source / name, "a");
-        EXPECT_TRUE(NeedReinstall(target / name, source / name));
-    }
+    auto target_ts{fs::last_write_time(target())};
+    fs::last_write_time(source(), target_ts + 10ms);
+    EXPECT_TRUE(NeedReinstall(target(), source()));
 
     // source is older than target, but content is not the same
-    {
-        cma::tools::sleep(100);
-        tst::ConstructFile(source / name, "b");
-        EXPECT_TRUE(NeedReinstall(source / name, target / name));
-    }
-
-    tst::SafeCleanTempDir();
-}
-
-TEST(CapTest, InstallFileAsCopy) {
-    namespace fs = std::filesystem;
-    tst::SafeCleanTempDir();
-    auto [source, target] = tst::CreateInOut();
-    ON_OUT_OF_SCOPE(tst::SafeCleanTempDir(););
-    std::error_code ec;
-
-    std::wstring file_name = L"check_mk.copy.tmp";
-    auto target_file = target / file_name;
-    auto source_file = source / file_name;
-
-    fs::remove(target_file, ec);
-
-    // absent source and target
-    {
-        bool res = true;
-        EXPECT_NO_THROW(res =
-                            InstallFileAsCopy(L"", L"", L"", Mode::normal));  //
-        EXPECT_FALSE(res);
-
-        EXPECT_NO_THROW(res = InstallFileAsCopy(L"sdf", L"c:\\", L"c:\\",
-                                                Mode::normal));  //
-        EXPECT_TRUE(res);
-
-        EXPECT_NO_THROW(res = InstallFileAsCopy(L":\\\\wefewfw", L"sssssssss",
-                                                L"scc", Mode::normal));  //
-        EXPECT_FALSE(res);
-    }
-
+    fs::last_write_time(target(), target_ts + 50ms);
+    EXPECT_TRUE(NeedReinstall(source(), target()));
+}
+
+TEST_F(CapTestFixture, InstallFileAsCopy) {
     // absent source
-    {
-        tst::ConstructFile(target_file, "1");
-        EXPECT_TRUE(InstallFileAsCopy(file_name, target.wstring(),
-                                      source.wstring(), Mode::normal));  //
-        ASSERT_FALSE(fs::exists(target_file, ec)) << "must be removed";
-    }
+    tst::CreateTextFile(target(), "1");
+    EXPECT_TRUE(InstallFileAsCopy(wtools::ConvertToUTF16(name()),
+                                  target_dir().wstring(),
+                                  source_dir().wstring(),
+                                  Mode::normal));  //
+    ASSERT_FALSE(fs::exists(target())) << "must be removed";
 
     // target presented
-    {
-        tst::ConstructFile(source_file, "2");
-        EXPECT_TRUE(InstallFileAsCopy(file_name, target.wstring(),
-                                      source.wstring(), Mode::normal));  //
-        EXPECT_TRUE(fs::exists(target_file, ec)) << "must be presented";
-    }
-}
-
-<<<<<<< HEAD
-TEST(CapTest, PackagedAgent) {
-    namespace fs = std::filesystem;
-
-    // check we have code compatible with installation
-    auto ini_path = fs::current_path();
-    ini_path /= "check_mk.ini";
-    std::error_code ec;
-    if (fs::exists(ini_path, ec)) {
-        EXPECT_TRUE(IsIniFileFromInstaller(ini_path));
-    } else
-        XLOG::SendStringToStdio(
-            fmt::format(
-                "Skipping Cap packagedAgen internal TEST, no file '{}'\n",
-                ini_path.string()),
-            XLOG::Colors::yellow);
-
-    tst::SafeCleanTempDir();
-    ON_OUT_OF_SCOPE(tst::SafeCleanTempDir(););
-
-    EXPECT_FALSE(IsIniFileFromInstaller(""));
-    fs::path base = cma::cfg::GetTempDir();
-    fs::path from_bakery = base / "from_bakery.ini";
-    {
-        std::ofstream ofs(from_bakery);
-
-        ASSERT_TRUE(ofs) << "Can't open file " << from_bakery.u8string()
-                         << "error " << GetLastError() << "\n";
-        ofs << "# Created by Check_MK Agent Bakery.\n"
-               "# This file is managed via WATO, do not edit manually or you\n"
-               "# lose your changes next time when you update the agent.\n"
-               "[global] \n";
-    }
-
-    EXPECT_FALSE(IsIniFileFromInstaller(from_bakery));
-
-    fs::path valid_file = base / "valid_file.ini";
-    {
-        std::ofstream ofs(valid_file);
-
-        ASSERT_TRUE(ofs) << "Can't open file " << valid_file.u8string()
-                         << "error " << GetLastError() << "\n";
-        ofs << kIniFromInstallMarker << "\n";
-    }
-
-    EXPECT_TRUE(IsIniFileFromInstaller(valid_file));
-=======
+    tst::CreateTextFile(source(), "2");
+    EXPECT_TRUE(InstallFileAsCopy(wtools::ConvertToUTF16(name()),
+                                  target_dir().wstring(),
+                                  source_dir().wstring(),
+                                  Mode::normal));  //
+    EXPECT_TRUE(fs::exists(target())) << "must be presented";
+}
+
+static bool ValidateInstallYml(const std::filesystem::path& file) {
+    auto yml = YAML::LoadFile(file.u8string());
+    if (!yml.IsDefined() || !yml.IsMap()) return false;
+    try {
+        return yml[groups::kGlobal][vars::kInstall].as<bool>() &&
+               yml[groups::kGlobal][vars::kEnabled].as<bool>();
+    } catch (const std::exception& e) {
+        XLOG::l("exception during tests", e.what());
+        return false;
+    }
+}
+
 /// \brief Keeps temporary folder and pair of file names and dirs
 class CapTestYamlFixture : public ::testing::Test {
 public:
@@ -222,50 +163,55 @@
     EXPECT_NO_THROW(details::UninstallYaml(GetBakeryFile(), yml_target()));
     EXPECT_FALSE(fs::exists(GetBakeryFile())) << "if";
     EXPECT_FALSE(fs::exists(yml_target())) << "if";
->>>>>>> 924c73a8
-}
-
-TEST(CapTest, InstallIni) {
-    namespace fs = std::filesystem;
-    tst::SafeCleanTempDir();
-    tst::SafeCleanBakeryDir();
-    auto [source, target] = tst::CreateInOut();
-    ON_OUT_OF_SCOPE(tst::SafeCleanTempDir(); tst::SafeCleanBakeryDir(););
-    std::error_code ec;
-
-    std::string ini_name = "check_mk.ini";
-    fs::path ini_base = cma::cfg::GetUserDir();
-    ini_base /= "check_mk.test.ini";
-    ASSERT_TRUE(fs::exists(ini_base, ec));
-    auto ini_target = target / ini_name;
-    auto ini_source = source / ini_name;
-
-    auto bakery_yml = cma::cfg::GetBakeryFile();
-    fs::remove(bakery_yml, ec);
-
-    // absent source and target
-    {
-        EXPECT_NO_THROW(ReinstallIni("", ""));                       //
-        EXPECT_NO_THROW(ReinstallIni(":\\\\wefewfw", "sssssssss"));  //
-        EXPECT_TRUE(ReinstallIni(ini_target, ini_source));           //
-    }
-
-    // absent source
-    {
-        tst::ConstructFile(bakery_yml, "1");
-        tst::ConstructFile(ini_target, "1");
-        EXPECT_TRUE(ReinstallIni(ini_target, ini_source));  //
-        EXPECT_FALSE(fs::exists(bakery_yml, ec)) << "must be removed";
-        EXPECT_FALSE(fs::exists(ini_target, ec)) << "must be removed";
-    }
-
-    // target presented
-    {
-        fs::copy_file(ini_base, ini_source, ec);
-        EXPECT_TRUE(ReinstallIni(ini_target, ini_source));  //
-        EXPECT_TRUE(fs::exists(bakery_yml, ec)) << "must be presented";
-        EXPECT_TRUE(fs::exists(ini_target, ec)) << "must be presented";
-    }
+}
+
+TEST_F(CapTestYamlFixture, Install) {
+    // exists source yml
+    tst::CreateWorkFile(yml_source(), "s");
+    EXPECT_NO_THROW(
+        details::InstallYaml(GetBakeryFile(), yml_target(), yml_source()));
+    EXPECT_TRUE(fs::exists(yml_target()));
+    EXPECT_TRUE(fs::exists(GetBakeryFile()));
+
+    // simulate MSI without yml
+    fs::remove(yml_source());
+    EXPECT_NO_THROW(
+        details::InstallYaml(GetBakeryFile(), yml_target(), yml_source()));
+    EXPECT_TRUE(fs::exists(yml_target())) << "should exist";
+    EXPECT_TRUE(fs::exists(GetBakeryFile())) << "should exist";
+}
+
+TEST_F(CapTestYamlFixture, ReInstall) {
+    auto yml_base = tst::MakePathToConfigTestFiles(tst::G_SolutionPath) /
+                    "check_mk.wato.install.yml";
+    ASSERT_TRUE(fs::exists(yml_base));
+
+    auto yml_bakery = GetBakeryFile();
+
+    // absent source and target, nothing done
+    EXPECT_NO_THROW(ReinstallYaml("", "", ""));
+    EXPECT_NO_THROW(ReinstallYaml("a", ":\\\\wefewfw", "sssssssss"));
+    EXPECT_FALSE(ReinstallYaml(yml_bakery, yml_target(), yml_source()));
+    EXPECT_FALSE(fs::exists(yml_bakery)) << "must be absent";
+    EXPECT_FALSE(fs::exists(yml_target())) << "must be absent";
+
+    // target presented: everнthing is removed
+    // fs::copy_file(yml_base, yml_source());
+    tst::CreateWorkFile(yml_target(), "brr1");
+    tst::CreateWorkFile(yml_bakery, "brr2");
+    EXPECT_FALSE(ReinstallYaml(yml_bakery, yml_target(), yml_source()));
+    EXPECT_FALSE(fs::exists(yml_bakery));
+    EXPECT_FALSE(fs::exists(yml_target()));
+
+    // target and source presented
+    fs::copy_file(yml_base, yml_source());
+    tst::CreateWorkFile(yml_target(), "brr1");
+    tst::CreateWorkFile(yml_bakery, "brr2");
+    EXPECT_TRUE(ReinstallYaml(yml_bakery, yml_target(), yml_source()));
+    EXPECT_TRUE(fs::exists(yml_bakery)) << "must be presented";
+    EXPECT_TRUE(fs::exists(yml_target())) << "must be presented";
+    EXPECT_TRUE(ValidateInstallYml(yml_bakery));
+    EXPECT_TRUE(ValidateInstallYml(yml_source()));
 }
 
 TEST(CapTest, InstallCap) {
@@ -295,8 +241,8 @@
 
     // absent source
     {
-        tst::ConstructFile(plugin1, "1");
-        tst::ConstructFile(plugin2, "2");
+        tst::CreateTextFile(plugin1, "1");
+        tst::CreateTextFile(plugin2, "2");
         fs::copy_file(cap_base, cap_out, ec);
         EXPECT_TRUE(ReinstallCaps(cap_out, cap_in));  //
         EXPECT_FALSE(fs::exists(cap_out, ec)) << "file must be deleted";
@@ -330,11 +276,7 @@
 }
 
 TEST(CapTest, Check) {
-<<<<<<< HEAD
-    namespace fs = std::filesystem;
-=======
     auto temp_fs{tst::TempCfgFs::Create()};
->>>>>>> 924c73a8
     std::string name = "a/b.txt";
     auto out = ProcessPluginPath(name);
     fs::path expected_path = cma::cfg::GetUserDir() + L"\\a\\b.txt";
@@ -343,13 +285,8 @@
 
 TEST(CapTest, IsAllowedToKill) {
     using namespace cma::cfg;
-<<<<<<< HEAD
-    cma::OnStartTest();
-    ON_OUT_OF_SCOPE(cma::OnStartTest());
-=======
     auto temp_fs{tst::TempCfgFs::Create()};
     ASSERT_TRUE(temp_fs->loadConfig(tst::GetFabricYml()));
->>>>>>> 924c73a8
 
     EXPECT_FALSE(IsAllowedToKill(L"smss_log.exe"));
     EXPECT_TRUE(IsAllowedToKill(L"cMk-upDate-agent.exe"));
@@ -377,7 +314,6 @@
 }
 
 TEST(CapTest, GetProcessToKill) {
-    cma::OnStartTest();
     EXPECT_TRUE(GetProcessToKill(L"").empty());
     EXPECT_TRUE(GetProcessToKill(L"smss.exe").empty());
     EXPECT_TRUE(GetProcessToKill(L"aaaaasmss.com").empty());
@@ -392,7 +328,6 @@
     ASSERT_TRUE(IsStoreFileAgressive()) << "should be set normally";
 
     using namespace std::chrono;
-    namespace fs = std::filesystem;
     if (!cma::ConfigLoaded()) cma::OnStartTest();
 
     tst::SafeCleanTempDir();
@@ -400,32 +335,22 @@
     ON_OUT_OF_SCOPE(tst::SafeCleanTempDir(););
 
     fs::path ping(R"(c:\windows\system32\ping.exe)");
-    if (!fs::exists(ping)) {
-#if defined(GTEST_SKIP)
-        GTEST_SKIP() << "there is no notepad to test something";
-#else
-        XLOG::SendStringToStdio(
-            "Test is skipped, there is no notepad to test something",
-            XLOG::Colors::yellow);
-        return;
-#endif
-    }
-
+    if (!fs::exists(ping)) GTEST_SKIP() << "there is no ping.exe";
     fs::path cmk_test_ping = work / "cmk-update-aGent.exe";
     wtools::KillProcessFully(cmk_test_ping.filename().wstring());
     cma::tools::sleep(200ms);
     ASSERT_TRUE(fs::copy_file(ping, cmk_test_ping,
                               fs::copy_options::overwrite_existing));
-    ASSERT_TRUE(cma::tools::RunDetachedCommand(cmk_test_ping.u8string() +
-                                               " -t 8.8.8.8"));
+    ASSERT_TRUE(
+        tools::RunDetachedCommand(cmk_test_ping.u8string() + " -t 8.8.8.8"));
     cma::tools::sleep(200ms);
     std::vector<char> buf = {'_', '_'};
     ASSERT_FALSE(StoreFile(cmk_test_ping, buf));
     ASSERT_TRUE(StoreFileAgressive(cmk_test_ping, buf, 1));
     ASSERT_TRUE(fs::copy_file(ping, cmk_test_ping,
                               fs::copy_options::overwrite_existing));
-    ASSERT_TRUE(cma::tools::RunDetachedCommand(cmk_test_ping.u8string() +
-                                               " -t 8.8.8.8"));
+    ASSERT_TRUE(
+        tools::RunDetachedCommand(cmk_test_ping.u8string() + " -t 8.8.8.8"));
     cma::tools::sleep(200ms);
 
     std::error_code ec;
@@ -434,14 +359,6 @@
     ASSERT_TRUE(StoreFileAgressive(cmk_test_ping, buf, 1));
 }
 
-<<<<<<< HEAD
-TEST(CapTest, CheckValid) {
-    namespace fs = std::filesystem;
-    fs::path cap = cma::cfg::GetUserDir();
-    cap /= "plugins.test.cap";
-    std::error_code ec;
-    ASSERT_TRUE(fs::exists(cap, ec)) << "Your setup for tests is invalid";
-=======
 class CapTestProcessFixture : public ::testing::Test {
 public:
     void SetUp() override {
@@ -470,160 +387,78 @@
     auto cap =
         tst::MakePathToCapTestFiles(tst::G_SolutionPath) / "plugins.test.cap";
 
->>>>>>> 924c73a8
     std::vector<std::wstring> files;
-    auto ret = Process(cap.u8string(), ProcMode::list, files);
-    EXPECT_TRUE(ret);
+    EXPECT_TRUE(Process(cap.u8string(), ProcMode::list, files));
     ASSERT_EQ(files.size(), 2);
-    EXPECT_EQ(files[0], GetUserPluginsDir() + L"\\windows_if.ps1");
-    EXPECT_EQ(files[1], GetUserPluginsDir() + L"\\mk_inventory.vbs");
-}
-
-TEST(CapTest, CheckNull) {
-    namespace fs = std::filesystem;
-    fs::path cap = cma::cfg::GetUserDir();
-    cap /= "plugins_null.test.cap";
-    std::error_code ec;
-    ASSERT_TRUE(fs::exists(cap, ec)) << "Your setup for tests is invalid";
+    for (int i = 0; i < 2; ++i) {
+        EXPECT_EQ(files[i], names()[i])
+            << "Mismatch " << files[i] << " to " << names()[i];
+    }
+}
+
+TEST_F(CapTestProcessFixture, EmptyFile) {
+    auto cap = tst::MakePathToCapTestFiles(tst::G_SolutionPath) /
+               "plugins_null.test.cap";
+
     std::vector<std::wstring> files;
     auto ret = Process(cap.u8string(), ProcMode::list, files);
     EXPECT_TRUE(ret);
     EXPECT_EQ(files.size(), 0);
 }
 
-TEST(CapTest, CheckUnpack) {
-    namespace fs = std::filesystem;
-    std::error_code ec;
-    std::wstring names[] = {GetUserPluginsDir() + L"\\windows_if.ps1",
-                            GetUserPluginsDir() + L"\\mk_inventory.vbs"};
-
-    fs::path p = GetUserPluginsDir();
-    // clean folder
-    {
-        auto normal_dir =
-            p.u8string().find("\\plugins", 5) != std::wstring::npos;
-        ASSERT_TRUE(normal_dir);
-        if (normal_dir) {
-            // clean
-            fs::remove_all(p);
-            fs::create_directory(p);
-        } else
-            return;
-    }
-    //
-    auto f_string = p.lexically_normal().wstring();
-    ASSERT_TRUE(f_string.find(L"ProgramData\\checkmk\\agent\\plugins"));
-    for (auto& name : names) fs::remove(name, ec);
-
-    fs::path cap = cma::cfg::GetUserDir();
-    cap /= "plugins.test.cap";
-    ASSERT_TRUE(fs::exists(cap, ec)) << "Your setup for tests is invalid";
+TEST_F(CapTestProcessFixture, Install) {
+    fs::create_directories(GetUserPluginsDir());
+    auto cap =
+        tst::MakePathToCapTestFiles(tst::G_SolutionPath) / "plugins.test.cap";
+
     std::vector<std::wstring> files;
-    auto ret = Process(cap.u8string(), ProcMode::install, files);
-    EXPECT_TRUE(ret);
+    EXPECT_TRUE(Process(cap.u8string(), ProcMode::install, files));
     ASSERT_EQ(files.size(), 2);
-    EXPECT_EQ(files[0], names[0]);
-    EXPECT_EQ(files[1], names[1]);
-
-    for (auto& name : names) {
-        EXPECT_TRUE(fs::exists(name, ec));
-        fs::remove(name, ec);  // cleanup
-    }
-}
-
-TEST(CapTest, CheckRemove) {
-    namespace fs = std::filesystem;
-    std::error_code ec;
-    fs::path cap = cma::cfg::GetUserDir();
-    cap /= "plugins.test.cap";
-
-    // unpack cap into folder
-    {
-        ASSERT_TRUE(fs::exists(cap, ec)) << "Your setup for tests is invalid";
-        std::vector<std::wstring> files;
-        auto ret = Process(cap.u8string(), ProcMode::install, files);
-        ASSERT_TRUE(ret);
-    }
-
-    std::wstring names[] = {GetUserPluginsDir() + L"\\windows_if.ps1",
-                            GetUserPluginsDir() + L"\\mk_inventory.vbs"};
-    namespace fs = std::filesystem;
-    fs::path p = GetUserPluginsDir();
-    auto f_string = p.lexically_normal().wstring();
-    ASSERT_TRUE(f_string.find(L"ProgramData\\checkmk\\agent\\plugins"));
-    for (auto& name : names) {
-        EXPECT_TRUE(fs::exists(name, ec));
-    }
-
-    ASSERT_TRUE(fs::exists(cap, ec)) << "Your setup for tests is invalid";
+    for (int i = 0; i < 2; ++i) {
+        EXPECT_EQ(files[i], names()[i])
+            << "Mismatch " << files[i] << " to " << names()[i];
+    }
+}
+
+TEST_F(CapTestProcessFixture, Remove) {
+    auto cap =
+        tst::MakePathToCapTestFiles(tst::G_SolutionPath) / "plugins.test.cap";
+
+    makeFilesInPlugins();
+
     std::vector<std::wstring> files;
-    auto ret = Process(cap.u8string(), ProcMode::remove, files);
-    EXPECT_TRUE(ret);
+    EXPECT_TRUE(Process(cap.u8string(), ProcMode::remove, files));
+
     ASSERT_EQ(files.size(), 2);
-    EXPECT_EQ(files[0], names[0]);
-    EXPECT_EQ(files[1], names[1]);
-
-    for (auto& name : names) {
-        EXPECT_FALSE(fs::exists(name, ec));
-    }
-}
-
-TEST(CapTest, CheckInValid) {
-    namespace fs = std::filesystem;
-
-    int i = 0;
-    {
-        fs::path invalid_cap = cma::cfg::GetUserDir();
-        invalid_cap /= "plugins_invalid.test.cap";
-        std::error_code ec;
-        ASSERT_TRUE(fs::exists(invalid_cap, ec))
-            << "Your setup for tests is invalid";
-        std::vector<std::wstring> files;
-        XLOG::l.i("Next log output should be crit. This is SUCCESS");
-        auto ret = Process(invalid_cap.u8string(), ProcMode::list, files);
-        EXPECT_FALSE(ret);
-        ASSERT_EQ(files.size(), 1)
-            << "this file is invalid, but first file should be ok";
-    }
-
-    {
-        fs::path invalid_cap = cma::cfg::GetUserDir();
-        invalid_cap /= "plugins_long.test.cap";
-        std::error_code ec;
-        ASSERT_TRUE(fs::exists(invalid_cap, ec))
-            << "Your setup for tests is invalid";
-        std::vector<std::wstring> files;
-        auto ret = Process(invalid_cap.u8string(), ProcMode::list, files);
-        EXPECT_FALSE(ret);
-        ASSERT_EQ(files.size(), 2)
-            << "this file is invalid, but first TWO files should be ok";
-    }
-
-    {
-        fs::path invalid_cap = cma::cfg::GetUserDir();
-        invalid_cap /= "plugins_short.test.cap";
-        std::error_code ec;
-        ASSERT_TRUE(fs::exists(invalid_cap, ec))
-            << "Your setup for tests is invalid";
-        std::vector<std::wstring> files;
-        auto ret = Process(invalid_cap.u8string(), ProcMode::list, files);
-        EXPECT_FALSE(ret);
-        ASSERT_EQ(files.size(), 1)
-            << "this file is invalid, but first file should be ok";
-    }
-}
-
-<<<<<<< HEAD
-TEST(CapTest, Names) {
-    cma::OnStartTest();
-    auto [t, s] = GetExampleYmlNames();
-    std::filesystem::path t_expected = GetUserDir();
-    t_expected /= files::kUserYmlFile;
-    t_expected.replace_extension("example.yml");
-    EXPECT_EQ(t.u8string(), t_expected.u8string());
-    std::filesystem::path s_expected = GetRootInstallDir();
-    EXPECT_EQ(s.u8string(), (s_expected / files::kUserYmlFile).u8string());
-=======
+    for (int i = 0; i < 2; ++i) {
+        EXPECT_EQ(files[i], names()[i])
+            << "Mismatch " << files[i] << " to " << names()[i];
+        EXPECT_FALSE(fs::exists(names()[i]));
+    }
+}
+
+TEST_F(CapTestProcessFixture, BadFiles) {
+    using namespace std::string_literals;
+
+    XLOG::l.i("Next log output should be crit. This is SUCCESS");
+    std::array<std::pair<std::string, int>, 3> data{
+        {{"plugins_invalid.test.cap"s, 1},
+         {"plugins_long.test.cap"s, 2},
+         {"plugins_short.test.cap"s, 1}}
+
+    };
+
+    for (auto const& test : data) {
+        auto bad_cap =
+            tst::MakePathToCapTestFiles(tst::G_SolutionPath) / test.first;
+        std::vector<std::wstring> results;
+        EXPECT_FALSE(Process(bad_cap.u8string(), ProcMode::list, results));
+        ASSERT_EQ(results.size(), test.second)
+            << "this file is invalid, but first file should be ok: "
+            << test.first;
+    }
+}
+
 TEST(CapTest, GetExampleYmlNames) {
     auto temp_fs{tst::TempCfgFs::Create()};
     auto expected_example_yml = fs::path{GetUserDir()} / files::kUserYmlFile;
@@ -634,95 +469,124 @@
     auto [target_example_yml, source_yml] = GetExampleYmlNames();
     EXPECT_EQ(target_example_yml, expected_example_yml);
     EXPECT_EQ(source_yml, expected_source_yml);
->>>>>>> 924c73a8
-}
-
-TEST(CapTest, ReInstallRestore) {
+}
+
+// This is complicated test, rather Functional/Business
+// We are checking three situation
+// Build  check_mk.install.yml is present, but not installed
+// Build  check_mk.install.yml is present and installed
+TEST(CapTest, ReInstallRestoreIntegration) {
     using namespace cma::tools;
-    cma::OnStartTest();
-    namespace fs = std::filesystem;
-    tst::SafeCleanTempDir();
-    auto [r, u] = tst::CreateInOut();
-    auto root = r.wstring();
-    auto user = u.wstring();
-    ON_OUT_OF_SCOPE(tst::SafeCleanTempDir(););
-
-    auto old_user = cma::cfg::GetUserDir();
-
-    fs::path ini_base = old_user;
-    ini_base /= "check_mk.ps.test.ini";
-    fs::path cap_base = old_user;
-    cap_base /= "plugins.test.cap";
-    fs::path cap_null = old_user;
-    cap_null /= "plugins_null.test.cap";
-
-    std::error_code ec;
-    try {
-        fs::create_directory(r / dirs::kInstall);
-        fs::copy_file(ini_base, r / dirs::kInstall / "check_mk.ini");
-        fs::copy_file(cap_base, r / dirs::kInstall / "plugins.cap");
-        tst::CreateWorkFile(r / dirs::kInstall / "checkmk.dat", "this");
-    } catch (const std::exception& e) {
-        ASSERT_TRUE(false) << "can't create file data exception is "
-                           << e.what();
-    }
-
-    GetCfg().pushFolders(r, u);
-    ON_OUT_OF_SCOPE(GetCfg().popFolders(););
-
-    auto user_gen = [u](const std::wstring_view name) -> auto {
-        return (u / dirs::kInstall / name).wstring();
-    };
-
-    auto root_gen = [r](const std::wstring_view name) -> auto {
-        return (r / dirs::kInstall / name).wstring();
-    };
-
-    cma::cfg::cap::ReInstall();
-    auto user_ini = ReadFileInString(user_gen(L"check_mk.ini").c_str());
-    auto root_ini = ReadFileInString(root_gen(L"check_mk.ini").c_str());
-    auto bakery = cma::tools::ReadFileInString(
-        (u / dirs::kBakery / files::kBakeryYmlFile).wstring().c_str());
-    auto user_cap_size = fs::file_size(user_gen(L"plugins.cap").c_str());
-    auto root_cap_size = fs::file_size(root_gen(L"plugins.cap").c_str());
-    auto user_dat = ReadFileInString(user_gen(L"checkmk.dat").c_str());
-    auto root_dat = ReadFileInString(root_gen(L"checkmk.dat").c_str());
-    ASSERT_TRUE(user_ini);
-    ASSERT_EQ(user_cap_size, root_cap_size);
-    ASSERT_TRUE(user_dat);
-    ASSERT_TRUE(bakery);
-    EXPECT_TRUE(user_dat == root_dat);
-    EXPECT_TRUE(user_ini == root_ini);
-    auto table = SplitString(bakery.value(), "\r\n");
-    EXPECT_EQ(table[3], "ps:");
-
-    // now damage files
-    auto destroy_file = [](fs::path f) {
-        std::ofstream ofs(f, std::ios::binary);
-
-        if (ofs) {
-            ofs << "";
+    enum class Mode { build, wato };
+    for (auto mode : {Mode::build, Mode::wato}) {
+        XLOG::SendStringToStdio("*\n", XLOG::Colors::yellow);
+
+        cma::OnStartTest();
+        tst::SafeCleanTempDir();
+        fs::path r;
+        fs::path u;
+        std::tie(r, u) = tst::CreateInOut();
+        auto root = r.wstring();
+        auto user = u.wstring();
+        ON_OUT_OF_SCOPE(tst::SafeCleanTempDir(););
+
+        auto old_user = cma::cfg::GetUserDir();
+
+        fs::path cap_base = old_user;
+        cap_base /= "plugins.test.cap";
+        fs::path yml_b_base = old_user;
+        yml_b_base /= "check_mk.build.install.yml";
+        fs::path yml_w_base = old_user;
+        yml_w_base /= "check_mk.wato.install.yml";
+
+        std::error_code ec;
+        try {
+            // Prepare installed files
+            fs::create_directory(r / dirs::kInstall);
+            fs::copy_file(cap_base, r / dirs::kInstall / "plugins.cap");
+            tst::CreateWorkFile(r / dirs::kInstall / "checkmk.dat", "this");
+
+            if (mode == Mode::build)
+                fs::copy_file(yml_b_base,
+                              r / dirs::kInstall / files::kInstallYmlFileA);
+            if (mode == Mode::wato)
+                fs::copy_file(yml_w_base,
+                              r / dirs::kInstall / files::kInstallYmlFileA);
+
+        } catch (const std::exception& e) {
+            ASSERT_TRUE(false) << "can't create file data exception is "
+                               << e.what() << "Mode " << static_cast<int>(mode);
         }
-    };
-
-    destroy_file(user_gen(L"check_mk.ini"));
-    destroy_file(user_gen(L"plugins.cap"));
-    destroy_file(user_gen(L"checkmk.dat"));
-    destroy_file(u / dirs::kBakery / files::kBakeryYmlFile);
-    cma::cfg::cap::ReInstall();
-
-    user_ini = ReadFileInString(user_gen(L"check_mk.ini").c_str());
-    bakery = cma::tools::ReadFileInString(
-        (u / dirs::kBakery / files::kBakeryYmlFile).wstring().c_str());
-    user_cap_size = fs::file_size(user_gen(L"plugins.cap").c_str());
-    user_dat = ReadFileInString(user_gen(L"checkmk.dat").c_str());
-    ASSERT_TRUE(user_ini);
-    ASSERT_EQ(user_cap_size, root_cap_size);
-    ASSERT_TRUE(user_dat);
-    EXPECT_TRUE(user_dat == root_dat);
-    EXPECT_TRUE(user_ini == root_ini);
-    table = SplitString(bakery.value(), "\r\n");
-    EXPECT_EQ(table[3], "ps:");
+
+        // change folders
+        GetCfg().pushFolders(r, u);
+        ON_OUT_OF_SCOPE(GetCfg().popFolders(););
+
+        auto user_gen = [u](const std::wstring_view name) -> auto {
+            return (u / dirs::kInstall / name).wstring();
+        };
+
+        auto root_gen = [r](const std::wstring_view name) -> auto {
+            return (r / dirs::kInstall / name).wstring();
+        };
+
+        // Main Function
+        EXPECT_TRUE(cma::cfg::cap::ReInstall());
+
+        auto bakery = cma::tools::ReadFileInString(
+            (u / dirs::kBakery / files::kBakeryYmlFile).wstring().c_str());
+        auto user_cap_size = fs::file_size(user_gen(L"plugins.cap").c_str());
+        auto root_cap_size = fs::file_size(root_gen(L"plugins.cap").c_str());
+        auto user_dat = ReadFileInString(user_gen(L"checkmk.dat").c_str());
+        auto root_dat = ReadFileInString(root_gen(L"checkmk.dat").c_str());
+        ASSERT_EQ(user_cap_size, root_cap_size);
+        ASSERT_TRUE(user_dat);
+        ASSERT_TRUE(bakery.has_value() == (mode == Mode::wato));
+        EXPECT_TRUE(user_dat == root_dat);
+
+        // bakery check
+        if (mode == Mode::wato) {
+            auto y = YAML::Load(*bakery);
+            EXPECT_NO_THROW(y["global"]["wato"].as<bool>());
+            EXPECT_TRUE(y["global"]["wato"].as<bool>());
+        } else {
+            ASSERT_FALSE(bakery);
+        }
+
+        // now damage files
+        auto destroy_file = [](fs::path f) {
+            std::ofstream ofs(f, std::ios::binary);
+
+            if (ofs) {
+                ofs << "";
+            }
+        };
+
+        destroy_file(user_gen(files::kInstallYmlFileW));
+        destroy_file(user_gen(L"plugins.cap"));
+        destroy_file(user_gen(L"checkmk.dat"));
+        destroy_file(u / dirs::kBakery / files::kBakeryYmlFile);
+
+        // main Function again
+        EXPECT_TRUE(cma::cfg::cap::ReInstall());
+
+        bakery = cma::tools::ReadFileInString(
+            (u / dirs::kBakery / files::kBakeryYmlFile).wstring().c_str());
+        user_cap_size = fs::file_size(user_gen(L"plugins.cap").c_str());
+        user_dat = ReadFileInString(user_gen(L"checkmk.dat").c_str());
+        ASSERT_EQ(user_cap_size, root_cap_size);
+        ASSERT_TRUE(user_dat);
+        EXPECT_TRUE(user_dat == root_dat);
+
+        // bakery check
+        if (mode == Mode::wato) {
+            auto y = YAML::Load(*bakery);
+            EXPECT_NO_THROW(y["global"]["wato"].as<bool>());
+            EXPECT_TRUE(y["global"]["wato"].as<bool>());
+        } else {
+            ASSERT_FALSE(bakery);
+        }
+    }
 }
 
 }  // namespace cma::cfg::cap