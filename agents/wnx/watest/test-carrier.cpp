// carrier test
//

#include "pch.h"

#include "carrier.h"
<<<<<<< HEAD
#include "commander.h"
=======
>>>>>>> 75a18bda
#include "common/cfg_info.h"
#include "common/mailslot_transport.h"
#include "common/wtools.h"
#include "logger.h"
#include "read_file.h"
<<<<<<< HEAD
#include "service_processor.h"
=======
>>>>>>> 75a18bda
#include "tools/_misc.h"
#include "tools/_process.h"

using namespace std::chrono_literals;

namespace cma::carrier {
class CarrierTestFixture : public ::testing::Test {
protected:
    struct TestStorage {
        std::vector<uint8_t> buffer_;
        bool delivered_;
        uint64_t answer_id_;
        std::string peer_name_;
    };

    static inline TestStorage g_mailslot_storage;

    static bool MailboxCallbackCarrier(const MailSlot* Slot, const void* Data,
                                       int Len, void* Context) {
        using namespace std::chrono;
        auto storage = (TestStorage*)Context;
        if (!storage) {
            return false;
        }

        // your code is here
        auto fname = cfg::GetCurrentLogFileName();

        auto dt = static_cast<const CarrierDataHeader*>(Data);
        switch (dt->type()) {
            case DataType::kLog:
                break;

            case DataType::kSegment: {
                nanoseconds duration_since_epoch(dt->answerId());
                time_point<steady_clock> tp(duration_since_epoch);
                auto data_source = static_cast<const uint8_t*>(dt->data());
                auto data_end = data_source + dt->length();
                std::vector<uint8_t> vectorized_data(data_source, data_end);
                g_mailslot_storage.buffer_ = vectorized_data;
                g_mailslot_storage.answer_id_ = dt->answerId();
                g_mailslot_storage.peer_name_ = dt->providerId();
                g_mailslot_storage.delivered_ = true;
                break;
            }

            case DataType::kYaml:
                break;
        }

        return true;
    }

    void SetUp() override {
        internal_port_ = BuildPortName(kCarrierMailslotName,
                                       mailbox_.GetName());  // port here
        g_mailslot_storage.buffer_.resize(0);
        g_mailslot_storage.delivered_ = false;

<<<<<<< HEAD
        mailbox_.ConstructThread(&CarrierTestFixture::MailboxCallbackCarrier,
                                 20, &g_mailslot_storage,
                                 wtools::SecurityLevel::admin);
    }
    void TearDown() override {
        mailbox_.DismantleThread();  //
    }
    MailSlot mailbox_{"WinAgentTest", 0};
    std::string internal_port_;
    CoreCarrier cc_;
};
=======
TEST(CarrierTest, EstablishShutdown) {
    cma::MailSlot mailbox("WinAgentTest", 0);
    using namespace cma::carrier;
    auto internal_port =
        BuildPortName(kCarrierMailslotName, mailbox.GetName());  // port here
    mailbox.ConstructThread(MailboxCallbackCarrier, 20, &S_Storage,
                            wtools::SecurityLevel::admin);
    ON_OUT_OF_SCOPE(mailbox.DismantleThread());
>>>>>>> 75a18bda

TEST_F(CarrierTestFixture, EstablishShutdown) {
    // "mail"
    EXPECT_TRUE(cc_.establishCommunication(internal_port_));
    EXPECT_EQ(cc_.getName(), kCarrierMailslotName);
    EXPECT_EQ(cc_.getAddress(), mailbox_.GetName());
    cc_.shutdownCommunication();

    // "asio"
<<<<<<< HEAD
    auto internal_port = BuildPortName(kCarrierAsioName, "127.0.0.1");
    EXPECT_FALSE(cc_.establishCommunication(internal_port));
    constexpr std::string_view s1 = "Output from the asio";
    EXPECT_FALSE(cc_.sendData("a", 11, s1.data(), s1.length()));
=======
    internal_port = BuildPortName(kCarrierAsioName, "127.0.0.1");  // port here
    ret = cc.establishCommunication(internal_port);
    EXPECT_FALSE(ret);
    std::string_view s = "Output from the asio";
    ret = cc.sendData("a", 11, s.data(), s.length());
    EXPECT_FALSE(ret);
>>>>>>> 75a18bda

    // bad port
    internal_port = BuildPortName("<GTEST>", "127.0.0.1");
    EXPECT_FALSE(cc_.establishCommunication(internal_port));

    // "null"
<<<<<<< HEAD
    internal_port = BuildPortName(kCarrierNullName, "???");
    EXPECT_TRUE(cc_.establishCommunication(internal_port));
    constexpr std::string_view s2 = "Output from the null";
    EXPECT_TRUE(cc_.sendData("a", 11, s2.data(), s2.length()));
    cc_.shutdownCommunication();

    // "dump"
    internal_port = BuildPortName(kCarrierDumpName, "???");
    EXPECT_TRUE(cc_.establishCommunication(internal_port));
    constexpr std::string_view s3 = "Output from the dump";
    EXPECT_TRUE(cc_.sendData("a", 11, s3.data(), s3.length()));
    cc_.shutdownCommunication();
=======
    internal_port = BuildPortName(kCarrierNullName, "???");  // port here
    ret = cc.establishCommunication(internal_port);
    EXPECT_TRUE(ret);
    s = "Output from the null";
    ret = cc.sendData("a", 11, s.data(), s.length());
    EXPECT_TRUE(ret);
    cc.shutdownCommunication();

    // "dump"
    internal_port = BuildPortName(kCarrierDumpName, "???");  // port here
    ret = cc.establishCommunication(internal_port);
    EXPECT_TRUE(ret);
    s = "Output from the dump";
    ret = cc.sendData("a", 11, s.data(), s.length());
    EXPECT_TRUE(ret);
    cc.shutdownCommunication();
>>>>>>> 75a18bda

    // "file"
    internal_port = BuildPortName(kCarrierFileName, "fileout.dat.tmp");
    std::error_code ec;
    ON_OUT_OF_SCOPE(std::filesystem::remove("fileout.dat.tmp", ec));
<<<<<<< HEAD
    EXPECT_TRUE(cc_.establishCommunication(internal_port));
    EXPECT_TRUE(cc_.sendData("a", 11, "aaa", 3));
    cc_.shutdownCommunication();
}

TEST_F(CarrierTestFixture, MailSlotIntegration) {
    auto summary_output = tools::ReadFileInVector(
        (tst::G_TestPath / L"summary.output").wstring().c_str());

    ASSERT_TRUE(cc_.establishCommunication(internal_port_));

    // send data to mailslot
    cc_.sendData("a", 11, summary_output->data(), summary_output->size());
    cc_.shutdownCommunication();

    int count = 1000;
=======
    ret = cc.establishCommunication(internal_port);
    EXPECT_TRUE(ret);
    ret = cc.sendData("a", 11, "aaa", 3);
    EXPECT_TRUE(ret);
    cc.shutdownCommunication();
}  // namespace cma::carrier

TEST(CarrierTest, Mail) {
    cma::MailSlot mailbox("WinAgentTest", 0);
    using namespace cma::carrier;
    auto internal_port =
        BuildPortName(kCarrierMailslotName, mailbox.GetName());  // port here
    mailbox.ConstructThread(MailboxCallbackCarrier, 20, &S_Storage,
                            wtools::SecurityLevel::admin);
    ON_OUT_OF_SCOPE(mailbox.DismantleThread());

    auto summary_output = cma::tools::ReadFileInVector(
        (G_TestPath / L"summary.output").wstring().c_str());
    EXPECT_TRUE(summary_output);
    auto size = summary_output->size();

    S_Storage.buffer_.resize(0);
    S_Storage.delivered_ = false;

    cma::carrier::CoreCarrier cc;
    auto ret = cc.establishCommunication(internal_port);
    EXPECT_TRUE(ret);
    EXPECT_EQ(kCarrierMailslotName, cc.carrier_name_);
    EXPECT_EQ(mailbox.GetName(), cc.carrier_address_);
    cc.sendData("a", 11, summary_output->data(), summary_output->size());
    cc.shutdownCommunication();

    int count = 100;
>>>>>>> 75a18bda
    while (count--) {
        if (g_mailslot_storage.delivered_) {
            break;
        }

        cma::tools::sleep(10ms);
    }

    ASSERT_TRUE(g_mailslot_storage.delivered_);
    EXPECT_EQ(g_mailslot_storage.answer_id_, 11);
    EXPECT_EQ(g_mailslot_storage.peer_name_, "a");
    EXPECT_EQ(g_mailslot_storage.buffer_, summary_output);
}

namespace {
std::string g_last_command;

bool TestRunCommand(std::string_view peer, std::string_view cmd) {
    g_last_command = cmd;
    return true;
}
}  // namespace

// check that inform port works ok
TEST(CarrierTest, InformByMailSlot) {
    auto name_used = "WinAgentTestLocal";
    MailSlot mailbox_client(name_used, 0);
    MailSlot mailbox_server(name_used, 0);

    auto internal_port = BuildPortName(kCarrierMailslotName,
                                       mailbox_server.GetName());  // port here
    srv::ServiceProcessor processor;
    mailbox_server.ConstructThread(
        srv::SystemMailboxCallback, 20, &processor,
        wtools::SecurityLevel::standard);  // standard may be ok
    ON_OUT_OF_SCOPE(mailbox_server.DismantleThread());
    tools::sleep(100ms);

    {
        carrier::CoreCarrier cc;
        // "mail"
        auto ret = cc.establishCommunication(internal_port);
        ASSERT_TRUE(ret);
        ON_OUT_OF_SCOPE(cc.shutdownCommunication());

        tools::sleep(100ms);

        auto save_rcp = commander::ObtainRunCommandProcessor();
        ON_OUT_OF_SCOPE(commander::ChangeRunCommandProcessor(save_rcp));
        commander::ChangeRunCommandProcessor(TestRunCommand);

        InformByMailSlot(mailbox_client.GetName(), "xxx");
        tools::sleep(100ms);
        EXPECT_EQ(g_last_command, "xxx");

        InformByMailSlot(mailbox_client.GetName(), "zzz");
        tools::sleep(100ms);
        EXPECT_EQ(g_last_command, "zzz");
    }
}

}  // namespace cma::carrier<|MERGE_RESOLUTION|>--- conflicted
+++ resolved
@@ -4,91 +4,88 @@
 #include "pch.h"
 
 #include "carrier.h"
-<<<<<<< HEAD
-#include "commander.h"
-=======
->>>>>>> 75a18bda
 #include "common/cfg_info.h"
 #include "common/mailslot_transport.h"
 #include "common/wtools.h"
 #include "logger.h"
 #include "read_file.h"
-<<<<<<< HEAD
-#include "service_processor.h"
-=======
->>>>>>> 75a18bda
 #include "tools/_misc.h"
 #include "tools/_process.h"
 
-using namespace std::chrono_literals;
+namespace cma::carrier {  // to become friendly for wtools classes
+TEST(PlayerTest, Pipe) {
+    auto p = new wtools::SimplePipe();
+    EXPECT_TRUE(p->getRead() == 0);
+    EXPECT_TRUE(p->getWrite() == 0);
+    p->create();
+    EXPECT_TRUE(p->getRead() != 0);
+    EXPECT_TRUE(p->getWrite() != 0);
 
-namespace cma::carrier {
-class CarrierTestFixture : public ::testing::Test {
-protected:
-    struct TestStorage {
-        std::vector<uint8_t> buffer_;
-        bool delivered_;
-        uint64_t answer_id_;
-        std::string peer_name_;
-    };
+    auto p2 = new wtools::SimplePipe();
+    EXPECT_TRUE(p2->getRead() == 0);
+    EXPECT_TRUE(p2->getWrite() == 0);
+    p2->create();
+    EXPECT_TRUE(p2->getRead() != 0);
+    EXPECT_TRUE(p2->getWrite() != 0);
+    delete p;
+    delete p2;
+}
 
-    static inline TestStorage g_mailslot_storage;
+struct TestStorage {
+public:
+    std::vector<uint8_t> buffer_;
+    bool delivered_;
+    uint64_t answer_id_;
+    std::string peer_name_;
+};
 
-    static bool MailboxCallbackCarrier(const MailSlot* Slot, const void* Data,
-                                       int Len, void* Context) {
-        using namespace std::chrono;
-        auto storage = (TestStorage*)Context;
-        if (!storage) {
-            return false;
-        }
+static TestStorage S_Storage;
 
-        // your code is here
-        auto fname = cfg::GetCurrentLogFileName();
+bool MailboxCallbackCarrier(const cma::MailSlot* Slot, const void* Data,
+                            int Len, void* Context) {
+    using namespace std::chrono;
+    auto storage = (TestStorage*)Context;
+    if (!storage) {
+        xlog::l("error in param\n");
+        return false;
+    }
 
-        auto dt = static_cast<const CarrierDataHeader*>(Data);
-        switch (dt->type()) {
-            case DataType::kLog:
-                break;
+    // your code is here
+    XLOG::l("Received \"{}\"", Len);
 
-            case DataType::kSegment: {
+    auto fname = cma::cfg::GetCurrentLogFileName();
+
+    auto dt = static_cast<const cma::carrier::CarrierDataHeader*>(Data);
+    switch (dt->type()) {
+        case cma::carrier::DataType::kLog:
+            // IMPORTANT ENTRY POINT
+            // Receive data for Logging to file
+            xlog::l("log: %s", dt->string().c_str()).filelog(fname.c_str());
+            break;
+
+        case cma::carrier::DataType::kSegment:
+            // IMPORTANT ENTRY POINT
+            // Receive data for Section
+            {
                 nanoseconds duration_since_epoch(dt->answerId());
                 time_point<steady_clock> tp(duration_since_epoch);
                 auto data_source = static_cast<const uint8_t*>(dt->data());
                 auto data_end = data_source + dt->length();
                 std::vector<uint8_t> vectorized_data(data_source, data_end);
-                g_mailslot_storage.buffer_ = vectorized_data;
-                g_mailslot_storage.answer_id_ = dt->answerId();
-                g_mailslot_storage.peer_name_ = dt->providerId();
-                g_mailslot_storage.delivered_ = true;
+                S_Storage.buffer_ = vectorized_data;
+                S_Storage.answer_id_ = dt->answerId();
+                S_Storage.peer_name_ = dt->providerId();
+                S_Storage.delivered_ = true;
                 break;
             }
 
-            case DataType::kYaml:
-                break;
-        }
-
-        return true;
+        case cma::carrier::DataType::kYaml:
+            break;
     }
 
-    void SetUp() override {
-        internal_port_ = BuildPortName(kCarrierMailslotName,
-                                       mailbox_.GetName());  // port here
-        g_mailslot_storage.buffer_.resize(0);
-        g_mailslot_storage.delivered_ = false;
+    return true;
+}
 
-<<<<<<< HEAD
-        mailbox_.ConstructThread(&CarrierTestFixture::MailboxCallbackCarrier,
-                                 20, &g_mailslot_storage,
-                                 wtools::SecurityLevel::admin);
-    }
-    void TearDown() override {
-        mailbox_.DismantleThread();  //
-    }
-    MailSlot mailbox_{"WinAgentTest", 0};
-    std::string internal_port_;
-    CoreCarrier cc_;
-};
-=======
 TEST(CarrierTest, EstablishShutdown) {
     cma::MailSlot mailbox("WinAgentTest", 0);
     using namespace cma::carrier;
@@ -97,49 +94,29 @@
     mailbox.ConstructThread(MailboxCallbackCarrier, 20, &S_Storage,
                             wtools::SecurityLevel::admin);
     ON_OUT_OF_SCOPE(mailbox.DismantleThread());
->>>>>>> 75a18bda
 
-TEST_F(CarrierTestFixture, EstablishShutdown) {
+    cma::carrier::CoreCarrier cc;
     // "mail"
-    EXPECT_TRUE(cc_.establishCommunication(internal_port_));
-    EXPECT_EQ(cc_.getName(), kCarrierMailslotName);
-    EXPECT_EQ(cc_.getAddress(), mailbox_.GetName());
-    cc_.shutdownCommunication();
+    auto ret = cc.establishCommunication(internal_port);
+    EXPECT_TRUE(ret);
+    EXPECT_EQ(cc.carrier_name_, kCarrierMailslotName);
+    EXPECT_EQ(cc.carrier_address_, mailbox.GetName());
+    cc.shutdownCommunication();
 
     // "asio"
-<<<<<<< HEAD
-    auto internal_port = BuildPortName(kCarrierAsioName, "127.0.0.1");
-    EXPECT_FALSE(cc_.establishCommunication(internal_port));
-    constexpr std::string_view s1 = "Output from the asio";
-    EXPECT_FALSE(cc_.sendData("a", 11, s1.data(), s1.length()));
-=======
     internal_port = BuildPortName(kCarrierAsioName, "127.0.0.1");  // port here
     ret = cc.establishCommunication(internal_port);
     EXPECT_FALSE(ret);
     std::string_view s = "Output from the asio";
     ret = cc.sendData("a", 11, s.data(), s.length());
     EXPECT_FALSE(ret);
->>>>>>> 75a18bda
 
     // bad port
-    internal_port = BuildPortName("<GTEST>", "127.0.0.1");
-    EXPECT_FALSE(cc_.establishCommunication(internal_port));
+    internal_port = BuildPortName("<GTEST>", "127.0.0.1");  // port here
+    ret = cc.establishCommunication(internal_port);
+    EXPECT_FALSE(ret);
 
     // "null"
-<<<<<<< HEAD
-    internal_port = BuildPortName(kCarrierNullName, "???");
-    EXPECT_TRUE(cc_.establishCommunication(internal_port));
-    constexpr std::string_view s2 = "Output from the null";
-    EXPECT_TRUE(cc_.sendData("a", 11, s2.data(), s2.length()));
-    cc_.shutdownCommunication();
-
-    // "dump"
-    internal_port = BuildPortName(kCarrierDumpName, "???");
-    EXPECT_TRUE(cc_.establishCommunication(internal_port));
-    constexpr std::string_view s3 = "Output from the dump";
-    EXPECT_TRUE(cc_.sendData("a", 11, s3.data(), s3.length()));
-    cc_.shutdownCommunication();
-=======
     internal_port = BuildPortName(kCarrierNullName, "???");  // port here
     ret = cc.establishCommunication(internal_port);
     EXPECT_TRUE(ret);
@@ -156,30 +133,12 @@
     ret = cc.sendData("a", 11, s.data(), s.length());
     EXPECT_TRUE(ret);
     cc.shutdownCommunication();
->>>>>>> 75a18bda
 
     // "file"
-    internal_port = BuildPortName(kCarrierFileName, "fileout.dat.tmp");
+    internal_port =
+        BuildPortName(kCarrierFileName, "fileout.dat.tmp");  // port here
     std::error_code ec;
     ON_OUT_OF_SCOPE(std::filesystem::remove("fileout.dat.tmp", ec));
-<<<<<<< HEAD
-    EXPECT_TRUE(cc_.establishCommunication(internal_port));
-    EXPECT_TRUE(cc_.sendData("a", 11, "aaa", 3));
-    cc_.shutdownCommunication();
-}
-
-TEST_F(CarrierTestFixture, MailSlotIntegration) {
-    auto summary_output = tools::ReadFileInVector(
-        (tst::G_TestPath / L"summary.output").wstring().c_str());
-
-    ASSERT_TRUE(cc_.establishCommunication(internal_port_));
-
-    // send data to mailslot
-    cc_.sendData("a", 11, summary_output->data(), summary_output->size());
-    cc_.shutdownCommunication();
-
-    int count = 1000;
-=======
     ret = cc.establishCommunication(internal_port);
     EXPECT_TRUE(ret);
     ret = cc.sendData("a", 11, "aaa", 3);
@@ -213,66 +172,20 @@
     cc.shutdownCommunication();
 
     int count = 100;
->>>>>>> 75a18bda
     while (count--) {
-        if (g_mailslot_storage.delivered_) {
-            break;
+        if (!S_Storage.delivered_) {
+            ::Sleep(100);
+            continue;
         }
 
-        cma::tools::sleep(10ms);
+        EXPECT_EQ(S_Storage.answer_id_, 11);
+        EXPECT_EQ(S_Storage.peer_name_, "a");
+        EXPECT_EQ(S_Storage.buffer_, summary_output);
+
+        return;
     }
 
-    ASSERT_TRUE(g_mailslot_storage.delivered_);
-    EXPECT_EQ(g_mailslot_storage.answer_id_, 11);
-    EXPECT_EQ(g_mailslot_storage.peer_name_, "a");
-    EXPECT_EQ(g_mailslot_storage.buffer_, summary_output);
-}
-
-namespace {
-std::string g_last_command;
-
-bool TestRunCommand(std::string_view peer, std::string_view cmd) {
-    g_last_command = cmd;
-    return true;
-}
-}  // namespace
-
-// check that inform port works ok
-TEST(CarrierTest, InformByMailSlot) {
-    auto name_used = "WinAgentTestLocal";
-    MailSlot mailbox_client(name_used, 0);
-    MailSlot mailbox_server(name_used, 0);
-
-    auto internal_port = BuildPortName(kCarrierMailslotName,
-                                       mailbox_server.GetName());  // port here
-    srv::ServiceProcessor processor;
-    mailbox_server.ConstructThread(
-        srv::SystemMailboxCallback, 20, &processor,
-        wtools::SecurityLevel::standard);  // standard may be ok
-    ON_OUT_OF_SCOPE(mailbox_server.DismantleThread());
-    tools::sleep(100ms);
-
-    {
-        carrier::CoreCarrier cc;
-        // "mail"
-        auto ret = cc.establishCommunication(internal_port);
-        ASSERT_TRUE(ret);
-        ON_OUT_OF_SCOPE(cc.shutdownCommunication());
-
-        tools::sleep(100ms);
-
-        auto save_rcp = commander::ObtainRunCommandProcessor();
-        ON_OUT_OF_SCOPE(commander::ChangeRunCommandProcessor(save_rcp));
-        commander::ChangeRunCommandProcessor(TestRunCommand);
-
-        InformByMailSlot(mailbox_client.GetName(), "xxx");
-        tools::sleep(100ms);
-        EXPECT_EQ(g_last_command, "xxx");
-
-        InformByMailSlot(mailbox_client.GetName(), "zzz");
-        tools::sleep(100ms);
-        EXPECT_EQ(g_last_command, "zzz");
-    }
-}
+    EXPECT_TRUE(false);
+}  // namespace cma::carrier
 
 }  // namespace cma::carrier