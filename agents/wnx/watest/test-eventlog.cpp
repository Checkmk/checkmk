--- conflicted
+++ resolved
@@ -21,22 +21,8 @@
 
 TEST(EventLogTest, Base) {
     {
-        EXPECT_EQ(choosePos(1), 2);
-        EXPECT_EQ(choosePos(cma::cfg::kFromBegin), 0);
-    }
-
-    {
         auto ptr = OpenEvl(L"Application", false);
         ASSERT_TRUE(ptr != nullptr);
-    }
-
-    {
-        auto ptr = OpenEvl(L"Application", false);
-        ASSERT_TRUE(ptr != nullptr);
-        auto [last, level] =
-            ScanEventLog(*ptr, 0, cma::cfg::EventLevels::kCrit);
-        EXPECT_TRUE(last > 0);
-        EXPECT_TRUE(level > cma::cfg::EventLevels::kAll);
     }
 
     {
@@ -59,63 +45,6 @@
     {
         auto ptr = OpenEvl(L"Application", false);
         ASSERT_TRUE(ptr != nullptr);
-<<<<<<< HEAD
-
-        std::string str;
-        auto last = PrintEventLog(*ptr, 0, cma::cfg::EventLevels::kCrit, false,
-                                  [&str](const std::string& in) -> bool {
-                                      str += in;
-                                      return str.length() <
-                                             cma::cfg::logwatch::kMaxSize;
-                                  });
-        EXPECT_TRUE(last > 0);
-        EXPECT_TRUE(!str.empty());
-        {
-            std::string str;
-            auto last =
-                PrintEventLog(*ptr, 0, cma::cfg::EventLevels::kCrit, false,
-                              [&str](const std::string& in) -> bool {
-                                  str += in;
-                                  return str.length() < 100;
-                              });
-            EXPECT_TRUE(last > 0);
-            EXPECT_TRUE(str.size() >= 100);
-            EXPECT_TRUE(str.size() < 2000);  // approximately
-            EXPECT_TRUE(!str.empty());
-        }
-    }
-}
-
-TEST(EventLogTest, BeginningOfTheLog) {  // check empty log
-    {
-        auto ptr = OpenEvl(L"HardwareEvents", false);
-        ASSERT_TRUE(ptr != nullptr);
-
-        std::string str;
-        auto last = PrintEventLog(*ptr, cma::cfg::kFromBegin,
-                                  cma::cfg::EventLevels::kAll, false,
-                                  [&str](const std::string& in) -> bool {
-                                      str += in;
-                                      return true;
-                                  });
-        EXPECT_TRUE(last == cma::cfg::kFromBegin);
-        EXPECT_TRUE(str.empty());
-    }
-
-    {
-        auto ptr = OpenEvl(L"Application", false);
-        ASSERT_TRUE(ptr != nullptr);
-
-        std::string str;
-        auto last = PrintEventLog(*ptr, cma::cfg::kFromBegin,
-                                  cma::cfg::EventLevels::kAll, false,
-                                  [&str](const std::string& in) -> bool {
-                                      str += in;
-                                      return false;
-                                  });
-        EXPECT_TRUE(last >= 0);
-        EXPECT_FALSE(str.empty());
-=======
         auto [last, str] = PrintEventLog(*ptr, 0, cma::cfg::EventLevels::kCrit,
                                          false, cma::cfg::logwatch::kMaxSize);
         EXPECT_TRUE(last > 0);
@@ -128,7 +57,6 @@
             EXPECT_TRUE(str.size() < 1000);  // approximately
             EXPECT_TRUE(!str.empty());
         }
->>>>>>> 75a18bda
     }
 }
 
@@ -144,28 +72,6 @@
     {
         auto ptr = OpenEvl(L"Application", false);
         ASSERT_TRUE(ptr != nullptr);
-<<<<<<< HEAD
-        std::string str;
-        auto last = PrintEventLog(*ptr, 0, cma::cfg::EventLevels::kCrit, false,
-                                  [&str](const std::string& in) -> bool {
-                                      str += in;
-                                      return str.length() <
-                                             cma::cfg::logwatch::kMaxSize;
-                                  });
-        EXPECT_TRUE(last > 0);
-        EXPECT_TRUE(!str.empty());
-        {
-            std::string str;
-            auto last =
-                PrintEventLog(*ptr, 0, cma::cfg::EventLevels::kCrit, false,
-                              [&str](const std::string& in) -> bool {
-                                  str += in;
-                                  return str.length() < 100;
-                              });
-            EXPECT_TRUE(last > 0);
-            EXPECT_TRUE(str.size() >= 100);
-            EXPECT_TRUE(str.size() < 2000);  // approximately
-=======
         auto [last, str] = PrintEventLog(*ptr, 0, cma::cfg::EventLevels::kCrit,
                                          false, cma::cfg::logwatch::kMaxSize);
         EXPECT_TRUE(last > 0);
@@ -176,7 +82,6 @@
             EXPECT_TRUE(last > 0);
             EXPECT_TRUE(str.size() >= 100);
             EXPECT_TRUE(str.size() < 1000);  // approximately
->>>>>>> 75a18bda
             EXPECT_TRUE(!str.empty());
         }
     }
