--- conflicted
+++ resolved
@@ -12,22 +12,16 @@
 #include "test_tools.h"
 
 namespace fs = std::filesystem;
-<<<<<<< HEAD
-=======
 
 namespace cma::install {
 
 TEST(InstallAuto, FileControlIntegration) {
     namespace fs = std::filesystem;
     cma::OnStart(cma::AppType::test);
->>>>>>> 75a18bda
 
-namespace cma::install {
-
-TEST(InstallAuto, FileControlIntegration) {
-    tst::TempDirPair dirs{test_info_->name()};
-    auto in = dirs.in();
-    auto out = dirs.out();
+    tst::SafeCleanTempDir();
+    ON_OUT_OF_SCOPE(tst::SafeCleanTempDir());
+    auto [in, out] = tst::CreateInOut();
     // artificial file creation
     const auto name = L"test.dat";
     auto path = in / name;
@@ -38,11 +32,7 @@
     EXPECT_NO_THROW(BackupFile(path, out));
     EXPECT_FALSE(NeedInstall(path, out));
 
-<<<<<<< HEAD
-    tst::CreateTextFile(path, "-----\n");
-=======
     tst::ConstructFile(path, "-----\n");
->>>>>>> 75a18bda
 
     // check for presence
     std::error_code ec;
@@ -58,11 +48,7 @@
 
     EXPECT_TRUE(RmFile(path));
     EXPECT_FALSE(MvFile(path, out / name)) << "file should be removed";
-<<<<<<< HEAD
-    tst::CreateTextFile(path, "-----\n");
-=======
     tst::ConstructFile(path, "-----\n");
->>>>>>> 75a18bda
     EXPECT_TRUE(MvFile(path, out / name)) << "move has to success";
 
     EXPECT_NO_THROW(BackupFile(path, out));
@@ -70,23 +56,12 @@
     EXPECT_TRUE(fs::exists(path, ec));
 
     EXPECT_FALSE(NeedInstall(path, out));
-<<<<<<< HEAD
-    tst::CreateTextFile(path, "-----\n");
-=======
     tst::ConstructFile(path, "-----\n");
->>>>>>> 75a18bda
     EXPECT_TRUE(NeedInstall(path, out));
     BackupFile(path, out);
     EXPECT_FALSE(NeedInstall(path, out));
 }
 
-<<<<<<< HEAD
-TEST(InstallAuto, GlobalSettings) {
-    EXPECT_EQ(GetInstallMode(), InstallMode::normal);
-}
-
-=======
->>>>>>> 75a18bda
 class InstallAutoPrepareFixture : public ::testing::Test {
 public:
     static void SetUpTestSuite() {
@@ -99,181 +74,6 @@
         eu_->prepare(L"msi exec", L"x x x", false);
         msi_log_file_ = eu_->getLogFileName();
         temp_script_file_ = eu_->getTempScriptFile();
-<<<<<<< HEAD
-        expected_cmd_line_ = fmt::format(
-            LR"("{}" "msi exec" "/i x x x /qn REBOOT=ReallySuppress /L*V {}" "{}")",
-            temp_script_file_.wstring(), msi_log_file_,
-            script_log_file_.wstring());
-    }
-
-    // ***************************************************
-    // NOTE: inline makes our life a bit easier.
-    // Attention: We must use unique_ptr, because constructing during EXE init
-    // will fail.
-    // ***************************************************
-    static inline std::unique_ptr<ExecuteUpdate> eu_;
-    static inline std::filesystem::path script_log_file_;
-    static inline std::wstring temp_script_dir_;
-    static inline std::wstring msi_log_file_;
-    static inline std::filesystem::path temp_script_file_;
-    static inline std::wstring expected_cmd_line_;
-};
-
-TEST_F(InstallAutoPrepareFixture, TempScriptFile) {
-    // temp script should be located in temp script dir
-    EXPECT_TRUE(temp_script_file_.wstring().find(temp_script_dir_) !=
-                std::string::npos);
-
-    // temp script name is predefined
-    EXPECT_EQ(temp_script_file_.filename(),
-              fs::path(cfg::files::kExecuteUpdateFile));
-}
-
-TEST_F(InstallAutoPrepareFixture, MsiLogPath) {
-    // msi log file name is predefined
-    EXPECT_EQ(fs::path(msi_log_file_).filename(), fs::path(kMsiLogFileName));
-}
-
-TEST_F(InstallAutoPrepareFixture, GetCommand) {
-    EXPECT_EQ(eu_->getCommand(), expected_cmd_line_);
-}
-
-class InstallAutoSimulationFixture : public testing::Test {
-protected:
-    static void SetUpTestSuite() {
-        fs_ = std::make_unique<tst::TempCfgFs>();
-        eu_ = std::make_unique<ExecuteUpdate>();
-        ASSERT_TRUE(fs_->loadConfig(tst::GetFabricYml()));
-        eu_->prepare(L"msi", L"x x x", true);
-
-        tst::CreateWorkFile(eu_->getLogFileName(), "This is log");
-
-        fs::create_directories(fs_->root() / cfg::dirs::kAgentUtils);
-        tst::CreateWorkFile(fs_->root() / cfg::dirs::kAgentUtils /
-                                cfg::files::kExecuteUpdateFile,
-                            "This is  script");
-    }
-
-    static void TearDownTestSuite() {}
-
-    // ***************************************************
-    // NOTE: inline makes our life a bit easier.
-    // Attention: We must use unique_ptr, because constructing during EXE init
-    // will fail.
-    // ***************************************************
-    static inline std::unique_ptr<tst::TempCfgFs> fs_;
-    static inline std::unique_ptr<ExecuteUpdate> eu_;
-};
-
-TEST_F(InstallAutoSimulationFixture, BackupLogIntegration) {
-    fs::path log_bak_file{eu_->getLogFileName()};
-    log_bak_file.replace_extension(".log.bak");
-
-    // perform backup of the log action
-    eu_->backupLog();
-
-    // expected copy of log
-    EXPECT_TRUE(fs::exists(log_bak_file));
-}
-
-TEST_F(InstallAutoSimulationFixture, CopyScriptToTempIntegration) {
-    eu_->copyScriptToTemp();
-    EXPECT_TRUE(fs::exists(eu_->getTempScriptFile()));
-}
-
-extern bool g_use_script_to_install;
-TEST(InstallAuto, PrepareExecutionLegacy) {
-    g_use_script_to_install = false;
-    ON_OUT_OF_SCOPE(g_use_script_to_install = true);
-
-    EXPECT_EQ(GetInstallMode(), InstallMode::normal);
-
-    ExecuteUpdate eu;
-    eu.prepare(L"msi-exec", L"xx.msi", false);
-    EXPECT_EQ(
-        eu.getCommand(),
-        fmt::format(LR"(msi-exec /i xx.msi /qn REBOOT=ReallySuppress /L*V {})",
-                    eu.getLogFileName()));
-
-    EXPECT_EQ(fs::path(eu.getLogFileName()).filename(),
-              fs::path(kMsiLogFileName));
-}
-
-TEST(InstallAuto, PrepareExecutionFallback) {
-    ASSERT_TRUE(g_use_script_to_install);
-
-    EXPECT_EQ(GetInstallMode(), InstallMode::normal);
-
-    ExecuteUpdate eu;
-    eu.prepare(L"msi-exec", L"xx.msi", true);
-    auto msi_log_file = eu.getLogFileName();
-    auto command = eu.getCommand();
-    EXPECT_EQ(
-        command,
-        fmt::format(LR"(msi-exec /i xx.msi /qn REBOOT=ReallySuppress /L*V {})",
-                    msi_log_file));
-
-    EXPECT_EQ(fs::path(msi_log_file).filename().u8string(), kMsiLogFileName);
-}
-
-TEST(InstallAuto, CheckForUpdateFileIntegration) {
-    namespace fs = std::filesystem;
-    auto msi = cma::cfg::GetMsiExecPath();
-    ASSERT_TRUE(!msi.empty());
-
-    tst::TempCfgFs temp_fs;
-    ASSERT_TRUE(temp_fs.loadConfig(tst::GetFabricYml()));
-
-    auto [in, out] = tst::CreateInOut();
-    // artificial file creation
-    const auto name = L"test.dat";
-
-    // check for presence
-    std::error_code ec;
-    {
-        auto [command, result] =
-            CheckForUpdateFile(name, L"", UpdateProcess::skip);
-        EXPECT_FALSE(result);
-    }
-
-    {
-        auto [command, result] =
-            CheckForUpdateFile(L"invalidname", L"", UpdateProcess::skip);
-        EXPECT_FALSE(result);
-    }
-
-    {
-        auto path = in / name;
-        tst::CreateTextFile(path, "-----\n");
-        auto [command, result] = CheckForUpdateFile(
-            name, in.wstring(), UpdateProcess::skip, out.wstring());
-        EXPECT_TRUE(result);
-
-        EXPECT_TRUE(fs::exists(out / name, ec));
-        EXPECT_TRUE(!fs::exists(path, ec));
-
-        EXPECT_EQ(command.find(cfg::files::kExecuteUpdateFile),
-                  std::string::npos);
-    }
-    {
-        auto path = in / name;
-        tst::CreateTextFile(path, "-----\n");
-
-        ASSERT_TRUE(temp_fs.createRootFile(
-            fs::path(cfg::dirs::kAgentUtils) / cfg::files::kExecuteUpdateFile,
-            "rem echo nothing\n"));
-        auto [command, result] = CheckForUpdateFile(
-            name, in.wstring(), UpdateProcess::skip, out.wstring());
-        EXPECT_TRUE(result);
-
-        EXPECT_TRUE(fs::exists(out / name, ec));
-        EXPECT_TRUE(!fs::exists(path, ec));
-
-        EXPECT_NE(command.find(cfg::files::kExecuteUpdateFile),
-                  std::string::npos);
-    }
-}
-=======
         expected_cmd_line_ =
             fmt::format(LR"("{}" "msi exec" "/i x x x /qn /L*V {}" "{}")",
                         temp_script_file_.wstring(), msi_log_file_,
@@ -378,5 +178,4 @@
     EXPECT_EQ(fs::path(msi_log_file).filename().u8string(), kMsiLogFileName);
 }
 
->>>>>>> 75a18bda
 }  // namespace cma::install