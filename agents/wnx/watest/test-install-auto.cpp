// test-service.cpp

//
#include "pch.h"

#include <filesystem>
#include <fstream>

#include "common/wtools.h"
#include "install_api.h"
#include "service_processor.h"
#include "test_tools.h"

namespace fs = std::filesystem;

namespace cma::install {

TEST(InstallAuto, FileControlIntegration) {
    namespace fs = std::filesystem;
    cma::OnStart(cma::AppType::test);

    tst::SafeCleanTempDir();
    ON_OUT_OF_SCOPE(tst::SafeCleanTempDir());
    auto [in, out] = tst::CreateInOut();
    // artificial file creation
    const auto name = L"test.dat";
    auto path = in / name;

    // api functions have to fail
    EXPECT_TRUE(RmFile(path));
    EXPECT_FALSE(MvFile(path, out / name));
    EXPECT_NO_THROW(BackupFile(path, out));
    EXPECT_FALSE(NeedInstall(path, out));

    tst::ConstructFile(path, "-----\n");

    // check for presence
    std::error_code ec;
    auto ret = fs::exists(path, ec);
    ASSERT_TRUE(ret);

    {
        std::ofstream ofs(path);
        EXPECT_FALSE(RmFile(path)) << "should fail";
    }

    EXPECT_TRUE(NeedInstall(path, out));

    EXPECT_TRUE(RmFile(path));
    EXPECT_FALSE(MvFile(path, out / name)) << "file should be removed";
    tst::ConstructFile(path, "-----\n");
    EXPECT_TRUE(MvFile(path, out / name)) << "move has to success";

    EXPECT_NO_THROW(BackupFile(path, out));
    BackupFile(out / name, in);  // opposite direction, just check that works
    EXPECT_TRUE(fs::exists(path, ec));

    EXPECT_FALSE(NeedInstall(path, out));
    tst::ConstructFile(path, "-----\n");
    EXPECT_TRUE(NeedInstall(path, out));
    BackupFile(path, out);
    EXPECT_FALSE(NeedInstall(path, out));
}

class InstallAutoPrepareFixture : public ::testing::Test {
public:
    static void SetUpTestSuite() {
        script_log_file_ = cfg::GetLogDir();
        script_log_file_ /= "execute_script.log";
        temp_script_dir_ =
            fmt::format(L"\\cmk_update_agent_{}\\", ::GetCurrentProcessId());

        eu_ = std::make_unique<ExecuteUpdate>();
        eu_->prepare(L"msi exec", L"x x x", false);
        msi_log_file_ = eu_->getLogFileName();
        temp_script_file_ = eu_->getTempScriptFile();
        expected_cmd_line_ =
            fmt::format(LR"("{}" "msi exec" "/i x x x /qn /L*V {}" "{}")",
                        temp_script_file_.wstring(), msi_log_file_,
                        script_log_file_.wstring());
    }

    // ***************************************************
    // NOTE: inline makes our life a bit easier.
    // Attention: We must use unique_ptr, because constructing during EXE init
    // will fail.
    // ***************************************************
    static inline std::unique_ptr<ExecuteUpdate> eu_;
    static inline std::filesystem::path script_log_file_;
    static inline std::wstring temp_script_dir_;
    static inline std::wstring msi_log_file_;
    static inline std::filesystem::path temp_script_file_;
    static inline std::wstring expected_cmd_line_;
};

TEST_F(InstallAutoPrepareFixture, TempScriptFile) {
    // temp script should be located in temp script dir
    EXPECT_TRUE(temp_script_file_.wstring().find(temp_script_dir_) !=
                std::string::npos);

    // temp script name is predefined
    EXPECT_EQ(temp_script_file_.filename(),
              fs::path(cfg::files::kExecuteUpdateFile));
}

TEST_F(InstallAutoPrepareFixture, MsiLogPath) {
    // msi log file name is predefined
    EXPECT_EQ(fs::path(msi_log_file_).filename(), fs::path(kMsiLogFileName));
}

TEST_F(InstallAutoPrepareFixture, GetCommand) {
    EXPECT_EQ(eu_->getCommand(), expected_cmd_line_);
}

class InstallAutoSimulationFixture : public testing::Test {
protected:
<<<<<<< HEAD
    static void SetUpTestSuite() {
=======
    void SetUp() override {
        fs_ = tst::TempCfgFs::Create();
>>>>>>> 924c73a8
        eu_ = std::make_unique<ExecuteUpdate>();
        eu_->prepare(L"msi", L"x x x", true);

        tst::CreateWorkFile(eu_->getLogFileName(), "This is log");
    }

<<<<<<< HEAD
    static void TearDownTestSuite() {}

    // ***************************************************
    // NOTE: inline makes our life a bit easier.
    // Attention: We must use unique_ptr, because constructing during EXE init
    // will fail.
    // ***************************************************
    static inline std::unique_ptr<ExecuteUpdate> eu_;
=======
    std::unique_ptr<tst::TempCfgFs> fs_;
    std::unique_ptr<ExecuteUpdate> eu_;
>>>>>>> 924c73a8
};

TEST_F(InstallAutoSimulationFixture, BackupLogIntegration) {
    fs::path log_bak_file{eu_->getLogFileName()};
    log_bak_file.replace_extension(".log.bak");

    // perform backup of the log action
    eu_->backupLog();

    // expected copy of log
    EXPECT_TRUE(fs::exists(log_bak_file));
}

TEST_F(InstallAutoSimulationFixture, CopyScriptToTempIntegration) {
    eu_->copyScriptToTemp();
    EXPECT_TRUE(fs::exists(eu_->getTempScriptFile()));
}

extern bool g_use_script_to_install;
TEST(InstallAuto, PrepareExecutionLegacy) {
    g_use_script_to_install = false;
    ON_OUT_OF_SCOPE(g_use_script_to_install = true);

    EXPECT_EQ(GetInstallMode(), InstallMode::normal);

    ExecuteUpdate eu;
    eu.prepare(L"msi-exec", L"xx.msi", false);
    EXPECT_EQ(eu.getCommand(), fmt::format(LR"(msi-exec /i xx.msi /qn /L*V {})",
                                           eu.getLogFileName()));

    EXPECT_EQ(fs::path(eu.getLogFileName()).filename(),
              fs::path(kMsiLogFileName));
}

TEST(InstallAuto, PrepareExecutionFallback) {
    ASSERT_TRUE(g_use_script_to_install);

    EXPECT_EQ(GetInstallMode(), InstallMode::normal);

    ExecuteUpdate eu;
    eu.prepare(L"msi-exec", L"xx.msi", true);
    auto msi_log_file = eu.getLogFileName();
    auto command = eu.getCommand();
    EXPECT_EQ(command,
              fmt::format(LR"(msi-exec /i xx.msi /qn /L*V {})", msi_log_file));

    EXPECT_EQ(fs::path(msi_log_file).filename().u8string(), kMsiLogFileName);
}

<<<<<<< HEAD
=======
TEST(InstallAuto, CheckForUpdateFileIntegration) {
    namespace fs = std::filesystem;
    auto msi = cma::cfg::GetMsiExecPath();
    ASSERT_TRUE(!msi.empty());

    auto temp_fs{tst::TempCfgFs::Create()};
    ASSERT_TRUE(temp_fs->loadConfig(tst::GetFabricYml()));

    auto [in, out] = tst::CreateInOut();
    // artificial file creation
    const auto name = L"test.dat";

    // check for presence
    std::error_code ec;
    {
        auto [command, result] =
            CheckForUpdateFile(name, L"", UpdateProcess::skip);
        EXPECT_FALSE(result);
    }

    {
        auto [command, result] =
            CheckForUpdateFile(L"invalidname", L"", UpdateProcess::skip);
        EXPECT_FALSE(result);
    }

    {
        auto path = in / name;
        tst::CreateTextFile(path, "-----\n");
        auto [command, result] = CheckForUpdateFile(
            name, in.wstring(), UpdateProcess::skip, out.wstring());
        EXPECT_TRUE(result);

        EXPECT_TRUE(fs::exists(out / name, ec));
        EXPECT_TRUE(!fs::exists(path, ec));

        EXPECT_EQ(command.find(cfg::files::kExecuteUpdateFile),
                  std::string::npos);
    }
    {
        auto path = in / name;
        tst::CreateTextFile(path, "-----\n");

        ASSERT_TRUE(temp_fs->createRootFile(
            fs::path(cfg::dirs::kAgentUtils) / cfg::files::kExecuteUpdateFile,
            "rem echo nothing\n"));
        auto [command, result] = CheckForUpdateFile(
            name, in.wstring(), UpdateProcess::skip, out.wstring());
        EXPECT_TRUE(result);

        EXPECT_TRUE(fs::exists(out / name, ec));
        EXPECT_TRUE(!fs::exists(path, ec));

        EXPECT_NE(command.find(cfg::files::kExecuteUpdateFile),
                  std::string::npos);
    }
}
>>>>>>> 924c73a8
}  // namespace cma::install<|MERGE_RESOLUTION|>--- conflicted
+++ resolved
@@ -16,12 +16,9 @@
 namespace cma::install {
 
 TEST(InstallAuto, FileControlIntegration) {
-    namespace fs = std::filesystem;
-    cma::OnStart(cma::AppType::test);
-
-    tst::SafeCleanTempDir();
-    ON_OUT_OF_SCOPE(tst::SafeCleanTempDir());
-    auto [in, out] = tst::CreateInOut();
+    tst::TempDirPair dirs{test_info_->name()};
+    auto in = dirs.in();
+    auto out = dirs.out();
     // artificial file creation
     const auto name = L"test.dat";
     auto path = in / name;
@@ -32,7 +29,7 @@
     EXPECT_NO_THROW(BackupFile(path, out));
     EXPECT_FALSE(NeedInstall(path, out));
 
-    tst::ConstructFile(path, "-----\n");
+    tst::CreateTextFile(path, "-----\n");
 
     // check for presence
     std::error_code ec;
@@ -48,7 +45,7 @@
 
     EXPECT_TRUE(RmFile(path));
     EXPECT_FALSE(MvFile(path, out / name)) << "file should be removed";
-    tst::ConstructFile(path, "-----\n");
+    tst::CreateTextFile(path, "-----\n");
     EXPECT_TRUE(MvFile(path, out / name)) << "move has to success";
 
     EXPECT_NO_THROW(BackupFile(path, out));
@@ -56,10 +53,14 @@
     EXPECT_TRUE(fs::exists(path, ec));
 
     EXPECT_FALSE(NeedInstall(path, out));
-    tst::ConstructFile(path, "-----\n");
+    tst::CreateTextFile(path, "-----\n");
     EXPECT_TRUE(NeedInstall(path, out));
     BackupFile(path, out);
     EXPECT_FALSE(NeedInstall(path, out));
+}
+
+TEST(InstallAuto, GlobalSettings) {
+    EXPECT_EQ(GetInstallMode(), InstallMode::normal);
 }
 
 class InstallAutoPrepareFixture : public ::testing::Test {
@@ -74,10 +75,10 @@
         eu_->prepare(L"msi exec", L"x x x", false);
         msi_log_file_ = eu_->getLogFileName();
         temp_script_file_ = eu_->getTempScriptFile();
-        expected_cmd_line_ =
-            fmt::format(LR"("{}" "msi exec" "/i x x x /qn /L*V {}" "{}")",
-                        temp_script_file_.wstring(), msi_log_file_,
-                        script_log_file_.wstring());
+        expected_cmd_line_ = fmt::format(
+            LR"("{}" "msi exec" "/i x x x /qn REBOOT=ReallySuppress /L*V {}" "{}")",
+            temp_script_file_.wstring(), msi_log_file_,
+            script_log_file_.wstring());
     }
 
     // ***************************************************
@@ -114,31 +115,22 @@
 
 class InstallAutoSimulationFixture : public testing::Test {
 protected:
-<<<<<<< HEAD
-    static void SetUpTestSuite() {
-=======
     void SetUp() override {
         fs_ = tst::TempCfgFs::Create();
->>>>>>> 924c73a8
         eu_ = std::make_unique<ExecuteUpdate>();
+        ASSERT_TRUE(fs_->loadConfig(tst::GetFabricYml()));
         eu_->prepare(L"msi", L"x x x", true);
 
         tst::CreateWorkFile(eu_->getLogFileName(), "This is log");
-    }
-
-<<<<<<< HEAD
-    static void TearDownTestSuite() {}
-
-    // ***************************************************
-    // NOTE: inline makes our life a bit easier.
-    // Attention: We must use unique_ptr, because constructing during EXE init
-    // will fail.
-    // ***************************************************
-    static inline std::unique_ptr<ExecuteUpdate> eu_;
-=======
+
+        fs::create_directories(fs_->root() / cfg::dirs::kAgentUtils);
+        tst::CreateWorkFile(fs_->root() / cfg::dirs::kAgentUtils /
+                                cfg::files::kExecuteUpdateFile,
+                            "This is  script");
+    }
+
     std::unique_ptr<tst::TempCfgFs> fs_;
     std::unique_ptr<ExecuteUpdate> eu_;
->>>>>>> 924c73a8
 };
 
 TEST_F(InstallAutoSimulationFixture, BackupLogIntegration) {
@@ -166,8 +158,10 @@
 
     ExecuteUpdate eu;
     eu.prepare(L"msi-exec", L"xx.msi", false);
-    EXPECT_EQ(eu.getCommand(), fmt::format(LR"(msi-exec /i xx.msi /qn /L*V {})",
-                                           eu.getLogFileName()));
+    EXPECT_EQ(
+        eu.getCommand(),
+        fmt::format(LR"(msi-exec /i xx.msi /qn REBOOT=ReallySuppress /L*V {})",
+                    eu.getLogFileName()));
 
     EXPECT_EQ(fs::path(eu.getLogFileName()).filename(),
               fs::path(kMsiLogFileName));
@@ -182,14 +176,14 @@
     eu.prepare(L"msi-exec", L"xx.msi", true);
     auto msi_log_file = eu.getLogFileName();
     auto command = eu.getCommand();
-    EXPECT_EQ(command,
-              fmt::format(LR"(msi-exec /i xx.msi /qn /L*V {})", msi_log_file));
+    EXPECT_EQ(
+        command,
+        fmt::format(LR"(msi-exec /i xx.msi /qn REBOOT=ReallySuppress /L*V {})",
+                    msi_log_file));
 
     EXPECT_EQ(fs::path(msi_log_file).filename().u8string(), kMsiLogFileName);
 }
 
-<<<<<<< HEAD
-=======
 TEST(InstallAuto, CheckForUpdateFileIntegration) {
     namespace fs = std::filesystem;
     auto msi = cma::cfg::GetMsiExecPath();
@@ -247,5 +241,4 @@
                   std::string::npos);
     }
 }
->>>>>>> 924c73a8
 }  // namespace cma::install