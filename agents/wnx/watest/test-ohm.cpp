// test-ohm.cpp
// and ends there.
//
#include "pch.h"

#include <time.h>

#include <chrono>
#include <filesystem>
#include <future>
#include <string_view>

#include "cfg.h"
#include "cfg_details.h"
#include "cma_core.h"
#include "common/cfg_info.h"
#include "providers/ohm.h"
#include "read_file.h"
#include "service_processor.h"

namespace cma::provider {  // to become friendly for wtools classes
TEST(SectionProviderOhm, Construction) {
    OhmProvider ohm(kOhm, ',');
    EXPECT_EQ(ohm.getUniqName(), cma::section::kOhm);
}

TEST(SectionProviderOhm, ReadData) {
    namespace fs = std::filesystem;
    using namespace xlog::internal;
    cma::srv::TheMiniProcess oprocess;

    wtools::KillProcess(L"Openhardwaremonitorcli.exe", 1);

    fs::path ohm_exe = GetOhmCliPath();

    ASSERT_TRUE(cma::tools::IsValidRegularFile(ohm_exe))
        << "not found " << ohm_exe.u8string()
        << " probably directories are not ready to test\n";

    auto ret = oprocess.start(ohm_exe.wstring());
    ASSERT_TRUE(ret);
    ::Sleep(1000);
    EXPECT_TRUE(oprocess.running());

    OhmProvider ohm(provider::kOhm, ',');

    if (cma::tools::win::IsElevated()) {
        std::string out;
        for (auto i = 0; i < 50; ++i) {
            out = ohm.generateContent(section::kUseEmbeddedName, true);
            if (!out.empty()) break;
            XLOG::SendStringToStdio(".", Colors::yellow);
            if (i == 20) {
                XLOG::SendStringToStdio(" reset OHM ", Colors::red);
                oprocess.stop();
                XLOG::SendStringToStdio(".", Colors::red);
                cma::srv::ServiceProcessor::resetOhm();
                XLOG::SendStringToStdio(".", Colors::red);
                wtools::KillProcess(L"Openhardwaremonitorcli.exe", 1);
                XLOG::SendStringToStdio(".", Colors::red);
                oprocess.start(ohm_exe.wstring());
                XLOG::SendStringToStdio(".", Colors::red);
            }
            ::Sleep(500);
        }
        xlog::sendStringToStdio("\n", Colors::yellow);
        EXPECT_TRUE(!out.empty()) << "Probably you have to clean ohm";
        if (!out.empty()) {
            // testing output
            auto table = cma::tools::SplitString(out, "\n");

            // section header:
            EXPECT_TRUE(table.size() > 2);
            EXPECT_EQ(table[0], "<<<openhardwaremonitor:sep(44)>>>");

            // table header:
            auto header = cma::tools::SplitString(table[1], ",");
            EXPECT_EQ(header.size(), 6);
            if (header.size() >= 6) {
                const char* expected_strings[] = {"Index",  "Name",
                                                  "Parent", "SensorType",
                                                  "Value",  "WMIStatus"};
                int index = 0;
                for (auto& str : expected_strings) {
                    EXPECT_EQ(str, header[index++]);
                }
            }

            // table body:
            for (size_t i = 2; i < table.size(); i++) {
                auto f_line = cma::tools::SplitString(table[i], ",");
                EXPECT_EQ(f_line.size(), 6);
            }
        }

    } else {
        XLOG::l(XLOG::kStdio)
            .w("No testing of OpenHardwareMonitor. Program must be elevated");
    }

    ret = oprocess.stop();
    EXPECT_FALSE(oprocess.running());
    EXPECT_TRUE(ret);
}

}  // namespace cma::provider

// START STOP testing
namespace cma::srv {

// simple foo to calc processes by names in the PC
int CalcOhmCount() {
    using namespace cma::tools;
    int count = 0;
    std::string ohm_name{cma::provider::ohm::kExeModule};
    StringLower(ohm_name);

    wtools::ScanProcessList(
        [ohm_name, &count](const PROCESSENTRY32& entry) -> bool {
            std::string incoming_name = wtools::ToUtf8(entry.szExeFile);
            StringLower(incoming_name);
            if (ohm_name == incoming_name) count++;
            return true;
        });
    return count;
}

TEST(SectionProviderOhm, DoubleStart) {
    using namespace cma::tools;
    if (!win::IsElevated()) {
        XLOG::l(XLOG::kStdio)
            .w("No testing of OpenHardwareMonitor. Program must be elevated");
        return;
    }
    auto ohm_path = cma::provider::GetOhmCliPath();
    ASSERT_TRUE(IsValidRegularFile(ohm_path));

    auto count = CalcOhmCount();
    if (count != 0) {
        XLOG::l(XLOG::kStdio)
            .w("OpenHardwareMonitor already started, TESTING IS NOT POSSIBLE");
        return;
    }

    {
        TheMiniProcess oprocess;
        oprocess.start(ohm_path);
        count = CalcOhmCount();
        EXPECT_EQ(count, 1);
        oprocess.start(ohm_path);
        count = CalcOhmCount();
        EXPECT_EQ(count, 1);
    }
    count = CalcOhmCount();
    EXPECT_EQ(count, 0) << "OHM is not killed";
}

TEST(SectionProviderOhm, ErrorReporting) {
    using namespace cma::provider;
    namespace fs = std::filesystem;

    XLOG::l.t("Killing open hardware monitor...");
    auto test_count = wtools::FindProcess(L"Explorer.exe");
    EXPECT_TRUE(test_count > 0);

    auto ohm_count = wtools::FindProcess(ohm::kExeModuleWide);
    fs::path ohm_exe = GetOhmCliPath();
    if (ohm_count) {
        XLOG::SendStringToStdio("OHM is running...", XLOG::Colors::yellow);

        // Presence
        auto result = cma::tools::IsValidRegularFile(ohm_exe);
        if (!result) {
            XLOG::SendStringToStdio(
                "OHM exe not found, will not stop running OHM, test skipped",
                XLOG::Colors::yellow);
            return;
        }

        for (int i = 0; i < ohm_count; ++i) {
            wtools::KillProcess(ohm::kExeModuleWide, 1);
        }
    }

    OhmProvider ohm(provider::kOhm, ohm::kSepChar);
    auto x = ohm.generateContent("buzz", true);
    EXPECT_TRUE(x.empty());
    EXPECT_EQ(ohm.errorCount(), 1);
    if (ohm_count) {
        cma::tools::RunDetachedCommand(ohm_exe.u8string());
    }
}

TEST(SectionProviderOhm, ResetOhm) {
    std::wstring x(cma::provider::ohm::kResetCommand);
<<<<<<< HEAD
    XLOG::l.i("out = {}", wtools::ToUtf8(x));
=======
    XLOG::l.i("out = {}", wtools::ConvertToUTF8(x));
>>>>>>> 75a18bda
    EXPECT_FALSE(x.empty());
}

TEST(SectionProviderOhm, StartStop) {
    namespace fs = std::filesystem;
    TheMiniProcess oprocess;
    EXPECT_EQ(oprocess.process_id_, 0);
    EXPECT_EQ(oprocess.process_handle_, INVALID_HANDLE_VALUE);
    EXPECT_EQ(oprocess.thread_handle_, INVALID_HANDLE_VALUE);

    // this approximate logic to find OHM executable
    fs::path ohm_exe = cma::cfg::GetUserDir();
    ohm_exe /= cma::cfg::dirs::kUserBin;
    ohm_exe /= cma::provider::ohm::kExeModule;
    // Now check this logic vs API
    EXPECT_EQ(cma::provider::GetOhmCliPath(), ohm_exe);
    // Presence
    ASSERT_TRUE(cma::tools::IsValidRegularFile(ohm_exe))
        << "not found " << ohm_exe.u8string()
        << " probably directories are not ready to test\n";

    auto ret = oprocess.start(ohm_exe.wstring());
    ASSERT_TRUE(ret);
    ::Sleep(500);
    EXPECT_TRUE(oprocess.running());

    ret = oprocess.stop();
    EXPECT_FALSE(oprocess.running());
    EXPECT_EQ(oprocess.process_id_, 0);
    EXPECT_EQ(oprocess.process_handle_, INVALID_HANDLE_VALUE);
    EXPECT_EQ(oprocess.thread_handle_, INVALID_HANDLE_VALUE);
    EXPECT_TRUE(ret);
}

TEST(SectionProviderOhm, ConditionallyStartOhm) {
    ServiceProcessor sp;
    wtools::KillProcess(cma::provider::ohm::kExeModuleWide, 1);
    auto found = wtools::FindProcess(cma::provider::ohm::kExeModuleWide);
    ASSERT_EQ(found, 0);
    EXPECT_FALSE(sp.stopRunningOhmProcess());
    EXPECT_FALSE(sp.ohm_started_);
    EXPECT_FALSE(sp.ohm_process_.running());
    auto ret = sp.conditionallyStartOhm();
    found = wtools::FindProcess(cma::provider::ohm::kExeModuleWide);
    ASSERT_EQ(found, 1);
    ret = sp.conditionallyStartOhm();
    found = wtools::FindProcess(cma::provider::ohm::kExeModuleWide);
    ASSERT_EQ(found, 1);

    EXPECT_FALSE(sp.ohm_started_) << "may be changed only outside";
    EXPECT_TRUE(sp.ohm_process_.running());
    EXPECT_TRUE(sp.stopRunningOhmProcess());
    found = wtools::FindProcess(cma::provider::ohm::kExeModuleWide);
    ASSERT_EQ(found, 0);
}
}  // namespace cma::srv<|MERGE_RESOLUTION|>--- conflicted
+++ resolved
@@ -117,7 +117,7 @@
 
     wtools::ScanProcessList(
         [ohm_name, &count](const PROCESSENTRY32& entry) -> bool {
-            std::string incoming_name = wtools::ToUtf8(entry.szExeFile);
+            std::string incoming_name = wtools::ConvertToUTF8(entry.szExeFile);
             StringLower(incoming_name);
             if (ohm_name == incoming_name) count++;
             return true;
@@ -193,11 +193,7 @@
 
 TEST(SectionProviderOhm, ResetOhm) {
     std::wstring x(cma::provider::ohm::kResetCommand);
-<<<<<<< HEAD
-    XLOG::l.i("out = {}", wtools::ToUtf8(x));
-=======
     XLOG::l.i("out = {}", wtools::ConvertToUTF8(x));
->>>>>>> 75a18bda
     EXPECT_FALSE(x.empty());
 }
 
