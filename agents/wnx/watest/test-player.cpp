--- conflicted
+++ resolved
@@ -144,28 +144,19 @@
     {
         std::string s = "$BUILTIN_AGENT_PATH$\\";
         auto result = cma::cfg::ReplacePredefinedMarkers(s);
-        EXPECT_EQ(result, ToUtf8(GetSystemPluginsDir()) + "\\");
+        EXPECT_EQ(result, ConvertToUTF8(GetSystemPluginsDir()) + "\\");
     }
 
     {
         std::string s = "$BUILTIN_PLUGINS_PATH$\\";
-<<<<<<< HEAD
-=======
         auto result = cma::cfg::ReplacePredefinedMarkers(s);
         EXPECT_EQ(result, ConvertToUTF8(GetSystemPluginsDir()) + "\\");
     }
 
     {
         std::string s = "$CUSTOM_PLUGINS_PATH$\\";
->>>>>>> 75a18bda
         auto result = cma::cfg::ReplacePredefinedMarkers(s);
-        EXPECT_EQ(result, ToUtf8(GetSystemPluginsDir()) + "\\");
-    }
-
-    {
-        std::string s = "$CUSTOM_PLUGINS_PATH$\\";
-        auto result = cma::cfg::ReplacePredefinedMarkers(s);
-        EXPECT_EQ(result, ToUtf8(GetUserPluginsDir()) + "\\");
+        EXPECT_EQ(result, ConvertToUTF8(GetUserPluginsDir()) + "\\");
     }
 
     {
@@ -179,7 +170,7 @@
     std::ofstream ofs(Path.u8string());
 
     if (!ofs) {
-        XLOG::l("Can't open file {} error {}", Path, GetLastError());
+        XLOG::l("Can't open file {} error {}", Path.u8string(), GetLastError());
         return;
     }
 
@@ -193,7 +184,7 @@
     std::ofstream ofs(Path.u8string());
 
     if (!ofs) {
-        XLOG::l("Can't open file {} error {}", Path, GetLastError());
+        XLOG::l("Can't open file {} error {}", Path.u8string(), GetLastError());
         return;
     }
 
@@ -252,8 +243,6 @@
 TEST(PlayerTest, All) {
     using namespace std::chrono;
     using namespace std;
-    using tst::G_ProjectPath;
-    using tst::G_TestPath;
 
     vector<wstring> exe;
     auto unit_test_path = G_TestPath;
@@ -381,14 +370,14 @@
             auto raw_data = reinterpret_cast<const wchar_t*>(Data.data() + 2);
             wstring wdata(raw_data, raw_data + (Data.size() - 2) / 2);
             if (wdata.back() != 0) wdata += L'\0';
-            data = wtools::ToUtf8(wdata);
+            data = wtools::ConvertToUTF8(wdata);
         } else {
             data.assign(Data.begin(), Data.end());
         }
 
         if (data.back() != 0) data += '\0';
         XLOG::d("Process [{}]\t Pid [{}]\t Code [{}]\n---\n{}\n---\n",
-                wtools::ToUtf8(CmdLine), Pid, Code, data.data());
+                wtools::ConvertToUTF8(CmdLine), Pid, Code, data.data());
 
         cma::tools::AddVector(accu, data);
         count++;
