// test-plugin.cpp

//
#include "pch.h"

#include <time.h>

#include <chrono>
#include <filesystem>
#include <future>
#include <string_view>

#include "cfg.h"
#include "cfg_details.h"
#include "cma_core.h"
#include "common/cfg_info.h"
#include "providers/plugins.h"
#include "read_file.h"
#include "service_processor.h"
#include "test_tools.h"

namespace cma {  // to become friendly for wtools classes
constexpr auto G_EndOfString = tgt::IsWindows() ? "\r\n" : "\n";

constexpr const char* SecondLine = "0, 1, 2, 3, 4, 5, 6, 7, 8";

static void CreatePluginInTemp(const std::filesystem::path& Path, int Timeout,
                               std::string Name) {
    std::ofstream ofs(Path.u8string());

    if (!ofs) {
        XLOG::l("Can't open file {} error {}", Path.u8string(), GetLastError());
        return;
    }

    ofs << "@echo off\n"
        //<< "timeout /T " << Timeout << " /NOBREAK > nul\n"
        << "powershell Start-Sleep " << Timeout << " \n"
        << "@echo ^<^<^<" << Name << "^>^>^>\n"
        << "@echo " << SecondLine << "\n";
}

static void CreateVbsPluginInTemp(const std::filesystem::path& Path,
                                  std::string Name) {
    std::ofstream ofs(Path.u8string());

    if (!ofs) {
        XLOG::l("Can't open file {} error {}", Path.u8string(), GetLastError());
        return;
    }

    for (int i = 0; i < 100; i++)
        ofs << "wscript.echo \"123456789 123456789123456789123456789123456789123456"
               "89 123456789 123456789123456789123456789123451234567891234567891234"
               "6789123456789123456789 12345678912345678912345678912345678912345678"
               "  123456789 1234567891234567891234567891234567891234567891234567890"
               "123456789123456789123456789123456789123456789123456789 123456789123"
               "45678912345678912345678912345678912345678912345678912345678912345aa\"\n";
}

static void CreateComplicatedPluginInTemp(const std::filesystem::path& Path,
                                          std::string Name) {
    std::ofstream ofs(Path.u8string());

    if (!ofs) {
        XLOG::l("Can't open file {} error {}", Path.u8string(), GetLastError());
        return;
    }

    ofs << "@echo off\n"
        << "@echo ^<^<^<" << Name << "^>^>^>\n"
        << "@echo " << SecondLine << "\n"
        << "@echo " << SecondLine << "\n"
        << "@echo " << SecondLine << "\n"
        << "@echo " << SecondLine << "\n"
        << "@echo " << SecondLine << "\n"
        << "@echo " << SecondLine << "\n"
        << "@echo " << SecondLine << "\n";
}

static void CreatePluginInTemp(const std::filesystem::path& Path, int Timeout,
                               std::string Name, std::string_view code,
                               cma::provider::PluginType type) {
    std::ofstream ofs(Path.u8string());

    if (!ofs) {
        XLOG::l("Can't open file {} error {}", Path.u8string(), GetLastError());
        return;
    }

    ofs << "@echo off\n"
        << "powershell Start-Sleep " << Timeout << " \n";
    if (type == cma::provider::PluginType::normal) {
        ofs << "@echo ^<^<^<" << Name << "^>^>^>\n";
    }
    ofs << code << "\n";
}

static void RemoveFolder(const std::filesystem::path& Path) {
    namespace fs = std::filesystem;
    fs::path top = Path;
    fs::path dir_path;

    cma::PathVector directories;
    std::error_code ec;
    for (auto& p : fs::recursive_directory_iterator(top, ec)) {
        dir_path = p.path();
        if (fs::is_directory(dir_path)) {
            directories.push_back(fs::canonical(dir_path));
        }
    }

    for (std::vector<fs::path>::reverse_iterator rit = directories.rbegin();
         rit != directories.rend(); ++rit) {
        if (fs::is_empty(*rit)) {
            fs::remove(*rit);
        }
    }

    fs::remove_all(Path);
}

// because PluginMap is relative complicated(PluginEntry is not trivial)
// we will use special method to insert artificial data in map
static void InsertEntry(PluginMap& pm, const std::string& name, int timeout,
                        bool async, int cache_age) {
    namespace fs = std::filesystem;
    fs::path p = name;
    pm.emplace(std::make_pair(name, p));
    auto it = pm.find(name);
    if (async || cache_age) {
        cma::cfg::PluginInfo e = {timeout, cache_age, 1};
        it->second.applyConfigUnit(e, false);
    } else {
        cma::cfg::PluginInfo e = {timeout, 1};
        it->second.applyConfigUnit(e, false);
    }
}

TEST(PluginTest, TimeoutCalc) {
    using namespace cma::provider;
    {
        PluginMap pm;

        EXPECT_EQ(0, FindMaxTimeout(pm, provider::PluginMode::all))
            << "empty should has 0 timeout";
    }

    {
        // test failures on parameter change
        PluginMap pm;
        InsertEntry(pm, "a1", 5, true, 0);
        auto entry = GetEntrySafe(pm, "a1");
        ASSERT_TRUE(entry != nullptr);
        EXPECT_EQ(entry->failures(), 0);
        entry->failures_++;
        InsertEntry(pm, "a1", 5, true, 200);
        EXPECT_EQ(entry->failures(), 1);
        InsertEntry(pm, "a1", 3, true, 200);
        EXPECT_EQ(entry->failures(), 0);
        entry->failures_++;
        InsertEntry(pm, "a1", 3, true, 250);
        EXPECT_EQ(entry->failures(), 1);
        InsertEntry(pm, "a1", 3, false, 0);
        EXPECT_EQ(entry->failures(), 0);
    }

    // test async
    {
        PluginMap pm;
        InsertEntry(pm, "a1", 5, true, 0);
        {
            auto& e = pm.at("a1");
            EXPECT_TRUE(e.defined());
            EXPECT_TRUE(e.async());
        }
        EXPECT_EQ(5, FindMaxTimeout(pm, provider::PluginMode::all));
        EXPECT_EQ(5, FindMaxTimeout(pm, provider::PluginMode::async));
        EXPECT_EQ(0, FindMaxTimeout(pm, provider::PluginMode::sync));
        InsertEntry(pm, "a2", 15, true, 0);
        EXPECT_EQ(15, FindMaxTimeout(pm, provider::PluginMode::all));
        EXPECT_EQ(15, FindMaxTimeout(pm, provider::PluginMode::async));
        EXPECT_EQ(0, FindMaxTimeout(pm, provider::PluginMode::sync));
        InsertEntry(pm, "a3", 25, false, 100);
        EXPECT_EQ(25, FindMaxTimeout(pm, provider::PluginMode::all));
        EXPECT_EQ(25, FindMaxTimeout(pm, provider::PluginMode::async));
        EXPECT_EQ(0, FindMaxTimeout(pm, provider::PluginMode::sync));

        InsertEntry(pm, "a4", 7, true, 100);
        EXPECT_EQ(25, FindMaxTimeout(pm, provider::PluginMode::all));
        EXPECT_EQ(25, FindMaxTimeout(pm, provider::PluginMode::async));
        EXPECT_EQ(0, FindMaxTimeout(pm, provider::PluginMode::sync));
        {
            auto& e = pm.at("a4");
            EXPECT_TRUE(e.defined());
            EXPECT_TRUE(e.async());
        }

        InsertEntry(pm, "a4", 100, false, 0);  // sync
        {
            auto& e = pm.at("a4");
            EXPECT_TRUE(e.defined());
            EXPECT_FALSE(e.async());
        }
        EXPECT_EQ(100, FindMaxTimeout(pm, provider::PluginMode::all));
        EXPECT_EQ(25, FindMaxTimeout(pm, provider::PluginMode::async));
        EXPECT_EQ(100, FindMaxTimeout(pm, provider::PluginMode::sync));
    }

    // test sync
    {
        PluginMap pm;
        InsertEntry(pm, "a1", 5, false, 0);
        EXPECT_EQ(5, FindMaxTimeout(pm, provider::PluginMode::all));
        EXPECT_EQ(0, FindMaxTimeout(pm, provider::PluginMode::async));
        EXPECT_EQ(5, FindMaxTimeout(pm, provider::PluginMode::sync));
        InsertEntry(pm, "a2", 15, false, 0);
        EXPECT_EQ(15, FindMaxTimeout(pm, provider::PluginMode::all));
        EXPECT_EQ(0, FindMaxTimeout(pm, provider::PluginMode::async));
        EXPECT_EQ(15, FindMaxTimeout(pm, provider::PluginMode::sync));

        InsertEntry(pm, "a3", 25, false, 100);
        {
            auto& e = pm.at("a3");
            EXPECT_TRUE(e.defined());
            EXPECT_TRUE(e.async());
        }
        EXPECT_EQ(25, FindMaxTimeout(pm, provider::PluginMode::all));
        EXPECT_EQ(25, FindMaxTimeout(pm, provider::PluginMode::async));
        EXPECT_EQ(15, FindMaxTimeout(pm, provider::PluginMode::sync));
    }
}

TEST(PluginTest, JobStartSTop) {
    namespace fs = std::filesystem;

    fs::path temp_folder = cma::cfg::GetTempDir();

    CreatePluginInTemp(temp_folder / "a.cmd", 120, "a");

    auto [pid, job, process] =
        cma::tools::RunStdCommandAsJob((temp_folder / "a.cmd").wstring());
    ::Sleep(1000);
    TerminateJobObject(job, 21);
    if (job) CloseHandle(job);
    if (process) CloseHandle(process);
    /*

        HANDLE snapshot = CreateToolhelp32Snapshot(TH32CS_SNAPPROCESS, 0);
        PROCESSENTRY32 process;
        ZeroMemory(&process, sizeof(process));
        process.dwSize = sizeof(process);
        Process32First(snapshot, &process);
        do {
            // process.th32ProcessId is the PID.
            if (process.th32ParentProcessID == pid) {
                cma::tools::win::KillProcess(process.th32ProcessID);
            }

        } while (Process32Next(snapshot, &process));

        CloseHandle(job);
    cma::tools::win::KillProcess(pid);
    */
}

TEST(PluginTest, Extensions) {
    using namespace std;

    auto pshell = MakePowershellWrapper();
    EXPECT_TRUE(pshell.find(L"powershell.exe") != std::wstring::npos);

    auto p = ConstructCommandToExec(L"a.exe");
    auto p_expected = L"\"a.exe\"";
    EXPECT_EQ(p, p_expected);

    p = ConstructCommandToExec(L"a.cmd");
    p_expected = L"\"a.cmd\"";
    EXPECT_EQ(p, p_expected);

    p = ConstructCommandToExec(L"a.bat");
    p_expected = L"\"a.bat\"";
    EXPECT_EQ(p, p_expected);

    p = ConstructCommandToExec(L"a.e");
    EXPECT_EQ(p.empty(), true);
    p = ConstructCommandToExec(L"xxxxxxxxx");
    EXPECT_EQ(p.empty(), true);

    p = ConstructCommandToExec(L"a.pl");
    p_expected = L"perl.exe \"a.pl\"";
    EXPECT_EQ(p, p_expected);

    p = ConstructCommandToExec(L"a.py");
    p_expected = L"python.exe \"a.py\"";
    EXPECT_EQ(p, p_expected);

    p = ConstructCommandToExec(L"a.vbs");
    p_expected = L"cscript.exe //Nologo \"a.vbs\"";
    EXPECT_EQ(p, p_expected);

    p = ConstructCommandToExec(L"a.ps1");
    p_expected =
        L"powershell.exe -NoLogo -NoProfile -ExecutionPolicy Bypass -File \"a.ps1\"";
    EXPECT_EQ(p, p_expected);
}

TEST(PluginTest, ConfigFolders) {
    using namespace cma::cfg;
    using namespace wtools;
    cma::OnStart(cma::AppType::test);

    {
        std::string s(yml_var::kCore);
        s += "\\";
        auto result = cma::cfg::ReplacePredefinedMarkers(s);
        EXPECT_EQ(result, ConvertToUTF8(GetSystemPluginsDir()) + "\\");
    }

    {
        std::string s(yml_var::kBuiltinPlugins);
        s += "\\";
        auto result = cma::cfg::ReplacePredefinedMarkers(s);
        EXPECT_EQ(result, ConvertToUTF8(GetSystemPluginsDir()) + "\\");
    }

    {
        std::string s(yml_var::kUserPlugins);
        s += "\\";
        auto result = cma::cfg::ReplacePredefinedMarkers(s);
        EXPECT_EQ(result, ConvertToUTF8(GetUserPluginsDir()) + "\\");
    }

    {
        std::string s(yml_var::kAgent);
        s += "\\";
        auto result = cma::cfg::ReplacePredefinedMarkers(s);
        EXPECT_EQ(result, ConvertToUTF8(GetUserDir()) + "\\");
    }

    {
        std::string s(yml_var::kLocal);
        s += "\\";
        auto result = cma::cfg::ReplacePredefinedMarkers(s);
        EXPECT_EQ(result, ConvertToUTF8(GetLocalDir()) + "\\");
    }

    {
        std::string s = "user\\";
        auto result = cma::cfg::ReplacePredefinedMarkers(s);
        EXPECT_EQ(result, s);
    }
}

TEST(PluginTest, ApplyConfig) {
    cma::PluginEntry pe("c:\\a\\x.cmd");
    EXPECT_EQ(pe.failures(), 0);
    pe.failures_ = 2;
    EXPECT_EQ(pe.failures(), 2);
    pe.retry_ = 0;
    EXPECT_EQ(pe.failed(), false);
    pe.retry_ = 1;
    EXPECT_EQ(pe.failed(), true);

    {
        cma::cfg::PluginInfo e = {10, 1, 1};
        pe.applyConfigUnit(e, false);
        EXPECT_EQ(pe.failures(), 0);
        EXPECT_EQ(pe.async(), true);
        EXPECT_EQ(pe.local(), false);
        EXPECT_EQ(pe.retry(), 1);
        EXPECT_EQ(pe.timeout(), 10);
        EXPECT_EQ(pe.cacheAge(), cma::cfg::kMinimumCacheAge);

        pe.failures_ = 2;
        EXPECT_EQ(pe.failures(), 2);
        EXPECT_EQ(pe.failed(), true);
    }

    // heck that async configured entry reset to sync with data drop
    {
        pe.data_.resize(10);
        pe.failures_ = 5;
        EXPECT_EQ(pe.data().size(), 10);
        cma::cfg::PluginInfo e = {10, 11};
        pe.applyConfigUnit(e, true);
        EXPECT_EQ(pe.failures(), 0);
        EXPECT_EQ(pe.async(), false);
        EXPECT_EQ(pe.local(), true);
        EXPECT_EQ(pe.cacheAge(), 0);
        EXPECT_EQ(pe.retry(), 11);
        EXPECT_EQ(pe.failures(), 0);
        EXPECT_TRUE(pe.data().empty());
    }
}

static void CreateFileInTemp(const std::filesystem::path& Path) {
    std::ofstream ofs(Path.u8string());

    if (!ofs) {
        XLOG::l("Can't open file {} error {}", Path.u8string(), GetLastError());
        return;
    }

    ofs << Path.u8string() << std::endl;
}

// returns folder where
static cma::PathVector GetFolderStructure() {
    using namespace cma::cfg;
    namespace fs = std::filesystem;
    fs::path tmp = cma::cfg::GetTempDir();
    if (!fs::exists(tmp) || !fs::is_directory(tmp) ||
        tmp.u8string().find("\\tmp") == 0 ||
        tmp.u8string().find("\\tmp") == std::string::npos) {
        XLOG::l(XLOG::kStdio)("Cant create folder structure {} {} {}",
                              fs::exists(tmp), fs::is_directory(tmp),
                              tmp.u8string().find("\\tmp"));
        return {};
    }
    PathVector pv;
    for (auto& folder : {"a", "b", "c"}) {
        auto dir = tmp / folder;
        pv.emplace_back(dir);
    }
    return pv;
}

static void MakeFolderStructure(cma::PathVector Paths) {
    using namespace cma::cfg;
    namespace fs = std::filesystem;
    for (auto& dir : Paths) {
        std::error_code ec;
        fs::create_directory(dir, ec);
        if (ec.value() != 0) {
            XLOG::l(XLOG::kStdio)("Can't create a folder {}", dir.u8string());
            continue;
        }

        CreateFileInTemp(dir / "x1.txt");
        CreateFileInTemp(dir / "x2.ps1");
        CreateFileInTemp(dir / "x3.ps2");
        CreateFileInTemp(dir / "y4.bat");
        CreateFileInTemp(dir / "z5.cmd");
        CreateFileInTemp(dir / "z6.exe");
        CreateFileInTemp(dir / "z7.vbs");
    }
}

static void RemoveFolderStructure(cma::PathVector Pv) {
    using namespace cma::cfg;
    for (auto& folder : Pv) {
        RemoveFolder(folder);
    }
}

TEST(PluginTest, ExeUnitCtor) {
    using namespace cma::cfg;

    // valid
    {
        bool as = false;
        int tout = 1;
        int age = 0;
        int retr = 2;
        Plugins::ExeUnit e("Plugin", tout, retr, true);
        EXPECT_EQ(e.async(), as);
        EXPECT_EQ(e.retry(), retr);
        EXPECT_EQ(e.timeout(), tout);
        EXPECT_EQ(e.cacheAge(), age);
        EXPECT_EQ(e.run(), true);
    }

    // valid async
    {
        bool as = true;
        int tout = 1;
        int age = 120;
        int retr = 2;
        Plugins::ExeUnit e("Plugin", tout, age, retr, true);
        EXPECT_EQ(e.async(), as);
        EXPECT_EQ(e.cacheAge(), age);
    }

    // valid async but low cache
    {
        bool as = true;
        int tout = 1;
        int age = cma::cfg::kMinimumCacheAge - 1;
        int retr = 2;
        Plugins::ExeUnit e("Plugin", tout, age, retr, true);
        EXPECT_EQ(e.async(), as);
        EXPECT_EQ(e.cacheAge(), cma::cfg::kMinimumCacheAge);
    }
}

TEST(PluginTest, HackPlugin) {
    std::vector<char> in;
    cma::tools::AddVector(in, std::string("<<<a>>>\r\n***\r\r\n<<<b>>>"));

    {
        auto patch = cma::ConstructPatchString(123, 456, HackDataMode::line);
        EXPECT_EQ(patch, "cached(123,456) ");
    }
    {
        auto patch = cma::ConstructPatchString(0, 456, HackDataMode::line);
        EXPECT_TRUE(patch.empty());
    }
    {
        auto patch = cma::ConstructPatchString(123, 0, HackDataMode::line);
        EXPECT_TRUE(patch.empty());
    }
    {
        auto patch = cma::ConstructPatchString(0, 456, HackDataMode::header);
        EXPECT_TRUE(patch.empty());
    }
    {
        auto patch = cma::ConstructPatchString(123, 0, HackDataMode::header);
        EXPECT_TRUE(patch.empty());
    }
    {
        std::vector<char> out;
        auto patch = cma::ConstructPatchString(123, 456, HackDataMode::header);
        EXPECT_EQ(patch, ":cached(123,456)");
        auto ret =
            cma::HackDataWithCacheInfo(out, in, patch, HackDataMode::header);
        ASSERT_TRUE(ret);
        std::string str(out.data(), out.size());
        EXPECT_EQ(
            str, "<<<a:cached(123,456)>>>\r\n***\r\r\n<<<b:cached(123,456)>>>");
    }

    {
        std::vector<char> out;
        auto patch = cma::ConstructPatchString(123, 456, HackDataMode::header);
        EXPECT_FALSE(patch.empty());
        auto ret =
            cma::HackDataWithCacheInfo(out, in, "", HackDataMode::header);
        ASSERT_TRUE(ret);
        std::string str(out.data(), out.size());
        EXPECT_EQ(str, "<<<a>>>\r\n***\r\r\n<<<b>>>");
    }

    {
        std::vector<char> out;
        in.clear();
        cma::tools::AddVector(in, std::string("<<<a\r\n***"));
        auto patch = cma::ConstructPatchString(123, 456, HackDataMode::header);
        auto ret =
            cma::HackDataWithCacheInfo(out, in, patch, HackDataMode::header);
        ASSERT_TRUE(ret);
        std::string str(out.data(), out.size());
        EXPECT_EQ(str, "<<<a\r\n***");
    }

    {
        std::vector<char> out;
        in.clear();
        auto patch = cma::ConstructPatchString(123, 456, HackDataMode::header);
        auto ret =
            cma::HackDataWithCacheInfo(out, in, patch, HackDataMode::header);
        EXPECT_FALSE(ret);
    }

    {
        std::vector<char> out;
        in.clear();
        cma::tools::AddVector(in, std::string(" <<<a>>>\n***\n"));
        auto patch = cma::ConstructPatchString(123, 456, HackDataMode::header);
        auto ret =
            cma::HackDataWithCacheInfo(out, in, patch, HackDataMode::header);
        ASSERT_TRUE(ret);
        std::string str(out.data(), out.size());
        EXPECT_EQ(str, " <<<a>>>\n***\n");
    }

    {
        std::vector<char> out;
        in.clear();
        cma::tools::AddVector(in, std::string("xxx xxx\nzzz zzz\n"));
        auto patch = cma::ConstructPatchString(123, 456, HackDataMode::line);
        auto ret =
            cma::HackDataWithCacheInfo(out, in, patch, HackDataMode::line);
        ASSERT_TRUE(ret);
        std::string str(out.data(), out.size());
        EXPECT_EQ(str, "cached(123,456) xxx xxx\ncached(123,456) zzz zzz\n");
    }
}

TEST(PluginTest, HackPluginWithPiggyBack) {
    std::vector<char> in;
    cma::tools::AddVector(in, std::string(
                                  //
                                  "<<<a>>>\r\n***\r\r\n<<<b>>>\n"
                                  "<<<<a>>>>\n"
                                  "aaaaa\r\n"
                                  "<<<<a>>>>\n"
                                  "<<<a>>>\r\n***\r\r\n<<<b>>>\n"
                                  "<<<<>>>>\n"
                                  "<<<<>>>>\n"
                                  "<<<a>>>\r\n***\r\r\n<<<b>>>\n"
                                  //
                                  ));

    {
        std::vector<char> out;
        auto patch = cma::ConstructPatchString(123, 456, HackDataMode::header);
        auto ret =
            cma::HackDataWithCacheInfo(out, in, patch, HackDataMode::header);
        ASSERT_TRUE(ret);
        std::string out_string(out.data(), out.size());
        std::string exp_string(
            //
            "<<<a:cached(123,456)>>>\r\n***\r\r\n<<<b:cached(123,456)>>>\n"
            "<<<<a>>>>\n"
            "aaaaa\r\n"
            "<<<<a>>>>\n"
            "<<<a>>>\r\n***\r\r\n<<<b>>>\n"
            "<<<<>>>>\n"
            "<<<<>>>>\n"
            "<<<a:cached(123,456)>>>\r\n***\r\r\n<<<b:cached(123,456)>>>\n"
            //
        );
        EXPECT_EQ(out_string, exp_string);
    }
}

TEST(PluginTest, FilesAndFolders) {
    using namespace cma::cfg;
    using namespace wtools;
    namespace fs = std::filesystem;
    cma::OnStart(cma::AppType::test);
    {
        EXPECT_EQ(groups::localGroup.foldersCount(), 1);
        EXPECT_EQ(groups::plugins.foldersCount(), 2);
        PathVector pv;
        for (auto& folder : groups::plugins.folders()) {
            pv.emplace_back(folder);
        }
        auto files = cma::GatherAllFiles(pv);
        if (files.size() < 10) {
            auto f = groups::plugins.folders();
            XLOG::l(XLOG::kStdio | XLOG::kInfo)(
                "\n\nTEST IS SKIPPED> YOU HAVE NO PLUGINS {} {} {} {}\n\n\n ",
                wtools::ConvertToUTF8(f[0]), wtools::ConvertToUTF8(f[1]),
                wtools::ConvertToUTF8(f[2]), wtools::ConvertToUTF8(f[3]));
            return;
        }

        EXPECT_TRUE(files.size() > 20);

        auto execute = GetInternalArray(groups::kGlobal, vars::kExecute);

        cma::FilterPathByExtension(files, execute);
        EXPECT_TRUE(files.size() >= 6);
        cma::RemoveDuplicatedNames(files);

        auto yaml_units = GetArray<YAML::Node>(
            cma::cfg::groups::kPlugins, cma::cfg::vars::kPluginsExecution);
        std::vector<Plugins::ExeUnit> exe_units;
        cma::cfg::LoadExeUnitsFromYaml(exe_units, yaml_units);
        ASSERT_EQ(exe_units.size(), 4);

        EXPECT_EQ(exe_units[2].async(), false);
        EXPECT_EQ(exe_units[2].cacheAge(), 0);

        EXPECT_EQ(exe_units[0].timeout(), 60);
        EXPECT_EQ(exe_units[0].cacheAge(), 0);
        EXPECT_EQ(exe_units[0].async(), false);
        EXPECT_EQ(exe_units[0].retry(), 0);
    }

    {
        EXPECT_EQ(groups::localGroup.foldersCount(), 1);
        PathVector pv;
        for (auto& folder : groups::localGroup.folders()) {
            pv.emplace_back(folder);
        }
        auto files = cma::GatherAllFiles(pv);
        auto yaml_units = GetArray<YAML::Node>(
            cma::cfg::groups::kLocal, cma::cfg::vars::kPluginsExecution);
        std::vector<Plugins::ExeUnit> exe_units;
        cma::cfg::LoadExeUnitsFromYaml(exe_units, yaml_units);
        // no local files
        PluginMap pm;
        UpdatePluginMap(pm, true, files, exe_units, true);
        EXPECT_TRUE(pm.size() == 0);
        // for (auto& entry : pm) EXPECT_TRUE(entry.second.local());
    }

    {
        auto pv = GetFolderStructure();
        ASSERT_TRUE(0 != pv.size());
        RemoveFolderStructure(pv);
        MakeFolderStructure(pv);
        ON_OUT_OF_SCOPE(RemoveFolderStructure(pv));
        auto files = cma::GatherAllFiles(pv);
        ASSERT_EQ(files.size(), 21);

        const auto files_base = files;

        cma::FilterPathByExtension(files, {"exe"});
        EXPECT_EQ(files.size(), 3);

        files = files_base;
        cma::FilterPathByExtension(files, {"cmd"});
        EXPECT_EQ(files.size(), 3);

        files = files_base;
        cma::FilterPathByExtension(files, {"bad"});
        EXPECT_EQ(files.size(), 0);

        files = files_base;
        cma::FilterPathByExtension(files, {"exe", "cmd", "ps1"});
        EXPECT_EQ(files.size(), 9);

        files = files_base;
        cma::RemoveDuplicatedNames(files);
        EXPECT_EQ(files.size(), 7);
    }
}

static const std::vector<cma::cfg::Plugins::ExeUnit> exe_units_base = {
    //
    {"*.ps1",
     "async: yes\ntimeout: 10\ncache_age: 0\nretry_count: 5\nrun: yes\n"},  //
    {"*.cmd",
     "async: no\ntimeout: 12\ncache_age: 500\nretry_count: 3\nrun: yes\n"},  //
    {"*", "run: no\n"},                                                      //
};

static const std::vector<cma::cfg::Plugins::ExeUnit> x2_sync = {
    //
    {"*.ps1",
     "async: no\ntimeout: 13\ncache_age: 0\nretry_count: 9\nrun: yes\n"},  //
    {"*", "run: no\n"},                                                    //
};

static const std::vector<cma::cfg::Plugins::ExeUnit> x2_async_0_cache_age = {
    //
    {"*.ps1",
     "async: yes\ntimeout: 13\ncache_age: 0\nretry_count: 9\nrun: yes\n"},  //
    {"*", "run: no\n"},                                                     //
};

static const std::vector<cma::cfg::Plugins::ExeUnit> x2_async_low_cache_age = {
    //
    {"*.ps1",
     "async: yes\ntimeout: 13\ncache_age: 119\nretry_count: 9\nrun: yes\n"},  //
    {"*", "run: no\n"},                                                       //
};

static const std::vector<cma::cfg::Plugins::ExeUnit> x3_cmd = {
    //
    {"???-?.cmd",
     "async: yes\ntimeout: 10\ncache_age: 0\nretry_count: 5\nrun: yes\n"},  //
    {"*", "run: no\n"},                                                     //
};

static const std::vector<cma::cfg::Plugins::ExeUnit> x4_all = {
    //
    {"*.cmd", "run: no\n"},  // disable all cmd
    {"*", "run: yes\n"},     //
};

static const cma::PathVector pv_main = {
    "c:\\z\\x\\asd.d.ps1",  // 0
    "c:\\z\\x\\1.ps2",      // 1
    "c:\\z\\x\\asd.d.exe",  // 2
    "c:\\z\\x\\asd.d.cmd",  // 3
    "c:\\z\\x\\asd.d.bat",  // 4
    "c:\\z\\x\\asd-d.cmd"   // 5
};

static const cma::PathVector pv_short = {
    "c:\\z\\x\\asd.d.cmd",  //
    "c:\\z\\x\\asd.d.bat",  //
    "c:\\z\\x\\asd-d.cmd"   //
};

TEST(PluginTest, GeneratePluginEntry) {
    using namespace cma::cfg;
    using namespace wtools;
    namespace fs = std::filesystem;
    cma::OnStart(cma::AppType::test);
    {
        {
            auto pv = FilterPathVector(pv_main, exe_units_base, false);
            EXPECT_EQ(pv.size(), 3);
            EXPECT_EQ(pv[0], pv_main[0]);
            EXPECT_EQ(pv[1], pv_main[3]);
            EXPECT_EQ(pv[2], pv_main[5]);
        }

        {
            auto pv = FilterPathVector(pv_main, x2_sync, false);
            EXPECT_EQ(pv.size(), 1);
            EXPECT_EQ(pv[0], pv_main[0]);
        }

        {
            auto pv = FilterPathVector(pv_main, x4_all, false);
            EXPECT_EQ(pv.size(),
                      pv_main.size() - 2);  // two coms are excluded
        }

        {
            auto pv = FilterPathVector(pv_main, x4_all, true);
            EXPECT_EQ(pv.size(), 0);  // nothing
        }

        // Filter and Insert
        {
            PluginMap pm;
            InsertInPluginMap(pm, {});
            EXPECT_EQ(pm.size(), 0);

            auto pv = FilterPathVector(pv_main, exe_units_base, false);
            InsertInPluginMap(pm, pv);
            EXPECT_EQ(pm.size(), pv.size());
            for (auto& f : pv) {
                EXPECT_FALSE(nullptr == GetEntrySafe(pm, f.u8string()));
            }

            InsertInPluginMap(pm, pv);  // no changes(the same)
            EXPECT_EQ(pm.size(), pv.size());

            pv.pop_back();
            FilterPluginMap(pm, pv);
            EXPECT_EQ(pm.size(), pv.size());

            FilterPluginMap(pm, {});
            EXPECT_EQ(pm.size(), 0);

            InsertInPluginMap(pm, pv_main);
            EXPECT_EQ(pm.size(), pv_main.size());
            ApplyExeUnitToPluginMap(pm, exe_units_base, true);
            {
                int indexes[] = {0, 3, 5};
                for (auto i : indexes) {
                    auto e_5 = GetEntrySafe(pm, pv_main[i].u8string());
                    ASSERT_NE(nullptr, e_5) << "bad at index " << i << "\n";
                    EXPECT_FALSE(e_5->path().empty())
                        << "bad at index " << i << "\n";
                    EXPECT_EQ(e_5->local(), TRUE)
                        << "bad at index " << i << "\n";
                }
            }
            {
                // bad files
                int indexes[] = {1, 2, 4};
                for (auto i : indexes) {
                    auto e_5 = GetEntrySafe(pm, pv_main[i].u8string());
                    ASSERT_NE(nullptr, e_5) << "bad at index " << i << "\n";
                    EXPECT_TRUE(e_5->path().empty())
                        << "bad at index " << i << "\n";
                    EXPECT_EQ(e_5->local(), false)
                        << "bad at index " << i << "\n";
                }
            }
        }

        PluginMap pm;
        UpdatePluginMap(pm, false, pv_main, exe_units_base);
        EXPECT_EQ(pm.size(), 0);

        UpdatePluginMap(pm, false, pv_main, exe_units_base, true);
        EXPECT_EQ(pm.size(), 0);
        UpdatePluginMap(pm, false, pv_main, exe_units_base, false);
        EXPECT_EQ(pm.size(), 3);  // 1 ps1 and 2 cmd

        auto e = GetEntrySafe(pm, "c:\\z\\x\\asd.d.ps1");
        ASSERT_NE(nullptr, e);
        EXPECT_EQ(e->async(), true);
        EXPECT_EQ(e->path(), "c:\\z\\x\\asd.d.ps1");
        EXPECT_EQ(e->timeout(), 10);
        EXPECT_EQ(e->cacheAge(), 0);
        EXPECT_EQ(e->retry(), 5);

        e = GetEntrySafe(pm, "c:\\z\\x\\asd.d.cmd");
        ASSERT_NE(nullptr, e);
        EXPECT_EQ(e->async(), true);
        EXPECT_EQ(e->path(), "c:\\z\\x\\asd.d.cmd");
        EXPECT_EQ(e->timeout(), 12);
        EXPECT_EQ(e->cacheAge(), 500);
        EXPECT_EQ(e->retry(), 3);

        e = GetEntrySafe(pm, "c:\\z\\x\\asd-d.cmd");
        ASSERT_NE(nullptr, e);
        EXPECT_EQ(e->async(), true);
        EXPECT_EQ(e->path(), "c:\\z\\x\\asd-d.cmd");
        EXPECT_EQ(e->timeout(), 12);
        EXPECT_EQ(e->cacheAge(), 500);
        EXPECT_EQ(e->retry(), 3);

        // Update
        UpdatePluginMap(pm, false, pv_main, x2_sync, false);
        EXPECT_EQ(pm.size(), 1);
        e = GetEntrySafe(pm, "c:\\z\\x\\asd.d.ps1");
        ASSERT_NE(nullptr, e);
        EXPECT_EQ(e->async(), false);
        EXPECT_EQ(e->path(), "c:\\z\\x\\asd.d.ps1");
        EXPECT_EQ(e->timeout(), 13);
        EXPECT_EQ(e->cacheAge(), 0);
        EXPECT_EQ(e->retry(), 9);

        // Update, async+0
        UpdatePluginMap(pm, false, pv_main, x2_async_0_cache_age, false);
        EXPECT_EQ(pm.size(), 1);
        e = GetEntrySafe(pm, "c:\\z\\x\\asd.d.ps1");
        ASSERT_NE(nullptr, e);
        EXPECT_EQ(e->async(), true);
        EXPECT_EQ(e->path(), "c:\\z\\x\\asd.d.ps1");
        EXPECT_EQ(e->timeout(), 13);
        EXPECT_EQ(e->cacheAge(), 0);
        EXPECT_EQ(e->retry(), 9);

        // Update, async+119
        UpdatePluginMap(pm, false, pv_main, x2_async_low_cache_age, false);
        EXPECT_EQ(pm.size(), 1);
        e = GetEntrySafe(pm, "c:\\z\\x\\asd.d.ps1");
        ASSERT_NE(nullptr, e);
        EXPECT_EQ(e->async(), true);
        EXPECT_EQ(e->path(), "c:\\z\\x\\asd.d.ps1");
        EXPECT_EQ(e->timeout(), 13);
        EXPECT_EQ(e->cacheAge(), kMinimumCacheAge);
        EXPECT_EQ(e->retry(), 9);

        // Update
        UpdatePluginMap(pm, false, pv_short, x3_cmd, false);
        EXPECT_EQ(pm.size(), 1);
        e = GetEntrySafe(pm, "c:\\z\\x\\asd-d.cmd");
        ASSERT_NE(nullptr, e);
        EXPECT_EQ(e->async(), true);
        EXPECT_EQ(e->path(), "c:\\z\\x\\asd-d.cmd");
        EXPECT_EQ(e->timeout(), 10);
        EXPECT_EQ(e->cacheAge(), 0);
        EXPECT_EQ(e->retry(), 5);

        UpdatePluginMap(pm, false, pv_main, x4_all, false);
        EXPECT_EQ(pm.size(), 4);

        // two files are dropped
        e = GetEntrySafe(pm, pv_main[3].u8string());
        ASSERT_EQ(nullptr, e);
        e = GetEntrySafe(pm, pv_main[5].u8string());
        ASSERT_EQ(nullptr, e);

        // four files a left
        ASSERT_NE(nullptr, GetEntrySafe(pm, pv_main[0].u8string()));
        ASSERT_NE(nullptr, GetEntrySafe(pm, pv_main[1].u8string()));
        ASSERT_NE(nullptr, GetEntrySafe(pm, pv_main[2].u8string()));
        ASSERT_NE(nullptr, GetEntrySafe(pm, pv_main[4].u8string()));
        for (auto i : {0, 1, 2, 4}) {
            e = GetEntrySafe(pm, pv_main[i].u8string());
            ASSERT_NE(nullptr, e);
            EXPECT_EQ(e->async(), false);
            EXPECT_EQ(e->path(), pv_main[i].u8string());
            EXPECT_EQ(e->timeout(), cma::cfg::kDefaultPluginTimeout);
            EXPECT_EQ(e->cacheAge(), 0);
            EXPECT_EQ(e->retry(), 0);
        }
    }
}

static const std::vector<cma::cfg::Plugins::ExeUnit> typical_units = {
    //
    {"c:\\z\\user\\*.ps1",
     "async: yes\ntimeout: 10\ncache_age: 0\nretry_count: 3\nrun: yes\n"},  // enable ps1 in
    // user
    {"c:\\z\\core\\*.ps1",
     "async: no\ntimeout: 10\ncache_age: 0\nretry_count: 3\nrun: yes\n"},  // disable
                                                                           // ps1
    // in core
    {"*", "run: no\n"},  // enable all
                         // other
};

static const std::vector<cma::cfg::Plugins::ExeUnit> exe_units = {
    // enable exe
    {"*", "async: no\ncache_age: 0\nretry_count: 5\n"},
    {"*.exe", "run: yes\n"},
    {"*", "async: yes\ntimeout: 11\ncache_age: 100\n"},
    {"*", "run: no\n"},  // disable all other
};

static const std::vector<cma::cfg::Plugins::ExeUnit> all_units = {
    //
    // enable exe
    {"*.cmd",
     "async: yes\ntimeout: 10\ncache_age: 0\nretry_count: 3\nrun: no\n"},
    {"*", "timeout: 13\n"},
    {"*", "run: yes\n"},  // ENABLE all other
};

static const std::vector<cma::cfg::Plugins::ExeUnit> none_units = {
    //
    {"*.cmd",
     "async: yes\ntimeout: 10\ncache_age: 0\nretry_count: 3\nrun: yes\n"},
    {"*", "run: no\n"},  // DISABLE all other
};
static const cma::PathVector typical_files = {
    "c:\\z\\user\\0.ps1",  //
    "c:\\z\\user\\1.ps1",  //
    "c:\\z\\user\\2.exe",  //
    "c:\\z\\user\\3.ps1",  //
                           //
    "c:\\z\\core\\0.ps1",  //
    "c:\\z\\core\\1.ps1",  //
    "c:\\z\\core\\2.exe",  //
    "c:\\z\\core\\3.exe"   //
};

static const std::vector<cma::cfg::Plugins::ExeUnit> many_exe_units = {
    //
    // [+] 2*ps1: 0,1
    {"*.ps1",
     "async: no\ntimeout: 1\ncache_age: 0\nretry_count: 1\nrun: yes\n"},
    // [-] ignored
    {"c:\\z\\user\\0.ps1",
     "async: no\ntimeout: 99\ncache_age: 0\nretry_count: 99\nrun: yes\n"},
    // [-] ignored
    {"*.ps1",
     "async: no\ntimeout: 99\ncache_age: 0\nretry_count: 99\nrun: yes\n"},
    // [+] 1*bat: 3
    {"loc\\*.bat",
     "async: no\ntimeout: 1\ncache_age: 0\nretry_count: 1\nrun: yes\n"},
    // [-] ignored
    {"*.bat",
     "async: no\ntimeout: 99\ncache_age: 0\nretry_count: 99\nrun: yes\n"},
    // [+] 1*exe: 7
    {"\\\\srv\\p\\t\\*.exe",
     "async: no\ntimeout: 1\ncache_age: 0\nretry_count: 1\nrun: yes\n"},
    // [+] disabled 2
    {"*", "run: no\n"},  // DISABLE all other
};

static const cma::PathVector many_files = {
    "c:\\z\\user\\0.ps1",    //
    "c:\\z\\user\\1.ps1",    //
    "c:\\z\\user\\2.exe",    //
    "c:\\z\\user\\3.bat",    //
                             //
    "c:\\z\\core\\0.ps1",    //
    "c:\\z\\core\\1.ps1",    //
    "\\\\srv\\p\\t\\2.exe",  //
    "c:\\z\\core\\3.exe"     //
};

TEST(PluginTest, CtorWithSource) {
    for (const auto& e : many_exe_units) {
        EXPECT_TRUE(e.source().IsMap());
        EXPECT_FALSE(e.sourceText().empty());
    }
}
TEST(PluginTest, ApplyEverything) {
    {
        PluginMap pm;
        ApplyEverythingToPluginMap(pm, {}, {}, false);
        EXPECT_EQ(pm.size(), 0);

        ApplyEverythingToPluginMap(pm, {}, typical_files, false);
        EXPECT_EQ(pm.size(), 0);

        ApplyEverythingToPluginMap(pm, typical_units, typical_files, false);
        EXPECT_EQ(pm.size(), 3);
        RemoveDuplicatedPlugins(pm, false);
        EXPECT_EQ(pm.size(), 3);
        {
            int valid_entries[] = {0, 1, 3};
            int index = 0;
            for (auto& entry : pm) {
                auto expected_index = valid_entries[index++];
                auto end_path = entry.second.path();
                auto expected_path = typical_files[expected_index];
                EXPECT_EQ(end_path.u8string(), expected_path.u8string());
            }
        }

        ApplyEverythingToPluginMap(pm, exe_units, typical_files, false);
        ASSERT_EQ(pm.size(), 5);
        RemoveDuplicatedPlugins(pm, false);
        ASSERT_EQ(pm.size(), 2);
        {
            int valid_entries[] = {2, 7};
            int index = 0;
            for (auto& entry : pm) {
                auto expected_index = valid_entries[index++];
                auto end_path = entry.second.path();
                auto expected_path = typical_files[expected_index];
                EXPECT_EQ(end_path.u8string(), expected_path.u8string());
                EXPECT_EQ(entry.second.cacheAge(), 0);
                EXPECT_EQ(entry.second.retry(), 5);
                EXPECT_EQ(entry.second.async(), false);
                EXPECT_EQ(entry.second.timeout(), 11);
                EXPECT_EQ(entry.second.defined(), true);
            }
        }

        ApplyEverythingToPluginMap(pm, all_units, typical_files, false);
        EXPECT_EQ(pm.size(), 5);
        RemoveDuplicatedPlugins(pm, false);
        {
            int valid_entries[] = {2, 7, 0, 1, 3};
            int index = 0;
            for (auto& [name, unit] : pm) {
                auto expected_index = valid_entries[index++];
                auto end_path = unit.path();
                auto expected_path = typical_files[expected_index];
                EXPECT_EQ(end_path.u8string(), expected_path.u8string());
                EXPECT_EQ(unit.cacheAge(), 0);   // default
                EXPECT_EQ(unit.retry(), 0);      // default
                EXPECT_EQ(unit.async(), false);  // default
                EXPECT_EQ(unit.timeout(), 13);   // set
            }
        }

        ApplyEverythingToPluginMap(pm, none_units, typical_files, false);
        EXPECT_EQ(pm.size(), 5);
        RemoveDuplicatedPlugins(pm, false);
        EXPECT_EQ(pm.size(), 0);

        {
            PluginMap pm;
            ApplyEverythingToPluginMap(pm, many_exe_units, many_files, false);
            EXPECT_EQ(pm.size(), 4);
            RemoveDuplicatedPlugins(pm, false);
            {
                int valid_entries[] = {0, 1, 3, 6};
                int index = 0;
                for (auto& [name, unit] : pm) {
                    auto expected_index = valid_entries[index++];
                    auto end_path = unit.path();
                    auto expected_path = many_files[expected_index];
                    EXPECT_EQ(end_path.u8string(), expected_path.u8string());
                    EXPECT_EQ(unit.cacheAge(), 0);
                    EXPECT_EQ(unit.retry(), 1);
                    EXPECT_EQ(unit.async(), false);
                    EXPECT_EQ(unit.timeout(), 1);
                    EXPECT_EQ(unit.defined(), true);
                }
            }
        }
    }
}

TEST(PluginTest, DuplicatedFileRemove) {
    namespace fs = std::filesystem;
    //
    {
        std::vector<fs::path> found_files = {
            "c:\\t\\A.exe", "c:\\r\\a.exe", "c:\\v\\x\\a.exe",
            "c:\\t\\b.exe", "c:\\r\\a.exe", "c:\\v\\x\\a.exe",
            "c:\\t\\a.exe", "c:\\r\\a.exe", "c:\\v\\x\\c.cmd",
        };
        auto files = RemoveDuplicatedFilesByName(found_files, true);
        EXPECT_TRUE(files.size() == 3);
    }
    {
        std::vector<fs::path> found_files = {
            "c:\\t\\a.exe", "c:\\r\\a.exe",    "c:\\t\\a.exe",
            "c:\\r\\a.exe", "c:\\v\\x\\c.cmd",
        };
        auto files = RemoveDuplicatedFilesByName(found_files, true);
        EXPECT_TRUE(files.size() == 2);
    }
}

TEST(PluginTest, DuplicatedUnitsRemove) {
    namespace fs = std::filesystem;
    UnitMap um;
    const char* const paths[] = {
        "c:\\t\\1b\\abC", "c:\\t\\2b\\xxx", "c:\\t\\3b\\abc", "c:\\t\\4b\\XXX",
        "c:\\t\\5b\\abc", "c:\\t\\6b\\abc", "c:\\t\\7b\\ccc", "c:\\t\\8b\\abc"};

    for (auto name : paths) um[name] = cma::cfg::Plugins::ExeUnit(name, "");
    EXPECT_TRUE(um.size() == 8);
    RemoveDuplicatedEntriesByName(um, true);
    EXPECT_EQ(um.size(), 3);
    int count = 0;
    EXPECT_FALSE(um[paths[0]].pattern().empty());
    EXPECT_FALSE(um[paths[1]].pattern().empty());
    EXPECT_FALSE(um[paths[6]].pattern().empty());
}

TEST(PluginTest, SyncStartSimulationFuture_Long) {
    using namespace cma::cfg;
    using namespace wtools;
    namespace fs = std::filesystem;
    using namespace std::chrono;
    cma::OnStart(cma::AppType::test);
    std::vector<Plugins::ExeUnit> exe_units = {
        //
        {"*.cmd", false, 10, 0, 3, true},  //
        {"*", true, 10, 0, 3, false},      //
    };

    fs::path temp_folder = cma::cfg::GetTempDir();

    CreatePluginInTemp(temp_folder / "a.cmd", 5, "a");
    CreatePluginInTemp(temp_folder / "b.cmd", 0, "b");
    CreatePluginInTemp(temp_folder / "c.cmd", 3, "c");
    CreatePluginInTemp(temp_folder / "d.cmd", 120, "d");

    PathVector vp = {
        (temp_folder / "a.cmd").u8string(),  //
        (temp_folder / "b.cmd").u8string(),  //
        (temp_folder / "c.cmd").u8string(),  //
        (temp_folder / "d.cmd").u8string(),  //
    };

    std::vector<std::string> strings = {
        "<<<a>>>",  //
        "<<<b>>>",  //
        "<<<c>>>",  //
        "<<<d>>>",  // not delivered!
    };

    ON_OUT_OF_SCOPE(for (auto& f : vp) fs::remove(f););

    PluginMap pm;  // load from the groups::plugin
    UpdatePluginMap(pm, false, vp, exe_units, false);

    using namespace std;
    using DataBlock = vector<char>;

    vector<future<DataBlock>> results;
    int requested_count = 0;

    // sync part
    for (auto& entry_pair : pm) {
        auto& entry_name = entry_pair.first;
        auto& entry = entry_pair.second;

        // C++ async black magic
        results.emplace_back(std::async(
            std::launch::async,  // first param

            [](cma::PluginEntry* Entry) -> DataBlock {  // lambda
                if (!Entry) return {};
                return Entry->getResultsSync(Entry->path().wstring());
            },  // lambda end

            &entry  // lambda parameter
            ));
        requested_count++;
    }
    EXPECT_TRUE(requested_count == 4);

    DataBlock out;
    int delivered_count = 0;
    for (auto& r : results) {
        auto result = r.get();
        if (result.size()) {
            ++delivered_count;
            cma::tools::AddVector(out, result);
        }
    }
    EXPECT_TRUE(delivered_count == 3);

    int found_headers = 0;
    std::string_view str(out.data(), out.size());
    for (int i = 0; i < 3; ++i) {
        if (str.find(strings[i]) != std::string_view::npos) ++found_headers;
    }
    EXPECT_EQ(found_headers, 3);
}

static auto GenerateCachedHeader(const std::string& UsualHeader,
                                 const cma::PluginEntry* Ready) {
    std::vector<char> out;
    std::vector<char> in;
    cma::tools::AddVector(in, UsualHeader);
    auto patch = cma::ConstructPatchString(
        Ready->legacyTime(), Ready->cacheAge(), HackDataMode::header);
    auto ret = cma::HackDataWithCacheInfo(out, in, patch, HackDataMode::header);
    if (ret) {
        std::string str(out.data(), out.size());
        return str;
    }

    return std::string();
}

static auto ParsePluginOut(const std::vector<char>& Data) {
    std::string out(Data.begin(), Data.end());
    auto table = cma::tools::SplitString(out, G_EndOfString);
    auto sz = table.size();
    auto first_line = sz > 0 ? table[0] : "";
    auto second_line = sz > 1 ? table[1] : "";

    return std::make_tuple(sz, first_line, second_line);
}

const std::vector<std::string> strings = {
    "<<<async2>>>",  //
    "<<<async30>>>"  //
};

std::vector<cma::cfg::Plugins::ExeUnit> exe_units_async_0 = {
    //
    {"*.cmd",
     "async: yes\ntimeout: 10\ncache_age: 0\nretry_count: 3\nrun: yes\n"},
    {"*", "run: no\n"},  // DISABLE all other
};

PathVector as_files;

PathVector as_vp;

std::vector<cma::cfg::Plugins::ExeUnit> exe_units_async_121 = {
    //
    {"*.cmd",
     "async: yes\ntimeout: 10\ncache_age: 121\nretry_count: 3\nrun: yes\n"},
    {"*", "run: no\n"},  // DISABLE all other
};

std::vector<cma::cfg::Plugins::ExeUnit> exe_units_valid_SYNC = {
    //
    {"*.cmd",
     "async: no\ntimeout: 10\ncache_age: 0\nretry_count: 3\nrun: yes\n"},
    {"*", "run: no\n"},  // DISABLE all other
};

struct PluginDesc {
    int timeout_;
    const char* file_name_;
    const char* section_name;
};

using PluginDescVector = std::vector<PluginDesc>;

void PrepareStructures() {
    std::filesystem::path temp_folder = cma::cfg::GetTempDir();
    as_vp.clear();
    as_files.clear();
    struct PluginDesc {
        int timeout_;
        const char* file_name_;
        const char* section_name;
    } plugin_desc_arr[2] = {
        {2, "async2.cmd", "async2"},
        {30, "async30.cmd", "async30"},
    };

    for (auto& pd : plugin_desc_arr) {
        as_files.push_back(temp_folder / pd.file_name_);
        CreatePluginInTemp(as_files.back(), pd.timeout_, pd.section_name);
        as_vp.push_back(as_files.back());
    }
}

void PrepareFastStructures() {
    std::filesystem::path temp_folder = cma::cfg::GetTempDir();
    as_vp.clear();
    as_files.clear();
    struct PluginDesc {
        int timeout_;
        const char* file_name_;
        const char* section_name;
    } plugin_desc_arr[2] = {
        {2, "async2.cmd", "async2"},
        {3, "async3.cmd", "async3"},
    };

    for (auto& pd : plugin_desc_arr) {
        as_files.push_back(temp_folder / pd.file_name_);
        CreatePluginInTemp(as_files.back(), pd.timeout_, pd.section_name);
        as_vp.push_back(as_files.back());
    }
}

PluginDescVector async0_files = {{2, "async2.cmd", "async0"}};

[[nodiscard]] PathVector PrepareFilesAndStructures(
    const PluginDescVector& plugin_desc_arr, std::string_view code,
    cma::provider::PluginType type) {
    std::filesystem::path temp_folder = cma::cfg::GetTempDir();
    PathVector pv;
    for (auto& pd : plugin_desc_arr) {
        pv.emplace_back(temp_folder / pd.file_name_);
        CreatePluginInTemp(pv.back(), pd.timeout_, pd.section_name, code, type);
    }
    return pv;
}

TEST(PluginTest, RemoveDuplicatedPlugins) {
    PluginMap x;
    RemoveDuplicatedPlugins(x, false);
    EXPECT_TRUE(x.size() == 0);

    x.emplace(std::make_pair("c:\\123\\a.bb", "c:\\123\\a.bb"));
    EXPECT_TRUE(x.size() == 1);
    RemoveDuplicatedPlugins(x, false);
    EXPECT_TRUE(x.size() == 1);
    x.emplace(std::make_pair("c:\\123\\aa.bb", "c:\\123\\aa.bb"));
    EXPECT_TRUE(x.size() == 2);
    RemoveDuplicatedPlugins(x, false);
    EXPECT_TRUE(x.size() == 2);

    x.emplace(std::make_pair("c:\\123\\ax.bb", ""));
    EXPECT_TRUE(x.size() == 3);
    RemoveDuplicatedPlugins(x, false);
    EXPECT_TRUE(x.size() == 2);

    x.emplace(std::make_pair("c:\\123\\another\\a.bb", "c:\\123\a.bb"));
    x.emplace(std::make_pair("c:\\123\\another\\aa.bb", "c:\\123\\aa.bb"));
    x.emplace(std::make_pair("c:\\123\\aa.bb", "c:\\123\\aa.bb"));
    x.emplace(std::make_pair("c:\\123\\yy.bb", "c:\\123\\aa.bb"));
    EXPECT_TRUE(x.size() == 5);
    RemoveDuplicatedPlugins(x, false);
    EXPECT_TRUE(x.size() == 3);
}

TEST(PluginTest, AsyncStartSimulation_0) {
    using namespace cma::cfg;
    using namespace wtools;
    namespace fs = std::filesystem;
    using namespace std::chrono;
    cma::OnStart(cma::AppType::test);
    PrepareFastStructures();

    std::error_code ec;
    ON_OUT_OF_SCOPE(for (auto& f : as_vp) fs::remove(f, ec););
    {
        auto as_vp_0 = as_vp[0].u8string();
        auto as_vp_1 = as_vp[1].u8string();
        PluginMap pm;  // load from the groups::plugin
        UpdatePluginMap(pm, false, as_vp, exe_units_async_0, false);
        // async_0 means sync
        EXPECT_EQ(cma::provider::config::G_AsyncPluginWithoutCacheAge_RunAsync,
                  cma::provider::config::IsRunAsync(pm.at(as_vp_0)));
        EXPECT_EQ(cma::provider::config::G_AsyncPluginWithoutCacheAge_RunAsync,
                  cma::provider::config::IsRunAsync(pm.at(as_vp_1)));

        UpdatePluginMap(pm, false, as_vp, exe_units_valid_SYNC, false);
        EXPECT_FALSE(cma::provider::config::IsRunAsync(pm.at(as_vp_0)));
        EXPECT_FALSE(cma::provider::config::IsRunAsync(pm.at(as_vp_1)));

        UpdatePluginMap(pm, false, as_vp, exe_units_async_121, false);
        EXPECT_TRUE(cma::provider::config::IsRunAsync(pm.at(as_vp_0)));
        EXPECT_TRUE(cma::provider::config::IsRunAsync(pm.at(as_vp_1)));
    }

    PluginMap pm;  // load from the groups::plugin
    UpdatePluginMap(pm, false, as_vp, exe_units_async_0, false);

    // async to sync part
    for (auto& entry_pair : pm) {
        auto& entry_name = entry_pair.first;
        auto& entry = entry_pair.second;
        EXPECT_EQ(entry.failures(), 0);
        EXPECT_EQ(entry.failed(), 0);

        auto accu = entry.getResultsSync(L"id", -1);
        EXPECT_FALSE(accu.empty());
        EXPECT_FALSE(entry.running());
        entry.breakAsync();
        EXPECT_EQ(entry.failures(), 0);
    }
}

TEST(PluginTest, AsyncStartSimulation_Long) {
    using namespace cma::cfg;
    using namespace wtools;
    namespace fs = std::filesystem;
    using namespace std::chrono;
    cma::OnStart(cma::AppType::test);
    PrepareStructures();

    std::error_code ec;
    ON_OUT_OF_SCOPE(for (auto& f : as_vp) fs::remove(f, ec););

    PluginMap pm;  // load from the groups::plugin
    UpdatePluginMap(pm, false, as_vp, exe_units_async_121, false);

    // async part
    for (auto& entry_pair : pm) {
        auto& entry_name = entry_pair.first;
        auto& entry = entry_pair.second;
        EXPECT_EQ(entry.failures(), 0);
        EXPECT_EQ(entry.failed(), 0);

        auto accu = entry.getResultsAsync(true);
        EXPECT_EQ(true, accu.empty());
        EXPECT_TRUE(entry.running());
    }

    ::Sleep(5000);  // funny windows
    {
        auto ready = GetEntrySafe(pm, as_files[0].u8string());
        ASSERT_NE(nullptr, ready);
        auto accu = ready->getResultsAsync(true);

        // something in result and running
        ASSERT_TRUE(!accu.empty());
        auto expected_header = GenerateCachedHeader(strings[0], ready);
        {
            auto [sz, ln1, ln2] = ParsePluginOut(accu);
            EXPECT_EQ(sz, 2);
            EXPECT_EQ(ln1, expected_header);
            EXPECT_EQ(ln2, SecondLine);
        }
        EXPECT_FALSE(ready->running());  // NOT restarted by getResultAsync
                                         // 121 sec cache age
    }

    {
        auto still_running = GetEntrySafe(pm, as_files[1].u8string());
        ASSERT_TRUE(nullptr != still_running) << ": " << pm.size();
        auto accu = still_running->getResultsAsync(true);

        // nothing but still running
        EXPECT_TRUE(accu.empty());
        EXPECT_TRUE(still_running->running());

        still_running->breakAsync();
        EXPECT_FALSE(still_running->running());
    }

    // pinging and restarting
    {
        auto ready = GetEntrySafe(pm, as_files[0].u8string());
        ASSERT_NE(nullptr, ready);
        auto accu1 = ready->getResultsAsync(true);
        ::Sleep(100);
        auto accu2 = ready->getResultsAsync(true);

        // something in result and running
        ASSERT_TRUE(!accu1.empty());
        ASSERT_TRUE(!accu2.empty());
        ASSERT_TRUE(accu1 == accu2);

        auto expected_header = GenerateCachedHeader(strings[0], ready);
        {
            auto [sz, ln1, ln2] = ParsePluginOut(accu1);
            EXPECT_EQ(sz, 2);
            EXPECT_EQ(ln1, expected_header);
            EXPECT_EQ(ln2, SecondLine);
        }
        {
            auto [sz, ln1, ln2] = ParsePluginOut(accu2);
            EXPECT_EQ(sz, 2);
            EXPECT_EQ(ln1, expected_header);
            EXPECT_EQ(ln2, SecondLine);
        }

        ready->breakAsync();
        EXPECT_FALSE(ready->running());

        // we have no more running process still we should get real data
        {
            auto accu_after_break = ready->getResultsAsync(true);
            ASSERT_TRUE(!accu_after_break.empty());
            ASSERT_TRUE(accu_after_break == accu2);
            EXPECT_FALSE(ready->running())
                << "should not run. Cache age is big enough\n";
        }

        ready->breakAsync();
        EXPECT_FALSE(ready->running());

        // we have no more running process still we should get real and good
        // data
        {
            auto accu_after_break = ready->getResultsAsync(false);
            ASSERT_TRUE(!accu_after_break.empty());
            ASSERT_TRUE(accu_after_break == accu2);
            EXPECT_FALSE(ready->running());
        }

        cma::srv::WaitForAsyncPluginThreads(5000ms);
        {
            auto accu_new = ready->getResultsAsync(false);
            ASSERT_TRUE(!accu_new.empty());
            EXPECT_EQ(accu_new, accu2)
                << "without RESTART and we have to have SAME data";
            auto expected_header_new = GenerateCachedHeader(strings[0], ready);
            {
                auto [sz, ln1, ln2] = ParsePluginOut(accu_new);
                EXPECT_EQ(sz, 2);
                EXPECT_EQ(ln1, expected_header_new);
                EXPECT_EQ(ln2, SecondLine);
            }

            // RESTART
            EXPECT_FALSE(ready->isGoingOld());  // not enough time to be old
            ready->restartAsyncThreadIfFinished(L"x");
            EXPECT_TRUE(ready->running());
            accu_new = ready->getResultsAsync(false);
            ASSERT_TRUE(!accu_new.empty());
            EXPECT_EQ(accu_new, accu2)
                << "IMMEDIATELY after RESTART and we have to have SAME data";
            expected_header_new = GenerateCachedHeader(strings[0], ready);
            {
                auto [sz, ln1, ln2] = ParsePluginOut(accu_new);
                EXPECT_EQ(sz, 2);
                EXPECT_EQ(ln1, expected_header_new);
                EXPECT_EQ(ln2, SecondLine);
            }
            ::Sleep(6000);
            accu_new = ready->getResultsAsync(false);
            ASSERT_TRUE(!accu_new.empty());
            EXPECT_NE(accu_new, accu2)
                << "late after RESTART and we have to have different data";
            expected_header_new = GenerateCachedHeader(strings[0], ready);
            {
                auto [sz, ln1, ln2] = ParsePluginOut(accu_new);
                EXPECT_EQ(sz, 2);
                EXPECT_EQ(ln1, expected_header_new);
                EXPECT_EQ(ln2, SecondLine);
            }
        }
    }

    // changing to local
    {
        auto ready = GetEntrySafe(pm, as_files[0].u8string());
        auto still = GetEntrySafe(pm, as_files[1].u8string());

        UpdatePluginMap(pm, true, as_vp, exe_units_async_121, true);
        EXPECT_EQ(pm.size(), 2);
        EXPECT_TRUE(ready->local());
        EXPECT_TRUE(still->local());
    }

    // changing to sync
    {
        auto ready = GetEntrySafe(pm, as_files[0].u8string());
        EXPECT_FALSE(ready->data().empty());

        auto still = GetEntrySafe(pm, as_files[1].u8string());
        EXPECT_FALSE(ready->running()) << "timeout 10 secs expired";
        still->restartAsyncThreadIfFinished(L"Id");

        UpdatePluginMap(pm, false, as_vp, exe_units_valid_SYNC, true);
        EXPECT_EQ(pm.size(), 2);
        EXPECT_FALSE(ready->running());
        EXPECT_TRUE(ready->data().empty());

        EXPECT_FALSE(still->running());
        EXPECT_TRUE(still->data().empty());

        auto data = ready->getResultsAsync(true);
        EXPECT_TRUE(data.empty());
    }
    // changing to local again
    {
        auto ready = GetEntrySafe(pm, as_files[0].u8string());
        auto still = GetEntrySafe(pm, as_files[1].u8string());

        UpdatePluginMap(pm, true, as_vp, exe_units_async_121, true);
        EXPECT_EQ(pm.size(), 2);
        EXPECT_TRUE(ready->local());
        EXPECT_TRUE(still->local());
        EXPECT_TRUE(ready->cacheAge() >= kMinimumCacheAge);
        EXPECT_TRUE(still->cacheAge() >= kMinimumCacheAge);

        auto data = ready->getResultsAsync(true);
        EXPECT_TRUE(data.empty());
        cma::srv::WaitForAsyncPluginThreads(5000ms);
        data = ready->getResultsAsync(true);
        EXPECT_TRUE(!data.empty());
        std::string out(data.begin(), data.end());
        auto table = cma::tools::SplitString(out, G_EndOfString);
        ASSERT_EQ(table.size(), 2);
        EXPECT_TRUE(table[0].find("<<<async2>>>") != std::string::npos)
            << "headers of local plugins shouldn't be patched";
    }
}

struct TestDateTime {
    bool invalid() const { return hour == 99; }
    uint32_t hour = 99;
    uint32_t min = 0;
    uint32_t sec = 0;
    uint32_t msec = 0;
};

TestDateTime StringToTime(const std::string& text) {
    TestDateTime tdt;

    auto table = cma::tools::SplitString(text, ":");
    if (table.size() != 3) return tdt;

    auto sec_table = cma::tools::SplitString(table[2], ".");
    if (sec_table.size() != 2) return tdt;

    tdt.hour = std::atoi(table[0].c_str());
    tdt.min = std::atoi(table[1].c_str());
    tdt.sec = std::atoi(sec_table[0].c_str());
    tdt.msec = std::atoi(sec_table[1].c_str());

    return tdt;
}

TEST(PluginTest, StringToTime) {
    {
        auto tdt = StringToTime("");
        EXPECT_TRUE(tdt.invalid());
    }
    {
        auto tdt = StringToTime("21:3:3.45");
        ASSERT_FALSE(tdt.invalid());
        EXPECT_EQ(tdt.hour, 21);
        EXPECT_EQ(tdt.min, 3);
        EXPECT_EQ(tdt.sec, 3);
        EXPECT_EQ(tdt.msec, 45);
    }
}

// waiter for the result. In fact polling with grane 500ms
template <typename T, typename B>
bool WaitForSuccess(std::chrono::duration<T, B> allowed_wait,
                    std::function<bool()> func) {
    using namespace std::chrono;

    constexpr auto grane = 500ms;
    auto wait_time = allowed_wait;

    while (wait_time >= 0ms) {
        auto success = func();
        if (success) return true;

        cma::tools::sleep(grane);
        wait_time -= grane;
    }

    return false;
}

std::string TestConvertToString(std::vector<char> accu) {
    std::string str(accu.begin(), accu.end());
    return str;
}

TEST(PluginTest, Async0DataPickup) {
    using namespace cma::cfg;
    using namespace wtools;
    namespace fs = std::filesystem;
    using namespace std::chrono;
    cma::OnStart(cma::AppType::test);
    auto files = PrepareFilesAndStructures(async0_files, R"(echo %time%)",
                                           provider::PluginType::normal);

    std::error_code ec;
    ON_OUT_OF_SCOPE(for (auto& f : files) fs::remove(f, ec););

    PluginMap pm;  // load from the groups::plugin
    UpdatePluginMap(pm, false, files, exe_units_async_0, false);

    // async part should provide nothing
    for (auto& entry_pair : pm) {
        auto& name = entry_pair.first;
        auto& entry = entry_pair.second;
        EXPECT_EQ(entry.failures(), 0);
        EXPECT_EQ(entry.failed(), 0);

        auto accu = entry.getResultsAsync(true);
        EXPECT_EQ(true, accu.empty());
        EXPECT_TRUE(entry.running());
    }

    {
        auto ready = GetEntrySafe(pm, files[0].u8string());
        ASSERT_NE(nullptr, ready);

        std::vector<char> accu;
        auto success = WaitForSuccess(5000ms, [&]() -> bool {
            accu = ready->getResultsAsync(true);
            return !accu.empty();
        });

        ASSERT_TRUE(success);
        // something in result and running
        std::string a = TestConvertToString(accu);
        ASSERT_TRUE(!a.empty());

        auto table = cma::tools::SplitString(a, G_EndOfString);
        auto tdt_1 = StringToTime(table[1]);
        ASSERT_TRUE(!tdt_1.invalid());

        // this is a bit artificial
        ready->resetData();

        accu.clear();
        success = WaitForSuccess(5000ms, [&]() -> bool {
            accu = ready->getResultsAsync(true);
            return !accu.empty();
        });

        ASSERT_TRUE(success);
        // something in result and running
        table = cma::tools::SplitString(a, G_EndOfString);
        a = TestConvertToString(accu);
        ASSERT_TRUE(!a.empty());

        table = cma::tools::SplitString(a, G_EndOfString);
        ASSERT_EQ(table.size(), 2);
        EXPECT_EQ(table[0] + "\n",
                  section::MakeHeader(async0_files[0].section_name));
        auto tdt_2 = StringToTime(table[1]);
        ASSERT_TRUE(!tdt_1.invalid());
        EXPECT_TRUE(tdt_2.hour != tdt_1.hour ||  //
                    tdt_2.min != tdt_1.min ||    //
                    tdt_2.sec != tdt_1.sec ||    //
                    tdt_2.msec != tdt_1.msec);
    }
}

static const int LocalUnitCacheAge = cma::cfg::kMinimumCacheAge;
std::vector<cma::cfg::Plugins::ExeUnit> local_units_async = {
    //       Async  Timeout CacheAge              Retry  Run
    // clang-format off
    {"*.cmd",
     "async: yes\ntimeout: 10\ncache_age: 120\nretry_count: 3\nrun: yes\n"},
    {"*",     "run: no"},
    // clang-format on
};

std::vector<cma::cfg::Plugins::ExeUnit> local_units_sync = {
    //       Async  Timeout CacheAge              Retry  Run
    // clang-format off
    {"*.cmd",
     "async: no\ntimeout: 10\ncache_age: 120\nretry_count: 3\nrun: yes\n"},
    {"*",     "run: no"},
    // clang-format on
};

static std::pair<uint64_t, uint64_t> ParseCached(const std::string& data) {
    // parse this string:
    //                  "cached(123456,1200) text anything here"
    // to get those two fields:
    //                          <-1--> <2->
    const std::regex pattern(R"(cached\((\d+),(\d+)\))");
    try {
        auto time_now = std::regex_replace(
            data, pattern, "$1", std::regex_constants::format_no_copy);
        auto cache_age = std::regex_replace(
            data, pattern, "$2", std::regex_constants::format_no_copy);
        return {std::stoull(time_now), std::stoull(cache_age)};
    } catch (const std::exception& e) {
        XLOG::SendStringToStdio(
            std::string("Exception during tests: ") + e.what(),
            XLOG::Colors::red);
        return {};
    }
}

PluginDescVector local_files_async = {{1, "local0.cmd", "local0"},
                                      {1, "local1.cmd", "local1"}};

PluginDescVector local_files_sync = {{1, "local0_s.cmd", "local0_s"},
                                     {1, "local1_s.cmd", "local1_s"}};

TEST(PluginTest, AsyncLocal) {
    using namespace cma::cfg;
    using namespace wtools;
    namespace fs = std::filesystem;
    using namespace std::chrono;
    cma::OnStart(cma::AppType::test);
    auto files = PrepareFilesAndStructures(local_files_async,
                                           R"(echo 1 name %time%)"
                                           "\n"
                                           R"(echo 2 name %time%)",
                                           provider::PluginType::local);

    std::error_code ec;
    ON_OUT_OF_SCOPE(for (auto& f : files) fs::remove(f, ec););

    PluginMap pm;  // load from the groups::plugin
    UpdatePluginMap(pm, true, files, local_units_async, false);

    // async part should provide nothing
    for (auto& entry_pair : pm) {
        auto& name = entry_pair.first;
        auto& entry = entry_pair.second;
        EXPECT_EQ(entry.failures(), 0);
        EXPECT_EQ(entry.failed(), 0);

        auto accu = entry.getResultsAsync(true);
        EXPECT_EQ(true, accu.empty());
        EXPECT_TRUE(entry.running());
    }

    cma::TestDateTime tdt[2];
    for (const auto& f : files) {
        auto ready = GetEntrySafe(pm, f.u8string());
        ASSERT_NE(nullptr, ready);

        std::vector<char> accu;
        auto success = WaitForSuccess(5000ms, [&]() -> bool {
            accu = ready->getResultsAsync(true);
            return !accu.empty();
        });

        ASSERT_TRUE(success);
        // something in result and running
        std::string a = TestConvertToString(accu);
        ASSERT_TRUE(!a.empty());

        auto base_table = cma::tools::SplitString(a, G_EndOfString);
        ASSERT_TRUE(base_table.size() == 2);
        int i = 0;
        for (auto& bt : base_table) {
            auto table = cma::tools::SplitString(bt, " ", 1);

            ASSERT_TRUE(table.size() == 2);
            auto [time_now, cache_age] = ParseCached(table[0]);

            ASSERT_TRUE(time_now != 0);
            EXPECT_EQ(cache_age, LocalUnitCacheAge);

            tdt[i] = StringToTime(table[1]);
            ASSERT_TRUE(!tdt[i].invalid());
            i++;
        }
    }
    for (const auto& f : files) {
        // this is a bit artificial
        auto ready = GetEntrySafe(pm, f.u8string());
        ASSERT_NE(nullptr, ready);
        ready->resetData();
    }

    for (const auto& f : files) {
        // this is a bit artificial
        auto ready = GetEntrySafe(pm, f.u8string());
        ASSERT_NE(nullptr, ready);

        std::vector<char> accu;
        auto success = WaitForSuccess(5000ms, [&]() -> bool {
            accu = ready->getResultsAsync(true);
            return !accu.empty();
        });

        ASSERT_TRUE(success);
        // something in result and running
        auto a = TestConvertToString(accu);

        auto base_table = cma::tools::SplitString(a, G_EndOfString);
        ASSERT_TRUE(base_table.size() == 2);
        int i = 0;
        for (auto& bt : base_table) {
            auto table = cma::tools::SplitString(bt, " ", 1);

            ASSERT_TRUE(table.size() == 2);
            auto [time, cache_age] = ParseCached(table[0]);

            auto tdt_2 = StringToTime(table[1]);
            ASSERT_TRUE(!tdt_2.invalid());
            EXPECT_TRUE(tdt_2.hour != tdt[i].hour ||  //
                        tdt_2.min != tdt[i].min ||    //
                        tdt_2.sec != tdt[i].sec ||    //
                        tdt_2.msec != tdt[i].msec);
            i++;
        }
    }
}  // namespace cma

TEST(PluginTest, SyncLocal) {
    using namespace cma::cfg;
    using namespace wtools;
    namespace fs = std::filesystem;
    using namespace std::chrono;
    cma::OnStart(cma::AppType::test);
    auto files = PrepareFilesAndStructures(local_files_sync,
                                           R"(echo 1 name %time%)"
                                           "\n"
                                           R"(echo 2 name %time%)",
                                           provider::PluginType::local);

    std::error_code ec;
    ON_OUT_OF_SCOPE(for (auto& f : files) fs::remove(f, ec););

    PluginMap pm;  // load from the groups::plugin
    UpdatePluginMap(pm, true, files, local_units_sync, false);

    // async part should provide nothing
    cma::TestDateTime tdt[2];
    for (const auto& f : files) {
        auto ready = GetEntrySafe(pm, f.u8string());
        ASSERT_NE(nullptr, ready);

        auto accu = ready->getResultsSync(L"");

        ASSERT_TRUE(!accu.empty());
        // something in result and running
        std::string a = TestConvertToString(accu);
        ASSERT_TRUE(!a.empty());

        auto base_table = cma::tools::SplitString(a, G_EndOfString);
        ASSERT_TRUE(base_table.size() == 2);
        int i = 0;
        for (auto& bt : base_table) {
            auto table = cma::tools::SplitString(bt, " ", 2);

            ASSERT_TRUE(table.size() == 3);

            tdt[i] = StringToTime(table[2]);
            ASSERT_TRUE(!tdt[i].invalid());
            i++;
        }
    }

    // this is a bit artificial
    for (const auto& f : files) {
        auto ready = GetEntrySafe(pm, f.u8string());
        ready->resetData();
    }

    for (const auto& f : files) {
        auto ready = GetEntrySafe(pm, f.u8string());
        auto accu = ready->getResultsSync(L"");

        ASSERT_TRUE(!accu.empty());
        // something in result and running
        auto a = TestConvertToString(accu);

        auto base_table = cma::tools::SplitString(a, G_EndOfString);
        ASSERT_TRUE(base_table.size() == 2);
        int i = 0;
        for (auto& bt : base_table) {
            auto table = cma::tools::SplitString(bt, " ", 2);

            auto tdt_2 = StringToTime(table[2]);
            ASSERT_TRUE(!tdt_2.invalid());
            EXPECT_TRUE(tdt_2.hour != tdt[i].hour ||  //
                        tdt_2.min != tdt[i].min ||    //
                        tdt_2.sec != tdt[i].sec ||    //
                        tdt_2.msec != tdt[i].msec);
            i++;
        }
    }
}

TEST(PluginTest, EmptyPlugins) {
    using namespace cma::cfg;
    using namespace wtools;
    namespace fs = std::filesystem;
    using namespace std::chrono;
    cma::OnStart(cma::AppType::test);
    ON_OUT_OF_SCOPE(cma::OnStart(cma::AppType::test));

    {
        cma::provider::PluginsProvider plugins;
        auto yaml = GetLoadedConfig();
        yaml[groups::kGlobal][vars::kSectionsEnabled] = YAML::Load("[plugins]");

        groups::global.loadFromMainConfig();
        plugins.updateSectionStatus();
        auto result = plugins.generateContent("", true);
        ASSERT_TRUE(!result.empty());
        EXPECT_EQ(result, "<<<>>>\n<<<>>>\n");
    }

    // legacy behavior
    {
        cma::provider::LocalProvider plugins;
        auto yaml = GetLoadedConfig();
        yaml[groups::kGlobal][vars::kSectionsEnabled] = YAML::Load("[local]");

        groups::global.loadFromMainConfig();
        plugins.updateSectionStatus();
        auto result = plugins.generateContent(section::kLocal, true);
        ASSERT_TRUE(result.empty());
    }

    // new behavior
    {
        using namespace cma::provider;
        bool no_send_if_empty_body = config::G_LocalNoSendIfEmptyBody;
        bool send_empty_end = config::G_LocalSendEmptyAtEnd;
        ON_OUT_OF_SCOPE(config::G_LocalNoSendIfEmptyBody =
                            no_send_if_empty_body;
                        config::G_LocalSendEmptyAtEnd = send_empty_end;)

        config::G_LocalNoSendIfEmptyBody = false;
        config::G_LocalSendEmptyAtEnd = true;
        cma::provider::LocalProvider plugins;
        auto yaml = GetLoadedConfig();
        yaml[groups::kGlobal][vars::kSectionsEnabled] = YAML::Load("[local]");

        groups::global.loadFromMainConfig();
        plugins.updateSectionStatus();
        auto result = plugins.generateContent(section::kLocal, true);
        ASSERT_FALSE(result.empty());
        EXPECT_EQ(result, "<<<local>>>\n<<<>>>\n");
    }
}

class PluginCmkUpdateAgentIgnoreFixture : public ::testing::Test {
public:
    void SetUp() override {
        temp_fs = tst::TempCfgFs::Create();
        ASSERT_TRUE(temp_fs->loadConfig(tst::GetFabricYml()));

        ASSERT_TRUE(
            temp_fs->createDataFile(fs::path{"plugins"} / "1.cmd", "@echo 1"));
        ASSERT_TRUE(
            temp_fs->createDataFile(fs::path{"plugins"} / "2.cmd", "@echo 2"));
        fs::copy_file(
            fs::path{"c:\\Windows\\system32\\whoami.exe"},
            fs::path{cfg::GetUserPluginsDir()} / "cmk-update-agent.exe");
    }

    std::string runPlugins() {
        provider::PluginsProvider plugins;

        plugins.loadConfig();
        plugins.updateSectionStatus();
        return plugins.generateContent(section::kPlugins);
    }

    tst::TempCfgFs::ptr temp_fs;
};

TEST_F(PluginCmkUpdateAgentIgnoreFixture, CheckHardAndSoftIntegration) {
    // check soft prevention(as is)
    EXPECT_EQ(runPlugins(), "<<<>>>\n1\r\n2\r\n<<<>>>\n");

    // check hard prevention:
    // User allows execution of the cmk-update-agent.exe. But we prevent it!
    ASSERT_TRUE(temp_fs->loadContent(
        "global:\n"
        "  enabled: yes\n"
        "  install: yes\n"
        "  execute: [exe, bat, vbs, cmd, ps1]\n"
        "plugins:\n"
        "  enabled: yes\n"
        "  folders: ['$CUSTOM_PLUGINS_PATH$', '$BUILTIN_PLUGINS_PATH$' ]\n"
        "  execution:\n"
        "    - pattern : '*'\n"
        "    - run     : yes\n")

    );
    EXPECT_EQ(runPlugins(), "<<<>>>\n1\r\n2\r\n<<<>>>\n");
}

TEST(PluginTest, SyncStartSimulation_Long) {
    using namespace cma::cfg;
    using namespace wtools;
    namespace fs = std::filesystem;
    using namespace std::chrono;
    cma::OnStart(cma::AppType::test);
    std::vector<Plugins::ExeUnit> exe_units = {
        //
        {"*.cmd",
         "async: no\ntimeout: 10\ncache_age: 500\nretry_count: 3\nrun: yes\n"},  //
        {"*", "run: no\n"},  //

    };

    fs::path temp_folder = cma::cfg::GetTempDir();

    PathVector vp = {
        (temp_folder / "a.cmd").u8string(),  //
        (temp_folder / "b.cmd").u8string(),  //
        (temp_folder / "c.cmd").u8string(),  //
        (temp_folder / "d.cmd").u8string(),  //
    };
    CreatePluginInTemp(vp[0], 5, "a");
    CreatePluginInTemp(vp[1], 0, "b");
    CreatePluginInTemp(vp[2], 3, "c");
    CreatePluginInTemp(vp[3], 120, "d");

    std::vector<std::string> strings = {
        "<<<a>>>",  //
        "<<<b>>>",  //
        "<<<c>>>",  //
        "<<<d>>>",  //
    };

    ON_OUT_OF_SCOPE(for (auto& f : vp) fs::remove(f););

    PluginMap pm;  // load from the groups::plugin
    UpdatePluginMap(pm, false, vp, exe_units, false);

    // retry count test
    {
        PluginMap pm_1;  // load from the groups::plugin
        PathVector vp_1 = {vp[3]};

        UpdatePluginMap(pm_1, false, vp_1, exe_units, false);
        auto f = pm_1.begin();
        auto& entry = f->second;

        for (int i = 0; i < entry.retry(); ++i) {
            auto accu = entry.getResultsSync(L"id", 0);
            EXPECT_TRUE(accu.empty());
            EXPECT_EQ(entry.failures(), i + 1);
            EXPECT_FALSE(entry.failed());
        }

        auto accu = entry.getResultsSync(L"id", 0);
        EXPECT_TRUE(accu.empty());
        EXPECT_EQ(entry.failures(), 4);
        EXPECT_TRUE(entry.failed());
    }

    // sync part
    for (auto& entry_pair : pm) {
        auto& entry_name = entry_pair.first;
        auto& entry = entry_pair.second;
        EXPECT_EQ(entry.failures(), 0);
        EXPECT_EQ(entry.failed(), 0);

        if (entry_name == vp[0]) {
            auto accu = entry.getResultsSync(L"id", 0);
            EXPECT_TRUE(accu.empty());  // wait precise 0 sec, nothing
                                        // should be presented
        }

        if (entry_name == vp[3]) {
            auto accu = entry.getResultsSync(L"id", 1);
            EXPECT_TRUE(accu.empty());  // wait precise 0 sec, nothing
                                        // should be presented
        }

        auto accu = entry.getResultsSync(L"id");

        if (vp[3] == entry_name) {
            EXPECT_EQ(true, accu.empty());
            EXPECT_EQ(entry.failures(), 2);
            EXPECT_EQ(entry.failed(), 0);
        } else {
            std::string result(accu.begin(), accu.end());
            EXPECT_TRUE(!accu.empty());
            accu.clear();
            auto table = cma::tools::SplitString(result, "\r\n");
            ASSERT_EQ(table.size(), 2);
            EXPECT_TRUE(table[0] == strings[0] ||  //
                        table[0] == strings[1] ||  //
                        table[0] == strings[2]);
            EXPECT_EQ(table[1], SecondLine);
        }
    }
}

TEST(CmaMain, Config) {
    EXPECT_EQ(TheMiniBox::StartMode::job, GetStartMode("abc.exe"));
    std::filesystem::path path = ".";

    EXPECT_EQ(TheMiniBox::StartMode::updater,
              GetStartMode(path / cfg::files::kAgentUpdater));
    auto str = (path / cfg::files::kAgentUpdater).wstring();
    cma::tools::WideUpper(str);

    EXPECT_EQ(TheMiniBox::StartMode::updater, GetStartMode(str));
}

TEST(CmaMain, MiniBoxStartMode) {
    namespace fs = std::filesystem;
    tst::SafeCleanTempDir();
    auto [source, target] = tst::CreateInOut();
    auto path = target / "a.bat";

    CreatePluginInTemp(path, 0, "aaa");

    for (auto mode :
         {TheMiniBox::StartMode::job, TheMiniBox::StartMode::updater}) {
        TheMiniBox mb;

        auto started = mb.start(L"x", path, mode);
        ASSERT_TRUE(started);

        auto pid = mb.getProcessId();
        std::vector<char> accu;
        auto success = mb.waitForEnd(std::chrono::seconds(3));
        ASSERT_TRUE(success);
        // we have probably data, try to get and and store
        mb.processResults([&](const std::wstring CmdLine, uint32_t Pid,
                              uint32_t Code, const std::vector<char>& Data) {
            auto data = wtools::ConditionallyConvertFromUTF16(Data);

            cma::tools::AddVector(accu, data);
        });

        EXPECT_TRUE(!accu.empty());
    }
}

TEST(CmaMain, MiniBoxStartModeDeep) {
    namespace fs = std::filesystem;
    tst::SafeCleanTempDir();
    ON_OUT_OF_SCOPE(tst::SafeCleanTempDir());
    auto [source, target] = tst::CreateInOut();
    auto path = target / "a.bat";

    CreateComplicatedPluginInTemp(path, "aaa");
    {
        TheMiniBox mb;

        auto started = mb.start(L"x", path, TheMiniBox::StartMode::job);
        ASSERT_TRUE(started);

        auto pid = mb.getProcessId();
        std::vector<char> accu;
        auto success = mb.waitForEnd(std::chrono::seconds(3));
        ASSERT_TRUE(success);
        // we have probably data, try to get and and store
        mb.processResults([&](const std::wstring CmdLine, uint32_t Pid,
                              uint32_t Code, const std::vector<char>& Data) {
            auto data = wtools::ConditionallyConvertFromUTF16(Data);

            cma::tools::AddVector(accu, data);
        });

        EXPECT_TRUE(!accu.empty());
        EXPECT_EQ(accu.size(), 200);  // 200 is from complicated plugin
    }

    // this code is for testing vbs scripts, not usable
    if (1) {
        auto path = target / "a.vbs";
        CreateVbsPluginInTemp(path, "aaa");
        TheMiniBox mb;

        auto started = mb.start(L"x", path, TheMiniBox::StartMode::job);
        ASSERT_TRUE(started);

        auto pid = mb.getProcessId();
        std::vector<char> accu;
        auto success = mb.waitForEnd(std::chrono::seconds(30));
        ASSERT_TRUE(success);
        // we have probably data, try to get and and store
        mb.processResults([&](const std::wstring CmdLine, uint32_t Pid,
                              uint32_t Code, const std::vector<char>& Data) {
            auto data = wtools::ConditionallyConvertFromUTF16(Data);

            cma::tools::AddVector(accu, data);
        });

        EXPECT_TRUE(!accu.empty());
        EXPECT_TRUE(accu.size() > 38000);  // 38000 is from complicated plugin
    }

    {
        TheMiniBox mb;

        auto started = mb.start(L"x", path, TheMiniBox::StartMode::job);
        ASSERT_TRUE(started);

        auto pid = mb.getProcessId();
        std::vector<char> accu;
        auto success = mb.waitForEnd(std::chrono::milliseconds(20));
        EXPECT_FALSE(success);
        // we have probably data, try to get and and store
        mb.processResults([&](const std::wstring CmdLine, uint32_t Pid,
                              uint32_t Code, const std::vector<char>& Data) {
            auto data = wtools::ConditionallyConvertFromUTF16(Data);

            cma::tools::AddVector(accu, data);
        });

        EXPECT_TRUE(accu.size() < 200);  // 200 is from complicated plugin
    }
}
#if 0
static std::string s_user_config =
    "global:\n"
    "  enabled: true\n"
    "  async_script_execution: parallel\n"
    "  encrypted: yes\n"
    "  realtime:\n"
    "    encrypted: yes\n"
    "  passphrase: XXXXXXXXXX\n"
    "  port: 6556\n"
    "local:\n"
    "  enabled: true\n"
    "  execution:\n"
    "    - pattern: \"*\"\n"
    "      async: yes\n"
    "plugins:\n"
    "  enabled: true\n"
    "  execution:\n"
    "    - pattern: $CUSTOM_PLUGINS_PATH$\\*\n"
    "      async: yes\n"
    "    - pattern: $CUSTOM_PLUGINS_PATH$\\mssql.vbs\n"
    "      retry_count: 3\n"
    "      timeout: 45\n"
    "    - pattern: $CUSTOM_PLUGINS_PATH$\\mk_mysql.vbs\n"
    "      retry_count: 1\n"
    "      timeout: 45\n"
    "    - pattern: $CUSTOM_PLUGINS_PATH$\\msexch_database.ps1\n"
    "      retry_count: 1\n"
    "      timeout: 120\n";

TEST(PluginTest, CheckRules) {
    namespace fs = std::filesystem;

    ON_OUT_OF_SCOPE(cma::OnStart(AppType::test));
    tst::SafeCleanTmpxDir();
    {
        fs::path root = tst::very_temp;
        std::error_code ec;
        fs::create_directory(root, ec);
        tst::ConstructFile(root / cma::cfg::files::kDefaultMainConfig,
                           s_user_config);
        cma::tools::win::WithEnv we(std::wstring(kTemporaryRoot),
                                    root.wstring());
        cma::OnStart(AppType::exe);
        EXPECT_TRUE(false);
    }
}
#endif
TEST(PluginTest, DebugInit) {
    std::vector<cma::cfg::Plugins::ExeUnit> exe_units_valid_SYNC_local = {
        //       Async  Timeout CacheAge              Retry  Run
        // clang-format off
    {"*.cmd", false, 10,     0, 3,     true},
    {"*",     false, 10,     0, 3,     false},
        // clang-format on
    };
    EXPECT_EQ(0, exe_units_valid_SYNC_local[0].cacheAge());
    EXPECT_FALSE(exe_units_valid_SYNC_local[0].async());
}

static std::string MakeHeader(std::string_view left, std::string_view rght,
                              std::string_view name) {
    return std::string(left) + name.data() + rght.data();
}

TEST(PluginTest, HackingPiggyBack) {
    using namespace cma::section;
    {
        EXPECT_EQ(kFooter4Left, "<<<<");
        EXPECT_EQ(kFooter4Right, ">>>>");
    }

    const std::string_view name = "Name";

    {
        const auto normal = MakeHeader(kLeftBracket, kRightBracket, name);
        // find piggyback
        EXPECT_FALSE(GetPiggyBackName(normal));
    }

    {
        const auto pb = MakeHeader(kFooter4Left, kFooter4Right, name);
        // find piggyback
        ASSERT_TRUE(GetPiggyBackName(pb));
        EXPECT_EQ(*GetPiggyBackName(pb), name);
    }

    {
        auto pb = MakeHeader(kFooter4Left, "", name);
        EXPECT_FALSE(GetPiggyBackName(pb));

        pb = MakeHeader(kFooter4Right, kFooter4Left, name);
        EXPECT_FALSE(GetPiggyBackName(pb));

        pb = MakeHeader(kFooter4Left, kRightBracket, name);
        EXPECT_FALSE(GetPiggyBackName(pb));

        pb = MakeHeader(kLeftBracket, kFooter4Right, name);
        EXPECT_FALSE(GetPiggyBackName(pb));

        pb = MakeHeader(kFooter4Left, kFooter4Left, name);
        EXPECT_FALSE(GetPiggyBackName(pb));
        pb = MakeHeader(kFooter4Right, kFooter4Right, name);
        EXPECT_FALSE(GetPiggyBackName(pb));

        EXPECT_FALSE(GetPiggyBackName(" <<<<>>>>"));
        EXPECT_FALSE(GetPiggyBackName(" <<<<A>>>>"));

        pb = MakeHeader(kFooter4Left, "", name);
        // find piggyback
        EXPECT_FALSE(GetPiggyBackName(pb));
    }

    {
        const auto pb_empty = MakeHeader(kFooter4Left, kFooter4Right, "");
        // find piggyback
        ASSERT_TRUE(GetPiggyBackName(pb_empty));
        EXPECT_EQ(*GetPiggyBackName(pb_empty), "");
    }
}

TEST(PluginTest, Hacking) {
    using namespace cma::section;

    {
        EXPECT_EQ(kFooter4Left, "<<<<");
        EXPECT_EQ(kFooter4Right, ">>>>");
    }

    const std::string_view name = "Name";
    const std::string cached_info = ":cached(12344545, 600)";

    const auto normal = MakeHeader(kLeftBracket, kRightBracket, name);

    const auto normal_empty =
        MakeHeader(cma::section::kLeftBracket, kRightBracket, "");

    const auto normal_cached = MakeHeader(kLeftBracket, kRightBracket,
                                          std::string(name) + cached_info);
    {
        auto a = normal;
        auto success = cma::TryToHackStringWithCachedInfo(a, cached_info);
        EXPECT_TRUE(success);
        EXPECT_EQ(a, normal_cached);
    }

    {
        auto x = normal_empty;
        auto success = cma::TryToHackStringWithCachedInfo(x, cached_info);
        EXPECT_TRUE(success);
        EXPECT_EQ(x, MakeHeader(kLeftBracket, kRightBracket, cached_info));

        std::string arr[] = {"<<a>>>", "<<<a>>", "<<>>>", "<<<", "", ">>>"};
        for (auto& a : arr)
            EXPECT_FALSE(cma::TryToHackStringWithCachedInfo(a, cached_info));
    }
}

<<<<<<< HEAD
}  // namespace cma
=======
}  // namespace cma

namespace cma::provider {

// this test is primitive and check only reset of cmdline to empty string
// can be tested only with intergration tests
TEST(PluginTest, ModulesCmdLine) {
    using namespace cma::cfg;
    using namespace wtools;
    namespace fs = std::filesystem;

    auto test_fs{tst::TempCfgFs::Create()};
    ASSERT_TRUE(test_fs->loadConfig(tst::GetFabricYml()));
    std::vector<Plugins::ExeUnit> exe_units = {
        //
        {"*.cmd",
         "async: no\ntimeout: 10\ncache_age: 500\nretry_count: 3\nrun: yes\n"},  //
        {"*.py",
         "async: no\ntimeout: 10\ncache_age: 500\nretry_count: 3\nrun: yes\n"},  //
        {"*", "run: no\n"},  //

    };

    fs::path temp_folder = cma::cfg::GetTempDir();

    PathVector vp = {
        (temp_folder / "a.cmd").u8string(),  //
        (temp_folder / "b.py").u8string(),   //
    };
    CreatePluginInTemp(vp[0], 5, "a");
    CreatePluginInTemp(vp[1], 0, "b");

    PluginMap pm;  // load from the groups::plugin
    UpdatePluginMap(pm, false, vp, exe_units, false);
    ASSERT_EQ(pm.size(), 2);
    for (auto& [name, entry] : pm) {
        EXPECT_TRUE(entry.cmdLine().empty());
        entry.setCmdLine(L"111");
    }
    cma::srv::ServiceProcessor sp;
    auto& mc = sp.getModuleCommander();
    mc.LoadDefault();
    ASSERT_TRUE(mc.isModuleScript("this.py"))
        << "we should have configured python module";

    PluginsProvider::UpdatePluginMapCmdLine(pm, &sp);

    for (auto& [name, entry] : pm) {
        EXPECT_TRUE(entry.cmdLine().empty());
    }
}
TEST(PluginTest, AllowedExtensions) {
    using namespace cma::cfg;
    using namespace wtools;
    namespace fs = std::filesystem;

    auto temp_fs{tst::TempCfgFs::Create()};
    auto yaml = cma::cfg::GetLoadedConfig();
    yaml = YAML::Load(
        "global:\n"
        "  enabled: yes\n"
        "  execute: ['x', 'y']\n"
        "modules:\n"
        "  enabled: yes\n"
        "  table:\n"
        "    - name: aaaa\n"
        "      exts: ['.a.x', 'b']\n"
        "      exec: zzz\n"

    );

    cma::srv::ServiceProcessor sp;
    auto& mc = sp.getModuleCommander();
    mc.LoadDefault();
    PluginsProvider pp;
    pp.registerOwner(&sp);
    auto exts = pp.gatherAllowedExtensions();
    std::vector<std::string> expected = {"a.x", "b", "x", "y"};
    EXPECT_EQ(exts, expected);

    PluginsProvider pp2;
    exts = pp2.gatherAllowedExtensions();
    expected = {"x", "y"};
    EXPECT_EQ(exts, expected);
}
}  // namespace cma::provider
>>>>>>> 924c73a8
<|MERGE_RESOLUTION|>--- conflicted
+++ resolved
@@ -8,6 +8,7 @@
 #include <chrono>
 #include <filesystem>
 #include <future>
+#include <regex>
 #include <string_view>
 
 #include "cfg.h"
@@ -19,33 +20,36 @@
 #include "service_processor.h"
 #include "test_tools.h"
 
+namespace fs = std::filesystem;
+using namespace std::chrono_literals;
+
 namespace cma {  // to become friendly for wtools classes
 constexpr auto G_EndOfString = tgt::IsWindows() ? "\r\n" : "\n";
 
 constexpr const char* SecondLine = "0, 1, 2, 3, 4, 5, 6, 7, 8";
-
-static void CreatePluginInTemp(const std::filesystem::path& Path, int Timeout,
-                               std::string Name) {
-    std::ofstream ofs(Path.u8string());
+namespace {
+void CreatePluginInTemp(const std::filesystem::path& filename, int timeout,
+                        std::string_view plugin_name) {
+    std::ofstream ofs(filename.u8string());
 
     if (!ofs) {
-        XLOG::l("Can't open file {} error {}", Path.u8string(), GetLastError());
+        XLOG::l("Can't open file {} error {}", filename, GetLastError());
         return;
     }
 
     ofs << "@echo off\n"
         //<< "timeout /T " << Timeout << " /NOBREAK > nul\n"
-        << "powershell Start-Sleep " << Timeout << " \n"
-        << "@echo ^<^<^<" << Name << "^>^>^>\n"
+        << "powershell Start-Sleep " << timeout << " \n"
+        << "@echo ^<^<^<" << plugin_name << "^>^>^>\n"
         << "@echo " << SecondLine << "\n";
 }
 
-static void CreateVbsPluginInTemp(const std::filesystem::path& Path,
-                                  std::string Name) {
+void CreateVbsPluginInTemp(const std::filesystem::path& Path,
+                           std::string Name) {
     std::ofstream ofs(Path.u8string());
 
     if (!ofs) {
-        XLOG::l("Can't open file {} error {}", Path.u8string(), GetLastError());
+        XLOG::l("Can't open file {} error {}", Path, GetLastError());
         return;
     }
 
@@ -58,12 +62,12 @@
                "45678912345678912345678912345678912345678912345678912345678912345aa\"\n";
 }
 
-static void CreateComplicatedPluginInTemp(const std::filesystem::path& Path,
-                                          std::string Name) {
+void CreateComplicatedPluginInTemp(const std::filesystem::path& Path,
+                                   std::string Name) {
     std::ofstream ofs(Path.u8string());
 
     if (!ofs) {
-        XLOG::l("Can't open file {} error {}", Path.u8string(), GetLastError());
+        XLOG::l("Can't open file {} error {}", Path, GetLastError());
         return;
     }
 
@@ -78,13 +82,13 @@
         << "@echo " << SecondLine << "\n";
 }
 
-static void CreatePluginInTemp(const std::filesystem::path& Path, int Timeout,
-                               std::string Name, std::string_view code,
-                               cma::provider::PluginType type) {
+void CreatePluginInTemp(const std::filesystem::path& Path, int Timeout,
+                        std::string Name, std::string_view code,
+                        cma::provider::PluginType type) {
     std::ofstream ofs(Path.u8string());
 
     if (!ofs) {
-        XLOG::l("Can't open file {} error {}", Path.u8string(), GetLastError());
+        XLOG::l("Can't open file {} error {}", Path, GetLastError());
         return;
     }
 
@@ -96,7 +100,7 @@
     ofs << code << "\n";
 }
 
-static void RemoveFolder(const std::filesystem::path& Path) {
+void RemoveFolder(const std::filesystem::path& Path) {
     namespace fs = std::filesystem;
     fs::path top = Path;
     fs::path dir_path;
@@ -122,8 +126,8 @@
 
 // because PluginMap is relative complicated(PluginEntry is not trivial)
 // we will use special method to insert artificial data in map
-static void InsertEntry(PluginMap& pm, const std::string& name, int timeout,
-                        bool async, int cache_age) {
+void InsertEntry(PluginMap& pm, const std::string& name, int timeout,
+                 bool async, int cache_age) {
     namespace fs = std::filesystem;
     fs::path p = name;
     pm.emplace(std::make_pair(name, p));
@@ -135,6 +139,19 @@
         cma::cfg::PluginInfo e = {timeout, 1};
         it->second.applyConfigUnit(e, false);
     }
+}
+}  // namespace
+
+TEST(PluginTest, Entry) {
+    PluginMap pm;
+    InsertEntry(pm, "a1", 5, true, 0);
+    auto entry = GetEntrySafe(pm, "a1");
+    ASSERT_TRUE(entry != nullptr);
+    EXPECT_TRUE(entry->cmd_line_.empty());
+    EXPECT_TRUE(entry->cmdLine().empty());
+    entry->setCmdLine(L"aaa");
+    EXPECT_EQ(entry->cmd_line_, L"aaa");
+    EXPECT_EQ(entry->cmdLine(), L"aaa");
 }
 
 TEST(PluginTest, TimeoutCalc) {
@@ -231,42 +248,23 @@
     }
 }
 
-TEST(PluginTest, JobStartSTop) {
-    namespace fs = std::filesystem;
-
-    fs::path temp_folder = cma::cfg::GetTempDir();
-
-    CreatePluginInTemp(temp_folder / "a.cmd", 120, "a");
+TEST(PluginTest, JobStartStopIntegration) {
+    tst::TempDirPair dirs{test_info_->name()};
+    fs::path temp_folder = dirs.in();
+
+    CreatePluginInTemp(temp_folder / "a.cmd", 20, "a");
 
     auto [pid, job, process] =
-        cma::tools::RunStdCommandAsJob((temp_folder / "a.cmd").wstring());
-    ::Sleep(1000);
-    TerminateJobObject(job, 21);
-    if (job) CloseHandle(job);
-    if (process) CloseHandle(process);
-    /*
-
-        HANDLE snapshot = CreateToolhelp32Snapshot(TH32CS_SNAPPROCESS, 0);
-        PROCESSENTRY32 process;
-        ZeroMemory(&process, sizeof(process));
-        process.dwSize = sizeof(process);
-        Process32First(snapshot, &process);
-        do {
-            // process.th32ProcessId is the PID.
-            if (process.th32ParentProcessID == pid) {
-                cma::tools::win::KillProcess(process.th32ProcessID);
-            }
-
-        } while (Process32Next(snapshot, &process));
-
-        CloseHandle(job);
-    cma::tools::win::KillProcess(pid);
-    */
+        tools::RunStdCommandAsJob((temp_folder / "a.cmd").wstring());
+    ASSERT_NE(pid, 0);
+    ASSERT_NE(job, nullptr);
+    tools::sleep(200ms);
+    ::TerminateJobObject(job, 21);
+    ::CloseHandle(job);
+    ::CloseHandle(process);
 }
 
 TEST(PluginTest, Extensions) {
-    using namespace std;
-
     auto pshell = MakePowershellWrapper();
     EXPECT_TRUE(pshell.find(L"powershell.exe") != std::wstring::npos);
 
@@ -314,35 +312,35 @@
         std::string s(yml_var::kCore);
         s += "\\";
         auto result = cma::cfg::ReplacePredefinedMarkers(s);
-        EXPECT_EQ(result, ConvertToUTF8(GetSystemPluginsDir()) + "\\");
+        EXPECT_EQ(result, ToUtf8(GetSystemPluginsDir()) + "\\");
     }
 
     {
         std::string s(yml_var::kBuiltinPlugins);
         s += "\\";
         auto result = cma::cfg::ReplacePredefinedMarkers(s);
-        EXPECT_EQ(result, ConvertToUTF8(GetSystemPluginsDir()) + "\\");
+        EXPECT_EQ(result, ToUtf8(GetSystemPluginsDir()) + "\\");
     }
 
     {
         std::string s(yml_var::kUserPlugins);
         s += "\\";
         auto result = cma::cfg::ReplacePredefinedMarkers(s);
-        EXPECT_EQ(result, ConvertToUTF8(GetUserPluginsDir()) + "\\");
+        EXPECT_EQ(result, ToUtf8(GetUserPluginsDir()) + "\\");
     }
 
     {
         std::string s(yml_var::kAgent);
         s += "\\";
         auto result = cma::cfg::ReplacePredefinedMarkers(s);
-        EXPECT_EQ(result, ConvertToUTF8(GetUserDir()) + "\\");
+        EXPECT_EQ(result, ToUtf8(GetUserDir()) + "\\");
     }
 
     {
         std::string s(yml_var::kLocal);
         s += "\\";
         auto result = cma::cfg::ReplacePredefinedMarkers(s);
-        EXPECT_EQ(result, ConvertToUTF8(GetLocalDir()) + "\\");
+        EXPECT_EQ(result, ToUtf8(GetLocalDir()) + "\\");
     }
 
     {
@@ -352,7 +350,64 @@
     }
 }
 
+namespace cfg {
+TEST(PluginTest, PluginInfoCheck) {
+    cma::cfg::PluginInfo e_empty;
+    EXPECT_EQ(e_empty.async(), false);
+    EXPECT_EQ(e_empty.timeout(), kDefaultPluginTimeout);
+    EXPECT_EQ(e_empty.retry(), 0);
+    EXPECT_FALSE(e_empty.defined());
+    EXPECT_EQ(e_empty.cacheAge(), 0);
+    EXPECT_TRUE(e_empty.user().empty());
+    EXPECT_TRUE(e_empty.group().empty());
+
+    cma::cfg::PluginInfo e(10, 2, 1);
+    EXPECT_TRUE(e.defined());
+    EXPECT_EQ(e.async_, true);
+    EXPECT_EQ(e.timeout_, 10);
+    EXPECT_EQ(e.retry_, 1);
+    EXPECT_EQ(e.cache_age_, 2);
+
+    EXPECT_EQ(e.async(), true);
+    EXPECT_EQ(e.timeout(), 10);
+    EXPECT_EQ(e.retry(), 1);
+    EXPECT_EQ(e.cacheAge(), 2);
+    EXPECT_TRUE(e_empty.user().empty());
+    EXPECT_TRUE(e_empty.group().empty());
+
+    e.extend("g", "u");
+    EXPECT_EQ(e.user(), "u");
+    EXPECT_EQ(e.group(), "g");
+    EXPECT_EQ(e.user_, "u");
+    EXPECT_EQ(e.group_, "g");
+}
+}  // namespace cfg
 TEST(PluginTest, ApplyConfig) {
+    {
+        cma::PluginEntry pe("c:\\a\\x.cmd");
+        ASSERT_TRUE(pe.iu_.first.empty());
+        ASSERT_TRUE(pe.iu_.second.empty());
+        pe.fillInternalUser();
+        ASSERT_TRUE(pe.iu_.first.empty());
+        ASSERT_TRUE(pe.iu_.second.empty());
+        pe.group_ = "Users";
+        pe.fillInternalUser();
+        ASSERT_TRUE(!pe.iu_.first.empty());
+        ASSERT_TRUE(!pe.iu_.second.empty());
+        pe.group_.clear();
+        pe.fillInternalUser();
+        ASSERT_TRUE(pe.iu_.first.empty());
+        ASSERT_TRUE(pe.iu_.second.empty());
+        pe.group_ = "Users";
+        pe.user_ = "u p";
+        pe.fillInternalUser();
+        ASSERT_TRUE(pe.iu_.first == L"cmk_TST_Users");
+        ASSERT_TRUE(!pe.iu_.second.empty());
+        pe.group_.clear();
+        pe.fillInternalUser();
+        ASSERT_TRUE(pe.iu_.first == L"u");
+        ASSERT_TRUE(pe.iu_.second == L"p");
+    }
     cma::PluginEntry pe("c:\\a\\x.cmd");
     EXPECT_EQ(pe.failures(), 0);
     pe.failures_ = 2;
@@ -371,10 +426,16 @@
         EXPECT_EQ(pe.retry(), 1);
         EXPECT_EQ(pe.timeout(), 10);
         EXPECT_EQ(pe.cacheAge(), cma::cfg::kMinimumCacheAge);
+        EXPECT_TRUE(pe.user().empty());
+        EXPECT_TRUE(pe.group().empty());
 
         pe.failures_ = 2;
         EXPECT_EQ(pe.failures(), 2);
         EXPECT_EQ(pe.failed(), true);
+        e.extend("g", "u");
+        pe.applyConfigUnit(e, false);
+        EXPECT_EQ(pe.user(), "u");
+        EXPECT_EQ(pe.group(), "g");
     }
 
     // heck that async configured entry reset to sync with data drop
@@ -398,7 +459,7 @@
     std::ofstream ofs(Path.u8string());
 
     if (!ofs) {
-        XLOG::l("Can't open file {} error {}", Path.u8string(), GetLastError());
+        XLOG::l("Can't open file {} error {}", Path, GetLastError());
         return;
     }
 
@@ -433,7 +494,7 @@
         std::error_code ec;
         fs::create_directory(dir, ec);
         if (ec.value() != 0) {
-            XLOG::l(XLOG::kStdio)("Can't create a folder {}", dir.u8string());
+            XLOG::l(XLOG::kStdio)("Can't create a folder {}", dir);
             continue;
         }
 
@@ -625,11 +686,25 @@
     }
 }
 
-TEST(PluginTest, FilesAndFolders) {
+TEST(PluginTest, RemoveForbiddenNames) {
+    PathVector files;
+
+    auto forbidden_file{"c:\\dev\\sh\\CMK-UPDATE-AGENT.EXE"};
+    auto good_file{"c:\\dev\\sh\\CMK-UPDATE-AGENT.PY"};
+    auto ok_file{"c:\\dev\\sh\\CMK-UPDATE-AGENT.checkmk.py"};
+    files.emplace_back(forbidden_file);
+    files.emplace_back(good_file);
+    files.emplace_back(ok_file);
+    EXPECT_TRUE(std::ranges::find(files, forbidden_file) != files.end());
+    cma::RemoveForbiddenNames(files);
+    EXPECT_TRUE(std::ranges::find(files, forbidden_file) == files.end());
+}
+
+TEST(PluginTest, FilesAndFoldersIntegration) {
     using namespace cma::cfg;
     using namespace wtools;
     namespace fs = std::filesystem;
-    cma::OnStart(cma::AppType::test);
+    cma::OnStartTest();
     {
         EXPECT_EQ(groups::localGroup.foldersCount(), 1);
         EXPECT_EQ(groups::plugins.foldersCount(), 2);
@@ -642,8 +717,8 @@
             auto f = groups::plugins.folders();
             XLOG::l(XLOG::kStdio | XLOG::kInfo)(
                 "\n\nTEST IS SKIPPED> YOU HAVE NO PLUGINS {} {} {} {}\n\n\n ",
-                wtools::ConvertToUTF8(f[0]), wtools::ConvertToUTF8(f[1]),
-                wtools::ConvertToUTF8(f[2]), wtools::ConvertToUTF8(f[3]));
+                wtools::ToUtf8(f[0]), wtools::ToUtf8(f[1]),
+                wtools::ToUtf8(f[2]), wtools::ToUtf8(f[3]));
             return;
         }
 
@@ -750,11 +825,17 @@
     {"*", "run: no\n"},                                                       //
 };
 
-static const std::vector<cma::cfg::Plugins::ExeUnit> x3_cmd = {
+static const std::vector<cma::cfg::Plugins::ExeUnit> x3_cmd_with_group_user = {
     //
     {"???-?.cmd",
-     "async: yes\ntimeout: 10\ncache_age: 0\nretry_count: 5\nrun: yes\n"},  //
-    {"*", "run: no\n"},                                                     //
+     "async: yes\n"
+     "timeout: 10\n"
+     "cache_age: 0\n"
+     "retry_count: 5\n"
+     "group: g\n"
+     "user: u\n"
+     "run: yes\n"},      //
+    {"*", "run: no\n"},  //
 };
 
 static const std::vector<cma::cfg::Plugins::ExeUnit> x4_all = {
@@ -927,7 +1008,7 @@
         EXPECT_EQ(e->retry(), 9);
 
         // Update
-        UpdatePluginMap(pm, false, pv_short, x3_cmd, false);
+        UpdatePluginMap(pm, false, pv_short, x3_cmd_with_group_user, false);
         EXPECT_EQ(pm.size(), 1);
         e = GetEntrySafe(pm, "c:\\z\\x\\asd-d.cmd");
         ASSERT_NE(nullptr, e);
@@ -936,6 +1017,8 @@
         EXPECT_EQ(e->timeout(), 10);
         EXPECT_EQ(e->cacheAge(), 0);
         EXPECT_EQ(e->retry(), 5);
+        EXPECT_EQ(e->user(), "u");
+        EXPECT_EQ(e->group(), "g");
 
         UpdatePluginMap(pm, false, pv_main, x4_all, false);
         EXPECT_EQ(pm.size(), 4);
@@ -1428,10 +1511,12 @@
         PluginMap pm;  // load from the groups::plugin
         UpdatePluginMap(pm, false, as_vp, exe_units_async_0, false);
         // async_0 means sync
-        EXPECT_EQ(cma::provider::config::G_AsyncPluginWithoutCacheAge_RunAsync,
-                  cma::provider::config::IsRunAsync(pm.at(as_vp_0)));
-        EXPECT_EQ(cma::provider::config::G_AsyncPluginWithoutCacheAge_RunAsync,
-                  cma::provider::config::IsRunAsync(pm.at(as_vp_1)));
+        EXPECT_EQ(
+            cma::provider::config::g_async_plugin_without_cache_age_run_async,
+            cma::provider::config::IsRunAsync(pm.at(as_vp_0)));
+        EXPECT_EQ(
+            cma::provider::config::g_async_plugin_without_cache_age_run_async,
+            cma::provider::config::IsRunAsync(pm.at(as_vp_1)));
 
         UpdatePluginMap(pm, false, as_vp, exe_units_valid_SYNC, false);
         EXPECT_FALSE(cma::provider::config::IsRunAsync(pm.at(as_vp_0)));
@@ -1715,7 +1800,7 @@
                     std::function<bool()> func) {
     using namespace std::chrono;
 
-    constexpr auto grane = 500ms;
+    constexpr auto grane = 50ms;
     auto wait_time = allowed_wait;
 
     while (wait_time >= 0ms) {
@@ -2034,6 +2119,52 @@
     }
 }
 
+PluginDescVector plugins_file_group = {{1, "local0_s.cmd", "local0_s"}};
+
+std::vector<cma::cfg::Plugins::ExeUnit> plugins_file_group_param = {
+    //       Async  Timeout CacheAge              Retry  Run
+    // clang-format off
+    {"*.cmd",
+     "async: no\ntimeout: 10\ncache_age: 120\nretry_count: 3\nrun: yes\ngroup: Users\n"},
+    {"*",     "run: no"},
+    // clang-format on
+};
+
+// Check that plugin is started from the valid user in group
+TEST(PluginTest, SyncPluginsGroup) {
+    using namespace cma::cfg;
+    using namespace wtools;
+    namespace fs = std::filesystem;
+    using namespace std::chrono;
+    cma::OnStart(cma::AppType::test);
+    auto files = PrepareFilesAndStructures(plugins_file_group,
+                                           R"(@echo 2 name %username%)",
+                                           provider::PluginType::normal);
+
+    std::error_code ec;
+    ON_OUT_OF_SCOPE(for (auto& f : files) fs::remove(f, ec););
+
+    PluginMap pm;  // load from the groups::plugin
+    UpdatePluginMap(pm, true, files, plugins_file_group_param, false);
+
+    // async part should provide nothing
+    for (const auto& f : files) {
+        auto ready = GetEntrySafe(pm, f.u8string());
+        ASSERT_NE(nullptr, ready);
+
+        auto accu = ready->getResultsSync(L"");
+
+        ASSERT_TRUE(!accu.empty());
+        // something in result and running
+        std::string a = TestConvertToString(accu);
+        ASSERT_TRUE(!a.empty());
+
+        auto base_table = cma::tools::SplitString(a, G_EndOfString);
+        ASSERT_TRUE(base_table.size() == 2);
+        ASSERT_TRUE(base_table[1] == "2 name cmk_TST_Users");
+    }
+}
+
 TEST(PluginTest, EmptyPlugins) {
     using namespace cma::cfg;
     using namespace wtools;
@@ -2069,14 +2200,14 @@
     // new behavior
     {
         using namespace cma::provider;
-        bool no_send_if_empty_body = config::G_LocalNoSendIfEmptyBody;
-        bool send_empty_end = config::G_LocalSendEmptyAtEnd;
-        ON_OUT_OF_SCOPE(config::G_LocalNoSendIfEmptyBody =
+        bool no_send_if_empty_body = config::g_local_no_send_if_empty_body;
+        bool send_empty_end = config::g_local_send_empty_at_end;
+        ON_OUT_OF_SCOPE(config::g_local_no_send_if_empty_body =
                             no_send_if_empty_body;
-                        config::G_LocalSendEmptyAtEnd = send_empty_end;)
-
-        config::G_LocalNoSendIfEmptyBody = false;
-        config::G_LocalSendEmptyAtEnd = true;
+                        config::g_local_send_empty_at_end = send_empty_end;)
+
+        config::g_local_no_send_if_empty_body = false;
+        config::g_local_send_empty_at_end = true;
         cma::provider::LocalProvider plugins;
         auto yaml = GetLoadedConfig();
         yaml[groups::kGlobal][vars::kSectionsEnabled] = YAML::Load("[local]");
@@ -2085,7 +2216,7 @@
         plugins.updateSectionStatus();
         auto result = plugins.generateContent(section::kLocal, true);
         ASSERT_FALSE(result.empty());
-        EXPECT_EQ(result, "<<<local>>>\n<<<>>>\n");
+        EXPECT_EQ(result, "<<<local:sep(0)>>>\n<<<>>>\n");
     }
 }
 
@@ -2242,8 +2373,8 @@
     std::filesystem::path path = ".";
 
     EXPECT_EQ(TheMiniBox::StartMode::updater,
-              GetStartMode(path / cfg::files::kAgentUpdater));
-    auto str = (path / cfg::files::kAgentUpdater).wstring();
+              GetStartMode(path / cma::cfg::files::kAgentUpdaterPython));
+    auto str = (path / cma::cfg::files::kAgentUpdaterPython).wstring();
     cma::tools::WideUpper(str);
 
     EXPECT_EQ(TheMiniBox::StartMode::updater, GetStartMode(str));
@@ -2261,7 +2392,7 @@
          {TheMiniBox::StartMode::job, TheMiniBox::StartMode::updater}) {
         TheMiniBox mb;
 
-        auto started = mb.start(L"x", path, mode);
+        auto started = mb.startStd(L"x", path, mode);
         ASSERT_TRUE(started);
 
         auto pid = mb.getProcessId();
@@ -2285,13 +2416,15 @@
     tst::SafeCleanTempDir();
     ON_OUT_OF_SCOPE(tst::SafeCleanTempDir());
     auto [source, target] = tst::CreateInOut();
-    auto path = target / "a.bat";
-
-    CreateComplicatedPluginInTemp(path, "aaa");
+    auto file = target / "a.bat";
+
+    CreateComplicatedPluginInTemp(file, "aaa");
     {
         TheMiniBox mb;
 
-        auto started = mb.start(L"x", path, TheMiniBox::StartMode::job);
+        auto exec = ConstructCommandToExec(file);
+
+        auto started = mb.startStd(L"x", exec, TheMiniBox::StartMode::job);
         ASSERT_TRUE(started);
 
         auto pid = mb.getProcessId();
@@ -2312,11 +2445,12 @@
 
     // this code is for testing vbs scripts, not usable
     if (1) {
-        auto path = target / "a.vbs";
-        CreateVbsPluginInTemp(path, "aaa");
+        auto file = target / "a.vbs";
+        CreateVbsPluginInTemp(file, "aaa");
+        auto exec = ConstructCommandToExec(file);
         TheMiniBox mb;
 
-        auto started = mb.start(L"x", path, TheMiniBox::StartMode::job);
+        auto started = mb.startStd(L"x", exec, TheMiniBox::StartMode::job);
         ASSERT_TRUE(started);
 
         auto pid = mb.getProcessId();
@@ -2337,8 +2471,9 @@
 
     {
         TheMiniBox mb;
-
-        auto started = mb.start(L"x", path, TheMiniBox::StartMode::job);
+        auto exec = ConstructCommandToExec(file);
+
+        auto started = mb.startStd(L"x", exec, TheMiniBox::StartMode::job);
         ASSERT_TRUE(started);
 
         auto pid = mb.getProcessId();
@@ -2395,7 +2530,7 @@
         fs::path root = tst::very_temp;
         std::error_code ec;
         fs::create_directory(root, ec);
-        tst::ConstructFile(root / cma::cfg::files::kDefaultMainConfig,
+        tst::CreateTextFile(root / cma::cfg::files::kDefaultMainConfig,
                            s_user_config);
         cma::tools::win::WithEnv we(std::wstring(kTemporaryRoot),
                                     root.wstring());
@@ -2514,9 +2649,6 @@
     }
 }
 
-<<<<<<< HEAD
-}  // namespace cma
-=======
 }  // namespace cma
 
 namespace cma::provider {
@@ -2602,5 +2734,4 @@
     expected = {"x", "y"};
     EXPECT_EQ(exts, expected);
 }
-}  // namespace cma::provider
->>>>>>> 924c73a8
+}  // namespace cma::provider