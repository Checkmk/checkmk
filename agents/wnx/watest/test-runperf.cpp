//
// test-runperf.cpp
// and ends there.
//
#include "pch.h"

#include <time.h>

#include <chrono>
#include <filesystem>
#include <future>
#include <string_view>

#include "carrier.h"
#include "cfg.h"
#include "cfg_details.h"
#include "cma_core.h"
#include "common/cfg_info.h"
#include "common/cmdline_info.h"
#include "common/wtools.h"
#include "logger.h"
#include "providers/p_perf_counters.h"
#include "providers/perf_counters_cl.h"
#include "read_file.h"
#include "service_processor.h"
#include "test_tools.h"
#include "tools/_raii.h"

constexpr const wchar_t* kUniqueTestId = L"0345246";
struct TestStorage {
    std::vector<uint8_t> buffer_;
    bool delivered_;
    uint64_t answer_id_;
    std::string peer_name_;
};

static TestStorage g_mailslot_storage;

// testing callback
bool MailboxCallbackPerfTest(const cma::MailSlot* Slot, const void* Data,
                             int Len, void* Context) {
    using namespace std::chrono;
    auto storage = (TestStorage*)Context;
    if (!storage) {
        XLOG::l.bp("error in param");
        return false;
    }

    // your code is here
    XLOG::l.i("Received [{}] bytes", Len);

    auto fname = cma::cfg::GetCurrentLogFileName();

    auto dt = static_cast<const cma::carrier::CarrierDataHeader*>(Data);
    switch (dt->type()) {
        case cma::carrier::DataType::kLog:
            // IMPORTANT ENTRY POINT
            // Receive data for Logging to file
            XLOG::l(XLOG::kNoPrefix)(  // command to out to file
                "{} : {}", dt->providerId(), (const char*)dt->data());
            break;

        case cma::carrier::DataType::kSegment:
            // IMPORTANT ENTRY POINT
            // Receive data for Section
            {
                nanoseconds duration_since_epoch(dt->answerId());
                time_point<steady_clock> tp(duration_since_epoch);
                auto data_source = static_cast<const uint8_t*>(dt->data());
                auto data_end = data_source + dt->length();
                std::vector<uint8_t> vectorized_data(data_source, data_end);
                g_mailslot_storage.buffer_ = vectorized_data;
                g_mailslot_storage.answer_id_ = dt->answerId();
                g_mailslot_storage.peer_name_ = dt->providerId();
                g_mailslot_storage.delivered_ = true;
                break;
            }

        case cma::carrier::DataType::kYaml:
            break;
    }

    return true;
}

namespace cma::provider {

TEST(SectionPerf, Runner) {
    //
    cma::MailSlot mailbox("WinAgentPerfTest", 0);

    using namespace cma::carrier;
    using namespace cma::exe;
    using namespace std::chrono_literals;
    auto internal_port =
        BuildPortName(kCarrierMailslotName, mailbox.GetName());  // port here
<<<<<<< HEAD
    mailbox.ConstructThread(MailboxCallbackPerfTest, 20, &g_mailslot_storage,
=======
    mailbox.ConstructThread(MailboxCallbackPerfTest, 20, &S_Storage,
>>>>>>> 75a18bda
                            wtools::SecurityLevel::standard);
    ON_OUT_OF_SCOPE(mailbox.DismantleThread());

    // prepare parameters
    std::wstring port_param(internal_port.begin(), internal_port.end());

    std::vector<std::wstring_view> counters = {
        L"234:phydisk",                     // 0
        L"238:processor",                   // 1
        L"Terminal*Services:ts_sessions"};  // 2

    const std::wstring prefix = L"winperf";

    auto accu = AccumulateCounters(prefix, counters);

    {
        ASSERT_TRUE(accu.size() > 0);

        auto table = cma::tools::SplitString(accu, "\n");

        int headers_count = 0;
        for (const auto& line : table)
            if (line.find("<<<") != std::string::npos) headers_count++;

        EXPECT_EQ(headers_count, 3);
        EXPECT_NE(accu.find("winperf_phydisk"), std::string::npos);
        EXPECT_NE(accu.find("winperf_processor"), std::string::npos);
        EXPECT_NE(accu.find("winperf_ts_sessions"), std::string::npos);
    }

    auto ret = RunPerf(prefix, port_param, L"12345", 20, counters);
    ASSERT_EQ(ret, 0);
<<<<<<< HEAD
    ASSERT_TRUE(tst::WaitForSuccessIndicate(
        4s, []() { return g_mailslot_storage.delivered_; }));
=======
    for (int i = 0; i < 20; i++) {
        xlog::sendStringToStdio(".", xlog::internal::Colors::yellow);
        if (S_Storage.delivered_) break;
        cma::tools::sleep(200);
    }

    xlog::sendStringToStdio("\n", xlog::internal::Colors::yellow);
>>>>>>> 75a18bda

    auto data = g_mailslot_storage.buffer_.data();
    auto data_end = data + g_mailslot_storage.buffer_.size();
    accu = std::string(data, data_end);
    {
        ASSERT_TRUE(accu.size() > 0);

        auto table = cma::tools::SplitString(accu, "\n");

        int headers_count = 0;
        for (const auto& line : table)
            if (line.find("<<<") != std::string::npos) headers_count++;

        EXPECT_EQ(headers_count, 3);
        EXPECT_NE(accu.find("winperf_phydisk"), std::string::npos);
        EXPECT_NE(accu.find("winperf_processor"), std::string::npos);
        EXPECT_NE(accu.find("winperf_ts_sessions"), std::string::npos);
    }
    //
}

}  // namespace cma::provider<|MERGE_RESOLUTION|>--- conflicted
+++ resolved
@@ -23,18 +23,18 @@
 #include "providers/perf_counters_cl.h"
 #include "read_file.h"
 #include "service_processor.h"
-#include "test_tools.h"
 #include "tools/_raii.h"
 
 constexpr const wchar_t* kUniqueTestId = L"0345246";
 struct TestStorage {
+public:
     std::vector<uint8_t> buffer_;
     bool delivered_;
     uint64_t answer_id_;
     std::string peer_name_;
 };
 
-static TestStorage g_mailslot_storage;
+static TestStorage S_Storage;
 
 // testing callback
 bool MailboxCallbackPerfTest(const cma::MailSlot* Slot, const void* Data,
@@ -69,10 +69,10 @@
                 auto data_source = static_cast<const uint8_t*>(dt->data());
                 auto data_end = data_source + dt->length();
                 std::vector<uint8_t> vectorized_data(data_source, data_end);
-                g_mailslot_storage.buffer_ = vectorized_data;
-                g_mailslot_storage.answer_id_ = dt->answerId();
-                g_mailslot_storage.peer_name_ = dt->providerId();
-                g_mailslot_storage.delivered_ = true;
+                S_Storage.buffer_ = vectorized_data;
+                S_Storage.answer_id_ = dt->answerId();
+                S_Storage.peer_name_ = dt->providerId();
+                S_Storage.delivered_ = true;
                 break;
             }
 
@@ -83,27 +83,22 @@
     return true;
 }
 
-namespace cma::provider {
-
+namespace cma::provider {  // to become friendly for wtools classes
 TEST(SectionPerf, Runner) {
     //
     cma::MailSlot mailbox("WinAgentPerfTest", 0);
 
     using namespace cma::carrier;
     using namespace cma::exe;
-    using namespace std::chrono_literals;
+    using namespace std;
     auto internal_port =
         BuildPortName(kCarrierMailslotName, mailbox.GetName());  // port here
-<<<<<<< HEAD
-    mailbox.ConstructThread(MailboxCallbackPerfTest, 20, &g_mailslot_storage,
-=======
     mailbox.ConstructThread(MailboxCallbackPerfTest, 20, &S_Storage,
->>>>>>> 75a18bda
                             wtools::SecurityLevel::standard);
     ON_OUT_OF_SCOPE(mailbox.DismantleThread());
 
     // prepare parameters
-    std::wstring port_param(internal_port.begin(), internal_port.end());
+    wstring port_param(internal_port.begin(), internal_port.end());
 
     std::vector<std::wstring_view> counters = {
         L"234:phydisk",                     // 0
@@ -129,12 +124,8 @@
         EXPECT_NE(accu.find("winperf_ts_sessions"), std::string::npos);
     }
 
-    auto ret = RunPerf(prefix, port_param, L"12345", 20, counters);
+    auto ret = RunPerf(prefix, L"12345", port_param, 20, counters);
     ASSERT_EQ(ret, 0);
-<<<<<<< HEAD
-    ASSERT_TRUE(tst::WaitForSuccessIndicate(
-        4s, []() { return g_mailslot_storage.delivered_; }));
-=======
     for (int i = 0; i < 20; i++) {
         xlog::sendStringToStdio(".", xlog::internal::Colors::yellow);
         if (S_Storage.delivered_) break;
@@ -142,10 +133,9 @@
     }
 
     xlog::sendStringToStdio("\n", xlog::internal::Colors::yellow);
->>>>>>> 75a18bda
 
-    auto data = g_mailslot_storage.buffer_.data();
-    auto data_end = data + g_mailslot_storage.buffer_.size();
+    auto data = S_Storage.buffer_.data();
+    auto data_end = data + S_Storage.buffer_.size();
     accu = std::string(data, data_end);
     {
         ASSERT_TRUE(accu.size() > 0);
