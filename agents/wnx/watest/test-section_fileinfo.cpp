--- conflicted
+++ resolved
@@ -2,8 +2,7 @@
 
 //
 #include "pch.h"
-#define _SILENCE_EXPERIMENTAL_FILESYSTEM_DEPRECATION_WARNING
-#include <experimental/filesystem>
+
 #include <filesystem>
 
 #include "cfg.h"
@@ -143,47 +142,26 @@
     }
 }
 
-<<<<<<< HEAD
-TEST(FileInfoTest, ValidFileInfoPathEntry) {
-    EXPECT_TRUE(!details::ValidFileInfoPathEntry("a\\x"));
-    EXPECT_TRUE(!details::ValidFileInfoPathEntry("c:a\\x"));
-    EXPECT_TRUE(!details::ValidFileInfoPathEntry("\\a\\x"));
-    EXPECT_TRUE(details::ValidFileInfoPathEntry("\\\\a\\x"));
-    EXPECT_TRUE(details::ValidFileInfoPathEntry("d:\\a\\x"));
-    EXPECT_TRUE(details::ValidFileInfoPathEntry("D:\\a\\x"));
-}
-=======
 TEST(FileInfoTest, Base) {
     using namespace cma::provider;
     using namespace cma::cfg;
     cma::OnStartTest();
     ON_OUT_OF_SCOPE(cma::OnStartTest());
     constexpr const char* hdr = "<<<fileinfo:sep(124)>>>\n";
->>>>>>> 75a18bda
-
-namespace {
-constexpr const char* hdr = "<<<fileinfo:sep(124)>>>";
-}
-TEST(FileInfoTest, ValidateConfig) {
-    tst::TempCfgFs test_fs;
-    ASSERT_TRUE(test_fs.loadConfig(tst::GetFabricYml()));
-
-    auto cfg = cma::cfg::GetLoadedConfig();
-    auto x = cfg[cfg::groups::kFileInfo];
-    ASSERT_TRUE(x);
-    ASSERT_TRUE(x.IsMap());
-
-    auto p = x[cfg::vars::kFileInfoPath];
-    ASSERT_TRUE(p);
-    ASSERT_TRUE(p.IsSequence());
-}
-
-class FileInfoFixture : public ::testing::Test {
-public:
-    void loadFilesInConfig() {
+
+    //
+    {
+        EXPECT_TRUE(!details::ValidFileInfoPathEntry("a\\x"));
+        EXPECT_TRUE(!details::ValidFileInfoPathEntry("c:a\\x"));
+        EXPECT_TRUE(!details::ValidFileInfoPathEntry("\\a\\x"));
+        EXPECT_TRUE(details::ValidFileInfoPathEntry("\\\\a\\x"));
+        EXPECT_TRUE(details::ValidFileInfoPathEntry("d:\\a\\x"));
+        EXPECT_TRUE(details::ValidFileInfoPathEntry("D:\\a\\x"));
+
+    }  // namespace cma::provider
+
+    {
         auto cfg = cma::cfg::GetLoadedConfig();
-<<<<<<< HEAD
-=======
         auto x = cfg[groups::kFileInfo];
         ASSERT_TRUE(x);
         x.remove(vars::kFileInfoPath);
@@ -200,82 +178,28 @@
     }
     // reload config
     cma::OnStartTest();
->>>>>>> 75a18bda
-
-        cfg[cfg::groups::kFileInfo][cfg::vars::kFileInfoPath] = YAML::Load(
-            "['c:\\windows\\notepad.exe','c:\\windows\\explorer.exe']");
-    }
-
-    std::vector<std::string> generate() {
+
+    {
         FileInfo fi;
-        auto result = fi.generateContent();
-
-        EXPECT_EQ(result.back(), '\n');
-        return cma::tools::SplitString(result, "\n");
-    }
-
-protected:
-    void SetUp() override {
-        ASSERT_TRUE(test_fs_.loadConfig(tst::GetFabricYml()));
-    }
-
-    void TearDown() override {}
-    tst::TempCfgFs test_fs_;
-};
-
-TEST_F(FileInfoFixture, ValidateConfig) {
-    auto cfg = cma::cfg::GetLoadedConfig();
-
-    auto fileinfo_node = cfg[cfg::groups::kFileInfo];
-    ASSERT_TRUE(fileinfo_node.IsDefined());
-    ASSERT_TRUE(fileinfo_node.IsMap());
-
-    EXPECT_TRUE(
-        cfg::GetVal(cfg::groups::kFileInfo, cfg::vars::kEnabled, false));
-
-    auto paths = cfg::GetArray<std::string>(cfg::groups::kFileInfo,
-                                            cfg::vars::kFileInfoPath);
-    EXPECT_EQ(paths.size(), 0);
-}
-
-TEST_F(FileInfoFixture, ConfigWithoutFiles) {
-    // we generate data using fabric config
-    auto table = generate();
-
-    // The expected Result
-    // <<<fileinfo:sep(124)>>>\n
-    // 123456788\n
-    EXPECT_EQ(table[0], hdr);
-    EXPECT_TRUE(!table[1].empty());
-
-    auto val = std::stoll(table[1]);
-    EXPECT_TRUE(val > 100000);
-
-    // retry generation, results should be same
-    table = generate();
-
-    EXPECT_EQ(table[0], hdr);
-    EXPECT_TRUE(!table[1].empty());
-}
-
-TEST_F(FileInfoFixture, ConfigWithFiles) {
-    // we simulate changing in config
-    loadFilesInConfig();
-    // we generate data using changed config
-    auto table = generate();
-
-    // The expected Result
-    // <<<fileinfo:sep(124)>>>\n
-    // 123456788\n
-    // c:\windows\notepad.exe|1345|123456788\n
-    // c:\windows\explorer.exe|1345|123456788\n
-
-    // check is simplified now
-    EXPECT_EQ(table[0], hdr);
-    EXPECT_EQ(table.size(), 4);
-
-    auto val = std::stoll(table[1]);
-    EXPECT_TRUE(val > 100000);
+        auto out_h = fi.makeHeader(cma::section::kUseEmbeddedName);
+        ASSERT_TRUE(!out_h.empty());
+        EXPECT_EQ(out_h, hdr);
+
+        auto cfg = cma::cfg::GetLoadedConfig();
+        auto x = cfg[groups::kFileInfo];
+        ASSERT_TRUE(x);
+        ASSERT_TRUE(x.IsMap());
+
+        auto p = x[vars::kFileInfoPath];
+        ASSERT_TRUE(p);
+        ASSERT_TRUE(p.IsSequence());
+
+        p.reset();
+        p.push_back(groups::global.fullLogFileNameAsString());
+
+        auto out = fi.makeBody();
+        ASSERT_TRUE(!out.empty());
+    }
 }
 
 TEST(FileInfoTest, Misc) {
@@ -305,7 +229,7 @@
     std::tuple<fs::path, std::string_view> data[] = {{a / "a1.txt", "a1"},
                                                      {a / "a2.txt", "a2"}};
 
-    for (const auto& [path, content] : data) tst::CreateTextFile(path, content);
+    for (const auto& [path, content] : data) tst::ConstructFile(path, content);
 
     auto cfg = cma::cfg::GetLoadedConfig();
     auto fileinfo_node = cfg[groups::kFileInfo];
@@ -348,85 +272,10 @@
     }
 }
 
-<<<<<<< HEAD
-=======
-TEST(FileInfoTest, Misc) {
-    EXPECT_TRUE(FileInfo::ContainsGlobSymbols("ss*ddfff"));
-    EXPECT_TRUE(FileInfo::ContainsGlobSymbols("*"));
-    EXPECT_TRUE(FileInfo::ContainsGlobSymbols("?"));
-    EXPECT_TRUE(FileInfo::ContainsGlobSymbols("ss*ddfff?"));
-    EXPECT_FALSE(FileInfo::ContainsGlobSymbols("sddfff"));
-    EXPECT_FALSE(FileInfo::ContainsGlobSymbols("s_fff"));
-    EXPECT_FALSE(FileInfo::ContainsGlobSymbols(""));
-
-    EXPECT_EQ(FileInfo::kMissing, "missing");
-    EXPECT_EQ(FileInfo::kOk, "ok");
-    EXPECT_EQ(FileInfo::kStatFailed, "stat failed");
-}
-
-TEST(FileInfoTest, CheckDriveLetter) {
-    // boiler plating:
-
-    namespace fs = std::filesystem;
-    using namespace cma::cfg;
-    tst::SafeCleanTempDir();
-    auto [a, b] = tst::CreateInOut();
-    ON_OUT_OF_SCOPE(tst::SafeCleanTempDir(););
-    ON_OUT_OF_SCOPE(cma::OnStart(cma::AppType::test););
-
-    std::tuple<fs::path, std::string_view> data[] = {{a / "a1.txt", "a1"},
-                                                     {a / "a2.txt", "a2"}};
-
-    for (const auto& [path, content] : data) tst::ConstructFile(path, content);
-
-    auto cfg = cma::cfg::GetLoadedConfig();
-    auto fileinfo_node = cfg[groups::kFileInfo];
-    ASSERT_TRUE(fileinfo_node.IsDefined());
-    ASSERT_TRUE(fileinfo_node.IsMap());
-    auto value = a.u8string();
-    value[0] = std::tolower(value[0]);
-    auto str = fmt::format("['{}\\*.txt', 'c:\\weirdfile' ]", value);
-    fileinfo_node[vars::kFileInfoPath] = YAML::Load(str);
-    ASSERT_TRUE(fileinfo_node[vars::kFileInfoPath].IsSequence());
-    {
-        FileInfo fi;
-        fi.mode_ = FileInfo::Mode::legacy;
-        auto out = fi.makeBody();
-
-        ASSERT_TRUE(!out.empty());
-        auto table = cma::tools::SplitString(out, "\n");
-        ASSERT_EQ(table.size(), 4);
-        EXPECT_TRUE(std::atoll(table[0].c_str()) > 0LL);
-        EXPECT_EQ(table[1][0], value[0]);
-        EXPECT_EQ(table[2][0], value[0]);
-        EXPECT_EQ(table[3][0], value[0]);
-    }
-    value[0] = std::toupper(value[0]);
-    str = fmt::format("['{}\\*.txt', 'C:\\weirdfile']", value);
-    fileinfo_node[vars::kFileInfoPath] = YAML::Load(str);
-    ASSERT_TRUE(fileinfo_node[vars::kFileInfoPath].IsSequence());
-    {
-        FileInfo fi;
-        fi.mode_ = FileInfo::Mode::legacy;
-        auto out = fi.makeBody();
-
-        ASSERT_TRUE(!out.empty());
-        auto table = cma::tools::SplitString(out, "\n");
-        ASSERT_EQ(table.size(), 4);
-        EXPECT_TRUE(std::atoll(table[0].c_str()) > 0LL);
-        EXPECT_EQ(table[1][0], value[0]);
-        EXPECT_EQ(table[2][0], value[0]);
-        EXPECT_EQ(table[3][0], value[0]);
-    }
-}
-
->>>>>>> 75a18bda
 TEST(FileInfoTest, CheckOutput) {
     // boiler plating:
 
     namespace fs = std::filesystem;
-<<<<<<< HEAD
-=======
     using namespace cma::cfg;
     tst::SafeCleanTempDir();
     auto [a, b] = tst::CreateInOut();
@@ -544,128 +393,18 @@
 }
 
 TEST(FileInfoTest, YmlCheck) {
->>>>>>> 75a18bda
     using namespace cma::cfg;
-    tst::SafeCleanTempDir();
-    auto [a, b] = tst::CreateInOut();
-    ON_OUT_OF_SCOPE(tst::SafeCleanTempDir(););
-    ON_OUT_OF_SCOPE(cma::OnStart(cma::AppType::test););
-
-    std::tuple<fs::path, std::string_view> data[] = {{a / "a1.txt", "a1"},
-                                                     {b / "b1.cmd", "b1"},
-                                                     {b / "b2.cmd", "b2"},
-                                                     {b / "b3.txt", "b3"},
-                                                     {a / "a2.cmd", "a2"}};
-
-    for (const auto& [path, content] : data) tst::CreateTextFile(path, content);
-
+    tst::YamlLoader w;
     auto cfg = cma::cfg::GetLoadedConfig();
+
     auto fileinfo_node = cfg[groups::kFileInfo];
     ASSERT_TRUE(fileinfo_node.IsDefined());
     ASSERT_TRUE(fileinfo_node.IsMap());
-    std::string name_without_glob = "c:\\aaaaa.asdd";
-    std::string name_with_glob = "c:\\Windows\\*.sdfcfdf";
-    auto str =
-        fmt::format("['{}\\*.txt', '{}\\*.cmd', '{}', '{}']", a.u8string(),
-                    b.u8string(), name_without_glob, name_with_glob);
-    fileinfo_node[vars::kFileInfoPath] = YAML::Load(str);
-    ASSERT_TRUE(fileinfo_node[vars::kFileInfoPath].IsSequence());
-    {
-        FileInfo fi;
-        fi.mode_ = FileInfo::Mode::legacy;
-        auto out = fi.makeBody();
-
-        ASSERT_TRUE(!out.empty());
-        auto table = cma::tools::SplitString(out, "\n");
-        ASSERT_EQ(table.size(), 6);
-        EXPECT_TRUE(std::atoll(table[0].c_str()) > 0LL);
-        table.erase(table.begin());
-
-        auto missing = table.back();
-        auto values = cma::tools::SplitString(missing, "|");
-        CheckTableMissing(values, name_with_glob, fi.mode_);
-        std::error_code ec;
-        EXPECT_FALSE(fs::exists(values[0], ec));
-        table.pop_back();
-
-        missing = table.back();
-        values = cma::tools::SplitString(missing, "|");
-        CheckTableMissing(values, name_without_glob, fi.mode_);
-        EXPECT_FALSE(fs::exists(values[0], ec));
-        table.pop_back();
-
-        for (auto line : table) {
-            auto values = cma::tools::SplitString(line, "|");
-            ASSERT_TRUE(values.size() == 3);
-            EXPECT_TRUE(fs::exists(values[0], ec));
-            EXPECT_TRUE(std::atoll(values[1].c_str()) == 2);
-            EXPECT_TRUE(std::atoll(values[2].c_str()) > 0LL);
-            auto f = std::any_of(
-                std::begin(data), std::end(data),
-                [values](std::tuple<fs::path, std::string_view> entry) {
-                    auto const& [path, _] = entry;
-                    return cma::tools::IsEqual(path.u8string(), values[0]);
-                });
-            EXPECT_TRUE(f);
-        }
-    }
-
-<<<<<<< HEAD
-    {
-        FileInfo fi;
-        ASSERT_TRUE(fi.mode_ == FileInfo::Mode::legacy)
-            << "this value should be set by default";
-
-        fi.mode_ = FileInfo::Mode::modern;
-        auto out = fi.makeBody();
-
-        ASSERT_TRUE(!out.empty());
-        auto table = cma::tools::SplitString(out, "\n");
-        ASSERT_EQ(table.size(), 9);
-        EXPECT_TRUE(std::atoll(table[0].c_str()) > 0);
-        table.erase(table.begin());
-        EXPECT_EQ(table[0], "[[[header]]]");
-        table.erase(table.begin());
-        EXPECT_EQ(table[0], "name|status|size|time");
-        table.erase(table.begin());
-        EXPECT_EQ(table[0], "[[[content]]]");
-        table.erase(table.begin());
-
-        auto missing = table.back();
-        auto values = cma::tools::SplitString(missing, "|");
-        CheckTableMissing(values, name_with_glob, fi.mode_);
-        std::error_code ec;
-        EXPECT_FALSE(fs::exists(values[0], ec));
-        table.pop_back();
-
-        missing = table.back();
-        values = cma::tools::SplitString(missing, "|");
-        CheckTableMissing(values, name_without_glob, fi.mode_);
-        EXPECT_FALSE(fs::exists(values[0], ec));
-        table.pop_back();
-
-        for (auto line : table) {
-            auto values = cma::tools::SplitString(line, "|");
-            ASSERT_TRUE(values.size() == 4);
-            EXPECT_TRUE(fs::exists(values[0], ec));
-            EXPECT_EQ(values[1], FileInfo::kOk);
-            EXPECT_TRUE(std::atoll(values[2].c_str()) == 2);
-            EXPECT_TRUE(std::atoll(values[2].c_str()) > 0LL);
-            auto f = std::any_of(
-                std::begin(data), std::end(data),
-                [values](std::tuple<fs::path, std::string_view> entry) {
-                    auto const& [path, _] = entry;
-                    return cma::tools::IsEqual(path.u8string(), values[0]);
-                });
-            EXPECT_TRUE(f);
-        }
-    }
-=======
+
     auto enabled = GetVal(groups::kFileInfo, vars::kEnabled, false);
     EXPECT_TRUE(enabled);
     auto paths = GetArray<std::string>(groups::kFileInfo, vars::kFileInfoPath);
     EXPECT_EQ(paths.size(), 0);
->>>>>>> 75a18bda
 }
 
 TEST(FileInfoTest, Reality) {
@@ -723,7 +462,7 @@
     {
         // Glob REcursive
         fs::path public_folder_path =
-            cma::tools::win::GetSomeSystemFolder(FOLDERID_Public);
+            cma::tools::win::GetSomeSystemFolderA(FOLDERID_Public);
         std::error_code ec;
         ASSERT_TRUE(fs::exists(public_folder_path, ec));
         auto files =
@@ -742,7 +481,7 @@
     // Desktop.ini
     {
         fs::path public_folder_path =
-            cma::tools::win::GetSomeSystemFolder(FOLDERID_Public);
+            cma::tools::win::GetSomeSystemFolderA(FOLDERID_Public);
         std::error_code ec;
         ASSERT_TRUE(fs::exists(public_folder_path, ec));
         auto files = details::FindFilesByMask(
@@ -755,7 +494,7 @@
     // Desktop.ini recursive
     {
         fs::path public_folder_path =
-            cma::tools::win::GetSomeSystemFolder(FOLDERID_Public);
+            cma::tools::win::GetSomeSystemFolderA(FOLDERID_Public);
         std::error_code ec;
         ASSERT_TRUE(fs::exists(public_folder_path, ec));
         auto files = details::FindFilesByMask(
@@ -784,7 +523,7 @@
         auto p = BuildTestUNC();
         std::error_code ec;
         if (fs::exists(p, ec)) {
-            fs::path path{test_u8_name};
+            fs::path path = fs::u8path(test_u8_name);
             std::string path_string = path.u8string();
             auto w_string = path.wstring();
 
@@ -796,7 +535,7 @@
                 auto russian_file = p / test_russian_file;
                 auto w_name = russian_file.wstring();
                 auto ut8_name = russian_file.u8string();
-                auto utf8_name_2 = wtools::ToUtf8(w_name);
+                auto utf8_name_2 = wtools::ConvertToUTF8(w_name);
                 EXPECT_TRUE(std::find(files.begin(), files.end(), w_name) !=
                             std::end(files));
             } catch (const std::exception& e) {
@@ -828,36 +567,12 @@
     }
 }
 
-<<<<<<< HEAD
-namespace {
-/// \brief - returns Unix time of the file
-///
-/// function which was valid in 1.6 and still valid
-/// because experimental is deprecated we can't it use anymore, but we can test
-int64_t SecondsSinceEpoch(const std::string& name) {
-    namespace fs = std::experimental::filesystem::v1;
-    fs::path fp{name};
-
-    auto write_time = fs::last_write_time(fp);
-    auto time_since_epoch = std::chrono::duration_cast<std::chrono::seconds>(
-        write_time.time_since_epoch());
-    return time_since_epoch.count();
-}
-}  // namespace
-
-=======
->>>>>>> 75a18bda
 TEST(FileInfoTest, MakeFileInfoPresented) {
     // EXPECTED strings
     // "fname|ok|500|153334455\n"
     // "fname|500|153334455\n"
 
-<<<<<<< HEAD
-    const std::string fname{"c:\\Windows\\noTepad.exE"};
-    auto age_since_epoch = SecondsSinceEpoch(fname);
-=======
     const std::string fname = "c:\\Windows\\noTepad.exE";
->>>>>>> 75a18bda
     FileInfo::Mode modes[] = {FileInfo::Mode::legacy, FileInfo::Mode::modern};
 
     for (auto mode : modes) {
@@ -868,14 +583,6 @@
 
         auto table = cma::tools::SplitString(x, "|");
         CheckTablePresent(table, name, mode);
-<<<<<<< HEAD
-        auto tt = std::atoll(table[table.size() - 1].c_str());
-        const auto now = std::chrono::system_clock::now();
-        auto obtained_time = std::chrono::system_clock::to_time_t(now);
-        EXPECT_GT(obtained_time, tt);
-        EXPECT_EQ(age_since_epoch, tt);
-=======
->>>>>>> 75a18bda
     }
 }
 
