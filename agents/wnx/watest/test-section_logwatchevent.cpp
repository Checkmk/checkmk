// test-section-logwatch.cpp

//
#include "pch.h"

#include <filesystem>

#include "cfg.h"
#include "cfg_engine.h"
#include "common/wtools.h"
#include "providers/logwatch_event.h"
#include "providers/logwatch_event_details.h"
#include "service_processor.h"
#include "test_tools.h"
#include "tools/_misc.h"
#include "tools/_process.h"

namespace cma::provider {

static void LoadTestConfig(YAML::Node Node) {
    Node["logwatch"] = YAML::Load(
        "  enabled : yes\n"
        "  sendall : no\n"
        "  vista_api: no\n"
        "  logfile :\n"
        "    - 'Application': crit context\n"
        "    - 'System' : warn nocontext\n"
        "    - 'Demo' : all nocontext\n"
        "    - '': off nocontext\n"
        "    - '*' : warn context\n");
}

<<<<<<< HEAD
static void LoadTestConfigAll(YAML::Node Node) {
    Node["logwatch"] = YAML::Load(
        "  enabled : yes\n"
        "  sendall : yes\n"
        "  vista_api: yes\n"
        "  max_size: 11\n"
        "  max_line_length: 22\n"
        "  max_entries: 33\n"
        "  timeout: 44\n");
}

=======
>>>>>>> 75a18bda
constexpr int LogWatchSections_Main = 3;
constexpr int LogWatchSections_Test = 5;

TEST(LogWatchEventTest, Consts) {
    using namespace cma::cfg;
    EXPECT_EQ(EventLevels::kOff, LabelToEventLevel({}));
    EXPECT_EQ(EventLevels::kOff, LabelToEventLevel(""));
    EXPECT_EQ(EventLevels::kOff, LabelToEventLevel("off"));
    EXPECT_EQ(EventLevels::kOff, LabelToEventLevel("oFf"));
    EXPECT_EQ(EventLevels::kIgnore, LabelToEventLevel("ignoRe"));
    EXPECT_EQ(EventLevels::kIgnore, LabelToEventLevel("ignore"));
    EXPECT_EQ(EventLevels::kWarn, LabelToEventLevel("warn"));
    EXPECT_EQ(EventLevels::kCrit, LabelToEventLevel("crit"));
    EXPECT_EQ(EventLevels::kAll, LabelToEventLevel("all"));
    EXPECT_EQ(EventLevels::kAll, LabelToEventLevel("alL"));
    EXPECT_EQ(EventLevels::kOff, LabelToEventLevel("all "));
}

TEST(LogWatchEventTest, GetLastPos) {
    using namespace cma::cfg;
    {
        auto p = GetLastPos(EvlType::classic, "Application");
        ASSERT_TRUE(p.has_value());
        EXPECT_TRUE(*p > 0);
    }

    {
        auto p = GetLastPos(EvlType::classic, "State<GTEST>");
        EXPECT_FALSE(p.has_value());
    }
}

TEST(LogWatchEventTest, DumpEventLog) {
    using namespace cma::cfg;
    using namespace std::chrono;
    auto ptr = cma::evl::OpenEvl(L"Application", false);
    ASSERT_TRUE(ptr);

    State state("Application", 0);
    {
        LogWatchLimits lwl{10'000, -1, -1, -1};
        auto [pos, out] = DumpEventLog(*ptr, state, lwl);
        EXPECT_TRUE(pos > 0);
        EXPECT_TRUE(out.length() < 12'000);
    }

    {
        LogWatchLimits lwl{-1, 10, 19, -1};
        auto [pos, out] = DumpEventLog(*ptr, state, lwl);
        EXPECT_TRUE(pos > 0);
        EXPECT_TRUE(out.length() < 20000);
        auto table = cma::tools::SplitString(out, "\n");
        ASSERT_EQ(table.size(), 19);
        for (auto& t : table) EXPECT_TRUE(t.size() <= 10);
    }

    {
        LogWatchLimits lwl{-1, 10, -1, 1};
        auto start = steady_clock::now();
        auto [pos, out] = DumpEventLog(*ptr, state, lwl);
        auto end = steady_clock::now();
        EXPECT_TRUE(duration_cast<seconds>(end - start).count() < 2);
    }
}

// check how good can we find objects in entries
TEST(LogWatchEventTest, LoadFromConfig) {
    using namespace cma::cfg;
    State state("xx", 1);

    LogWatchEntryVector entries;
    EXPECT_FALSE(LoadFromConfig(state, entries));

    LogWatchEntry lwe;

    // make good entry to test
    lwe.loadFrom("XX: warn context");
    entries.push_back(LogWatchEntry(lwe));

    EXPECT_TRUE(LoadFromConfig(state, entries));
    EXPECT_EQ(state.level_, EventLevels::kWarn);
    EXPECT_TRUE(state.in_config_);
    EXPECT_FALSE(state.hide_context_);
    EXPECT_TRUE(state.presented_);
}

TEST(LogWatchEventTest, LoadFrom) {
    using namespace std;
    using namespace cma::cfg;
    {
        LogWatchEntry lwe;
        lwe.loadFrom("  Abc :   ccc context ddd ");
        EXPECT_TRUE(lwe.loaded());
        EXPECT_EQ(lwe.level(), EventLevels::kOff);
        EXPECT_EQ(lwe.name(), "Abc");
        EXPECT_EQ(lwe.context(), true);
    }

    {
        LogWatchEntry lwe;
        lwe.loadFrom("  Abc :   warn ncontext ddd ");
        EXPECT_TRUE(lwe.loaded());
        EXPECT_EQ(lwe.level(), EventLevels::kWarn);
        EXPECT_EQ(lwe.name(), "Abc");
        EXPECT_EQ(lwe.context(), false);
    }

    {
        LogWatchEntry lwe;
        lwe.loadFrom("Abc:all context");
        EXPECT_TRUE(lwe.loaded());
        EXPECT_EQ(lwe.level(), EventLevels::kAll);
        EXPECT_EQ(lwe.name(), "Abc");
        EXPECT_EQ(lwe.context(), true);
    }

    {
        LogWatchEntry lwe;
        lwe.loadFrom("A :");
        EXPECT_TRUE(lwe.loaded());
        EXPECT_EQ(lwe.level(), EventLevels::kOff);
        EXPECT_EQ(lwe.name(), "A");
        EXPECT_EQ(lwe.context(), false);
    }
    {
        LogWatchEntry lwe;
        lwe.loadFrom(R"("":aaa)");
        EXPECT_FALSE(lwe.loaded());
        lwe.loadFrom(R"("    ":aaa)");
        EXPECT_FALSE(lwe.loaded());
        lwe.loadFrom("'  \t\t ':aaa");
        EXPECT_FALSE(lwe.loaded());
    }
    {
        LogWatchEntry lwe;
        lwe.loadFrom(R"("*" : crit nocontext )");
        EXPECT_TRUE(lwe.loaded());
        EXPECT_EQ(lwe.level(), EventLevels::kCrit);
        EXPECT_EQ(lwe.name(), "*");
        EXPECT_EQ(lwe.context(), false);
    }
    {
        LogWatchEntry lwe;
        lwe.loadFrom(R"(' *  ' : crit nocontext )");
        EXPECT_TRUE(lwe.loaded());
        EXPECT_EQ(lwe.level(), EventLevels::kCrit);
        EXPECT_EQ(lwe.name(), "*");
        EXPECT_EQ(lwe.context(), false);
    }
}

TEST(LogWatchEventTest, Config) {
    using namespace cma::cfg;
    tst::TempCfgFs test_fs;
    ASSERT_TRUE(test_fs.loadConfig(tst::GetFabricYml()));

    {
        auto enabled = GetVal(groups::kLogWatchEvent, vars::kEnabled, false);
        EXPECT_EQ(enabled, true);
        auto vista_api =
            GetVal(groups::kLogWatchEvent, vars::kLogWatchEventVistaApi, false);
        EXPECT_EQ(vista_api, false);
        auto send_all =
            GetVal(groups::kLogWatchEvent, vars::kLogWatchEventSendall, false);
        EXPECT_EQ(send_all, false);

        auto max_size =
            GetVal(groups::kLogWatchEvent, vars::kLogWatchEventMaxSize, 13);
        EXPECT_EQ(max_size, cma::cfg::logwatch::kMaxSize);

        auto max_line_length = GetVal(groups::kLogWatchEvent,
                                      vars::kLogWatchEventMaxLineLength, 444);
<<<<<<< HEAD
        EXPECT_EQ(max_line_length, -1);

        auto tout =
            GetVal(groups::kLogWatchEvent, vars::kLogWatchEventTimeout, 440);
        EXPECT_EQ(tout, -1);

        auto max_entries =
            GetVal(groups::kLogWatchEvent, vars::kLogWatchEventTimeout, 445);
        EXPECT_EQ(max_entries, -1);
=======
        EXPECT_EQ(max_line_length, 444);

        auto tout =
            GetVal(groups::kLogWatchEvent, vars::kLogWatchEventTimeout, 440);
        EXPECT_EQ(tout, 440);

        auto max_entries =
            GetVal(groups::kLogWatchEvent, vars::kLogWatchEventTimeout, 445);
        EXPECT_EQ(max_entries, 445);
>>>>>>> 75a18bda

        auto sections =
            GetNode(groups::kLogWatchEvent, vars::kLogWatchEventLogFile);
        ASSERT_TRUE(sections.IsSequence());
        ASSERT_EQ(sections.size(), LogWatchSections_Main);

        // data to be tested against
        const RawLogWatchData base[LogWatchSections_Test] = {
            //{false, "", cma::cfg::EventLevels::kOff, false},
            {true, "Parameters", cma::cfg::EventLevels::kIgnore, false},
            {true, "State", cma::cfg::EventLevels::kIgnore, false},
            {true, "*", cma::cfg::EventLevels::kWarn, false},
        };

        int pos = 0;
        for (const auto& sec : sections) {
            auto type = sec.Type();
            if (!sec.IsMap()) continue;
            YAML::Emitter emit;
            emit << sec;
            LogWatchEntry lwe;
            lwe.loadFrom(emit.c_str());
            EXPECT_EQ(lwe.loaded(), base[pos].loaded_);
            EXPECT_EQ(lwe.level(), base[pos].level_);
            EXPECT_EQ(lwe.name(), base[pos].name_);
            EXPECT_EQ(lwe.context(), base[pos].context_);
            pos++;
        }
    }

    {
        auto cfg = cma::cfg::GetLoadedConfig();
        LoadTestConfig(cfg);
        auto enabled = GetVal(groups::kLogWatchEvent, vars::kEnabled, false);
        EXPECT_EQ(enabled, true);
        auto vista_api =
            GetVal(groups::kLogWatchEvent, vars::kLogWatchEventVistaApi, false);
        EXPECT_EQ(vista_api, false);
        auto send_all =
            GetVal(groups::kLogWatchEvent, vars::kLogWatchEventSendall, false);
        EXPECT_EQ(send_all, false);

        auto sections =
            GetNode(groups::kLogWatchEvent, vars::kLogWatchEventLogFile);
        ASSERT_TRUE(sections.IsSequence());
        ASSERT_EQ(sections.size(), LogWatchSections_Test);

        // data to be tested against
        const RawLogWatchData base[LogWatchSections_Test] = {
            {true, "Application", cma::cfg::EventLevels::kCrit, true},
            {true, "System", cma::cfg::EventLevels::kWarn, false},
            {true, "Demo", cma::cfg::EventLevels::kAll, false},
            {false, "", cma::cfg::EventLevels::kOff, false},
            {true, "*", cma::cfg::EventLevels::kWarn, true},
        };

        int pos = 0;
        for (const auto& sec : sections) {
            auto type = sec.Type();
            if (!sec.IsMap()) continue;
            YAML::Emitter emit;
            emit << sec;
            LogWatchEntry lwe;
            lwe.loadFrom(emit.c_str());
            EXPECT_EQ(lwe.loaded(), base[pos].loaded_);
            EXPECT_EQ(lwe.level(), base[pos].level_);
            EXPECT_EQ(lwe.name(), base[pos].name_);
            EXPECT_EQ(lwe.context(), base[pos].context_);
            pos++;
        }
    }
}

TEST(LogWatchEventTest, MakeStateFileName) {
    using namespace cma::provider;
    {
        auto x = MakeStateFileName("", "", "");
        EXPECT_TRUE(x.empty());
    }
    {
        auto x = MakeStateFileName("", ".a", "");
        EXPECT_TRUE(x.empty());
    }
    {
        auto x = MakeStateFileName("a", ".b", "");
        EXPECT_EQ(x, "a.b");
    }
    {
        auto x = MakeStateFileName("a", ".b", "1:2");
        EXPECT_EQ(x, "a_1_2.b");
    }
    {
        auto x = MakeStateFileName("a", ".b", "1::2:");
        EXPECT_EQ(x, "a_1__2_.b");
    }
}

TEST(LogWatchEventTest, ConfigStruct) {
    using namespace std;
    using namespace cma::cfg;
    {
        cma::provider::LogWatchEntry lwe;
        EXPECT_EQ(lwe.name(), "");
        EXPECT_TRUE(lwe.level() == cma::cfg::EventLevels::kOff);
        EXPECT_EQ(lwe.context(), false);
        EXPECT_EQ(lwe.loaded(), false);

        lwe.init("Name", "WARN", true);
        EXPECT_EQ(lwe.name(), "Name");
        EXPECT_TRUE(lwe.level() == cma::cfg::EventLevels::kWarn);
        EXPECT_EQ(lwe.context(), true);
        EXPECT_EQ(lwe.loaded(), true);
    }
    {
        cma::provider::LogWatchEntry lwe;
        lwe.init("Name", "off", true);
        EXPECT_TRUE(lwe.level() == cma::cfg::EventLevels::kOff);
    }

    {
        cma::provider::LogWatchEntry lwe;
        lwe.init("Name", "ignore", true);
        EXPECT_TRUE(lwe.level() == cma::cfg::EventLevels::kIgnore);
    }

    {
        cma::provider::LogWatchEntry lwe;
        lwe.init("Name", "warn", false);
        EXPECT_TRUE(lwe.level() == cma::cfg::EventLevels::kWarn);
        EXPECT_FALSE(lwe.context());
    }
    {
        cma::provider::LogWatchEntry lwe;
        lwe.init("Name", "crit", true);
        EXPECT_TRUE(lwe.level() == cma::cfg::EventLevels::kCrit);
    }
    {
        cma::provider::LogWatchEntry lwe;
        lwe.init("Name", "all", true);
        EXPECT_TRUE(lwe.level() == cma::cfg::EventLevels::kAll);
    }

    tst::YamlLoader w;
    {
        auto cfg = cma::cfg::GetLoadedConfig();
        LoadTestConfig(cfg);
        auto enabled = GetVal(groups::kLogWatchEvent, vars::kEnabled, false);
        auto vista_api =
            GetVal(groups::kLogWatchEvent, vars::kLogWatchEventVistaApi, false);
        auto send_all =
            GetVal(groups::kLogWatchEvent, vars::kLogWatchEventSendall, false);

        auto sections =
            GetNode(groups::kLogWatchEvent, vars::kLogWatchEventLogFile);
        ASSERT_TRUE(sections.IsSequence());
        EXPECT_EQ(sections.size(), LogWatchSections_Test);
        {
            auto app = sections[0];
            ASSERT_TRUE(app.IsMap());

            cma::provider::LogWatchEntry lwe;
            lwe.loadFromMapNode(app);
            EXPECT_EQ(lwe.level(), cma::cfg::EventLevels::kCrit);
            EXPECT_EQ(lwe.context(), true);
            EXPECT_EQ(lwe.loaded(), true);
        }

        {
            auto sys = sections[1];
            ASSERT_TRUE(sys.IsMap());

            cma::provider::LogWatchEntry lwe;
            lwe.loadFromMapNode(sys);
            EXPECT_EQ(lwe.level(), cma::cfg::EventLevels::kWarn);
            EXPECT_EQ(lwe.context(), false);
            EXPECT_EQ(lwe.loaded(), true);
        }
        {
            auto demo = sections[2];
            ASSERT_TRUE(demo.IsMap());

            cma::provider::LogWatchEntry lwe;
            lwe.loadFromMapNode(demo);
            EXPECT_EQ(lwe.level(), cma::cfg::EventLevels::kAll);
            EXPECT_EQ(lwe.context(), false);
            EXPECT_EQ(lwe.loaded(), true);
        }
        {
            auto empty = sections[3];
            ASSERT_TRUE(empty.IsMap());

            cma::provider::LogWatchEntry lwe;
            lwe.loadFromMapNode(empty);
            EXPECT_EQ(lwe.level(), cma::cfg::EventLevels::kOff);
            EXPECT_EQ(lwe.context(), false);
            EXPECT_EQ(lwe.loaded(), false);
        }
    }
}

TEST(LogWatchEventTest, ConfigLoad) {
    using namespace cma::cfg;
    using namespace cma::provider;
    tst::YamlLoader w;
    {
        auto cfg = cma::cfg::GetLoadedConfig();
        LoadTestConfigAll(cfg);
        LogWatchEvent lw;
        lw.loadConfig();
        EXPECT_TRUE(lw.evl_type_ == EvlType::vista);
        EXPECT_TRUE(lw.send_all_);
        EXPECT_EQ(lw.max_size_, 11);
        EXPECT_EQ(lw.max_line_length_, 22);
        EXPECT_EQ(lw.max_entries_, 33);
        EXPECT_EQ(lw.timeout_, 44);
    }

    {
        auto cfg = cma::cfg::GetLoadedConfig();
        LoadTestConfig(cfg);
        LogWatchEvent lw;
<<<<<<< HEAD
        EXPECT_TRUE(lw.evl_type_ == EvlType::classic);
=======
        EXPECT_FALSE(lw.vista_api_);
>>>>>>> 75a18bda
        EXPECT_FALSE(lw.send_all_);
        EXPECT_EQ(lw.max_entries_, cma::cfg::logwatch::kMaxEntries);
        EXPECT_EQ(lw.max_line_length_, cma::cfg::logwatch::kMaxLineLength);
        EXPECT_EQ(lw.max_size_, cma::cfg::logwatch::kMaxSize);
        EXPECT_EQ(lw.timeout_, cma::cfg::logwatch::kTimeout);
        lw.max_entries_ = 135;
        lw.max_line_length_ = 99;
<<<<<<< HEAD
        lw.max_size_ = 5;
        lw.timeout_ = -99;
        auto lwl = lw.getLogWatchLimits();
        EXPECT_EQ(lw.max_entries_, 135);
        EXPECT_EQ(lw.max_line_length_, 99);
        EXPECT_EQ(lw.max_size_, 5);
        EXPECT_EQ(lw.timeout_, -99);
=======

        lw.max_size_ = 5;
        lw.timeout_ = -99;
>>>>>>> 75a18bda

        lw.loadConfig();
        EXPECT_EQ(lw.max_entries_, cma::cfg::logwatch::kMaxEntries);
        EXPECT_EQ(lw.max_line_length_, cma::cfg::logwatch::kMaxLineLength);
        EXPECT_EQ(lw.max_size_, cma::cfg::logwatch::kMaxSize);
        EXPECT_EQ(lw.timeout_, cma::cfg::logwatch::kTimeout);
        auto e = lw.entries();
        ASSERT_TRUE(e.size() > 2);
        EXPECT_TRUE(e[0].loaded());
        EXPECT_TRUE(e[1].loaded());
        EXPECT_TRUE(e[0].context() == true);
        EXPECT_TRUE(e[1].context() == false);
        EXPECT_EQ(e[0].name(), "Application");
        EXPECT_EQ(e[1].name(), "System");
        EXPECT_EQ(e[2].name(), "Demo");

        EXPECT_EQ(e[0].level(), cma::cfg::EventLevels::kCrit);
        EXPECT_EQ(e[1].level(), cma::cfg::EventLevels::kWarn);
        EXPECT_EQ(e[2].level(), cma::cfg::EventLevels::kAll);
    }
}

TEST(LogWatchEventTest, ParseStateLine) {
    {
        auto state = details::ParseStateLine("abc|123");
        EXPECT_EQ(state.name_, "abc");
        EXPECT_EQ(state.presented_, false);
        EXPECT_EQ(state.pos_, 123);
    }
    {
        auto state = details::ParseStateLine(" abc |123");
        EXPECT_EQ(state.name_, " abc ");
        EXPECT_EQ(state.presented_, false);
        EXPECT_EQ(state.pos_, 123);
    }
    {
        auto state = details::ParseStateLine("abc123");
        EXPECT_EQ(state.name_, "");
        EXPECT_EQ(state.presented_, false);
        EXPECT_EQ(state.pos_, 0);
    }
    {
        auto state = details::ParseStateLine("abc|123|");
        EXPECT_EQ(state.name_, "abc");
        EXPECT_EQ(state.presented_, false);
        EXPECT_EQ(state.pos_, 123);
    }
    {
        auto state = details::ParseStateLine("abc123|");
        EXPECT_EQ(state.name_, "");
        EXPECT_EQ(state.presented_, false);
        EXPECT_EQ(state.pos_, 0);
    }
    {
        auto state = details::ParseStateLine("|abc123");
        EXPECT_EQ(state.name_, "");
        EXPECT_EQ(state.presented_, false);
        EXPECT_EQ(state.pos_, 0);
    }
    {
        auto state = details::ParseStateLine(" abc |123\n");
        EXPECT_EQ(state.name_, " abc ");
        EXPECT_EQ(state.presented_, false);
        EXPECT_EQ(state.pos_, 123);
    }
}

#define TEST_FILE "test_file.tmp"
TEST(LogWatchEventTest, TestStateFileLoad) {
    using namespace std;
    using namespace cma::cfg;
    namespace fs = std::filesystem;

    fs::path p(TEST_FILE);
    std::ofstream f;
    f.open(p.u8string(), std::ios::trunc | std::ios::binary);
    // array from real life, but not sorted
    auto str =
        "IntelAudioServiceLog|0\n"
        "Application|396747\n"
        "Dell|90\n"
        "HardwareEvents|0\n"
        "Internet Explorer|0\n"
        "Key Management Service|0\n"
        "Security|104159\n"
        "System|21934\n"
        "Windows PowerShell|22012\n"
        "Windows Azure|0\n";
    f.write(str, strlen(str));
    f.close();

    PathVector filelist;
    filelist.push_back(TEST_FILE);

    {
        auto states = details::LoadEventlogOffsets(filelist, false);
        ASSERT_EQ(states.size(), 10);
        EXPECT_EQ(states[0].name_, "Application");
        EXPECT_EQ(states[9].name_, "Windows PowerShell");
        EXPECT_EQ(states[0].pos_, 396747);
        EXPECT_EQ(states[9].pos_, 22012);
        for (auto& s : states) {
            EXPECT_FALSE(s.presented_);
            EXPECT_FALSE(s.name_.empty());
        }
    }

    {
        auto states = details::LoadEventlogOffsets(filelist, true);
        ASSERT_EQ(states.size(), 10);
        for (auto& s : states) {
            EXPECT_TRUE(s.pos_ == 0)
                << "with sendall in true we have reset pos to 0!";
        }
    }
    fs::remove(p);

    {
        PathVector statefiles_bad;
        filelist.push_back(TEST_FILE);
        auto states = details::LoadEventlogOffsets(statefiles_bad,
                                                   false);  // offsets stored
        EXPECT_EQ(states.size(), 0);
    }
}

TEST(LogWatchEventTest, TestAddLog) {
    using namespace std;
    using namespace cma::cfg;

    StateVector states;
    AddLogState(states, false, "xxx", SendMode::normal);
    {
        auto& s0 = states[0];

        EXPECT_EQ(s0.hide_context_, true);                   // default
        EXPECT_EQ(s0.level_, cma::cfg::EventLevels::kCrit);  // default
        EXPECT_EQ(s0.pos_, cma::cfg::kFromBegin);            // 4 parameter
        EXPECT_EQ(s0.name_, std::string("xxx"));             // 3 param
        EXPECT_EQ(s0.in_config_, false);                     // 2 param
        EXPECT_EQ(s0.presented_, true);                      // default

        s0.presented_ = false;
        AddLogState(states, false, "xxx", SendMode::normal);
        EXPECT_EQ(s0.presented_, true);  // reset for found

        AddLogState(states, true, "xxx", SendMode::normal);
        EXPECT_EQ(s0.in_config_, true);  // reset with 2 param
    }

    {
        AddLogState(states, true, "yyy", SendMode::all);
        auto& s1 = states[1];
        EXPECT_EQ(s1.pos_, 0);                    // 4 parameter
        EXPECT_EQ(s1.name_, std::string("yyy"));  // 3 param
        EXPECT_EQ(s1.in_config_, true);           // 2 param
        EXPECT_EQ(s1.presented_, true);           // default
    }
    {
        StateVector states;
        LogWatchEntry lwe;
        // new entry
        lwe.init("a", "off", false);
        AddConfigEntry(states, lwe, false);
        {
            auto& s = states.back();
            EXPECT_EQ(s.name_, std::string("a"));
            EXPECT_EQ(s.in_config_, true);
            EXPECT_EQ(s.hide_context_, true);
            EXPECT_EQ(s.presented_, true);
            EXPECT_EQ(s.pos_, cma::cfg::kFromBegin);
            EXPECT_EQ(s.level_, cma::cfg::EventLevels::kOff);
        }

        lwe.init("a", "warn", true);
        AddConfigEntry(states, lwe, true);
        {
            auto& s = states.back();
            EXPECT_EQ(s.name_, std::string("a"));
            EXPECT_EQ(s.hide_context_, false);        // changed
            EXPECT_EQ(s.presented_, true);            // no change
            EXPECT_EQ(s.pos_, cma::cfg::kFromBegin);  // no change
            EXPECT_EQ(s.level_, cma::cfg::EventLevels::kWarn);
        }

        lwe.init("b", "crit", true);
        AddConfigEntry(states, lwe, true);
        {
            auto& s = states.back();
            EXPECT_EQ(states.size(), 2);
            EXPECT_EQ(s.name_, std::string("b"));
            EXPECT_EQ(s.in_config_, true);
            EXPECT_EQ(s.hide_context_, false);
            EXPECT_EQ(s.presented_, true);
            EXPECT_EQ(s.pos_, 0);
            EXPECT_EQ(s.level_, cma::cfg::EventLevels::kCrit);
        }
    }
}

TEST(LogWatchEventTest, CheckMakeBody) {
    LogWatchEvent lw;
    lw.loadConfig();
    EXPECT_TRUE(lw.max_size_ == cma::cfg::logwatch::kMaxSize);
    lw.max_size_ = -1;
    auto ret = lw.makeBody();
    ret = lw.makeBody();
    EXPECT_TRUE(ret.size() < 2000) << "should be almost empty";
    auto table = cma::tools::SplitString(ret, "\n");
    auto old_size = table.size();
    lw.max_size_ = 10;
    lw.send_all_ = true;
    ret = lw.makeBody();
    EXPECT_TRUE(!ret.empty());
    EXPECT_TRUE(ret.size() < 6000);
    table = cma::tools::SplitString(ret, "\n");
    EXPECT_LE(table.size(), old_size * 2);
}

TEST(LogWatchEventTest, TestDefaultEntry) {
    {
        StateVector st;
        st.emplace_back("Abc");
        LogWatchEvent lw;
        LogWatchEntry dflt_entry = GenerateDefaultValue();
        LogWatchEntry entry;
        entry.loadFrom("'*': warn context");
        EXPECT_EQ(dflt_entry.name(), entry.name());
        EXPECT_EQ(dflt_entry.level(), entry.level());
        EXPECT_EQ(dflt_entry.context(), entry.context());

        lw.entries_.push_back(entry);
        lw.default_entry_ = 0;
        UpdateStatesByConfig(st, lw.entries(), lw.defaultEntry());
        EXPECT_EQ(st[0].in_config_, true);
        EXPECT_EQ(st[0].level_, cma::cfg::EventLevels::kWarn);
        EXPECT_EQ(st[0].hide_context_, false);
    }

    {
        StateVector st;
        st.emplace_back("Abc");
        LogWatchEvent lw;
        LogWatchEntry entry;
        entry.loadFrom("'*': off context");
        lw.entries_.push_back(entry);
        lw.default_entry_ = 0;
        UpdateStatesByConfig(st, lw.entries(), lw.defaultEntry());
        EXPECT_EQ(st[0].in_config_, false);
        EXPECT_EQ(st[0].level_, cma::cfg::EventLevels::kOff);
        EXPECT_EQ(st[0].hide_context_, false);
    }
}

TEST(LogWatchEventTest, TestMakeBody) {
    using namespace std;
    using namespace cma::cfg;
    namespace fs = std::filesystem;
    tst::YamlLoader w;
    auto cfg = cma::cfg::GetLoadedConfig();
    LoadTestConfig(cfg);

    LogWatchEvent lwe;
    auto statefiles = lwe.makeStateFilesTable();
    ASSERT_EQ(statefiles.size(), 1);
    ASSERT_EQ(statefiles[0].u8string().empty(), false);

    lwe.loadConfig();
    ASSERT_TRUE(lwe.defaultEntry());
    auto def = lwe.defaultEntry();
    EXPECT_EQ(def->name(), "*");

    bool send_all = lwe.sendAll();
    auto states = details::LoadEventlogOffsets(statefiles,
                                               send_all);  // offsets stored

    states.push_back(State("zzz", 1, false));

    // check by registry, which logs are presented
    auto logs_in_registry = GatherEventLogEntriesFromRegistry();
    ASSERT_TRUE(logs_in_registry.size() > 5);

    {
        auto st = states;
        auto logs_in = logs_in_registry;
        logs_in.push_back("Zcx");
        auto processed = UpdateEventLogStates(st, logs_in, SendMode::normal);
        EXPECT_TRUE(processed == logs_in.size());
        int count = 0;
        for (auto& s : st) {
            auto found = std::find(logs_in.cbegin(), logs_in.cend(), s.name_);
            if (found == std::end(logs_in)) {
                EXPECT_FALSE(s.presented_);

            } else {
                count++;
                EXPECT_TRUE(s.presented_);
                if (std::string("Zcx") == s.name_) {
                    EXPECT_TRUE(s.pos_ == cma::cfg::kFromBegin);
                }
            }
        }
        EXPECT_EQ(count, logs_in.size());  // all must be inside
    }

    {
        auto st = states;
        std::vector<std::string> logs_in;
        logs_in.push_back("Zcx");
        auto processed = UpdateEventLogStates(st, logs_in, SendMode::all);
        EXPECT_EQ(processed, 1);
        int count = 0;
        for (auto& s : st) {
            auto found = std::find(logs_in.cbegin(), logs_in.cend(), s.name_);
            if (found == std::end(logs_in)) {
                EXPECT_FALSE(s.presented_);

            } else {
                count++;
                EXPECT_TRUE(s.presented_);
                if (std::string("Zcx") == s.name_) {
                    EXPECT_TRUE(s.pos_ == 0);
                }
            }
        }
        EXPECT_EQ(count, logs_in.size());  // all must be inside
    }

    auto processed =
        UpdateEventLogStates(states, logs_in_registry, SendMode::normal);

    int application_index = -1;
    int system_index = -1;
    bool security_found = false;
    int index = 0;
    for (auto& s : states) {
        if (s.name_ == std::string("Application")) application_index = index;
        if (s.name_ == std::string("System")) system_index = index;
        if (s.name_ == std::string("Security")) security_found = true;
        if (s.name_ == std::string("zzz")) {
            EXPECT_EQ(s.pos_, 1);  // this is simulated
        }
        EXPECT_EQ(s.level_, cma::cfg::EventLevels::kCrit);
        EXPECT_EQ(s.hide_context_, true);
        index++;
    }
    ASSERT_TRUE(application_index != -1);
    ASSERT_TRUE(system_index != -1);
    EXPECT_TRUE(security_found);

    int demo_index = -1;
    {
        // add Demo
        for (auto& e : lwe.entries())
            AddLogState(states, true, e.name(), SendMode::normal);

        for (auto& s : states) {
            if (s.name_ == std::string("Demo")) demo_index = index;
        }

        ASSERT_TRUE(demo_index != -1);
    }

    UpdateStatesByConfig(states, lwe.entries(), lwe.defaultEntry());
    EXPECT_EQ(states[application_index].in_config_, true);
    EXPECT_EQ(states[system_index].in_config_, true);
    EXPECT_EQ(states[demo_index].in_config_, true);
    EXPECT_EQ(states[demo_index].pos_, cma::cfg::kFromBegin);

    EXPECT_EQ(states[application_index].hide_context_, false);
    EXPECT_EQ(states[application_index].level_, cma::cfg::EventLevels::kCrit);

    EXPECT_EQ(states[system_index].hide_context_, true);
    EXPECT_EQ(states[system_index].level_, cma::cfg::EventLevels::kWarn);

    lwe.updateSectionStatus();
    auto result = lwe.generateContent();
    EXPECT_TRUE(!result.empty());
    if (lwe.sendAll()) {
        EXPECT_TRUE(result.size() > 100000);
    } else {
        XLOG::l(XLOG::kStdio |
                XLOG::kInfo)("Test is SKIPPED due to installation settings");
        EXPECT_TRUE(result.size() > 30);
    }
}

TEST(LogWatchEventTest, RegPresence) {
    EXPECT_EQ(true, IsEventLogInRegistry("Application"));
    EXPECT_EQ(true, IsEventLogInRegistry("System"));
    EXPECT_EQ(true, IsEventLogInRegistry("Security"));

    EXPECT_EQ(false, IsEventLogInRegistry("Demo"));
    EXPECT_EQ(false, IsEventLogInRegistry(""));
}

TEST(LogWatchEventTest, TestNotSendAll) {
    using namespace std;
    using namespace cma::cfg;
    namespace fs = std::filesystem;

    // we are loading special test config with more or less custom data
    tst::YamlLoader w;
    auto cfg = cma::cfg::GetLoadedConfig();
    LoadTestConfig(cfg);

    auto x = cfg[groups::kLogWatchEvent];
    auto old = x[vars::kLogWatchEventSendall].as<bool>(false);
    x[vars::kLogWatchEventSendall] = false;

    LogWatchEvent lwe;
    lwe.loadConfig();
    lwe.updateSectionStatus();
    auto result = lwe.generateContent();
    XLOG::l(XLOG::kEvent)("EventLog <GTEST>");
    lwe.loadConfig();
    lwe.updateSectionStatus();
    result = lwe.generateContent();
    EXPECT_TRUE(!result.empty());
    EXPECT_TRUE(result.size() < 100000);
    EXPECT_TRUE(result.find("EventLog <GTEST>") != std::string::npos);
    // printf("OUTPUT:\n%s\n", result.c_str());

    x[vars::kLogWatchEventSendall] = old;
}

TEST(LogWatchEventTest, TestNotSendAllVista) {
    using namespace std;
    using namespace cma::cfg;
    namespace fs = std::filesystem;

    // we are loading special test config with more or less custom data
    tst::YamlLoader w;
    auto cfg = cma::cfg::GetLoadedConfig();
    LoadTestConfig(cfg);

    auto x = cfg[groups::kLogWatchEvent];
    auto old = x[vars::kLogWatchEventSendall].as<bool>(false);
    x[vars::kLogWatchEventSendall] = false;

    auto old_vista = x[vars::kLogWatchEventVistaApi].as<bool>(false);
    x[vars::kLogWatchEventVistaApi] = true;

    {
        LogWatchEvent lwe;
        lwe.loadConfig();
        lwe.generateContent();
    }
    XLOG::l(XLOG::kEvent)("EventLog Vista <GTEST>");
    LogWatchEvent lwe;
    lwe.loadConfig();
    auto result = lwe.generateContent();
    XLOG::l(XLOG::kEvent)("EventLog Vista <GTEST>");
    result = lwe.generateContent();
    EXPECT_TRUE(!result.empty());
    EXPECT_TRUE(result.size() < 100000);
    EXPECT_TRUE(result.find("EventLog Vista <GTEST>") != std::string::npos);
    // printf("OUTPUT:\n%s\n", result.c_str());

    x[vars::kLogWatchEventSendall] = old;
    x[vars::kLogWatchEventVistaApi] = old_vista;
}

}  // namespace cma::provider<|MERGE_RESOLUTION|>--- conflicted
+++ resolved
@@ -30,104 +30,21 @@
         "    - '*' : warn context\n");
 }
 
-<<<<<<< HEAD
-static void LoadTestConfigAll(YAML::Node Node) {
-    Node["logwatch"] = YAML::Load(
-        "  enabled : yes\n"
-        "  sendall : yes\n"
-        "  vista_api: yes\n"
-        "  max_size: 11\n"
-        "  max_line_length: 22\n"
-        "  max_entries: 33\n"
-        "  timeout: 44\n");
-}
-
-=======
->>>>>>> 75a18bda
 constexpr int LogWatchSections_Main = 3;
 constexpr int LogWatchSections_Test = 5;
 
 TEST(LogWatchEventTest, Consts) {
+    using namespace std;
     using namespace cma::cfg;
     EXPECT_EQ(EventLevels::kOff, LabelToEventLevel({}));
     EXPECT_EQ(EventLevels::kOff, LabelToEventLevel(""));
     EXPECT_EQ(EventLevels::kOff, LabelToEventLevel("off"));
-    EXPECT_EQ(EventLevels::kOff, LabelToEventLevel("oFf"));
-    EXPECT_EQ(EventLevels::kIgnore, LabelToEventLevel("ignoRe"));
-    EXPECT_EQ(EventLevels::kIgnore, LabelToEventLevel("ignore"));
+    EXPECT_EQ(EventLevels::kOff, LabelToEventLevel("off"));
     EXPECT_EQ(EventLevels::kWarn, LabelToEventLevel("warn"));
     EXPECT_EQ(EventLevels::kCrit, LabelToEventLevel("crit"));
     EXPECT_EQ(EventLevels::kAll, LabelToEventLevel("all"));
     EXPECT_EQ(EventLevels::kAll, LabelToEventLevel("alL"));
     EXPECT_EQ(EventLevels::kOff, LabelToEventLevel("all "));
-}
-
-TEST(LogWatchEventTest, GetLastPos) {
-    using namespace cma::cfg;
-    {
-        auto p = GetLastPos(EvlType::classic, "Application");
-        ASSERT_TRUE(p.has_value());
-        EXPECT_TRUE(*p > 0);
-    }
-
-    {
-        auto p = GetLastPos(EvlType::classic, "State<GTEST>");
-        EXPECT_FALSE(p.has_value());
-    }
-}
-
-TEST(LogWatchEventTest, DumpEventLog) {
-    using namespace cma::cfg;
-    using namespace std::chrono;
-    auto ptr = cma::evl::OpenEvl(L"Application", false);
-    ASSERT_TRUE(ptr);
-
-    State state("Application", 0);
-    {
-        LogWatchLimits lwl{10'000, -1, -1, -1};
-        auto [pos, out] = DumpEventLog(*ptr, state, lwl);
-        EXPECT_TRUE(pos > 0);
-        EXPECT_TRUE(out.length() < 12'000);
-    }
-
-    {
-        LogWatchLimits lwl{-1, 10, 19, -1};
-        auto [pos, out] = DumpEventLog(*ptr, state, lwl);
-        EXPECT_TRUE(pos > 0);
-        EXPECT_TRUE(out.length() < 20000);
-        auto table = cma::tools::SplitString(out, "\n");
-        ASSERT_EQ(table.size(), 19);
-        for (auto& t : table) EXPECT_TRUE(t.size() <= 10);
-    }
-
-    {
-        LogWatchLimits lwl{-1, 10, -1, 1};
-        auto start = steady_clock::now();
-        auto [pos, out] = DumpEventLog(*ptr, state, lwl);
-        auto end = steady_clock::now();
-        EXPECT_TRUE(duration_cast<seconds>(end - start).count() < 2);
-    }
-}
-
-// check how good can we find objects in entries
-TEST(LogWatchEventTest, LoadFromConfig) {
-    using namespace cma::cfg;
-    State state("xx", 1);
-
-    LogWatchEntryVector entries;
-    EXPECT_FALSE(LoadFromConfig(state, entries));
-
-    LogWatchEntry lwe;
-
-    // make good entry to test
-    lwe.loadFrom("XX: warn context");
-    entries.push_back(LogWatchEntry(lwe));
-
-    EXPECT_TRUE(LoadFromConfig(state, entries));
-    EXPECT_EQ(state.level_, EventLevels::kWarn);
-    EXPECT_TRUE(state.in_config_);
-    EXPECT_FALSE(state.hide_context_);
-    EXPECT_TRUE(state.presented_);
 }
 
 TEST(LogWatchEventTest, LoadFrom) {
@@ -196,10 +113,9 @@
 }
 
 TEST(LogWatchEventTest, Config) {
-    using namespace cma::cfg;
-    tst::TempCfgFs test_fs;
-    ASSERT_TRUE(test_fs.loadConfig(tst::GetFabricYml()));
-
+    using namespace std;
+    using namespace cma::cfg;
+    tst::YamlLoader w;
     {
         auto enabled = GetVal(groups::kLogWatchEvent, vars::kEnabled, false);
         EXPECT_EQ(enabled, true);
@@ -216,17 +132,6 @@
 
         auto max_line_length = GetVal(groups::kLogWatchEvent,
                                       vars::kLogWatchEventMaxLineLength, 444);
-<<<<<<< HEAD
-        EXPECT_EQ(max_line_length, -1);
-
-        auto tout =
-            GetVal(groups::kLogWatchEvent, vars::kLogWatchEventTimeout, 440);
-        EXPECT_EQ(tout, -1);
-
-        auto max_entries =
-            GetVal(groups::kLogWatchEvent, vars::kLogWatchEventTimeout, 445);
-        EXPECT_EQ(max_entries, -1);
-=======
         EXPECT_EQ(max_line_length, 444);
 
         auto tout =
@@ -236,7 +141,6 @@
         auto max_entries =
             GetVal(groups::kLogWatchEvent, vars::kLogWatchEventTimeout, 445);
         EXPECT_EQ(max_entries, 445);
->>>>>>> 75a18bda
 
         auto sections =
             GetNode(groups::kLogWatchEvent, vars::kLogWatchEventLogFile);
@@ -441,28 +345,12 @@
     using namespace cma::cfg;
     using namespace cma::provider;
     tst::YamlLoader w;
-    {
-        auto cfg = cma::cfg::GetLoadedConfig();
-        LoadTestConfigAll(cfg);
-        LogWatchEvent lw;
-        lw.loadConfig();
-        EXPECT_TRUE(lw.evl_type_ == EvlType::vista);
-        EXPECT_TRUE(lw.send_all_);
-        EXPECT_EQ(lw.max_size_, 11);
-        EXPECT_EQ(lw.max_line_length_, 22);
-        EXPECT_EQ(lw.max_entries_, 33);
-        EXPECT_EQ(lw.timeout_, 44);
-    }
 
     {
         auto cfg = cma::cfg::GetLoadedConfig();
         LoadTestConfig(cfg);
         LogWatchEvent lw;
-<<<<<<< HEAD
-        EXPECT_TRUE(lw.evl_type_ == EvlType::classic);
-=======
         EXPECT_FALSE(lw.vista_api_);
->>>>>>> 75a18bda
         EXPECT_FALSE(lw.send_all_);
         EXPECT_EQ(lw.max_entries_, cma::cfg::logwatch::kMaxEntries);
         EXPECT_EQ(lw.max_line_length_, cma::cfg::logwatch::kMaxLineLength);
@@ -470,19 +358,9 @@
         EXPECT_EQ(lw.timeout_, cma::cfg::logwatch::kTimeout);
         lw.max_entries_ = 135;
         lw.max_line_length_ = 99;
-<<<<<<< HEAD
+
         lw.max_size_ = 5;
         lw.timeout_ = -99;
-        auto lwl = lw.getLogWatchLimits();
-        EXPECT_EQ(lw.max_entries_, 135);
-        EXPECT_EQ(lw.max_line_length_, 99);
-        EXPECT_EQ(lw.max_size_, 5);
-        EXPECT_EQ(lw.timeout_, -99);
-=======
-
-        lw.max_size_ = 5;
-        lw.timeout_ = -99;
->>>>>>> 75a18bda
 
         lw.loadConfig();
         EXPECT_EQ(lw.max_entries_, cma::cfg::logwatch::kMaxEntries);
@@ -620,7 +498,7 @@
 
         EXPECT_EQ(s0.hide_context_, true);                   // default
         EXPECT_EQ(s0.level_, cma::cfg::EventLevels::kCrit);  // default
-        EXPECT_EQ(s0.pos_, cma::cfg::kFromBegin);            // 4 parameter
+        EXPECT_EQ(s0.pos_, cma::cfg::kInitialPos);           // 4 parameter
         EXPECT_EQ(s0.name_, std::string("xxx"));             // 3 param
         EXPECT_EQ(s0.in_config_, false);                     // 2 param
         EXPECT_EQ(s0.presented_, true);                      // default
@@ -653,7 +531,7 @@
             EXPECT_EQ(s.in_config_, true);
             EXPECT_EQ(s.hide_context_, true);
             EXPECT_EQ(s.presented_, true);
-            EXPECT_EQ(s.pos_, cma::cfg::kFromBegin);
+            EXPECT_EQ(s.pos_, cma::cfg::kInitialPos);
             EXPECT_EQ(s.level_, cma::cfg::EventLevels::kOff);
         }
 
@@ -662,9 +540,9 @@
         {
             auto& s = states.back();
             EXPECT_EQ(s.name_, std::string("a"));
-            EXPECT_EQ(s.hide_context_, false);        // changed
-            EXPECT_EQ(s.presented_, true);            // no change
-            EXPECT_EQ(s.pos_, cma::cfg::kFromBegin);  // no change
+            EXPECT_EQ(s.hide_context_, false);         // changed
+            EXPECT_EQ(s.presented_, true);             // no change
+            EXPECT_EQ(s.pos_, cma::cfg::kInitialPos);  // no change
             EXPECT_EQ(s.level_, cma::cfg::EventLevels::kWarn);
         }
 
@@ -781,7 +659,7 @@
                 count++;
                 EXPECT_TRUE(s.presented_);
                 if (std::string("Zcx") == s.name_) {
-                    EXPECT_TRUE(s.pos_ == cma::cfg::kFromBegin);
+                    EXPECT_TRUE(s.pos_ == cma::cfg::kInitialPos);
                 }
             }
         }
@@ -850,7 +728,7 @@
     EXPECT_EQ(states[application_index].in_config_, true);
     EXPECT_EQ(states[system_index].in_config_, true);
     EXPECT_EQ(states[demo_index].in_config_, true);
-    EXPECT_EQ(states[demo_index].pos_, cma::cfg::kFromBegin);
+    EXPECT_EQ(states[demo_index].pos_, cma::cfg::kInitialPos);
 
     EXPECT_EQ(states[application_index].hide_context_, false);
     EXPECT_EQ(states[application_index].level_, cma::cfg::EventLevels::kCrit);
