--- conflicted
+++ resolved
@@ -1,8 +1,6 @@
-// Copyright (C) 2019 tribe29 GmbH - License: GNU General Public License v2
-// This file is part of Checkmk (https://checkmk.com). It is subject to the
-// terms and conditions defined in the file COPYING, which is part of this
-// source code package.
-
+// test-section_ps.cpp
+//
+//
 #include "pch.h"
 
 #include "cfg.h"
@@ -13,10 +11,6 @@
 #include "tools/_process.h"
 
 namespace cma::provider {
-<<<<<<< HEAD
-namespace {
-long long convert(const std::string &value) {
-=======
 std::string OutputProcessLine(ULONGLONG virtual_size,
                               ULONGLONG working_set_size,
                               long long pagefile_usage, ULONGLONG uptime,
@@ -27,78 +21,20 @@
                               const std::string &exe_file);
 
 static long long convert(std::string Val) {
->>>>>>> 75a18bda
     try {
-        return std::stoull(value);
+        return std::stoll(Val);
     } catch (...) {
         return -1;
     }
 }
 
-<<<<<<< HEAD
-using namespace std::string_view_literals;
-
-const std::vector<std::string_view> special_processes{
-    {"System Idle Process"sv}, {"Memory"sv}, {"Registry"sv},
-    {"Memory Compression"sv},  {"vmmem"sv},  {"Secure System"sv}};
-
-}  // namespace
-
-TEST(PsTest, Integration) {
-    cma::OnStart(cma::AppType::test);
-    for (auto use_full_path : {false, true}) {
-        SCOPED_TRACE(
-            fmt::format("'{}'", use_full_path ? "Full path" : "Short path"));
-        auto out = ProducePsWmi(use_full_path);
-        EXPECT_EQ(use_full_path,
-                  out.find("svchost.exe -k") != std::string::npos);
-        auto all = cma::tools::SplitString(out, "\n");
-        EXPECT_TRUE(all.size() > 10);
-        for (auto &in : all) {
-            auto by_tab = cma::tools::SplitString(in, "\t");
-            SCOPED_TRACE(fmt::format("'{}'", in));
-
-            ASSERT_EQ(by_tab.size(), 2);
-            ASSERT_EQ(by_tab[0].back(), ')');
-            ASSERT_EQ(by_tab[0][0], '(');
-            EXPECT_TRUE(by_tab[1].size() > 0);
-            auto process_name = by_tab[1];
-            auto special =
-                std::find(special_processes.begin(), special_processes.end(),
-                          process_name) != special_processes.end();
-
-            by_tab[0].erase(0, 1);
-            by_tab[0].pop_back();
-            auto by_comma = cma::tools::SplitString(by_tab[0], ",");
-            ASSERT_EQ(by_comma.size(), 11);
-
-            EXPECT_TRUE(!by_comma[0].empty());
-=======
 std::vector<std::string> SpecialProcesses = {{"System Idle Process"},
                                              {"Memory"},
                                              {"Registry"},
                                              {"Memory Compression"},
                                              {"Secure System"}};
->>>>>>> 75a18bda
-
-            auto result = convert(by_comma[1]);
-            EXPECT_TRUE(convert(by_comma[1]) >= 0);
-            if (!special) EXPECT_TRUE(convert(by_comma[2]) > 0);
-            EXPECT_TRUE(convert(by_comma[3]) == 0);
-            if (!special) EXPECT_TRUE(convert(by_comma[4]) > 0) << by_tab[1];
-            EXPECT_TRUE(convert(by_comma[5]) >= 0);
-            EXPECT_TRUE(convert(by_comma[6]) >= 0);
-            EXPECT_TRUE(convert(by_comma[7]) >= 0);
-            if (!special) EXPECT_TRUE(convert(by_comma[8]) > 0) << by_tab[1];
-            if (!special)
-                EXPECT_TRUE(convert(by_comma[9]) > 0)
-                    << "'" << process_name << "'";
-            EXPECT_TRUE(convert(by_comma[10]) >= 0) << by_comma[10];
-        }
-    }
-}
-
-TEST(PsTest, ConvertWmiTime) {
+
+TEST(PsTest, Time) {
     {
         std::string in = "2019052313140";
 
@@ -109,7 +45,6 @@
 
     {
         std::string in = "20190523131406.074948+120";
-<<<<<<< HEAD
 
         auto check_time = ConvertWmiTimeToHumanTime(in);
         auto check_tm = *std::localtime(&check_time);
@@ -120,17 +55,6 @@
         EXPECT_EQ(check_tm.tm_mon, 4);
         EXPECT_EQ(check_tm.tm_mday, 23);
     }
-=======
-
-        auto check_time = ConvertWmiTimeToHumanTime(in);
-        auto check_tm = *std::localtime(&check_time);
-        EXPECT_EQ(check_tm.tm_hour, 13);
-        EXPECT_EQ(check_tm.tm_sec, 06);
-        EXPECT_EQ(check_tm.tm_min, 14);
-        EXPECT_EQ(check_tm.tm_year, 119);
-        EXPECT_EQ(check_tm.tm_mon, 4);
-        EXPECT_EQ(check_tm.tm_mday, 23);
-    }
 
     {
         std::string in = "20190323090106.074948+120";
@@ -158,67 +82,25 @@
         EXPECT_EQ(check_tm.tm_mday, 9);
     }
 }
->>>>>>> 75a18bda
-
-    {
-        std::string in = "20190323090106.074948+120";
-
-        auto check_time = ConvertWmiTimeToHumanTime(in);
-        auto check_tm = *std::localtime(&check_time);
-        EXPECT_EQ(check_tm.tm_hour, 9);
-        EXPECT_EQ(check_tm.tm_sec, 6);
-        EXPECT_EQ(check_tm.tm_min, 1);
-        EXPECT_EQ(check_tm.tm_year, 119);
-        EXPECT_EQ(check_tm.tm_mon, 2);
-        EXPECT_EQ(check_tm.tm_mday, 23);
-    }
-
-    {
-        std::string in = "20000209090909.074948+120";
-
-        auto check_time = ConvertWmiTimeToHumanTime(in);
-        auto check_tm = *std::localtime(&check_time);
-        EXPECT_EQ(check_tm.tm_hour, 9);
-        EXPECT_EQ(check_tm.tm_sec, 9);
-        EXPECT_EQ(check_tm.tm_min, 9);
-        EXPECT_EQ(check_tm.tm_year, 100);
-        EXPECT_EQ(check_tm.tm_mon, 1);
-        EXPECT_EQ(check_tm.tm_mday, 9);
-    }
-}
-
-namespace {
-constexpr ULONGLONG virtual_size = 1ull * 1024 * 1024 * 1024 * 1024;
-constexpr ULONGLONG working_set_size = 2ull * 1024 * 1024 * 1024 * 1024;
-constexpr long long pagefile_usage = 3ll * 1024 * 1024 * 1024 * 1024;
-constexpr ULONGLONG uptime = 4ull * 1024ull * 1024 * 1024 * 1024;
-constexpr long long usermode_time = 5ll * 1024 * 1024 * 1024 * 1024;
-constexpr long long kernelmode_time = 6ll * 1024 * 1024 * 1024 * 1024;
-constexpr long long process_id = 7ll * 1024 * 1024 * 1024 * 1024;
-constexpr long long process_handle_count = 8ll * 1024 * 1024 * 1024 * 1024;
-constexpr long long thread_count = 9ll * 1024 * 1024 * 1024 * 1024;
-
-const std::string user = "user";
-const std::string exe_file = "exe_file";
-
-}  // namespace
-
-// This internal function will be tested intentionally.
-// Motivation. We have the problem:
-// - cant put this function into public API as implementation
-// - have to test the function because it is complicated part the of business
-// logic.
-// Decision: "Test internal API explicit"
-std::string OutputProcessLine(ULONGLONG virtual_size,
-                              ULONGLONG working_set_size,
-                              long long pagefile_usage, ULONGLONG uptime,
-                              long long usermode_time,
-                              long long kernelmode_time, long long process_id,
-                              long long process_handle_count,
-                              long long thread_count, const std::string &user,
-                              const std::string &exe_file);
-
-TEST(PsTest, OutputProcessLine) {
+
+TEST(PsTest, All) {  //
+    using namespace std::chrono;
+
+    cma::OnStart(cma::AppType::test);
+
+    ULONGLONG virtual_size = 1ull * 1024 * 1024 * 1024 * 1024;
+    ULONGLONG working_set_size = 2ull * 1024 * 1024 * 1024 * 1024;
+    long long pagefile_usage = 3ll * 1024 * 1024 * 1024 * 1024;
+    ULONGLONG uptime = 4ull * 1024ull * 1024 * 1024 * 1024;
+    long long usermode_time = 5ll * 1024 * 1024 * 1024 * 1024;
+    long long kernelmode_time = 6ll * 1024 * 1024 * 1024 * 1024;
+    long long process_id = 7ll * 1024 * 1024 * 1024 * 1024;
+    long long process_handle_count = 8ll * 1024 * 1024 * 1024 * 1024;
+    long long thread_count = 9ll * 1024 * 1024 * 1024 * 1024;
+
+    const std::string user = "user";
+    const std::string exe_file = "exe_file";
+
     auto process_string =
         OutputProcessLine(virtual_size, working_set_size, pagefile_usage,
                           uptime, usermode_time, kernelmode_time, process_id,
@@ -246,15 +128,7 @@
     EXPECT_EQ(convert(by_comma[8]), process_handle_count);
     EXPECT_EQ(convert(by_comma[9]), thread_count);
     EXPECT_EQ(convert(by_comma[10]), uptime);
-}
-
-<<<<<<< HEAD
-TEST(PsTest, GetProcessListFromWmi) {
-    auto processes = GetProcessListFromWmi(ps::kSepString);
-    auto table = cma::tools::SplitString(processes, L"\n");
-    EXPECT_TRUE(!processes.empty());
-    EXPECT_GT(table.size(), 10UL);
-=======
+
     auto processes = GetProcessListFromWmi(ps::kSepString);
     auto table = cma::tools::SplitString(processes, L"\n");
     EXPECT_TRUE(!processes.empty());
@@ -339,7 +213,6 @@
             EXPECT_TRUE(convert(by_comma[10]) >= 0) << by_comma[10];
         }
     }
->>>>>>> 75a18bda
 }
 
 }  // namespace cma::provider