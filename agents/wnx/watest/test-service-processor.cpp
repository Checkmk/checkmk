--- conflicted
+++ resolved
@@ -10,7 +10,6 @@
 #include "test_tools.h"
 #include "tools/_misc.h"
 #include "tools/_process.h"
-using namespace std::chrono_literals;
 
 namespace cma::provider {
 class Empty : public Synchronous {
@@ -74,15 +73,10 @@
 }
 
 TEST(ServiceProcessorTest, StartStopExe) {
-<<<<<<< HEAD
-=======
     using namespace cma::srv;
->>>>>>> 75a18bda
     using namespace cma::cfg;
+    using namespace std::chrono;
     int counter = 0;
-    tst::TempCfgFs temp_fs{tst::TempCfgFs::Mode::no_io};
-    ASSERT_TRUE(temp_fs.loadContent(tst::GetFabricYmlContent()));
-
     auto processor =
         new ServiceProcessor(100ms, [&counter](const void* Processor) {
             xlog::l("pip").print();
@@ -91,11 +85,7 @@
         });
     ON_OUT_OF_SCOPE(delete processor;);
 
-<<<<<<< HEAD
-    cma::MailSlot mailbox(kTestingMailSlot, 0);
-=======
     cma::MailSlot mailbox(kServiceMailSlot, 0);
->>>>>>> 75a18bda
     mailbox.ConstructThread(SystemMailboxCallback, 20, processor,
                             wtools::SecurityLevel::admin);
     ON_OUT_OF_SCOPE(mailbox.DismantleThread());
@@ -165,11 +155,7 @@
             cma::carrier::kCarrierFileName, tmp.u8string());
         sp.tryToDirectCall(uptime_provider, a.getId(), "0");
         auto table = tst::ReadFileAsTable(tmp.u8string());
-<<<<<<< HEAD
-        ASSERT_EQ(table.size(), 2);
-=======
         EXPECT_EQ(table.size(), 2);
->>>>>>> 75a18bda
         EXPECT_EQ(table[0] + "\n", MakeHeader(cma::section::kUptimeName));
     }
 
