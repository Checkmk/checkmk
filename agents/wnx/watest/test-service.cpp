--- conflicted
+++ resolved
@@ -122,12 +122,26 @@
 
 }  // namespace wtools
 
+TEST(Misc, All) {
+    {
+        std::string a = "a";
+        cma::tools::AddDirSymbol(a);
+        EXPECT_TRUE(a == "a\\");
+        cma::tools::AddDirSymbol(a);
+        EXPECT_TRUE(a == "a\\");
+    }
+    {
+        std::string b = "b\\";
+        cma::tools::AddDirSymbol(b);
+        EXPECT_TRUE(b == "b\\");
+        b = "b/";
+        cma::tools::AddDirSymbol(b);
+        EXPECT_TRUE(b == "b/");
+    }
+}
+
 namespace cma::srv {
-<<<<<<< HEAD
-extern bool g_global_stop_signaled;
-=======
 extern bool global_stop_signaled;
->>>>>>> 75a18bda
 TEST(SelfConfigure, Checker) {
     auto handle = SelfOpen();
     if (handle == nullptr) {
@@ -148,149 +162,7 @@
     ServiceProcessor sp;
     sp.stopService();
     EXPECT_TRUE(cma::srv::IsGlobalStopSignaled());
-<<<<<<< HEAD
-    g_global_stop_signaled = false;
-}
-
-static void SetStartMode(std::string_view mode) {
-    using namespace cma::cfg;
-    auto cfg = cma::cfg::GetLoadedConfig();
-    cfg[groups::kSystem] =
-        YAML::Load(fmt::format("service:\n  start_mode: {}\n", mode));
-}
-
-static void SetRestartOnCrash(bool restart) {
-    using namespace cma::cfg;
-    auto cfg = cma::cfg::GetLoadedConfig();
-    cfg[groups::kSystem] = YAML::Load(fmt::format(
-        "service:\n  restart_on_crash: {}\n", restart ? "yes" : "no"));
-}
-
-static void SetErrorMode(std::string_view mode) {
-    using namespace cma::cfg;
-    auto cfg = cma::cfg::GetLoadedConfig();
-    cfg[groups::kSystem] =
-        YAML::Load(fmt::format("service:\n  error_mode: {}\n", mode));
-}
-
-static YAML::Node GetServiceNode() {
-    using namespace cma::cfg;
-    auto cfg = GetLoadedConfig();
-    auto os = GetNode(cfg, groups::kSystem);
-    return GetNode(os, vars::kService);
-}
-
-static std::string GetServiceStart(const std::string& dflt) {
-    using namespace cma::cfg;
-    auto service = GetServiceNode();
-
-    return GetVal(service, vars::kStartMode, dflt);
-}
-
-static bool GetServiceRestart(bool dflt) {
-    using namespace cma::cfg;
-    auto service = GetServiceNode();
-
-    return GetVal(service, vars::kRestartOnCrash, dflt);
-}
-
-static std::string GetServiceError(const std::string& dflt) {
-    using namespace cma::cfg;
-    auto service = GetServiceNode();
-
-    return GetVal(service, vars::kErrorMode, dflt);
-}
-
-TEST(CmaSrv, ServiceConfig) {
-    using namespace cma::cfg;
-    using namespace wtools;
-    OnStartTest();
-    ON_OUT_OF_SCOPE(OnStartTest());
-
-    EXPECT_EQ(std::string(defaults::kErrorMode), values::kErrorModeLog);
-    EXPECT_EQ(defaults::kRestartOnCrash, true);
-    EXPECT_EQ(std::string(defaults::kStartMode), values::kStartModeAuto);
-
-    //
-    {
-        // first mode, second config text
-        std::pair<WinService::StartMode, std::string_view> pairs[] = {
-            {WinService::StartMode::started, values::kStartModeAuto},
-            {WinService::StartMode::started, "invalid"},  // check bad value
-            {WinService::StartMode::delayed, values::kStartModeDelayed},
-            {WinService::StartMode::stopped, values::kStartModeDemand},
-            {WinService::StartMode::disabled, values::kStartModeDisabled}};
-
-        for (auto p : pairs) {
-            SetStartMode(p.second);
-            auto cfg = GetServiceStart("a");
-            EXPECT_EQ(cfg, p.second);
-            EXPECT_EQ(GetServiceStartModeFromCfg(cfg), p.first);
-        }
-    }
-    {
-        std::pair<WinService::ErrorMode, std::string_view> pairs[] = {
-            {WinService::ErrorMode::log, values::kErrorModeLog},
-            {WinService::ErrorMode::ignore, values::kErrorModeIgnore}};
-
-        for (auto p : pairs) {
-            SetErrorMode(p.second);
-            auto cfg = GetServiceError("b");
-            EXPECT_EQ(cfg, p.second);
-            EXPECT_EQ(GetServiceErrorModeFromCfg(cfg), p.first);
-        }
-    }
-
-    {
-        bool bools[] = {false, true};
-
-        for (auto b : bools) {
-            SetRestartOnCrash(b);
-            auto cfg = GetServiceRestart(!b);
-            EXPECT_EQ(cfg, b);
-        }
-    }
-}
-
-TEST(CmaSrv, ServiceChange) {
-    using namespace cma::cfg;
-    using namespace wtools;
-
-    ASSERT_EQ(std::string(values::kErrorModeIgnore), "ignore");
-    ASSERT_EQ(std::string(values::kErrorModeLog), "log");
-
-    OnStartTest();
-    if (!ProcessServiceConfiguration(cma::srv::kServiceName))
-        GTEST_SKIP() << "service either not installed or not admin";
-
-    ON_OUT_OF_SCOPE(OnStartTest();
-                    ProcessServiceConfiguration(cma::srv::kServiceName););
-
-    auto err_control =
-        WinService::ReadUint32(kServiceName, WinService::kRegErrorControl);
-    // setting opposite value
-    SetErrorMode(err_control == 0 ? values::kErrorModeLog
-                                  : values::kErrorModeIgnore);
-    ProcessServiceConfiguration(cma::srv::kServiceName);
-    auto new_err_control =
-        WinService::ReadUint32(kServiceName, WinService::kRegErrorControl);
-    EXPECT_EQ(new_err_control, err_control == SERVICE_ERROR_IGNORE
-                                   ? SERVICE_ERROR_NORMAL
-                                   : SERVICE_ERROR_IGNORE);
-
-    auto start = WinService::ReadUint32(kServiceName, WinService::kRegStart);
-    if (start <= SERVICE_AUTO_START)
-        SetStartMode(values::kStartModeDemand);
-    else
-        SetStartMode(values::kStartModeAuto);
-    ProcessServiceConfiguration(cma::srv::kServiceName);
-    auto new_start =
-        WinService::ReadUint32(kServiceName, WinService::kRegStart);
-    EXPECT_EQ(new_start, start < SERVICE_AUTO_START ? SERVICE_AUTO_START
-                                                    : SERVICE_DEMAND_START);
-=======
     global_stop_signaled = false;
->>>>>>> 75a18bda
 }
 
 static void SetCfgMode(YAML::Node cfg, std::string_view mode) {
@@ -299,29 +171,6 @@
         YAML::Load(fmt::format("firewall:\n  mode: {}\n", mode));
 }
 
-<<<<<<< HEAD
-static void SetCfgMode(YAML::Node cfg, std::string_view mode, bool all_ports) {
-    using namespace cma::cfg;
-    cfg[groups::kSystem] =
-        YAML::Load(fmt::format("firewall:\n  mode: {}\n  port: {}\n", mode,
-                               all_ports ? "all" : "auto"));
-}
-
-static std::wstring getPortValue(std::wstring_view name,
-                                 std::wstring_view app_name) {
-    auto rule = cma::fw::FindRule(kSrvFirewallRuleName, app_name);
-    ON_OUT_OF_SCOPE(if (rule) rule->Release());
-    if (rule == nullptr) return {};
-
-    BSTR bstr = nullptr;
-    auto x = rule->get_LocalPorts(&bstr);
-    std::wstring port(bstr);
-    ::SysFreeString(bstr);
-    return port;
-}
-
-=======
->>>>>>> 75a18bda
 TEST(CmaSrv, Firewall) {
     using namespace cma::cfg;
     OnStartTest();
@@ -330,71 +179,35 @@
     constexpr std::wstring_view app_name = L"test.exe.exe";
 
     // remove all from the Firewall
-<<<<<<< HEAD
-    SetCfgMode(cfg, values::kModeRemove);
+    SetCfgMode(cfg, vars::kModeClear);
 
     auto fw_node = GetNode(groups::kSystem, vars::kFirewall);
-    auto value = GetVal(fw_node, vars::kFirewallMode, std::string(""));
-    ASSERT_TRUE(value == values::kModeRemove);
+    auto value = GetVal(fw_node, vars::kMode, std::string(""));
+    ASSERT_TRUE(value == vars::kModeClear);
     ProcessFirewallConfiguration(app_name);
 
-    SetCfgMode(cfg, values::kModeConfigure, false);
+    SetCfgMode(cfg, vars::kModeConfigure);
     for (auto i = 0; i < 2; ++i) {
         ProcessFirewallConfiguration(app_name);
         auto count = cma::fw::CountRules(kSrvFirewallRuleName, app_name);
         EXPECT_EQ(count, 1);
-        auto p = getPortValue(kSrvFirewallRuleName, app_name);
-        EXPECT_TRUE(p == L"6556");
-    }
-
-    SetCfgMode(cfg, values::kModeConfigure, true);
-=======
-    SetCfgMode(cfg, vars::kModeClear);
-
-    auto fw_node = GetNode(groups::kSystem, vars::kFirewall);
-    auto value = GetVal(fw_node, vars::kMode, std::string(""));
-    ASSERT_TRUE(value == vars::kModeClear);
-    ProcessFirewallConfiguration(app_name);
-
-    SetCfgMode(cfg, vars::kModeConfigure);
->>>>>>> 75a18bda
+    }
+
+    SetCfgMode(cfg, vars::kModeNone);
     for (auto i = 0; i < 2; ++i) {
         ProcessFirewallConfiguration(app_name);
         auto count = cma::fw::CountRules(kSrvFirewallRuleName, app_name);
         EXPECT_EQ(count, 1);
-<<<<<<< HEAD
-        auto p = getPortValue(kSrvFirewallRuleName, app_name);
-        EXPECT_TRUE(p == L"*");
-    }
-
-    SetCfgMode(cfg, values::kModeNone);
-=======
-    }
-
-    SetCfgMode(cfg, vars::kModeNone);
->>>>>>> 75a18bda
-    for (auto i = 0; i < 2; ++i) {
-        ProcessFirewallConfiguration(app_name);
-        auto count = cma::fw::CountRules(kSrvFirewallRuleName, app_name);
-        EXPECT_EQ(count, 1);
-    }
-
-<<<<<<< HEAD
-    SetCfgMode(cfg, values::kModeRemove);
-=======
+    }
+
     SetCfgMode(cfg, vars::kModeClear);
->>>>>>> 75a18bda
     for (auto i = 0; i < 2; ++i) {
         ProcessFirewallConfiguration(app_name);
         auto count = cma::fw::CountRules(kSrvFirewallRuleName, app_name);
         EXPECT_EQ(count, 0);
     }
 
-<<<<<<< HEAD
-    SetCfgMode(cfg, values::kModeNone);
-=======
     SetCfgMode(cfg, vars::kModeNone);
->>>>>>> 75a18bda
     ProcessFirewallConfiguration(app_name);
     EXPECT_EQ(0, cma::fw::CountRules(cma::srv::kSrvFirewallRuleName, app_name));
 }
