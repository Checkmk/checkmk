--- conflicted
+++ resolved
@@ -227,8 +227,6 @@
 }
 
 std::string nullfile = "";
-std::string commentfile =
-    "# This file is managed via WATO, do not edit manually or you \n";
 std::string not_bakeryfile_strange =
     "[local]\n"
     "# define maximum cache age for scripts matching specified patterns - first match wins\n"
@@ -466,10 +464,6 @@
 TEST(UpgradeTest, LoggingSupport) {
     using namespace cma::cfg;
     namespace fs = std::filesystem;
-<<<<<<< HEAD
-    tst::SafeCleanTempDir();
-    ON_OUT_OF_SCOPE(tst::SafeCleanTempDir());
-=======
     cma::OnStartTest();
     auto temp_fs{tst::TempCfgFs::Create()};
 
@@ -480,7 +474,6 @@
     ASSERT_TRUE(temp_fs->createRootFile(
         install_yml, "# Packaged\nglobal:\n  enabled: yes\n  install: no"));
 
->>>>>>> 924c73a8
     auto [lwa_dir, pd_dir] = CreateInOut();
     ASSERT_TRUE(!lwa_dir.empty() && !pd_dir.empty());
 
@@ -516,10 +509,6 @@
 TEST(UpgradeTest, UserIniPackagedAgent) {
     using namespace cma::cfg;
     namespace fs = std::filesystem;
-<<<<<<< HEAD
-    tst::SafeCleanTempDir();
-    ON_OUT_OF_SCOPE(tst::SafeCleanTempDir());
-=======
 
     cma::OnStartTest();
     auto temp_fs{tst::TempCfgFs::Create()};
@@ -530,7 +519,6 @@
     ASSERT_TRUE(temp_fs->createRootFile(
         install_yml, "# Packaged\nglobal:\n  enabled: yes\n  install: no"));
 
->>>>>>> 924c73a8
     auto [lwa_dir, pd_dir] = CreateInOut();
     ASSERT_TRUE(!lwa_dir.empty() && !pd_dir.empty());
 
@@ -640,24 +628,21 @@
     }
 }
 
-void SimulateWatoInstall(std::filesystem::path pd_dir) {
+void SimulateWatoInstall(const std::filesystem::path& lwa,
+                         const std::filesystem::path& pd_dir) {
     namespace fs = std::filesystem;
     auto bakery_yaml = ConstructBakeryYmlPath(pd_dir);
     auto user_yaml = ConstructUserYmlPath(pd_dir);
     std::error_code ec;
     fs::create_directory(pd_dir / dirs::kBakery, ec);
     ASSERT_EQ(ec.value(), 0);
-    tst::ConstructFile(bakery_yaml, "11");
-    tst::ConstructFile(user_yaml, "0");
+    tst::CreateTextFile(bakery_yaml, "11");
+    tst::CreateTextFile(user_yaml, "0");
 }
 
 TEST(UpgradeTest, UserIniWatoAgent) {
     using namespace cma::cfg;
     namespace fs = std::filesystem;
-<<<<<<< HEAD
-    tst::SafeCleanTempDir();
-    ON_OUT_OF_SCOPE(tst::SafeCleanTempDir());
-=======
     // make temporary filesystem
     auto temp_fs{tst::TempCfgFs::Create()};
     // simulate WATO installation
@@ -665,13 +650,9 @@
                          files::kInstallYmlFileW};
     ASSERT_TRUE(temp_fs->createRootFile(install_yml, "# Doesn't matter"));
 
->>>>>>> 924c73a8
     auto [lwa_dir, pd_dir] = CreateInOut();
+
     ASSERT_TRUE(!lwa_dir.empty() && !pd_dir.empty());
-
-    cma::cfg::SetTestInstallationType(InstallationType::wato);
-    ON_OUT_OF_SCOPE(
-        cma::cfg::SetTestInstallationType(InstallationType::packaged));
 
     std::error_code ec;
 
@@ -681,7 +662,8 @@
 
     // bakery file and no local
     {
-        SimulateWatoInstall(pd_dir);
+        SimulateWatoInstall(lwa_dir, pd_dir);
+        ASSERT_EQ(DetermineInstallationType(), InstallationType::wato);
         ON_OUT_OF_SCOPE(tst::SafeCleanTempDir("in");
                         tst::SafeCleanTempDir("out"););
         auto name = "check_mk";
@@ -697,7 +679,7 @@
 
     // bakery file and local
     {
-        SimulateWatoInstall(pd_dir);
+        SimulateWatoInstall(lwa_dir, pd_dir);
         ON_OUT_OF_SCOPE(tst::SafeCleanTempDir("in");
                         tst::SafeCleanTempDir("out"););
         auto u_name = "check_mk";
@@ -716,7 +698,7 @@
 
     // private file and no local
     {
-        SimulateWatoInstall(pd_dir);
+        SimulateWatoInstall(lwa_dir, pd_dir);
         ON_OUT_OF_SCOPE(tst::SafeCleanTempDir("in");
                         tst::SafeCleanTempDir("out"););
         auto name = "check_mk";
@@ -733,7 +715,7 @@
 
     // private file and local
     {
-        SimulateWatoInstall(pd_dir);
+        SimulateWatoInstall(lwa_dir, pd_dir);
         ON_OUT_OF_SCOPE(tst::SafeCleanTempDir("in");
                         tst::SafeCleanTempDir("out"););
         auto u_name = "check_mk";
@@ -751,7 +733,7 @@
 
     // no private file and local
     {
-        SimulateWatoInstall(pd_dir);
+        SimulateWatoInstall(lwa_dir, pd_dir);
         ON_OUT_OF_SCOPE(tst::SafeCleanTempDir("in");
                         tst::SafeCleanTempDir("out"););
         auto u_name = "check_mk";
@@ -768,17 +750,8 @@
     }
 }
 
-TEST(UpgradeTest, LoadIniBad) {
-    std::filesystem::path userdir = GetUserDir();
-    auto y = LoadIni(userdir / "check_mk.bad.test.ini");
-    EXPECT_TRUE(y.has_value());
-}
-
 TEST(UpgradeTest, LoadIni) {
-    tst::SafeCleanTempDir();
-    namespace fs = std::filesystem;
-<<<<<<< HEAD
-=======
+    namespace fs = std::filesystem;
     cma::OnStartTest();
 
     auto temp_fs{tst::TempCfgFs::Create()};
@@ -789,10 +762,7 @@
     ASSERT_TRUE(temp_fs->createRootFile(
         install_yml, "# Packaged\nglobal:\n  enabled: yes\n  install: no"));
 
->>>>>>> 924c73a8
     fs::path temp_dir = cma::cfg::GetTempDir();
-    tst::SafeCleanTempDir();
-    ON_OUT_OF_SCOPE(tst::SafeCleanTempDir(););
 
     auto normal_dir =
         temp_dir.wstring().find(L"\\tmp", 0) != std::wstring::npos;
@@ -941,32 +911,8 @@
     "8753143349248||8757138597559||8753154542256|1668537305287|952521535002|951235405633|25314498833504|950257251850|3054676197176|950165926199|949187772416|10000000|2435538|10000000||949554799728|951335256063|949187772535|949187772416|952503978051|132104050924847952|949187774233|132134863734478619|7504388659458|132134935734470000|OK";
 
 TEST(UpgradeTest, CopyFolders) {
-#if (0)
-    // test of bad data
-    // #TODO remove ASAP or rework to test API
-    auto t1 = cma::tools::SplitString(a1, "|");
-    auto t2 = cma::tools::SplitString(a2, "|");
-    for (int i = 0; i < t1.size(); i++) {
-        XLOG::l.i("{}\t{}\n", t1[i].c_str(), t2[i].c_str());
-    }
-#endif
-
-    namespace fs = std::filesystem;
-    if (!cma::tools::win::IsElevated()) {
-        XLOG::l(XLOG::kStdio)
-            .w("The Program is not elevated, testing is not possible");
-        return;
-    }
-    tst::SafeCleanTempDir();
-    ON_OUT_OF_SCOPE(tst::SafeCleanTempDir(););
-
-<<<<<<< HEAD
-    fs::path path = FindLegacyAgent();
-    ASSERT_TRUE(!path.empty())
-        << "Legacy Agent is absent. Either install it or simulate it";
-
-    auto source_file = path / "marker.tmpx";
-=======
+    namespace fs = std::filesystem;
+
     auto temp_fs{tst::TempCfgFs::Create()};
     auto [lwa_path, tgt] = tst::CreateInOut();
     fs::create_directory(lwa_path / "config");
@@ -979,7 +925,6 @@
     fs::create_directories(good_path);
 
     auto source_file = lwa_path / "marker.tmpx";
->>>>>>> 924c73a8
     {
         std::ofstream ofs(source_file);
 
@@ -987,10 +932,10 @@
                          << "error " << GetLastError() << "\n";
         ofs << "@marker\n";
     }
-    auto count_root = CopyRootFolder(path, cma::cfg::GetTempDir());
+    auto count_root = CopyRootFolder(lwa_path, cma::cfg::GetTempDir());
     EXPECT_GE(count_root, 1);
 
-    count_root = CopyRootFolder(path, cma::cfg::GetTempDir());
+    count_root = CopyRootFolder(lwa_path, cma::cfg::GetTempDir());
     EXPECT_GE(count_root, 0);
 
     fs::path target_file = cma::cfg::GetTempDir();
@@ -998,30 +943,24 @@
     std::error_code ec;
     EXPECT_TRUE(fs::exists(target_file, ec));
 
-    auto count =
-        CopyAllFolders(path, L"c:\\Users\\Public", CopyFolderMode::keep_old);
+    auto count = CopyAllFolders(lwa_path, L"c:\\Users\\Public",
+                                CopyFolderMode::keep_old);
     ASSERT_TRUE(count == 0)
         << "CopyAllFolders works only for ProgramData due to safety reasons";
 
-    count = CopyAllFolders(path, cma::cfg::GetTempDir(),
+    count = CopyAllFolders(lwa_path, cma::cfg::GetTempDir(),
                            CopyFolderMode::remove_old);
-    EXPECT_GE(count, 2);
-
-    count =
-        CopyAllFolders(path, cma::cfg::GetTempDir(), CopyFolderMode::keep_old);
+
     EXPECT_EQ(count, 0);
-
-    ON_OUT_OF_SCOPE(fs::remove(target_file, ec));
-    ON_OUT_OF_SCOPE(fs::remove(source_file, ec));
+    count = CopyAllFolders(lwa_path, good_path, CopyFolderMode::remove_old);
+    EXPECT_EQ(count, 2);
+
+    count = CopyAllFolders(lwa_path, good_path, CopyFolderMode::keep_old);
+    EXPECT_EQ(count, 0);
 }
 
 TEST(UpgradeTest, CopyFiles) {
     namespace fs = std::filesystem;
-<<<<<<< HEAD
-    fs::path path = FindLegacyAgent();
-    ASSERT_TRUE(!path.empty())
-        << "Legacy Agent is absent. Either install it or simulate it";
-=======
     auto temp_fs{tst::TempCfgFs::Create()};
     auto [lwa_path, tgt] = tst::CreateInOut();
     fs::create_directory(lwa_path / "config");
@@ -1034,22 +973,21 @@
     auto good_path = fs::path{cma::cfg::GetTempDir()} /
                      cma::cfg::kAppDataCompanyName / kAppDataAppName;
     fs::create_directories(good_path);
->>>>>>> 924c73a8
 
     auto count = CopyFolderRecursive(
-        path, cma::cfg::GetTempDir(), fs::copy_options::overwrite_existing,
-        [path](fs::path P) {
-            XLOG::l.i("Copy '{}' to '{}'", fs::relative(P, path).u8string(),
-                      wtools::ConvertToUTF8(cma::cfg::GetTempDir()));
+        lwa_path, cma::cfg::GetTempDir(), fs::copy_options::overwrite_existing,
+        [lwa_path](fs::path P) {
+            XLOG::l.i("Copy '{}' to '{}'", fs::relative(P, lwa_path),
+                      wtools::ToUtf8(cma::cfg::GetTempDir()));
             return true;
         });
-    EXPECT_TRUE(count > 4);
+    EXPECT_EQ(count, 4);
 
     count = CopyFolderRecursive(
-        path, cma::cfg::GetTempDir(), fs::copy_options::skip_existing,
-        [path](fs::path P) {
-            XLOG::l.i("Copy '{}' to '{}'", fs::relative(P, path).u8string(),
-                      wtools::ConvertToUTF8(cma::cfg::GetTempDir()));
+        lwa_path, cma::cfg::GetTempDir(), fs::copy_options::skip_existing,
+        [lwa_path](fs::path path) {
+            XLOG::l.i("Copy '{}' to '{}'", fs::relative(path, lwa_path),
+                      wtools::ToUtf8(cma::cfg::GetTempDir()));
             return true;
         });
     EXPECT_TRUE(count == 0);
@@ -1098,8 +1036,8 @@
 
 TEST(UpgradeTest, StopStartStopOhm) {
     namespace fs = std::filesystem;
-    auto path = FindLegacyAgent();
-    ASSERT_TRUE(!path.empty())
+    auto lwa_path = FindLegacyAgent();
+    ASSERT_TRUE(!lwa_path.empty())
         << "Legacy Agent is absent. Either install it or simulate it";
 
     if (!cma::tools::win::IsElevated()) {
@@ -1109,7 +1047,7 @@
     }
 
     // start
-    fs::path ohm = path;
+    fs::path ohm = lwa_path;
     ohm /= "bin";
     ohm /= "OpenHardwareMonitorCLI.exe";
     std::error_code ec;
@@ -1150,15 +1088,15 @@
         return;
     }
 
-    auto path = FindLegacyAgent();
-    ASSERT_TRUE(!path.empty())
+    auto lwa_path = FindLegacyAgent();
+    ASSERT_TRUE(!lwa_path.empty())
         << "Legacy Agent is absent. Either install it or simulate it";
 
     EXPECT_TRUE(ActivateLegacyAgent());
     EXPECT_TRUE(IsLegacyAgentActive())
         << "Probably you have no legacy agent installed";
 
-    fs::path ohm = path;
+    fs::path ohm = lwa_path;
     ohm /= "bin";
     ohm /= "OpenHardwareMonitorCLI.exe";
     std::error_code ec;
