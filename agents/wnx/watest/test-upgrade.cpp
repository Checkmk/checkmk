// test-upgrade.cpp

// complicated things LWA -> NWA

#include "pch.h"

#include <filesystem>

#include "cap.h"
#include "cfg.h"
#include "read_file.h"
#include "test_tools.h"
#include "tools/_misc.h"
#include "tools/_process.h"
#include "tools/_tgt.h"
#include "upgrade.h"

namespace cma::cfg::upgrade {

extern std::filesystem::path G_LegacyAgentPresetPath;
void SetLegacyAgentPath(const std::filesystem::path& path);

const std::string ini_expected = "b53c5b77c595ba7e";
const std::string ini_name = "check_mk.hash.ini";

const std::string state_expected = "a71dfa65aacb1b52";
const std::string state_name = "cmk-update-agent.state";

const std::string new_expected = "13dd8be2f9ad5894";
const std::string dat_name = "checkmk.hash.dat";
const std::string dat_defa_name = "checkmk.defa.hash.dat";

TEST(UpgradeTest, GetHash) {
    namespace fs = std::filesystem;
    fs::path dir = cma::cfg::GetUserDir();
    auto ini = dir / ini_name;
    auto state = dir / state_name;
    ASSERT_EQ(GetOldHashFromFile(ini, kIniHashMarker), ini_expected);
    ASSERT_EQ(GetOldHashFromFile(state, kStateHashMarker), state_expected);

    ASSERT_EQ(GetOldHashFromIni(ini), ini_expected);
    ASSERT_EQ(GetOldHashFromState(state), state_expected);
}

TEST(UpgradeTest, GetDefaHash) {
    namespace fs = std::filesystem;
    fs::path dir = cma::cfg::GetUserDir();
    auto dat = dir / dat_defa_name;
    auto new_hash = GetNewHash(dat);
    ASSERT_TRUE(new_hash.empty());
    ASSERT_NO_THROW(GetNewHash("<GTEST>"));
    auto new_weird_hash = GetNewHash("<GTEST>");
    ASSERT_TRUE(new_weird_hash.empty());
}

TEST(UpgradeTest, Integration) {
    ASSERT_TRUE(G_LegacyAgentPresetPath.empty());
    tst::SafeCleanTempDir();
    auto [legacy, target] = tst::CreateInOut();
    ON_OUT_OF_SCOPE(tst::SafeCleanTempDir(););
    SetLegacyAgentPath(legacy);
    ON_OUT_OF_SCOPE(SetLegacyAgentPath(""););

    namespace fs = std::filesystem;
    std::error_code ec;
    auto state_dir = legacy / dirs::kAuStateLocation;
    fs::create_directories(state_dir, ec);
    ASSERT_EQ(ec.value(), 0);
    fs::path dir = cma::cfg::GetUserDir();
    auto ini = dir / ini_name;
    fs::copy_file(ini, legacy / files::kIniFile,
                  fs::copy_options::overwrite_existing, ec);
    auto state = dir / state_name;
    fs::copy_file(state, legacy / dirs::kAuStateLocation / files::kAuStateFile,
                  fs::copy_options::overwrite_existing, ec);

    // complicated preparation to testing
    auto dat = FindOwnDatFile();
    auto expected_dat_file = ConstructDatFileName();
    auto dat_save = dat.u8string() + ".sav";
    ON_OUT_OF_SCOPE({
        if (dat.empty())
            fs::remove(expected_dat_file, ec);
        else
            fs::rename(dat_save, dat);
    });
    fs::path test_dat = cma::cfg::GetUserDir();
    if (dat.empty()) {
        // create file
        fs::copy_file(test_dat / dat_name, expected_dat_file,
                      fs::copy_options::overwrite_existing, ec);

    } else {
        // backup
        fs::copy_file(dat, dat_save, fs::copy_options::overwrite_existing, ec);
        // overwrite
        fs::copy_file(test_dat / dat_name, dat,
                      fs::copy_options::overwrite_existing, ec);
    }

#if 0
    fs::path install_ini = cma::cfg::GetFileInstallDir();
    std::error_code ec;
    fs::create_directories(install_ini, ec);
    install_ini /= files::kIniFile;

    auto backup_file = install_ini;
    backup_file.replace_extension("in_");
    fs::remove(backup_file, ec);
    fs::copy_file(install_ini, backup_file, ec);
    ON_OUT_OF_SCOPE(fs::rename(backup_file, install_ini, ec);)
#endif

    ASSERT_TRUE(PatchOldFilesWithDatHash());
    {
        auto state_hash = GetOldHashFromState(legacy / dirs::kAuStateLocation /
                                              files::kAuStateFile);
        EXPECT_EQ(state_hash, new_expected);
    }
    {
        auto ini_hash = GetOldHashFromIni(legacy / files::kIniFile);
        EXPECT_EQ(ini_hash, new_expected);
    }
}

TEST(UpgradeTest, PatchIniHash) {
    namespace fs = std::filesystem;
    std::error_code ec;
    {
        fs::path dir = cma::cfg::GetUserDir();
        auto ini = dir / ini_name;
        auto old_hash = GetOldHashFromIni(ini);
        ASSERT_TRUE(!old_hash.empty());
        ASSERT_EQ(old_hash, ini_expected);

        auto dat = dir / dat_name;
        auto new_hash = GetNewHash(dat);
        ASSERT_TRUE(!new_hash.empty());
        ASSERT_EQ(new_hash, new_expected);
    }

    tst::SafeCleanTempDir();
    auto [source, target] = tst::CreateInOut();
    ON_OUT_OF_SCOPE(tst::SafeCleanTempDir(););

    fs::path dir = cma::cfg::GetUserDir();
    auto dat = dir / dat_name;
    auto new_hash = GetNewHash(dat);
    {
        auto ini = dir / ini_name;

        fs::copy_file(ini, target / ini_name,
                      fs::copy_options::overwrite_existing, ec);
        fs::copy_file(dat, target / dat_name,
                      fs::copy_options::overwrite_existing, ec);
    }
    {
        auto ret = PatchIniHash(target / ini_name, new_hash);
        EXPECT_TRUE(ret);

        auto old_hash = GetOldHashFromIni(target / ini_name);
        ASSERT_TRUE(!old_hash.empty());
        ASSERT_EQ(old_hash, new_expected);
    }

#if 0
    //
    auto ini = FindOldIni();
    std::error_code ec;
    ASSERT_FALSE(ini.empty() || !fs::exists(ini, ec))
        << "legacy agent must be installed";

#endif
    // std::string GetNewHash();
    // bool InjectHashIntoIni(std::filesystem::path ini, std::string hash);
}
TEST(UpgradeTest, PatchStateHash) {
    namespace fs = std::filesystem;
    std::error_code ec;
    fs::path dir = cma::cfg::GetUserDir();
    {
        auto state = dir / state_name;
        auto old_hash = GetOldHashFromState(state);
        ASSERT_TRUE(!old_hash.empty());
        ASSERT_EQ(old_hash, state_expected);

        auto dat = dir / dat_name;
        auto new_hash = GetNewHash(dat);
        ASSERT_TRUE(!new_hash.empty());
        ASSERT_EQ(new_hash, new_expected);
    }

    tst::SafeCleanTempDir();
    auto [source, target] = tst::CreateInOut();
    ON_OUT_OF_SCOPE(tst::SafeCleanTempDir(););

    auto dat = dir / dat_name;
    auto new_hash = GetNewHash(dat);
    {
        fs::path dir = cma::cfg::GetUserDir();
        auto state = dir / state_name;

        fs::copy_file(state, target / state_name,
                      fs::copy_options::overwrite_existing, ec);
        fs::copy_file(dat, target / dat_name,
                      fs::copy_options::overwrite_existing, ec);
    }
    {
        auto ret = PatchStateHash(target / state_name, new_hash);
        EXPECT_TRUE(ret);

        auto old_hash = GetOldHashFromState(target / state_name);
        ASSERT_TRUE(!old_hash.empty());
        ASSERT_EQ(old_hash, new_expected);
    }

#if 0
    //
    auto ini = FindOldIni();
    std::error_code ec;
    ASSERT_FALSE(ini.empty() || !fs::exists(ini, ec))
        << "legacy agent must be installed";

#endif
    // std::string GetNewHash();
    // bool InjectHashIntoIni(std::filesystem::path ini, std::string hash);
}

std::string nullfile = "";
std::string not_bakeryfile_strange =
    "[local]\n"
    "# define maximum cache age for scripts matching specified patterns - first match wins\n"
    "cache_age a* = 900\n";

std::string bakeryfile =
    "# Created by Check_MK Agent Bakery.\n"
    "# This file is managed via WATO, do not edit manually or you \n"
    "# lose your changes next time when you update the agent.\n"
    "\n"
    "[global]\n"
    "    # TCP port the agent is listening on\n"
    "    port = 6556\n"
    "\n"
    "    # Create logfiles useful for tracing crashes of the agent\n"
    "    # crash_debug = yes\n"
    "    # Create logfiles useful for tracing crashes of the agent\n"
    "    logging = all\n"
    "\n"
    "\n"
    "[local]\n"
    "# define maximum cache age for scripts matching specified patterns - first match wins\n"
    "cache_age a* = 900\n"
    "\n"
    "# define timeouts for scripts matching specified patterns - first match wins\n"
    "\n"
    "\n"
    "[plugins]\n"
    "# define maximum cache age for scripts matching specified patterns - first match wins\n"
    "cache_age b* = 1560\n"
    "\n"
    "# define timeouts for scripts matching specified patterns - first match wins\n"
    "timeout * = 97\n"
    "\n"
    "\n"
    "[winperf]\n"
    "    counters = Terminal Services:ts_sessions\n"
    "\n";

std::string not_bakeryfile =
    "# Created by Check_MK Agent B kery.\n"
    "# This file is managed via WATO, do not edit manually or you \n"
    "# lose your changes next time when you update the agent.\n"
    "\n"
    "[global]\n"
    "    # TCP port the agent is listening on\n"
    "    port = 6556\n"
    "\n"
    "    # Create logfiles useful for tracing crashes of the agent\n"
    "    crash_debug = yes\n"
    "\n"
    "\n"
    "[local]\n"
    "# define maximum cache age for scripts matching specified patterns - first match wins\n"
    "cache_age a* = 900\n"
    "\n"
    "# define timeouts for scripts matching specified patterns - first match wins\n"
    "\n"
    "\n"
    "[plugins]\n"
    "# define maximum cache age for scripts matching specified patterns - first match wins\n"
    "cache_age b* = 1560\n"
    "\n"
    "# define timeouts for scripts matching specified patterns - first match wins\n"
    "timeout * = 97\n"
    "\n"
    "\n"
    "[winperf]\n"
    "    counters = Terminal Services:ts_sessions\n"
    "\n";

static void CreateFileTest(std::filesystem::path Path, std::string Content) {
    std::ofstream ofs(Path);

    ofs << Content;
}

static auto CreateIniFile(std::filesystem::path Lwa, const std::string Content,
                          const std::string YamlName) {
    auto ini_file = Lwa / (YamlName + ".ini");
    CreateFileTest(Lwa / ini_file, Content);
    return ini_file;
}

static std::tuple<std::filesystem::path, std::filesystem::path> CreateInOut() {
    namespace fs = std::filesystem;
    fs::path temp_dir = cma::cfg::GetTempDir();
    auto normal_dir =
        temp_dir.wstring().find(L"\\tmp", 0) != std::wstring::npos;
    if (normal_dir) {
        std::error_code ec;
        auto lwa_dir = temp_dir / "in";
        auto pd_dir = temp_dir / "out";
        fs::create_directories(lwa_dir, ec);
        fs::create_directories(pd_dir, ec);
        return {lwa_dir, pd_dir};
    }
    return {};
}

TEST(UpgradeTest, CheckProtocolUpdate) {
    namespace fs = std::filesystem;
    tst::SafeCleanTempDir();
    ON_OUT_OF_SCOPE(tst::SafeCleanTempDir());
    auto [old_location, new_location] = CreateInOut();
    EXPECT_TRUE(
        UpdateProtocolFile(new_location.wstring(), old_location.wstring()));
    EXPECT_FALSE(
        UpdateProtocolFile(new_location.wstring(), new_location.wstring()));

    std::error_code ec;
    auto old_file = ConstructProtocolFileName(old_location);
    EXPECT_EQ(
        old_location.string() + "\\" + std::string(files::kUpgradeProtocol),
        old_file.string());

    auto x = CreateProtocolFile(old_location, "  old_file");
    ASSERT_TRUE(fs::exists(old_file, ec));

    EXPECT_TRUE(
        UpdateProtocolFile(new_location.wstring(), old_location.wstring()));
    auto new_file = ConstructProtocolFileName(new_location);
    EXPECT_TRUE(fs::exists(new_file, ec));
    EXPECT_FALSE(fs::exists(old_file, ec));
    auto content = cma::tools::ReadFileInString(new_file.string().c_str());
    ASSERT_TRUE(content.has_value());
    EXPECT_TRUE(content->find("old_file") != std::string::npos);

    x = CreateProtocolFile(old_location, "  new_file");
    EXPECT_TRUE(
        UpdateProtocolFile(new_location.wstring(), old_location.wstring()));
    EXPECT_TRUE(fs::exists(new_file, ec));
    EXPECT_FALSE(fs::exists(old_file, ec));
    content = cma::tools::ReadFileInString(new_file.string().c_str());
    ASSERT_TRUE(content.has_value());
    EXPECT_TRUE(content->find("old_file") != std::string::npos);
}

TEST(UpgradeTest, CreateProtocol) {
    tst::SafeCleanTempDir();
    ON_OUT_OF_SCOPE(tst::SafeCleanTempDir());
    namespace fs = std::filesystem;
    fs::path dir = cma::cfg::GetTempDir();
    auto x = CreateProtocolFile(dir, "  aaa: aaa");
    ASSERT_TRUE(x);

    auto protocol_file = ConstructProtocolFileName(dir);
    auto f = cma::tools::ReadFileInVector(protocol_file);
    ASSERT_TRUE(f.has_value());
    auto file_content = f.value();
    std::string str((const char*)file_content.data(), file_content.size());
    auto table = cma::tools::SplitString(str, "\n");
    EXPECT_EQ(table.size(), 3);
}

static std::string for_patch =
    "plugins:\n"
    "  execution:\n"
    "    - pattern: 'test1'\n"
    "      timeout: 60\n"
    "      run: yes\n"
    "    - pattern: 'a\\test2'\n"
    "      timeout: 60\n"
    "      run: no\n"
    "    - pattern: '\\test2'\n"
    "      timeout: 60\n"
    "      run: no\n"
    "    - pattern: '/test3'\n"
    "      timeout: 60\n"
    "      run: no\n"
    //
    ;

TEST(UpgradeTest, PatchRelativePath) {
    auto yaml = YAML::Load(for_patch);
    auto ret = PatchRelativePath(yaml, groups::kLocal, vars::kPluginsExecution,
                                 vars::kPluginPattern,
                                 cma::cfg::vars::kPluginUserFolder);
    EXPECT_FALSE(ret);

    ret = PatchRelativePath(yaml, groups::kPlugins, vars::kPluginAsyncStart,
                            vars::kPluginPattern,
                            cma::cfg::vars::kPluginUserFolder);
    EXPECT_FALSE(ret);

    ret = PatchRelativePath(yaml, groups::kPlugins, vars::kPluginsExecution,
                            vars::kPluginRetry,
                            cma::cfg::vars::kPluginUserFolder);

    EXPECT_TRUE(ret) << "invalid subkey is allowed";

    ret = PatchRelativePath(yaml, groups::kPlugins, vars::kPluginsExecution,
                            vars::kPluginPattern,
                            cma::cfg::vars::kPluginUserFolder);
    ASSERT_TRUE(ret);
    auto seq = yaml[groups::kPlugins][vars::kPluginsExecution];
    ASSERT_TRUE(seq.IsSequence());
    ASSERT_EQ(seq.size(), 4);

    EXPECT_EQ(seq[0][vars::kPluginPattern].as<std::string>(),
              std::string(cma::cfg::vars::kPluginUserFolder) + "\\test1");
    EXPECT_EQ(seq[1][vars::kPluginPattern].as<std::string>(),
              std::string(cma::cfg::vars::kPluginUserFolder) + "\\a\\test2");
    EXPECT_EQ(seq[2][vars::kPluginPattern].as<std::string>(), "\\test2");
    EXPECT_EQ(seq[3][vars::kPluginPattern].as<std::string>(), "/test3");

    ret = PatchRelativePath(yaml, groups::kPlugins, vars::kPluginsExecution,
                            vars::kPluginPattern,
                            cma::cfg::vars::kPluginUserFolder);
    ASSERT_TRUE(ret);
    seq = yaml[groups::kPlugins][vars::kPluginsExecution];
    ASSERT_TRUE(seq.IsSequence());
    ASSERT_EQ(seq.size(), 4);

    EXPECT_EQ(seq[0][vars::kPluginPattern].as<std::string>(),
              std::string(cma::cfg::vars::kPluginUserFolder) + "\\test1");
    EXPECT_EQ(seq[1][vars::kPluginPattern].as<std::string>(),
              std::string(cma::cfg::vars::kPluginUserFolder) + "\\a\\test2");
    EXPECT_EQ(seq[2][vars::kPluginPattern].as<std::string>(), "\\test2");
    EXPECT_EQ(seq[3][vars::kPluginPattern].as<std::string>(), "/test3");
}

std::filesystem::path ConstructBakeryYmlPath(std::filesystem::path pd_dir) {
    auto bakery_yaml = pd_dir / dirs::kBakery / files::kDefaultMainConfigName;
    bakery_yaml += files::kDefaultBakeryExt;
    return bakery_yaml;
}

std::filesystem::path ConstructUserYmlPath(std::filesystem::path pd_dir) {
    auto user_yaml = pd_dir / files::kDefaultMainConfigName;
    user_yaml += files::kDefaultUserExt;
    return user_yaml;
}

TEST(UpgradeTest, LoggingSupport) {
    using namespace cma::cfg;
    namespace fs = std::filesystem;
    cma::OnStartTest();
    tst::TempCfgFs temp_fs;

    fs::path install_yml{fs::path(dirs::kFileInstallDir) /
                         files::kInstallYmlFileW};

    // without
    ASSERT_TRUE(temp_fs.createRootFile(
        install_yml, "# Packaged\nglobal:\n  enabled: yes\n  install: no"));

    auto [lwa_dir, pd_dir] = CreateInOut();
    ASSERT_TRUE(!lwa_dir.empty() && !pd_dir.empty());

    std::error_code ec;

    auto expected_bakery_name = ConstructBakeryYmlPath(pd_dir);
    auto expected_user_name = ConstructUserYmlPath(pd_dir);

    // bakery file and no local
    {
        ON_OUT_OF_SCOPE(tst::SafeCleanTempDir("in");
                        tst::SafeCleanTempDir("out"););
        auto name = "check_mk";
        auto ini = CreateIniFile(lwa_dir, bakeryfile, name);
        EXPECT_TRUE(IsBakeryIni(ini));
        auto yaml_file = CreateBakeryYamlFromIni(ini, pd_dir, name);
        EXPECT_EQ(yaml_file.filename().wstring(),
                  wtools::ConvertToUTF16(name) + files::kDefaultBakeryExt);
        auto yaml = YAML::LoadFile(yaml_file.u8string());
        EXPECT_TRUE(yaml.IsMap());
        auto yml_global = yaml[groups::kGlobal];
        ASSERT_TRUE(yml_global.IsMap());
        auto logging = cma::cfg::GetNode(yml_global, vars::kLogging);
        ASSERT_TRUE(logging.IsMap());

        auto debug =
            cma::cfg::GetVal(logging, vars::kLogDebug, std::string(""));

        EXPECT_EQ(logging[vars::kLogDebug].as<std::string>(), "all");
    }
}
<<<<<<< HEAD

TEST(UpgradeTest, UserIniPackagedAgent) {
    using namespace cma::cfg;
    namespace fs = std::filesystem;

    cma::OnStartTest();
    tst::TempCfgFs temp_fs;

    // #TODO (sk): make an API in TempCfgFs
    fs::path install_yml{fs::path(dirs::kFileInstallDir) /
                         files::kInstallYmlFileW};
    ASSERT_TRUE(temp_fs.createRootFile(
        install_yml, "# Packaged\nglobal:\n  enabled: yes\n  install: no"));

    auto [lwa_dir, pd_dir] = CreateInOut();
    ASSERT_TRUE(!lwa_dir.empty() && !pd_dir.empty());

    std::error_code ec;

=======

TEST(UpgradeTest, UserIniPackagedAgent) {
    using namespace cma::cfg;
    namespace fs = std::filesystem;
    tst::SafeCleanTempDir();
    ON_OUT_OF_SCOPE(tst::SafeCleanTempDir());
    auto [lwa_dir, pd_dir] = CreateInOut();
    ASSERT_TRUE(!lwa_dir.empty() && !pd_dir.empty());

    std::error_code ec;

>>>>>>> 75a18bda
    auto expected_bakery_name = ConstructBakeryYmlPath(pd_dir);
    auto expected_user_name = ConstructUserYmlPath(pd_dir);

    // bakery file and no local
    {
        ON_OUT_OF_SCOPE(tst::SafeCleanTempDir("in");
                        tst::SafeCleanTempDir("out"););
        auto name = "check_mk";
        auto ini = CreateIniFile(lwa_dir, bakeryfile, name);
        auto local_exists = ConvertLocalIniFile(lwa_dir, pd_dir);
        ASSERT_FALSE(local_exists);
        auto user_exists = ConvertUserIniFile(lwa_dir, pd_dir, local_exists);
        EXPECT_TRUE(user_exists);
        EXPECT_TRUE(fs::exists(expected_bakery_name, ec));
        EXPECT_FALSE(fs::exists(expected_user_name, ec));
    }

    // bakery file and local
    {
        ON_OUT_OF_SCOPE(tst::SafeCleanTempDir("in");
                        tst::SafeCleanTempDir("out"););
        auto u_name = "check_mk";
        CreateIniFile(lwa_dir, bakeryfile, u_name);
        auto l_name = "check_mk_local";
        CreateIniFile(lwa_dir, not_bakeryfile_strange, l_name);

        auto local_exists = ConvertLocalIniFile(lwa_dir, pd_dir);
        ASSERT_TRUE(local_exists);
        auto user_exists = ConvertUserIniFile(lwa_dir, pd_dir, local_exists);
        EXPECT_TRUE(user_exists);
        EXPECT_TRUE(fs::exists(expected_bakery_name, ec));
        EXPECT_TRUE(fs::exists(expected_user_name, ec));
        auto bakery_size = fs::file_size(expected_bakery_name, ec);
        auto user_size = fs::file_size(expected_user_name, ec);
        EXPECT_TRUE(bakery_size > user_size);
    }

    // private file and no local
    {
        ON_OUT_OF_SCOPE(tst::SafeCleanTempDir("in");
                        tst::SafeCleanTempDir("out"););
        auto name = "check_mk";
        auto ini = CreateIniFile(lwa_dir, not_bakeryfile, name);
        auto local_exists = ConvertLocalIniFile(lwa_dir, pd_dir);
        ASSERT_FALSE(local_exists);
        auto user_exists = ConvertUserIniFile(lwa_dir, pd_dir, local_exists);
        EXPECT_TRUE(user_exists);
        EXPECT_TRUE(fs::exists(expected_user_name, ec));
        EXPECT_FALSE(fs::exists(expected_bakery_name, ec));
    }

    // private file and local
    {
        ON_OUT_OF_SCOPE(tst::SafeCleanTempDir("in");
                        tst::SafeCleanTempDir("out"););
        auto u_name = "check_mk";
        CreateIniFile(lwa_dir, not_bakeryfile, u_name);
        auto l_name = "check_mk_local";
        CreateIniFile(lwa_dir, not_bakeryfile_strange, l_name);

        auto local_exists = ConvertLocalIniFile(lwa_dir, pd_dir);
        ASSERT_TRUE(local_exists);
        auto user_exists = ConvertUserIniFile(lwa_dir, pd_dir, local_exists);
        EXPECT_TRUE(user_exists);
        EXPECT_TRUE(fs::exists(expected_bakery_name, ec));
        EXPECT_TRUE(fs::exists(expected_user_name, ec));
        auto bakery_size = fs::file_size(expected_bakery_name, ec);
        auto user_size = fs::file_size(expected_user_name, ec);
        EXPECT_TRUE(bakery_size > user_size);
    }

    // null file + local
    {
        ON_OUT_OF_SCOPE(tst::SafeCleanTempDir("in");
                        tst::SafeCleanTempDir("out"););
        auto u_name = "check_mk";
        CreateIniFile(lwa_dir, nullfile, u_name);
        auto l_name = "check_mk_local";
        CreateIniFile(lwa_dir, not_bakeryfile_strange, l_name);

        auto local_exists = ConvertLocalIniFile(lwa_dir, pd_dir);
        ASSERT_TRUE(local_exists);
        auto user_exists = ConvertUserIniFile(lwa_dir, pd_dir, local_exists);
        EXPECT_FALSE(user_exists);
        EXPECT_FALSE(fs::exists(expected_bakery_name, ec));
        EXPECT_TRUE(fs::exists(expected_user_name, ec));
    }

    // no file + local
    {
        ON_OUT_OF_SCOPE(tst::SafeCleanTempDir("in");
                        tst::SafeCleanTempDir("out"););
        auto l_name = "check_mk_local";
        CreateIniFile(lwa_dir, not_bakeryfile_strange, l_name);

        auto local_exists = ConvertLocalIniFile(lwa_dir, pd_dir);
        ASSERT_TRUE(local_exists);
        auto user_exists = ConvertUserIniFile(lwa_dir, pd_dir, local_exists);
        EXPECT_FALSE(user_exists);
        EXPECT_FALSE(fs::exists(expected_bakery_name, ec));
        EXPECT_TRUE(fs::exists(expected_user_name, ec));
    }
}

<<<<<<< HEAD
void SimulateWatoInstall(const std::filesystem::path& lwa,
                         const std::filesystem::path& pd_dir) {
=======
void SimulateWatoInstall(std::filesystem::path pd_dir) {
>>>>>>> 75a18bda
    namespace fs = std::filesystem;
    auto bakery_yaml = ConstructBakeryYmlPath(pd_dir);
    auto user_yaml = ConstructUserYmlPath(pd_dir);
    std::error_code ec;
    fs::create_directory(pd_dir / dirs::kBakery, ec);
    ASSERT_EQ(ec.value(), 0);
<<<<<<< HEAD
    tst::CreateTextFile(bakery_yaml, "11");
    tst::CreateTextFile(user_yaml, "0");
=======
    tst::ConstructFile(bakery_yaml, "11");
    tst::ConstructFile(user_yaml, "0");
>>>>>>> 75a18bda
}

TEST(UpgradeTest, UserIniWatoAgent) {
    using namespace cma::cfg;
    namespace fs = std::filesystem;
<<<<<<< HEAD
    // make temporary filesystem
    tst::TempCfgFs temp_fs;
    // simulate WATO installation
    fs::path install_yml{fs::path(dirs::kFileInstallDir) /
                         files::kInstallYmlFileW};
    ASSERT_TRUE(temp_fs.createRootFile(install_yml, "# Doesn't matter"));

    auto [lwa_dir, pd_dir] = CreateInOut();

    ASSERT_TRUE(!lwa_dir.empty() && !pd_dir.empty());

=======
    tst::SafeCleanTempDir();
    ON_OUT_OF_SCOPE(tst::SafeCleanTempDir());
    auto [lwa_dir, pd_dir] = CreateInOut();
    ASSERT_TRUE(!lwa_dir.empty() && !pd_dir.empty());

    cma::cfg::SetTestInstallationType(InstallationType::wato);
    ON_OUT_OF_SCOPE(
        cma::cfg::SetTestInstallationType(InstallationType::packaged));

>>>>>>> 75a18bda
    std::error_code ec;

    // SIMULATE wato agent installation
    auto bakery_yaml = ConstructBakeryYmlPath(pd_dir);
    auto user_yaml = ConstructUserYmlPath(pd_dir);

    // bakery file and no local
    {
<<<<<<< HEAD
        SimulateWatoInstall(lwa_dir, pd_dir);
        ASSERT_EQ(DetermineInstallationType(), InstallationType::wato);
=======
        SimulateWatoInstall(pd_dir);
>>>>>>> 75a18bda
        ON_OUT_OF_SCOPE(tst::SafeCleanTempDir("in");
                        tst::SafeCleanTempDir("out"););
        auto name = "check_mk";
        auto ini = CreateIniFile(lwa_dir, bakeryfile, name);
        auto local_exists = ConvertLocalIniFile(lwa_dir, pd_dir);
        ASSERT_FALSE(local_exists);
        auto user_exists = ConvertUserIniFile(lwa_dir, pd_dir, local_exists);
        EXPECT_FALSE(user_exists);
        // no changes
        EXPECT_EQ(fs::file_size(bakery_yaml, ec), 2);
        EXPECT_EQ(fs::file_size(user_yaml, ec), 1);
    }

    // bakery file and local
    {
<<<<<<< HEAD
        SimulateWatoInstall(lwa_dir, pd_dir);
=======
        SimulateWatoInstall(pd_dir);
>>>>>>> 75a18bda
        ON_OUT_OF_SCOPE(tst::SafeCleanTempDir("in");
                        tst::SafeCleanTempDir("out"););
        auto u_name = "check_mk";
        CreateIniFile(lwa_dir, bakeryfile, u_name);
        auto l_name = "check_mk_local";
        CreateIniFile(lwa_dir, not_bakeryfile_strange, l_name);

        auto local_exists = ConvertLocalIniFile(lwa_dir, pd_dir);
        ASSERT_TRUE(local_exists);
        auto user_exists = ConvertUserIniFile(lwa_dir, pd_dir, local_exists);
        EXPECT_FALSE(user_exists);
        // local changed
        EXPECT_EQ(fs::file_size(bakery_yaml, ec), 2);
        EXPECT_GE(fs::file_size(user_yaml, ec), 50);
    }

    // private file and no local
    {
<<<<<<< HEAD
        SimulateWatoInstall(lwa_dir, pd_dir);
=======
        SimulateWatoInstall(pd_dir);
>>>>>>> 75a18bda
        ON_OUT_OF_SCOPE(tst::SafeCleanTempDir("in");
                        tst::SafeCleanTempDir("out"););
        auto name = "check_mk";
        auto ini = CreateIniFile(lwa_dir, not_bakeryfile, name);
        auto local_exists = ConvertLocalIniFile(lwa_dir, pd_dir);
        ASSERT_FALSE(local_exists);
        auto user_exists = ConvertUserIniFile(lwa_dir, pd_dir, local_exists);

        EXPECT_FALSE(user_exists);
        // no changes
        EXPECT_EQ(fs::file_size(bakery_yaml, ec), 2);
        EXPECT_EQ(fs::file_size(user_yaml, ec), 1);
    }

    // private file and local
    {
<<<<<<< HEAD
        SimulateWatoInstall(lwa_dir, pd_dir);
=======
        SimulateWatoInstall(pd_dir);
>>>>>>> 75a18bda
        ON_OUT_OF_SCOPE(tst::SafeCleanTempDir("in");
                        tst::SafeCleanTempDir("out"););
        auto u_name = "check_mk";
        CreateIniFile(lwa_dir, not_bakeryfile, u_name);
        auto l_name = "check_mk_local";
        CreateIniFile(lwa_dir, not_bakeryfile_strange, l_name);

        auto local_exists = ConvertLocalIniFile(lwa_dir, pd_dir);
        ASSERT_TRUE(local_exists);
        auto user_exists = ConvertUserIniFile(lwa_dir, pd_dir, local_exists);
        // local changed
        EXPECT_EQ(fs::file_size(bakery_yaml, ec), 2);
        EXPECT_GE(fs::file_size(user_yaml, ec), 50);
    }

    // no private file and local
    {
<<<<<<< HEAD
        SimulateWatoInstall(lwa_dir, pd_dir);
=======
        SimulateWatoInstall(pd_dir);
>>>>>>> 75a18bda
        ON_OUT_OF_SCOPE(tst::SafeCleanTempDir("in");
                        tst::SafeCleanTempDir("out"););
        auto u_name = "check_mk";
        CreateIniFile(lwa_dir, not_bakeryfile, u_name);
        auto l_name = "check_mk_local";
        CreateIniFile(lwa_dir, not_bakeryfile_strange, l_name);

        auto local_exists = ConvertLocalIniFile(lwa_dir, pd_dir);
        ASSERT_TRUE(local_exists);
        auto user_exists = ConvertUserIniFile(lwa_dir, pd_dir, local_exists);
        // local changed
        EXPECT_EQ(fs::file_size(bakery_yaml, ec), 2);
        EXPECT_GE(fs::file_size(user_yaml, ec), 50);
    }
}

<<<<<<< HEAD
=======
TEST(UpgradeTest, LoadIniBad) {
    std::filesystem::path userdir = GetUserDir();
    auto y = LoadIni(userdir / "check_mk.bad.test.ini");
    EXPECT_TRUE(y.has_value());
}

>>>>>>> 75a18bda
TEST(UpgradeTest, LoadIni) {
    namespace fs = std::filesystem;
    cma::OnStartTest();

    tst::TempCfgFs temp_fs;
    fs::path install_yml{fs::path(dirs::kFileInstallDir) /
                         files::kInstallYmlFileW};

    // #TODO (sk): make an API in TempCfgFs
    ASSERT_TRUE(temp_fs.createRootFile(
        install_yml, "# Packaged\nglobal:\n  enabled: yes\n  install: no"));

    fs::path temp_dir = cma::cfg::GetTempDir();
<<<<<<< HEAD
=======
    tst::SafeCleanTempDir();
    ON_OUT_OF_SCOPE(tst::SafeCleanTempDir(););
>>>>>>> 75a18bda

    auto normal_dir =
        temp_dir.wstring().find(L"\\tmp", 0) != std::wstring::npos;
    ASSERT_TRUE(normal_dir) << "tmp dir invalid " << temp_dir;

    std::error_code ec;
    auto lwa_dir = temp_dir / "in";
    auto pd_dir = temp_dir / "out";
    fs::create_directories(lwa_dir, ec);
    fs::create_directories(pd_dir, ec);

    {
        auto a1 = MakeComments("[a]", true);
        EXPECT_TRUE(a1.find("WATO", 0) != std::string::npos);
        EXPECT_TRUE(a1.find("[a]", 0) != std::string::npos);
        auto table = cma::tools::SplitString(a1, "\n");
        EXPECT_EQ(table.size(), 3);
        EXPECT_TRUE(table[0][0] == '#' && table[1][0] == '#');
        EXPECT_TRUE(table[2].size() == 0);
    }
    {
        auto a2 = MakeComments("[b]", false);
        EXPECT_TRUE(a2.find("WATO", 0) == std::string::npos);
        EXPECT_TRUE(a2.find("[b]", 0) != std::string::npos);
        auto table = cma::tools::SplitString(a2, "\n");
        EXPECT_EQ(table.size(), 3);
        EXPECT_TRUE(table[0][0] == '#' && table[1][0] == '#');
        EXPECT_TRUE(table[2].size() == 0);
    }

    {
        auto name = "nullfile";
        auto ini = CreateIniFile(lwa_dir, nullfile, name);
        auto yaml_file = CreateUserYamlFromIni(ini, pd_dir, name);
<<<<<<< HEAD
        EXPECT_FALSE(IsBakeryIni(ini));
        EXPECT_TRUE(yaml_file.empty());
        yaml_file = CreateBakeryYamlFromIni(ini, pd_dir, name);
=======
>>>>>>> 75a18bda
        EXPECT_FALSE(IsBakeryIni(ini));
        EXPECT_TRUE(yaml_file.empty());
        yaml_file = CreateBakeryYamlFromIni(ini, pd_dir, name);
        EXPECT_FALSE(IsBakeryIni(ini));
        EXPECT_TRUE(yaml_file.empty());
    }

    {
        auto name = "bakeryfile";
        auto ini = CreateIniFile(lwa_dir, bakeryfile, name);
        EXPECT_TRUE(IsBakeryIni(ini));
        auto yaml_file = CreateBakeryYamlFromIni(ini, pd_dir, name);
        EXPECT_EQ(yaml_file.filename().wstring(),
                  wtools::ConvertToUTF16(name) + files::kDefaultBakeryExt);
        auto yaml = YAML::LoadFile(yaml_file.u8string());
        EXPECT_TRUE(yaml.IsMap());
    }

    {
        // check that any file we could load as local
        auto name = "bakeryfile";
        auto ini = CreateIniFile(lwa_dir, bakeryfile, name);
<<<<<<< HEAD
        EXPECT_TRUE(IsBakeryIni(ini));
        auto yaml_file = CreateBakeryYamlFromIni(ini, pd_dir, name);
        EXPECT_EQ(yaml_file.filename().wstring(),
                  wtools::ConvertToUTF16(name) + files::kDefaultBakeryExt);
=======
        auto yaml_file = CreateUserYamlFromIni(ini, pd_dir, name);
        EXPECT_TRUE(IsBakeryIni(ini));
        EXPECT_EQ(yaml_file.filename().wstring(),
                  wtools::ConvertToUTF16(name) + files::kDefaultUserExt);
>>>>>>> 75a18bda
        auto yaml = YAML::LoadFile(yaml_file.u8string());
        EXPECT_TRUE(yaml.IsMap());
    }

<<<<<<< HEAD
    {
        // check that any file we could load as local
        auto name = "bakeryfile";
        auto ini = CreateIniFile(lwa_dir, bakeryfile, name);
        auto yaml_file = CreateUserYamlFromIni(ini, pd_dir, name);
        EXPECT_TRUE(IsBakeryIni(ini));
        EXPECT_EQ(yaml_file.filename().wstring(),
                  wtools::ConvertToUTF16(name) + files::kDefaultUserExt);
        auto yaml = YAML::LoadFile(yaml_file.u8string());
        EXPECT_TRUE(yaml.IsMap());
    }

=======
>>>>>>> 75a18bda
    {
        auto name = "not_bakeryfile";
        auto ini = CreateIniFile(lwa_dir, not_bakeryfile, name);
        auto yaml_file = CreateBakeryYamlFromIni(ini, pd_dir, name);
        EXPECT_FALSE(IsBakeryIni(ini));
        auto yaml = YAML::LoadFile(yaml_file.u8string());
        EXPECT_EQ(yaml_file.filename().wstring(),
                  wtools::ConvertToUTF16(name) + files::kDefaultBakeryExt);
        EXPECT_TRUE(yaml.IsMap());
    }

    {
        auto name = "not_bakeryfile_strange";
        auto ini = CreateIniFile(lwa_dir, not_bakeryfile_strange, name);
        auto yaml_file = CreateUserYamlFromIni(ini, pd_dir, name);
        EXPECT_FALSE(IsBakeryIni(ini));
        auto yaml = YAML::LoadFile(yaml_file.u8string());
        EXPECT_EQ(yaml_file.filename().wstring(),
                  wtools::ConvertToUTF16(name) + files::kDefaultUserExt);
        EXPECT_TRUE(yaml.IsMap());
    }
}

TEST(UpgradeTest, CopyFoldersApi) {
    namespace fs = std::filesystem;

    EXPECT_TRUE(IsFileNonCompatible("Cmk-updatE-Agent.exe"));
    EXPECT_TRUE(IsFileNonCompatible("c:\\Cmk-updatE-Agent.exe"));
    EXPECT_FALSE(IsFileNonCompatible("cmk_update_agent.exe"));
    EXPECT_FALSE(IsFileNonCompatible("c:\\cmk_update_agent.exe"));

    EXPECT_TRUE(IsPathProgramData("checkmk/agent"));
    EXPECT_TRUE(IsPathProgramData("c:\\Checkmk/agent"));
    EXPECT_TRUE(IsPathProgramData("c:\\Checkmk\\Agent"));

    EXPECT_FALSE(IsPathProgramData("Checkmk_Agent"));
    EXPECT_FALSE(IsPathProgramData("Check\\mkAgent"));
    EXPECT_FALSE(IsPathProgramData("c:\\Check\\mkAgent"));

    fs::path base = cma::cfg::GetTempDir();
    tst::SafeCleanTempDir();
    ON_OUT_OF_SCOPE(tst::SafeCleanTempDir(););

    fs::path file_path = base / "marker.tmpx";
    {
        std::ofstream ofs(file_path);

        ASSERT_TRUE(ofs) << "Can't open file " << file_path.u8string()
                         << "error " << GetLastError() << "\n";
        ofs << "@marker\n";
    }

    std::error_code ec;
    {
        EXPECT_FALSE(fs::is_directory(file_path, ec));
        auto ret = CreateFolderSmart(file_path);
        EXPECT_TRUE(ret);
        EXPECT_TRUE(fs::is_directory(file_path, ec));
    }

    {
        auto test_path = base / "plugin";
        EXPECT_FALSE(fs::exists(test_path, ec));
        auto ret = CreateFolderSmart(test_path);
        EXPECT_TRUE(ret);
        EXPECT_TRUE(fs::is_directory(base / "plugin", ec));
    }

    {
        auto test_path = base / "mrpe";
        EXPECT_FALSE(fs::exists(test_path, ec));
        fs::create_directories(test_path);
        auto ret = CreateFolderSmart(test_path);
        EXPECT_TRUE(ret);
        EXPECT_TRUE(fs::is_directory(test_path, ec));
    }
}

static auto a1 =
    "AlignmentFixupsPersec|Caption|ContextSwitchesPersec|Description|ExceptionDispatchesPersec|FileControlBytesPersec|FileControlOperationsPersec|FileDataOperationsPersec|FileReadBytesPersec|FileReadOperationsPersec|FileWriteBytesPersec|FileWriteOperationsPersec|FloatingEmulationsPersec|Frequency_Object|Frequency_PerfTime|Frequency_Sys100NS|Name|PercentRegistryQuotaInUse|PercentRegistryQuotaInUse_Base|Processes|ProcessorQueueLength|SystemCallsPersec|SystemUpTime|Threads|Timestamp_Object|Timestamp_PerfTime|Timestamp_Sys100NS|WMIStatus";
static auto a2 =
    "8753143349248||8757138597559||8753154542256|1668537305287|952521535002|951235405633|25314498833504|950257251850|3054676197176|950165926199|949187772416|10000000|2435538|10000000||949554799728|951335256063|949187772535|949187772416|952503978051|132104050924847952|949187774233|132134863734478619|7504388659458|132134935734470000|OK";

TEST(UpgradeTest, CopyFolders) {
#if (0)
    // test of bad data
    // #TODO remove ASAP or rework to test API
    auto t1 = cma::tools::SplitString(a1, "|");
    auto t2 = cma::tools::SplitString(a2, "|");
    for (int i = 0; i < t1.size(); i++) {
        XLOG::l.i("{}\t{}\n", t1[i].c_str(), t2[i].c_str());
    }
#endif

    namespace fs = std::filesystem;
<<<<<<< HEAD
=======
    if (!cma::tools::win::IsElevated()) {
        XLOG::l(XLOG::kStdio)
            .w("The Program is not elevated, testing is not possible");
        return;
    }
    tst::SafeCleanTempDir();
    ON_OUT_OF_SCOPE(tst::SafeCleanTempDir(););

    fs::path path = FindLegacyAgent();
    ASSERT_TRUE(!path.empty())
        << "Legacy Agent is absent. Either install it or simulate it";
>>>>>>> 75a18bda

    tst::TempCfgFs temp_fs;
    auto [lwa_path, tgt] = tst::CreateInOut();
    fs::create_directory(lwa_path / "config");
    fs::create_directory(lwa_path / "plugins");
    fs::create_directory(lwa_path / "bin");
    tst::CreateWorkFile(lwa_path / "config" / "1.txt", "1");
    tst::CreateWorkFile(lwa_path / "plugins" / "2.txt", "2");
    auto good_path = fs::path{cma::cfg::GetTempDir()} /
                     cma::cfg::kAppDataCompanyName / kAppDataAppName;
    fs::create_directories(good_path);

    auto source_file = lwa_path / "marker.tmpx";
    {
        std::ofstream ofs(source_file);

        ASSERT_TRUE(ofs) << "Can't open file " << source_file.u8string()
                         << "error " << GetLastError() << "\n";
        ofs << "@marker\n";
    }
    auto count_root = CopyRootFolder(lwa_path, cma::cfg::GetTempDir());
    EXPECT_GE(count_root, 1);

<<<<<<< HEAD
    count_root = CopyRootFolder(lwa_path, cma::cfg::GetTempDir());
=======
    count_root = CopyRootFolder(path, cma::cfg::GetTempDir());
>>>>>>> 75a18bda
    EXPECT_GE(count_root, 0);

    fs::path target_file = cma::cfg::GetTempDir();
    target_file /= "marker.tmpx";
    std::error_code ec;
    EXPECT_TRUE(fs::exists(target_file, ec));

<<<<<<< HEAD
    auto count = CopyAllFolders(lwa_path, L"c:\\Users\\Public",
                                CopyFolderMode::keep_old);
    ASSERT_TRUE(count == 0)
        << "CopyAllFolders works only for ProgramData due to safety reasons";

    count = CopyAllFolders(lwa_path, cma::cfg::GetTempDir(),
                           CopyFolderMode::remove_old);

    EXPECT_EQ(count, 0);
    count = CopyAllFolders(lwa_path, good_path, CopyFolderMode::remove_old);
    EXPECT_EQ(count, 2);

    count = CopyAllFolders(lwa_path, good_path, CopyFolderMode::keep_old);
    EXPECT_EQ(count, 0);
=======
    auto count =
        CopyAllFolders(path, L"c:\\Users\\Public", CopyFolderMode::keep_old);
    ASSERT_TRUE(count == 0)
        << "CopyAllFolders works only for ProgramData due to safety reasons";

    count = CopyAllFolders(path, cma::cfg::GetTempDir(),
                           CopyFolderMode::remove_old);
    EXPECT_GE(count, 2);

    count =
        CopyAllFolders(path, cma::cfg::GetTempDir(), CopyFolderMode::keep_old);
    EXPECT_EQ(count, 0);

    ON_OUT_OF_SCOPE(fs::remove(target_file, ec));
    ON_OUT_OF_SCOPE(fs::remove(source_file, ec));
>>>>>>> 75a18bda
}

TEST(UpgradeTest, CopyFiles) {
    namespace fs = std::filesystem;
    tst::TempCfgFs temp_fs;
    auto [lwa_path, tgt] = tst::CreateInOut();
    fs::create_directory(lwa_path / "config");
    fs::create_directory(lwa_path / "plugins");
    fs::create_directory(lwa_path / "bin");
    tst::CreateWorkFile(lwa_path / "config" / "1.txt", "1");
    tst::CreateWorkFile(lwa_path / "plugins" / "2.txt", "2");
    tst::CreateWorkFile(lwa_path / "bin" / "3.txt", "3");
    tst::CreateWorkFile(lwa_path / "bin" / "4.txt", "4");
    auto good_path = fs::path{cma::cfg::GetTempDir()} /
                     cma::cfg::kAppDataCompanyName / kAppDataAppName;
    fs::create_directories(good_path);

    auto count = CopyFolderRecursive(
        lwa_path, cma::cfg::GetTempDir(), fs::copy_options::overwrite_existing,
        [lwa_path](fs::path P) {
            XLOG::l.i("Copy '{}' to '{}'", fs::relative(P, lwa_path),
                      wtools::ToUtf8(cma::cfg::GetTempDir()));
            return true;
        });
    EXPECT_EQ(count, 4);

<<<<<<< HEAD
    count = CopyFolderRecursive(
        lwa_path, cma::cfg::GetTempDir(), fs::copy_options::skip_existing,
        [lwa_path](fs::path path) {
            XLOG::l.i("Copy '{}' to '{}'", fs::relative(path, lwa_path),
                      wtools::ToUtf8(cma::cfg::GetTempDir()));
=======
    auto count = CopyFolderRecursive(
        path, cma::cfg::GetTempDir(), fs::copy_options::overwrite_existing,
        [path](fs::path P) {
            XLOG::l.i("Copy '{}' to '{}'", fs::relative(P, path).u8string(),
                      wtools::ConvertToUTF8(cma::cfg::GetTempDir()));
>>>>>>> 75a18bda
            return true;
        });
    EXPECT_TRUE(count == 0);

    count = CopyFolderRecursive(
        path, cma::cfg::GetTempDir(), fs::copy_options::skip_existing,
        [path](fs::path P) {
            XLOG::l.i("Copy '{}' to '{}'", fs::relative(P, path).u8string(),
                      wtools::ConvertToUTF8(cma::cfg::GetTempDir()));
            return true;
        });
    EXPECT_TRUE(count == 0);

    tst::SafeCleanTempDir();
}

TEST(UpgradeTest, IgnoreApi) {
    EXPECT_TRUE(details::IsIgnoredFile("adda/dsds.ini"));
    EXPECT_TRUE(details::IsIgnoredFile("dsds.log"));
    EXPECT_TRUE(details::IsIgnoredFile("adda/dsds.eXe"));
    EXPECT_TRUE(details::IsIgnoredFile("adda/dsds.tmP"));
    EXPECT_TRUE(details::IsIgnoredFile("uninstall_pluginS.BAT"));
    EXPECT_TRUE(details::IsIgnoredFile("uninstall_xxx.BAT"));
    EXPECT_FALSE(details::IsIgnoredFile("adda/dsds.CAP"));

    EXPECT_TRUE(details::IsIgnoredFile("plugins.CAP"));

    EXPECT_FALSE(details::IsIgnoredFile("aas.PY"));
    EXPECT_FALSE(details::IsIgnoredFile("aasAA."));
}

TEST(UpgradeTest, TopLevelApi_Long) {
    if (!cma::tools::win::IsElevated()) {
        XLOG::l(XLOG::kStdio)
            .w("Program is not elevated, testing is not possible");
        return;
    }
    wtools::KillProcessFully(L"check_mk_agent.exe", 1);

    // normally this is not mandatory, but we may have few OHM running
    wtools::KillProcess(L"Openhardwaremonitorcli.exe", 1);
    StopWindowsService(L"winring0_1_2_0");

    EXPECT_TRUE(FindActivateStartLegacyAgent(AddAction::start_ohm));
    // sleep below is required to wait till check mk restarts ohm.
    // during restart registry entry may disappear
    tools::sleep(1000);
    EXPECT_TRUE(FindStopDeactivateLegacyAgent());
    EXPECT_TRUE(FindActivateStartLegacyAgent());
    // sleep below is required to wait till check mk restarts ohm.
    // during restart registry entry may disappear
    tools::sleep(2000);
    EXPECT_TRUE(FindStopDeactivateLegacyAgent());
}

TEST(UpgradeTest, StopStartStopOhm) {
    namespace fs = std::filesystem;
    auto lwa_path = FindLegacyAgent();
    ASSERT_TRUE(!lwa_path.empty())
        << "Legacy Agent is absent. Either install it or simulate it";

    if (!cma::tools::win::IsElevated()) {
        XLOG::l(XLOG::kStdio)
            .w("Program is not elevated, testing is not possible");
        return;
    }

    // start
    fs::path ohm = lwa_path;
    ohm /= "bin";
    ohm /= "OpenHardwareMonitorCLI.exe";
    std::error_code ec;
    if (!fs::exists(ohm)) {
        xlog::sendStringToStdio(
            "OHM is not installed with LWA, further testing of OHM is skipped\n",
            xlog::internal::Colors::yellow);
        return;
    }
    ASSERT_TRUE(fs::exists(ohm))
        << "OpenHardwareMonitor not installed, please, add it to the Legacy Agent folder";
    auto ret = RunDetachedProcess(ohm.wstring());
    ASSERT_TRUE(ret);

    auto status = WaitForStatus(GetServiceStatusByName, L"WinRing0_1_2_0",
                                SERVICE_RUNNING, 5000);
    EXPECT_EQ(status, SERVICE_RUNNING);

    wtools::KillProcess(L"Openhardwaremonitorcli.exe", 1);
    StopWindowsService(L"winring0_1_2_0");
    status = WaitForStatus(GetServiceStatusByName, L"WinRing0_1_2_0",
                           SERVICE_STOPPED, 5000);
    EXPECT_EQ(status, SERVICE_STOPPED);

    ret = RunDetachedProcess(ohm.wstring());
    ASSERT_TRUE(ret);
    tools::sleep(1000);
    status = WaitForStatus(GetServiceStatusByName, L"WinRing0_1_2_0",
                           SERVICE_RUNNING, 5000);
    EXPECT_EQ(status, SERVICE_RUNNING);
}

TEST(UpgradeTest, FindLwa_Long) {
    namespace fs = std::filesystem;
    if (!cma::tools::win::IsElevated()) {
        XLOG::l(XLOG::kStdio)
            .w("The Program is not elevated, testing is not possible");
        return;
    }

    auto lwa_path = FindLegacyAgent();
    ASSERT_TRUE(!lwa_path.empty())
        << "Legacy Agent is absent. Either install it or simulate it";

    EXPECT_TRUE(ActivateLegacyAgent());
    EXPECT_TRUE(IsLegacyAgentActive())
        << "Probably you have no legacy agent installed";

    fs::path ohm = lwa_path;
    ohm /= "bin";
    ohm /= "OpenHardwareMonitorCLI.exe";
    std::error_code ec;
    if (!fs::exists(ohm, ec)) {
        xlog::sendStringToStdio(
            "OHM is not installed with LWA, testing is limited\n",
            xlog::internal::Colors::yellow);
        StartWindowsService(L"check_mk_agent");
        // wait for service status
        for (int i = 0; i < 5; ++i) {
            auto status = GetServiceStatusByName(L"check_mk_agent");
            if (status == SERVICE_RUNNING) break;
            XLOG::l.i("RETRY wait for 'running' status, current is [{}]",
                      status);
            cma::tools::sleep(1000);
        }

        // stop service
        StopWindowsService(L"check_mk_agent");
        // wait few seconds
        auto status = GetServiceStatusByName(L"check_mk_agent");
        if (status != SERVICE_STOPPED) {
            xlog::sendStringToStdio("Service Killed with a hammer\n",
                                    xlog::internal::Colors::yellow);
            wtools::KillProcessFully(L"check_mk_agent.exe", 9);

            status = SERVICE_STOPPED;
        }

        EXPECT_EQ(status, SERVICE_STOPPED);
        EXPECT_TRUE(DeactivateLegacyAgent());
        EXPECT_FALSE(IsLegacyAgentActive());
        return;
    }
    ASSERT_TRUE(fs::exists(ohm, ec))
        << "OpenHardwareMonitor not installed, please, add it to the Legacy Agent folder";

    // start
    RunDetachedProcess(ohm.wstring());
    cma::tools::sleep(1000);
    auto status = WaitForStatus(GetServiceStatusByName, L"WinRing0_1_2_0",
                                SERVICE_RUNNING, 5000);
    EXPECT_EQ(status, SERVICE_RUNNING);
    StartWindowsService(L"check_mk_agent");
    // wait for service status
    for (int i = 0; i < 5; ++i) {
        status = GetServiceStatusByName(L"check_mk_agent");
        if (status == SERVICE_RUNNING) break;
        XLOG::l.i("RETRY wait for 'running' status, current is [{}]", status);
        cma::tools::sleep(1000);
    }

    EXPECT_EQ(status, SERVICE_RUNNING);
    status = WaitForStatus(GetServiceStatusByName, L"WinRing0_1_2_0",
                           SERVICE_RUNNING, 5000);
    EXPECT_EQ(status, SERVICE_RUNNING);
    // now we have to be in the usual state of LWA

    // stop OHM trash
    wtools::KillProcess(L"Openhardwaremonitorcli.exe", 1);
    StopWindowsService(L"winring0_1_2_0");
    status = WaitForStatus(GetServiceStatusByName, L"WinRing0_1_2_0",
                           SERVICE_STOPPED, 5000);
    EXPECT_TRUE(status == SERVICE_STOPPED || status == 1060);

    // stop service
    StopWindowsService(L"check_mk_agent");
    // wait few seconds
    status = GetServiceStatusByName(L"check_mk_agent");
    if (status != SERVICE_STOPPED) {
        xlog::sendStringToStdio("Service Killed with a hammer\n",
                                xlog::internal::Colors::yellow);
        wtools::KillProcessFully(L"check_mk_agent.exe", 9);

        // normally this is not mandatory, but we may have few OHM running
        wtools::KillProcess(L"Openhardwaremonitorcli.exe", 1);
        status = SERVICE_STOPPED;
    }

    EXPECT_EQ(status, SERVICE_STOPPED);
    EXPECT_TRUE(DeactivateLegacyAgent());
    EXPECT_FALSE(IsLegacyAgentActive());
}

}  // namespace cma::cfg::upgrade<|MERGE_RESOLUTION|>--- conflicted
+++ resolved
@@ -227,6 +227,8 @@
 }
 
 std::string nullfile = "";
+std::string commentfile =
+    "# This file is managed via WATO, do not edit manually or you \n";
 std::string not_bakeryfile_strange =
     "[local]\n"
     "# define maximum cache age for scripts matching specified patterns - first match wins\n"
@@ -464,16 +466,8 @@
 TEST(UpgradeTest, LoggingSupport) {
     using namespace cma::cfg;
     namespace fs = std::filesystem;
-    cma::OnStartTest();
-    tst::TempCfgFs temp_fs;
-
-    fs::path install_yml{fs::path(dirs::kFileInstallDir) /
-                         files::kInstallYmlFileW};
-
-    // without
-    ASSERT_TRUE(temp_fs.createRootFile(
-        install_yml, "# Packaged\nglobal:\n  enabled: yes\n  install: no"));
-
+    tst::SafeCleanTempDir();
+    ON_OUT_OF_SCOPE(tst::SafeCleanTempDir());
     auto [lwa_dir, pd_dir] = CreateInOut();
     ASSERT_TRUE(!lwa_dir.empty() && !pd_dir.empty());
 
@@ -505,27 +499,6 @@
         EXPECT_EQ(logging[vars::kLogDebug].as<std::string>(), "all");
     }
 }
-<<<<<<< HEAD
-
-TEST(UpgradeTest, UserIniPackagedAgent) {
-    using namespace cma::cfg;
-    namespace fs = std::filesystem;
-
-    cma::OnStartTest();
-    tst::TempCfgFs temp_fs;
-
-    // #TODO (sk): make an API in TempCfgFs
-    fs::path install_yml{fs::path(dirs::kFileInstallDir) /
-                         files::kInstallYmlFileW};
-    ASSERT_TRUE(temp_fs.createRootFile(
-        install_yml, "# Packaged\nglobal:\n  enabled: yes\n  install: no"));
-
-    auto [lwa_dir, pd_dir] = CreateInOut();
-    ASSERT_TRUE(!lwa_dir.empty() && !pd_dir.empty());
-
-    std::error_code ec;
-
-=======
 
 TEST(UpgradeTest, UserIniPackagedAgent) {
     using namespace cma::cfg;
@@ -537,7 +510,6 @@
 
     std::error_code ec;
 
->>>>>>> 75a18bda
     auto expected_bakery_name = ConstructBakeryYmlPath(pd_dir);
     auto expected_user_name = ConstructUserYmlPath(pd_dir);
 
@@ -642,43 +614,20 @@
     }
 }
 
-<<<<<<< HEAD
-void SimulateWatoInstall(const std::filesystem::path& lwa,
-                         const std::filesystem::path& pd_dir) {
-=======
 void SimulateWatoInstall(std::filesystem::path pd_dir) {
->>>>>>> 75a18bda
     namespace fs = std::filesystem;
     auto bakery_yaml = ConstructBakeryYmlPath(pd_dir);
     auto user_yaml = ConstructUserYmlPath(pd_dir);
     std::error_code ec;
     fs::create_directory(pd_dir / dirs::kBakery, ec);
     ASSERT_EQ(ec.value(), 0);
-<<<<<<< HEAD
-    tst::CreateTextFile(bakery_yaml, "11");
-    tst::CreateTextFile(user_yaml, "0");
-=======
     tst::ConstructFile(bakery_yaml, "11");
     tst::ConstructFile(user_yaml, "0");
->>>>>>> 75a18bda
 }
 
 TEST(UpgradeTest, UserIniWatoAgent) {
     using namespace cma::cfg;
     namespace fs = std::filesystem;
-<<<<<<< HEAD
-    // make temporary filesystem
-    tst::TempCfgFs temp_fs;
-    // simulate WATO installation
-    fs::path install_yml{fs::path(dirs::kFileInstallDir) /
-                         files::kInstallYmlFileW};
-    ASSERT_TRUE(temp_fs.createRootFile(install_yml, "# Doesn't matter"));
-
-    auto [lwa_dir, pd_dir] = CreateInOut();
-
-    ASSERT_TRUE(!lwa_dir.empty() && !pd_dir.empty());
-
-=======
     tst::SafeCleanTempDir();
     ON_OUT_OF_SCOPE(tst::SafeCleanTempDir());
     auto [lwa_dir, pd_dir] = CreateInOut();
@@ -688,7 +637,6 @@
     ON_OUT_OF_SCOPE(
         cma::cfg::SetTestInstallationType(InstallationType::packaged));
 
->>>>>>> 75a18bda
     std::error_code ec;
 
     // SIMULATE wato agent installation
@@ -697,12 +645,7 @@
 
     // bakery file and no local
     {
-<<<<<<< HEAD
-        SimulateWatoInstall(lwa_dir, pd_dir);
-        ASSERT_EQ(DetermineInstallationType(), InstallationType::wato);
-=======
         SimulateWatoInstall(pd_dir);
->>>>>>> 75a18bda
         ON_OUT_OF_SCOPE(tst::SafeCleanTempDir("in");
                         tst::SafeCleanTempDir("out"););
         auto name = "check_mk";
@@ -718,11 +661,7 @@
 
     // bakery file and local
     {
-<<<<<<< HEAD
-        SimulateWatoInstall(lwa_dir, pd_dir);
-=======
         SimulateWatoInstall(pd_dir);
->>>>>>> 75a18bda
         ON_OUT_OF_SCOPE(tst::SafeCleanTempDir("in");
                         tst::SafeCleanTempDir("out"););
         auto u_name = "check_mk";
@@ -741,11 +680,7 @@
 
     // private file and no local
     {
-<<<<<<< HEAD
-        SimulateWatoInstall(lwa_dir, pd_dir);
-=======
         SimulateWatoInstall(pd_dir);
->>>>>>> 75a18bda
         ON_OUT_OF_SCOPE(tst::SafeCleanTempDir("in");
                         tst::SafeCleanTempDir("out"););
         auto name = "check_mk";
@@ -762,11 +697,7 @@
 
     // private file and local
     {
-<<<<<<< HEAD
-        SimulateWatoInstall(lwa_dir, pd_dir);
-=======
         SimulateWatoInstall(pd_dir);
->>>>>>> 75a18bda
         ON_OUT_OF_SCOPE(tst::SafeCleanTempDir("in");
                         tst::SafeCleanTempDir("out"););
         auto u_name = "check_mk";
@@ -784,11 +715,7 @@
 
     // no private file and local
     {
-<<<<<<< HEAD
-        SimulateWatoInstall(lwa_dir, pd_dir);
-=======
         SimulateWatoInstall(pd_dir);
->>>>>>> 75a18bda
         ON_OUT_OF_SCOPE(tst::SafeCleanTempDir("in");
                         tst::SafeCleanTempDir("out"););
         auto u_name = "check_mk";
@@ -805,33 +732,18 @@
     }
 }
 
-<<<<<<< HEAD
-=======
 TEST(UpgradeTest, LoadIniBad) {
     std::filesystem::path userdir = GetUserDir();
     auto y = LoadIni(userdir / "check_mk.bad.test.ini");
     EXPECT_TRUE(y.has_value());
 }
 
->>>>>>> 75a18bda
 TEST(UpgradeTest, LoadIni) {
-    namespace fs = std::filesystem;
-    cma::OnStartTest();
-
-    tst::TempCfgFs temp_fs;
-    fs::path install_yml{fs::path(dirs::kFileInstallDir) /
-                         files::kInstallYmlFileW};
-
-    // #TODO (sk): make an API in TempCfgFs
-    ASSERT_TRUE(temp_fs.createRootFile(
-        install_yml, "# Packaged\nglobal:\n  enabled: yes\n  install: no"));
-
+    tst::SafeCleanTempDir();
+    namespace fs = std::filesystem;
     fs::path temp_dir = cma::cfg::GetTempDir();
-<<<<<<< HEAD
-=======
     tst::SafeCleanTempDir();
     ON_OUT_OF_SCOPE(tst::SafeCleanTempDir(););
->>>>>>> 75a18bda
 
     auto normal_dir =
         temp_dir.wstring().find(L"\\tmp", 0) != std::wstring::npos;
@@ -866,12 +778,6 @@
         auto name = "nullfile";
         auto ini = CreateIniFile(lwa_dir, nullfile, name);
         auto yaml_file = CreateUserYamlFromIni(ini, pd_dir, name);
-<<<<<<< HEAD
-        EXPECT_FALSE(IsBakeryIni(ini));
-        EXPECT_TRUE(yaml_file.empty());
-        yaml_file = CreateBakeryYamlFromIni(ini, pd_dir, name);
-=======
->>>>>>> 75a18bda
         EXPECT_FALSE(IsBakeryIni(ini));
         EXPECT_TRUE(yaml_file.empty());
         yaml_file = CreateBakeryYamlFromIni(ini, pd_dir, name);
@@ -890,26 +796,6 @@
         EXPECT_TRUE(yaml.IsMap());
     }
 
-    {
-        // check that any file we could load as local
-        auto name = "bakeryfile";
-        auto ini = CreateIniFile(lwa_dir, bakeryfile, name);
-<<<<<<< HEAD
-        EXPECT_TRUE(IsBakeryIni(ini));
-        auto yaml_file = CreateBakeryYamlFromIni(ini, pd_dir, name);
-        EXPECT_EQ(yaml_file.filename().wstring(),
-                  wtools::ConvertToUTF16(name) + files::kDefaultBakeryExt);
-=======
-        auto yaml_file = CreateUserYamlFromIni(ini, pd_dir, name);
-        EXPECT_TRUE(IsBakeryIni(ini));
-        EXPECT_EQ(yaml_file.filename().wstring(),
-                  wtools::ConvertToUTF16(name) + files::kDefaultUserExt);
->>>>>>> 75a18bda
-        auto yaml = YAML::LoadFile(yaml_file.u8string());
-        EXPECT_TRUE(yaml.IsMap());
-    }
-
-<<<<<<< HEAD
     {
         // check that any file we could load as local
         auto name = "bakeryfile";
@@ -922,8 +808,6 @@
         EXPECT_TRUE(yaml.IsMap());
     }
 
-=======
->>>>>>> 75a18bda
     {
         auto name = "not_bakeryfile";
         auto ini = CreateIniFile(lwa_dir, not_bakeryfile, name);
@@ -1019,8 +903,6 @@
 #endif
 
     namespace fs = std::filesystem;
-<<<<<<< HEAD
-=======
     if (!cma::tools::win::IsElevated()) {
         XLOG::l(XLOG::kStdio)
             .w("The Program is not elevated, testing is not possible");
@@ -1032,20 +914,8 @@
     fs::path path = FindLegacyAgent();
     ASSERT_TRUE(!path.empty())
         << "Legacy Agent is absent. Either install it or simulate it";
->>>>>>> 75a18bda
-
-    tst::TempCfgFs temp_fs;
-    auto [lwa_path, tgt] = tst::CreateInOut();
-    fs::create_directory(lwa_path / "config");
-    fs::create_directory(lwa_path / "plugins");
-    fs::create_directory(lwa_path / "bin");
-    tst::CreateWorkFile(lwa_path / "config" / "1.txt", "1");
-    tst::CreateWorkFile(lwa_path / "plugins" / "2.txt", "2");
-    auto good_path = fs::path{cma::cfg::GetTempDir()} /
-                     cma::cfg::kAppDataCompanyName / kAppDataAppName;
-    fs::create_directories(good_path);
-
-    auto source_file = lwa_path / "marker.tmpx";
+
+    auto source_file = path / "marker.tmpx";
     {
         std::ofstream ofs(source_file);
 
@@ -1053,14 +923,10 @@
                          << "error " << GetLastError() << "\n";
         ofs << "@marker\n";
     }
-    auto count_root = CopyRootFolder(lwa_path, cma::cfg::GetTempDir());
+    auto count_root = CopyRootFolder(path, cma::cfg::GetTempDir());
     EXPECT_GE(count_root, 1);
 
-<<<<<<< HEAD
-    count_root = CopyRootFolder(lwa_path, cma::cfg::GetTempDir());
-=======
     count_root = CopyRootFolder(path, cma::cfg::GetTempDir());
->>>>>>> 75a18bda
     EXPECT_GE(count_root, 0);
 
     fs::path target_file = cma::cfg::GetTempDir();
@@ -1068,22 +934,6 @@
     std::error_code ec;
     EXPECT_TRUE(fs::exists(target_file, ec));
 
-<<<<<<< HEAD
-    auto count = CopyAllFolders(lwa_path, L"c:\\Users\\Public",
-                                CopyFolderMode::keep_old);
-    ASSERT_TRUE(count == 0)
-        << "CopyAllFolders works only for ProgramData due to safety reasons";
-
-    count = CopyAllFolders(lwa_path, cma::cfg::GetTempDir(),
-                           CopyFolderMode::remove_old);
-
-    EXPECT_EQ(count, 0);
-    count = CopyAllFolders(lwa_path, good_path, CopyFolderMode::remove_old);
-    EXPECT_EQ(count, 2);
-
-    count = CopyAllFolders(lwa_path, good_path, CopyFolderMode::keep_old);
-    EXPECT_EQ(count, 0);
-=======
     auto count =
         CopyAllFolders(path, L"c:\\Users\\Public", CopyFolderMode::keep_old);
     ASSERT_TRUE(count == 0)
@@ -1099,49 +949,22 @@
 
     ON_OUT_OF_SCOPE(fs::remove(target_file, ec));
     ON_OUT_OF_SCOPE(fs::remove(source_file, ec));
->>>>>>> 75a18bda
 }
 
 TEST(UpgradeTest, CopyFiles) {
     namespace fs = std::filesystem;
-    tst::TempCfgFs temp_fs;
-    auto [lwa_path, tgt] = tst::CreateInOut();
-    fs::create_directory(lwa_path / "config");
-    fs::create_directory(lwa_path / "plugins");
-    fs::create_directory(lwa_path / "bin");
-    tst::CreateWorkFile(lwa_path / "config" / "1.txt", "1");
-    tst::CreateWorkFile(lwa_path / "plugins" / "2.txt", "2");
-    tst::CreateWorkFile(lwa_path / "bin" / "3.txt", "3");
-    tst::CreateWorkFile(lwa_path / "bin" / "4.txt", "4");
-    auto good_path = fs::path{cma::cfg::GetTempDir()} /
-                     cma::cfg::kAppDataCompanyName / kAppDataAppName;
-    fs::create_directories(good_path);
-
-    auto count = CopyFolderRecursive(
-        lwa_path, cma::cfg::GetTempDir(), fs::copy_options::overwrite_existing,
-        [lwa_path](fs::path P) {
-            XLOG::l.i("Copy '{}' to '{}'", fs::relative(P, lwa_path),
-                      wtools::ToUtf8(cma::cfg::GetTempDir()));
-            return true;
-        });
-    EXPECT_EQ(count, 4);
-
-<<<<<<< HEAD
-    count = CopyFolderRecursive(
-        lwa_path, cma::cfg::GetTempDir(), fs::copy_options::skip_existing,
-        [lwa_path](fs::path path) {
-            XLOG::l.i("Copy '{}' to '{}'", fs::relative(path, lwa_path),
-                      wtools::ToUtf8(cma::cfg::GetTempDir()));
-=======
+    fs::path path = FindLegacyAgent();
+    ASSERT_TRUE(!path.empty())
+        << "Legacy Agent is absent. Either install it or simulate it";
+
     auto count = CopyFolderRecursive(
         path, cma::cfg::GetTempDir(), fs::copy_options::overwrite_existing,
         [path](fs::path P) {
             XLOG::l.i("Copy '{}' to '{}'", fs::relative(P, path).u8string(),
                       wtools::ConvertToUTF8(cma::cfg::GetTempDir()));
->>>>>>> 75a18bda
             return true;
         });
-    EXPECT_TRUE(count == 0);
+    EXPECT_TRUE(count > 4);
 
     count = CopyFolderRecursive(
         path, cma::cfg::GetTempDir(), fs::copy_options::skip_existing,
@@ -1196,8 +1019,8 @@
 
 TEST(UpgradeTest, StopStartStopOhm) {
     namespace fs = std::filesystem;
-    auto lwa_path = FindLegacyAgent();
-    ASSERT_TRUE(!lwa_path.empty())
+    auto path = FindLegacyAgent();
+    ASSERT_TRUE(!path.empty())
         << "Legacy Agent is absent. Either install it or simulate it";
 
     if (!cma::tools::win::IsElevated()) {
@@ -1207,7 +1030,7 @@
     }
 
     // start
-    fs::path ohm = lwa_path;
+    fs::path ohm = path;
     ohm /= "bin";
     ohm /= "OpenHardwareMonitorCLI.exe";
     std::error_code ec;
@@ -1248,15 +1071,15 @@
         return;
     }
 
-    auto lwa_path = FindLegacyAgent();
-    ASSERT_TRUE(!lwa_path.empty())
+    auto path = FindLegacyAgent();
+    ASSERT_TRUE(!path.empty())
         << "Legacy Agent is absent. Either install it or simulate it";
 
     EXPECT_TRUE(ActivateLegacyAgent());
     EXPECT_TRUE(IsLegacyAgentActive())
         << "Probably you have no legacy agent installed";
 
-    fs::path ohm = lwa_path;
+    fs::path ohm = path;
     ohm /= "bin";
     ohm /= "OpenHardwareMonitorCLI.exe";
     std::error_code ec;
