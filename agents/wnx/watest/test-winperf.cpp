// test-winperf.cpp

//
#include "pch.h"

#include <string_view>

#include "carrier.h"
#include "cfg.h"
#include "cfg_details.h"
#include "common/cfg_info.h"
#include "common/wtools.h"
#include "providers/p_perf_counters.h"
#include "read_file.h"
#include "service_processor.h"
#include "test_tools.h"
#include "tools/_misc.h"
#include "tools/_process.h"

namespace wtools {
extern std::vector<int> TsValues;
}

namespace cma::cfg::details {
extern uint64_t RegisteredPerformanceFreq;
}

static bool ValidIndexOfTs(int index) {
    for (auto a : wtools::TsValues)
        if (a == index) return true;

    return false;
}

namespace cma::provider {  // to become friendly for wtools classes

auto GetIndexOfTS() {
    uint32_t key_index = 0;
    auto r = details::LoadWinPerfData(L"Terminal Services", key_index);
    return key_index;
}

TEST(WinPerfTest, Pre) {
    auto pf = cma::cfg::GetPerformanceFrequency();
    EXPECT_EQ(cma::cfg::details::RegisteredPerformanceFreq, pf)
        << "Something wrong and value was not initialized";
}

<<<<<<< HEAD
TEST(WinPerfTest, YmlCheck) {
    using namespace cma::cfg;
    using namespace cma::tools;
    tst::YamlLoader w;
=======
TEST(WinPerf, ValidateFabricConfig) {
    namespace groups = cma::cfg::groups;
    namespace vars = cma::cfg::vars;
    auto temp_fs(tst::TempCfgFs::CreateNoIo());
    ASSERT_TRUE(temp_fs->loadContent(tst::GetFabricYmlContent()));

    auto cmd_line = cfg::groups::winperf.buildCmdLine();
>>>>>>> 924c73a8
    auto cfg = cma::cfg::GetLoadedConfig();

    auto winperf_node = cfg[groups::kWinPerf];
    ASSERT_TRUE(winperf_node.IsDefined());
    ASSERT_TRUE(winperf_node.IsMap());

    auto enabled = GetVal(groups::kWinPerf, vars::kEnabled, false);
    EXPECT_TRUE(enabled);
    auto counters = GetPairArray(groups::kWinPerf, vars::kWinPerfCounters);
    ASSERT_EQ(counters.size(), 3);
    const StringPairArray base_counters = {
        {"238", "processor"},
        {"234", "phydisk"},
        {"510", "if"},
    };

    int found_count = 0;
    for (const auto& counter : counters) {
        std::pair<std::string, std::string> counter_low(counter.first,
                                                        counter.second);
        StringLower(counter_low.first);
        StringLower(counter_low.second);
        auto found = cma::tools::find(base_counters, counter_low);
        if (found) found_count++;
    }

    EXPECT_EQ(found_count, 3) << "not correct counter list in the yml";
}

<<<<<<< HEAD
TEST(WinPerfTest, RootCalls) {
    //  testing first line stamping
    // 1548673688.07 510 2156253
    auto index_iofts = GetIndexOfTS();
    ASSERT_TRUE(ValidIndexOfTs(index_iofts))  // latest Windows
        << "not supported index " << index_iofts << std::endl;
    {
        auto x = details::MakeWinPerfStamp(0);
        ASSERT_TRUE(!x.empty());
=======
TEST(WinPerf, BuildCommandLine) {
    auto temp_fs(tst::TempCfgFs::CreateNoIo());
    ASSERT_TRUE(temp_fs->loadContent("global:\n  enabled: yes\n"));
    auto cmd_line = cfg::groups::winperf.buildCmdLine();
    EXPECT_TRUE(cmd_line.empty()) << cmd_line;

    ASSERT_TRUE(temp_fs->loadContent(tst::GetFabricYmlContent()));
    cmd_line = cfg::groups::winperf.buildCmdLine();
    EXPECT_EQ(cmd_line, L"234:phydisk 510:if 238:processor")
        << "validate fabric yaml";
}

TEST(WinPerf, MakeWinPerfStamp) {
    auto x = details::MakeWinPerfStamp(0);
    ASSERT_TRUE(!x.empty());

    auto table = cma::tools::SplitString(x, " ");
    ASSERT_EQ(table.size(), 3);
    EXPECT_EQ(table[1], "0");

    auto value = cma::tools::ConvertToUint64(table[2], 12345678);
    EXPECT_NE(value, 12345678);
    EXPECT_TRUE(value > 1000);
}

TEST(WinPerf, MakeWinPerfHeader) {
    auto x = details::MakeWinPerfHeader(L"wp", L"zzz");
    EXPECT_EQ(x, "<<<wp_zzz>>>\n");
    x = details::MakeWinPerfHeader(L"www", L"");
    EXPECT_EQ(x, "<<<www_>>>\n");
}
TEST(WinPerf, MakeBodyForTSIntegration) {
    auto ts_index = GetIndexOfTS();
    ASSERT_TRUE(ValidIndexOfTs(ts_index)) << "not supported index " << ts_index;

    uint32_t key_index = 0;
    auto result =
        details::LoadWinPerfData(std::to_wstring(ts_index), key_index);
>>>>>>> 924c73a8

        auto table = cma::tools::SplitString(x, " ");
        ASSERT_EQ(table.size(), 3);
        EXPECT_EQ(table[1], "0");

        auto value = cma::tools::ConvertToUint64(table[2], 12345678);
        EXPECT_NE(value, 12345678);
        EXPECT_TRUE(value > 1000);
    }
    {
        auto x = details::MakeWinPerfHeader(L"wp", L"zzz");
        EXPECT_EQ(x, "<<<wp_zzz>>>\n");
    }

    {
        auto x = details::MakeWinPerfHeader(L"www", L"");
        EXPECT_EQ(x, "<<<www_>>>\n");
    }

    {
        uint32_t key_index = 0;
        auto result =
            details::LoadWinPerfData(std::to_wstring(index_iofts), key_index);

        ASSERT_TRUE(result.len_ > 0);
        auto object = wtools::perf::FindPerfObject(result, key_index);

        EXPECT_NO_THROW(details::MakeWinPerfNakedList(nullptr, key_index));
        EXPECT_NO_THROW(details::MakeWinPerfNakedList(nullptr, -1));
        EXPECT_NO_THROW(details::MakeWinPerfNakedList(object, 1));

        auto str = details::MakeWinPerfNakedList(object, key_index);
        auto table = cma::tools::SplitString(str, "\n");
        ASSERT_TRUE(table.size() > 0);
        for (size_t pos = 0; pos < table.size(); ++pos) {
            auto words = cma::tools::SplitString(table[pos], " ");
            EXPECT_EQ(words.size(), 3);
            EXPECT_NE(cma::tools::ConvertToUint64(words[0], 12345), 12345)
                << "words[0] must be number";
            EXPECT_NE(cma::tools::ConvertToUint64(words[1], 12345), 12345)
                << "words[1] must be number";
            EXPECT_EQ(cma::tools::ConvertToUint64(words[2], 12345), 12345)
                << "words[2] must be NOT number";
        }
    }
}

TEST(WinPerfTest, Calls) {
    using namespace std::string_view_literals;
    auto index_iofts = GetIndexOfTS();
    ASSERT_TRUE(ValidIndexOfTs(index_iofts))  // windows 10 latest
        << "not supported index " << index_iofts << std::endl;
    {
        auto name = L"ifxz"sv;
        auto index = L"12345510"sv;
        auto x = BuildWinPerfSection(L"winp", name, index);
        ASSERT_TRUE(x.empty());
    }
    {
        constexpr const char* name = "if";
        constexpr const char* index = "510";
        auto x = BuildWinPerfSection(L"winp", wtools::ConvertToUTF16("if"),
                                     wtools::ConvertToUTF16("510"));
        ASSERT_TRUE(!x.empty());

        // check all
        auto table = cma::tools::SplitString(x, "\n");
        ASSERT_TRUE(table.size() > 3);

        // check header
        EXPECT_EQ(table[0], std::string("<<<winp_") + name + ">>>");
        auto stamp = cma::tools::SplitString(table[1], " ");
        ASSERT_EQ(stamp.size(), 3);

        // check stamp
        auto stamp_time = cma::tools::ConvertToUint64(stamp[0], 12345678);
        EXPECT_NE(stamp_time, 12345678);
        EXPECT_TRUE(stamp_time > 100000);  // we are sure that time is going

        auto stamp_index = cma::tools::ConvertToUint64(stamp[1], 12345678);
        EXPECT_EQ(std::to_string(stamp_index), index);

        auto stamp_counter = cma::tools::ConvertToUint64(stamp[2], 12345678);
        EXPECT_EQ(stamp_counter, cma::cfg::GetPerformanceFrequency());
    }
    {
        constexpr const wchar_t* name = L"tcp_conn";
        constexpr const wchar_t* index = L"638";
        auto x = BuildWinPerfSection(L"winperf", name, index);
        ASSERT_TRUE(!x.empty());

        // check all
        auto table = cma::tools::SplitString(x, "\n");
        ASSERT_TRUE(table.size() > 3);
    }

    {
        constexpr const wchar_t* name = L"phydisk";
        constexpr const wchar_t* index = L"234";
        auto x = BuildWinPerfSection(L"winperf", wtools::ConvertToUTF16("if"),
                                     wtools::ConvertToUTF16("510"));
        ASSERT_TRUE(!x.empty());

        // check all
        auto table = cma::tools::SplitString(x, "\n");
        ASSERT_TRUE(table.size() > 3);
    }

    {
        auto x = BuildWinPerfSection(L"winperf", std::to_wstring(index_iofts),
                                     std::to_wstring(index_iofts));
        ASSERT_TRUE(!x.empty());

        // check all
        auto table = cma::tools::SplitString(x, "\n");
        ASSERT_TRUE(table.size() > 3);
    }

    {
        uint32_t key_index = 0;
        auto r = details::LoadWinPerfData(L"Terminal Services", key_index);
        EXPECT_EQ(key_index, index_iofts);
        EXPECT_TRUE(r.len_ != 0);
        EXPECT_TRUE(r.data_ != nullptr);
        auto object = wtools::perf::FindPerfObject(r, key_index);
        EXPECT_TRUE(object != nullptr);
    }

    {
        constexpr const wchar_t* name = L"ts_sessions";
        constexpr const wchar_t* index = L"Terminal Services";
        auto x = BuildWinPerfSection(L"winperf", name, index);
        ASSERT_TRUE(!x.empty());

        // check all
        auto table = cma::tools::SplitString(x, "\n");
        ASSERT_TRUE(table.size() > 3);
        auto words = cma::tools::SplitString(table[2], " ");
        EXPECT_EQ(words.size(), 3);
    }
}

TEST(WinPerfTest, Config) {
    using namespace cma::cfg;
    cma::OnStart(cma::AppType::test);
    {
        auto c = groups::winperf.counters();
        EXPECT_TRUE(c.size() >= 3)
            << "In Config we have to have at least three indexes described";
        auto cmd_line = groups::winperf.buildCmdLine();
        ASSERT_TRUE(!cmd_line.empty());

        auto list = cma::tools::SplitString(cmd_line, L" ");
        ASSERT_TRUE(!list.empty());
        ASSERT_EQ(list.size(), c.size());

        int pos = 0;
        for (auto& l : list) {
            auto words = cma::tools::SplitString(l, L":");
            EXPECT_EQ(words.size(), 2);
            std::replace(words[0].begin(), words[0].end(), '*', ' ');
            EXPECT_EQ(wtools::ConvertToUTF8(words[0]), c[pos].id());
            EXPECT_EQ(wtools::ConvertToUTF8(words[1]), c[pos].name());
            ++pos;
        }
    }
    {
        auto cfg = cma::cfg::GetLoadedConfig();
        auto wp_group = cfg[groups::kWinPerf];
        auto cfg_timeout = wp_group[vars::kWinPerfTimeout].as<int>(1234567);
        ASSERT_NE(cfg_timeout, 1234567);
        EXPECT_EQ(groups::winperf.timeout(), cfg_timeout);

        auto cfg_prefix =
            wp_group[vars::kWinPerfPrefixName].as<std::string>("1234567");
        ASSERT_EQ(cfg_prefix, vars::kWinPerfPrefixDefault);
        EXPECT_EQ(groups::winperf.prefix(), cfg_prefix);
    }
}

}  // namespace cma::provider<|MERGE_RESOLUTION|>--- conflicted
+++ resolved
@@ -1,11 +1,13 @@
-// test-winperf.cpp
-
-//
+// Copyright (C) 2019 tribe29 GmbH - License: GNU General Public License v2
+// This file is part of Checkmk (https://checkmk.com). It is subject to the
+// terms and conditions defined in the file COPYING, which is part of this
+// source code package.
+
 #include "pch.h"
 
+#include <string>
 #include <string_view>
 
-#include "carrier.h"
 #include "cfg.h"
 #include "cfg_details.h"
 #include "common/cfg_info.h"
@@ -22,15 +24,17 @@
 }
 
 namespace cma::cfg::details {
-extern uint64_t RegisteredPerformanceFreq;
-}
-
-static bool ValidIndexOfTs(int index) {
+extern uint64_t g_registered_performance_freq;
+}
+
+namespace {
+bool ValidIndexOfTs(int index) {
     for (auto a : wtools::TsValues)
         if (a == index) return true;
 
     return false;
 }
+}  // namespace
 
 namespace cma::provider {  // to become friendly for wtools classes
 
@@ -40,18 +44,11 @@
     return key_index;
 }
 
-TEST(WinPerfTest, Pre) {
-    auto pf = cma::cfg::GetPerformanceFrequency();
-    EXPECT_EQ(cma::cfg::details::RegisteredPerformanceFreq, pf)
-        << "Something wrong and value was not initialized";
-}
-
-<<<<<<< HEAD
-TEST(WinPerfTest, YmlCheck) {
-    using namespace cma::cfg;
-    using namespace cma::tools;
-    tst::YamlLoader w;
-=======
+TEST(WinPerf, GetPerformanceFrequency) {
+    auto pf = cfg::GetPerformanceFrequency();
+    EXPECT_EQ(cfg::details::g_registered_performance_freq, pf);
+}
+
 TEST(WinPerf, ValidateFabricConfig) {
     namespace groups = cma::cfg::groups;
     namespace vars = cma::cfg::vars;
@@ -59,18 +56,34 @@
     ASSERT_TRUE(temp_fs->loadContent(tst::GetFabricYmlContent()));
 
     auto cmd_line = cfg::groups::winperf.buildCmdLine();
->>>>>>> 924c73a8
     auto cfg = cma::cfg::GetLoadedConfig();
 
     auto winperf_node = cfg[groups::kWinPerf];
     ASSERT_TRUE(winperf_node.IsDefined());
     ASSERT_TRUE(winperf_node.IsMap());
 
-    auto enabled = GetVal(groups::kWinPerf, vars::kEnabled, false);
+    auto wp_group = cfg[groups::kWinPerf];
+    auto cfg_timeout = wp_group[vars::kWinPerfTimeout].as<int>(1234567);
+    ASSERT_NE(cfg_timeout, 1234567);
+    EXPECT_EQ(groups::winperf.timeout(), cfg_timeout);
+
+    EXPECT_TRUE(wp_group[vars::kWinPerfFork].as<bool>(false));
+    EXPECT_TRUE(groups::winperf.isFork());
+
+    EXPECT_FALSE(wp_group[vars::kWinPerfTrace].as<bool>(true));
+    EXPECT_FALSE(groups::winperf.isTrace());
+
+    auto cfg_prefix =
+        wp_group[vars::kWinPerfPrefixName].as<std::string>("1234567");
+    ASSERT_EQ(cfg_prefix, vars::kWinPerfPrefixDefault);
+    EXPECT_EQ(groups::winperf.prefix(), cfg_prefix);
+
+    auto enabled = cma::cfg::GetVal(groups::kWinPerf, vars::kEnabled, false);
     EXPECT_TRUE(enabled);
-    auto counters = GetPairArray(groups::kWinPerf, vars::kWinPerfCounters);
+    auto counters =
+        cma::cfg::GetPairArray(groups::kWinPerf, vars::kWinPerfCounters);
     ASSERT_EQ(counters.size(), 3);
-    const StringPairArray base_counters = {
+    const cma::cfg::StringPairArray base_counters = {
         {"238", "processor"},
         {"234", "phydisk"},
         {"510", "if"},
@@ -80,8 +93,8 @@
     for (const auto& counter : counters) {
         std::pair<std::string, std::string> counter_low(counter.first,
                                                         counter.second);
-        StringLower(counter_low.first);
-        StringLower(counter_low.second);
+        tools::StringLower(counter_low.first);
+        tools::StringLower(counter_low.second);
         auto found = cma::tools::find(base_counters, counter_low);
         if (found) found_count++;
     }
@@ -89,17 +102,6 @@
     EXPECT_EQ(found_count, 3) << "not correct counter list in the yml";
 }
 
-<<<<<<< HEAD
-TEST(WinPerfTest, RootCalls) {
-    //  testing first line stamping
-    // 1548673688.07 510 2156253
-    auto index_iofts = GetIndexOfTS();
-    ASSERT_TRUE(ValidIndexOfTs(index_iofts))  // latest Windows
-        << "not supported index " << index_iofts << std::endl;
-    {
-        auto x = details::MakeWinPerfStamp(0);
-        ASSERT_TRUE(!x.empty());
-=======
 TEST(WinPerf, BuildCommandLine) {
     auto temp_fs(tst::TempCfgFs::CreateNoIo());
     ASSERT_TRUE(temp_fs->loadContent("global:\n  enabled: yes\n"));
@@ -138,115 +140,83 @@
     uint32_t key_index = 0;
     auto result =
         details::LoadWinPerfData(std::to_wstring(ts_index), key_index);
->>>>>>> 924c73a8
-
-        auto table = cma::tools::SplitString(x, " ");
-        ASSERT_EQ(table.size(), 3);
-        EXPECT_EQ(table[1], "0");
-
-        auto value = cma::tools::ConvertToUint64(table[2], 12345678);
-        EXPECT_NE(value, 12345678);
-        EXPECT_TRUE(value > 1000);
-    }
-    {
-        auto x = details::MakeWinPerfHeader(L"wp", L"zzz");
-        EXPECT_EQ(x, "<<<wp_zzz>>>\n");
-    }
-
-    {
-        auto x = details::MakeWinPerfHeader(L"www", L"");
-        EXPECT_EQ(x, "<<<www_>>>\n");
-    }
-
-    {
-        uint32_t key_index = 0;
-        auto result =
-            details::LoadWinPerfData(std::to_wstring(index_iofts), key_index);
-
-        ASSERT_TRUE(result.len_ > 0);
-        auto object = wtools::perf::FindPerfObject(result, key_index);
-
-        EXPECT_NO_THROW(details::MakeWinPerfNakedList(nullptr, key_index));
-        EXPECT_NO_THROW(details::MakeWinPerfNakedList(nullptr, -1));
-        EXPECT_NO_THROW(details::MakeWinPerfNakedList(object, 1));
-
-        auto str = details::MakeWinPerfNakedList(object, key_index);
-        auto table = cma::tools::SplitString(str, "\n");
-        ASSERT_TRUE(table.size() > 0);
-        for (size_t pos = 0; pos < table.size(); ++pos) {
-            auto words = cma::tools::SplitString(table[pos], " ");
-            EXPECT_EQ(words.size(), 3);
-            EXPECT_NE(cma::tools::ConvertToUint64(words[0], 12345), 12345)
-                << "words[0] must be number";
-            EXPECT_NE(cma::tools::ConvertToUint64(words[1], 12345), 12345)
-                << "words[1] must be number";
-            EXPECT_EQ(cma::tools::ConvertToUint64(words[2], 12345), 12345)
-                << "words[2] must be NOT number";
-        }
-    }
-}
-
-TEST(WinPerfTest, Calls) {
+
+    ASSERT_TRUE(result.len_ > 0);
+    auto object = wtools::perf::FindPerfObject(result, key_index);
+
+    EXPECT_NO_THROW(details::MakeWinPerfNakedList(nullptr, key_index));
+    EXPECT_NO_THROW(details::MakeWinPerfNakedList(nullptr, -1));
+    EXPECT_NO_THROW(details::MakeWinPerfNakedList(object, 1));
+
+    auto str = details::MakeWinPerfNakedList(object, key_index);
+    auto table = cma::tools::SplitString(str, "\n");
+    ASSERT_TRUE(table.size() > 0);
+    for (size_t pos = 0; pos < table.size(); ++pos) {
+        auto words = cma::tools::SplitString(table[pos], " ");
+        EXPECT_EQ(words.size(), 3);
+        EXPECT_NE(cma::tools::ConvertToUint64(words[0], 12345), 12345)
+            << "words[0] must be number";
+        EXPECT_NE(cma::tools::ConvertToUint64(words[1], 12345), 12345)
+            << "words[1] must be number";
+        EXPECT_EQ(cma::tools::ConvertToUint64(words[2], 12345), 12345)
+            << "words[2] must be NOT number";
+    }
+}
+
+TEST(WinPerf, InvalidCounter) {
+    auto name = L"ifxz";
+    auto index = L"12345510";
+    auto x = BuildWinPerfSection(L"winp", name, index);
+    EXPECT_TRUE(x.empty());
+}
+
+TEST(WinPerf, IfCounter) {
+    using namespace std::string_literals;
+    auto x = BuildWinPerfSection(L"winp", L"if", L"510");
+    ASSERT_TRUE(!x.empty());
+
+    // check all
+    auto table = cma::tools::SplitString(x, "\n");
+    ASSERT_TRUE(table.size() > 3);
+
+    // check header
+    EXPECT_EQ(table[0], "<<<winp_if>>>"s);
+    auto stamp = cma::tools::SplitString(table[1], " ");
+    ASSERT_EQ(stamp.size(), 3);
+
+    // check stamp
+    auto stamp_time = cma::tools::ConvertToUint64(stamp[0], 12345678);
+    EXPECT_NE(stamp_time, 12345678);
+    EXPECT_TRUE(stamp_time > 100000);  // we are sure that time is going
+
+    auto stamp_index = cma::tools::ConvertToUint64(stamp[1], 12345678);
+    EXPECT_EQ(std::to_string(stamp_index), "510");
+
+    auto stamp_counter = cma::tools::ConvertToUint64(stamp[2], 12345678);
+    EXPECT_EQ(stamp_counter, cma::cfg::GetPerformanceFrequency());
+}
+
+TEST(WinPerf, TcpConnCounter) {
+    auto x = BuildWinPerfSection(L"winperf", L"tcp_conn", L"638");
+    ASSERT_TRUE(!x.empty());
+
+    auto table = tools::SplitString(x, "\n");
+    ASSERT_TRUE(table.size() > 3);
+}
+
+TEST(WinPerf, PhyDiskCounter) {
+    auto x = BuildWinPerfSection(L"winperf", L"phydisk", L"234");
+    ASSERT_TRUE(!x.empty());
+
+    auto table = tools::SplitString(x, "\n");
+    ASSERT_TRUE(table.size() > 3);
+}
+
+TEST(WinPerf, TsCounter) {
     using namespace std::string_view_literals;
     auto index_iofts = GetIndexOfTS();
     ASSERT_TRUE(ValidIndexOfTs(index_iofts))  // windows 10 latest
         << "not supported index " << index_iofts << std::endl;
-    {
-        auto name = L"ifxz"sv;
-        auto index = L"12345510"sv;
-        auto x = BuildWinPerfSection(L"winp", name, index);
-        ASSERT_TRUE(x.empty());
-    }
-    {
-        constexpr const char* name = "if";
-        constexpr const char* index = "510";
-        auto x = BuildWinPerfSection(L"winp", wtools::ConvertToUTF16("if"),
-                                     wtools::ConvertToUTF16("510"));
-        ASSERT_TRUE(!x.empty());
-
-        // check all
-        auto table = cma::tools::SplitString(x, "\n");
-        ASSERT_TRUE(table.size() > 3);
-
-        // check header
-        EXPECT_EQ(table[0], std::string("<<<winp_") + name + ">>>");
-        auto stamp = cma::tools::SplitString(table[1], " ");
-        ASSERT_EQ(stamp.size(), 3);
-
-        // check stamp
-        auto stamp_time = cma::tools::ConvertToUint64(stamp[0], 12345678);
-        EXPECT_NE(stamp_time, 12345678);
-        EXPECT_TRUE(stamp_time > 100000);  // we are sure that time is going
-
-        auto stamp_index = cma::tools::ConvertToUint64(stamp[1], 12345678);
-        EXPECT_EQ(std::to_string(stamp_index), index);
-
-        auto stamp_counter = cma::tools::ConvertToUint64(stamp[2], 12345678);
-        EXPECT_EQ(stamp_counter, cma::cfg::GetPerformanceFrequency());
-    }
-    {
-        constexpr const wchar_t* name = L"tcp_conn";
-        constexpr const wchar_t* index = L"638";
-        auto x = BuildWinPerfSection(L"winperf", name, index);
-        ASSERT_TRUE(!x.empty());
-
-        // check all
-        auto table = cma::tools::SplitString(x, "\n");
-        ASSERT_TRUE(table.size() > 3);
-    }
-
-    {
-        constexpr const wchar_t* name = L"phydisk";
-        constexpr const wchar_t* index = L"234";
-        auto x = BuildWinPerfSection(L"winperf", wtools::ConvertToUTF16("if"),
-                                     wtools::ConvertToUTF16("510"));
-        ASSERT_TRUE(!x.empty());
-
-        // check all
-        auto table = cma::tools::SplitString(x, "\n");
-        ASSERT_TRUE(table.size() > 3);
-    }
-
     {
         auto x = BuildWinPerfSection(L"winperf", std::to_wstring(index_iofts),
                                      std::to_wstring(index_iofts));
@@ -281,42 +251,4 @@
     }
 }
 
-TEST(WinPerfTest, Config) {
-    using namespace cma::cfg;
-    cma::OnStart(cma::AppType::test);
-    {
-        auto c = groups::winperf.counters();
-        EXPECT_TRUE(c.size() >= 3)
-            << "In Config we have to have at least three indexes described";
-        auto cmd_line = groups::winperf.buildCmdLine();
-        ASSERT_TRUE(!cmd_line.empty());
-
-        auto list = cma::tools::SplitString(cmd_line, L" ");
-        ASSERT_TRUE(!list.empty());
-        ASSERT_EQ(list.size(), c.size());
-
-        int pos = 0;
-        for (auto& l : list) {
-            auto words = cma::tools::SplitString(l, L":");
-            EXPECT_EQ(words.size(), 2);
-            std::replace(words[0].begin(), words[0].end(), '*', ' ');
-            EXPECT_EQ(wtools::ConvertToUTF8(words[0]), c[pos].id());
-            EXPECT_EQ(wtools::ConvertToUTF8(words[1]), c[pos].name());
-            ++pos;
-        }
-    }
-    {
-        auto cfg = cma::cfg::GetLoadedConfig();
-        auto wp_group = cfg[groups::kWinPerf];
-        auto cfg_timeout = wp_group[vars::kWinPerfTimeout].as<int>(1234567);
-        ASSERT_NE(cfg_timeout, 1234567);
-        EXPECT_EQ(groups::winperf.timeout(), cfg_timeout);
-
-        auto cfg_prefix =
-            wp_group[vars::kWinPerfPrefixName].as<std::string>("1234567");
-        ASSERT_EQ(cfg_prefix, vars::kWinPerfPrefixDefault);
-        EXPECT_EQ(groups::winperf.prefix(), cfg_prefix);
-    }
-}
-
 }  // namespace cma::provider