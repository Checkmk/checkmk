--- conflicted
+++ resolved
@@ -4,84 +4,127 @@
 #include "pch.h"
 
 #include <chrono>
-#include <filesystem>
-
-#include "cfg_details.h"
-#include "common/cfg_info.h"
-#include "common/mailslot_transport.h"
+#include <string_view>
+
 #include "common/wtools.h"
-#include "read_file.h"
 #include "test_tools.h"
-#include "tools/_misc.h"
-#include "tools/_process.h"
-#include "yaml-cpp/yaml.h"
-using namespace std::chrono_literals;
+
+namespace cma::details {
+extern bool g_is_service;
+extern bool g_is_test;
+}  // namespace cma::details
 
 namespace wtools {  // to become friendly for cma::cfg classes
 
-TEST(WtoolsKillSafe, ProcessIntegration) {
-    EXPECT_FALSE(KillProcessSafe(127, L"power.exe", -1));
-    EXPECT_FALSE(KillProcessSafe(512, L"", -1));
-    std::wstring cmd{L"powershell.exe Start-Sleep 10000"};
-    auto proc_id = cma::tools::RunStdCommand(cmd, false);
-    EXPECT_FALSE(KillProcessSafe(proc_id, L"power.exe", -1));
-    EXPECT_FALSE(
-        KillProcessSafe(::GetCurrentProcessId(), L"powershell.exe", -1));
-    EXPECT_TRUE(KillProcessSafe(proc_id, L"PowerShell.exe", -1));
-    EXPECT_FALSE(KillProcessSafe(proc_id, L"PowerShell.exe", -1));
-}
-
-TEST(WtoolsKillSafe, KillAllIntegration_Long) {
-    wtools::ScanProcessList([](const PROCESSENTRY32& entry) -> auto {
-        EXPECT_EQ(
-            KillProcessTreeSafe(entry.th32ProcessID, L"cmk-agent-updater.exe"),
-            0);
-        EXPECT_FALSE(
-            KillProcessSafe(entry.th32ProcessID, L"cmk-agent-updater.exe", -1));
-        return true;
-    });
-}
-
-namespace {
-std::pair<uint32_t, std::wstring> RunSelfWithParam(std::wstring_view param) {
-    auto exe = wtools::GetArgv(0);
-    // fork creates child process
-    std::wstring cmd{fmt::format(L"\"{}\" {}", exe, param)};
-    auto proc_id = cma::tools::RunStdCommand(cmd, false);
-    auto name = std::filesystem::path(exe).filename().wstring();
-    cma::tools::sleep(500ms);
-    return {proc_id, name};
-}
-}  // namespace
-TEST(WtoolsKillSafe, TreeExistsIntegration) {
-    auto [proc_id, name] = RunSelfWithParam(L"fork");
-
-    EXPECT_EQ(KillProcessTreeSafe(proc_id, name), 1);
-    EXPECT_TRUE(KillProcessSafe(proc_id, name, -1));
-}
-
-TEST(WtoolsKillSafe, TreeExistsReverseIntegration) {
-    auto [proc_id, name] = RunSelfWithParam(L"fork");
-
-    EXPECT_TRUE(KillProcessSafe(proc_id, name, -1));
-    EXPECT_EQ(KillProcessTreeSafe(proc_id, name), 1);
-}
-
-TEST(WtoolsKillSafe, TreeIsAbsentIntegration) {
-    auto [proc_id, name] = RunSelfWithParam(L"wait20");
-
-    EXPECT_EQ(KillProcessTreeSafe(proc_id, name), 0);
-    EXPECT_TRUE(KillProcessSafe(proc_id, name, -1));
-}
-
-TEST(Wtools, ScanProcess) {
-    using namespace std::chrono;
-    try {
+class WtoolsKillProcFixture : public ::testing::Test {
+protected:
+    static constexpr std::string_view expectedName() {
+        return tgt::Is64bit() ? "watest64.exe" : "watest32.exe";
+    }
+
+    static std::wstring GetCurrentProcessPath() {
+        auto current_process_id = ::GetCurrentProcessId();
+        return wtools::GetProcessPath(current_process_id);
+    }
+
+    static void KillTmpProcesses() {
+        // kill process
+        wtools::ScanProcessList([](const PROCESSENTRY32& entry) -> auto {
+            auto fname = wtools::ToUtf8(entry.szExeFile);
+            if (fname == expectedName()) {
+                wtools::KillProcess(entry.th32ProcessID, 99);
+            }
+            return true;
+        });
+    }
+
+    // #TODO copy to temporary folder before start
+    static int RunMeAgain(int requested) {
+        std::filesystem::path exe{GetCurrentProcessPath()};
+
+        if (exe.filename().u8string() != expectedName()) {
+            return 0;
+        }
+
+        auto cmd = fmt::format("{} wait", exe);
+
+        int count = 0;
+        for (int i = 0; i < requested; i++) {
+            if (cma::tools::RunDetachedCommand(cmd)) {
+                count++;
+            }
+        }
+
+        return count;
+    }
+
+    static std::tuple<std::wstring, uint32_t> FindExpectedProcess() {
+        uint32_t pid = 0;
+        std::wstring path;
+        ScanProcessList([&path, &pid ](const PROCESSENTRY32& entry) -> auto {
+            auto fname = wtools::ToUtf8(entry.szExeFile);
+            if (fname != WtoolsKillProcFixture::expectedName()) {
+                return true;
+            }
+
+            path = GetProcessPath(entry.th32ProcessID);
+            pid = entry.th32ProcessID;
+            return false;
+        });
+
+        return {path, pid};
+    }
+
+    void SetUp() override {
+        auto killed =
+            KillProcessesByDir(std::filesystem::path{GetCurrentProcessPath()}
+                                   .parent_path()
+                                   .parent_path());
+        XLOG::l("Killed {}", killed);
+        RunMeAgain(1);
+    }
+
+    void TearDown() override { KillTmpProcesses(); }
+};
+
+TEST_F(WtoolsKillProcFixture, KillProcByPid) {
+    auto [path, pid] = FindExpectedProcess();
+    EXPECT_TRUE(!path.empty());
+    ASSERT_NE(pid, 0);
+
+    EXPECT_TRUE(wtools::KillProcess(pid, 1));
+
+    auto [path_empty, pid_null] = FindExpectedProcess();
+    EXPECT_TRUE(path_empty.empty());
+    EXPECT_TRUE(pid_null == 0);
+
+    EXPECT_FALSE(wtools::KillProcess(pid, 1));
+}
+
+TEST_F(WtoolsKillProcFixture, KillProcsByDir) {
+    namespace fs = std::filesystem;
+    ASSERT_TRUE(RunMeAgain(1));  // additional process
+
+    auto cur_proc_path = fs::path{GetCurrentProcessPath()};
+    auto killed = KillProcessesByDir(cur_proc_path.parent_path().parent_path());
+    EXPECT_EQ(killed, 2);
+
+    auto [path, pid] = FindExpectedProcess();
+    EXPECT_TRUE(path.empty());
+    EXPECT_EQ(pid, 0);
+
+    killed = KillProcessesByDir(cur_proc_path.parent_path().parent_path());
+    EXPECT_EQ(killed, 0);
+}
+
+class WtoolsKillProcessTreeFixture : public ::testing::Test {
+protected:
+    void SetUp() override {
         std::vector<std::string> names;
         temp_fs = tst::TempCfgFs::Create();
 
         wtools::ScanProcessList([&names](const PROCESSENTRY32& entry) -> auto {
-            names.emplace_back(wtools::ConvertToUTF8(entry.szExeFile));
+            names.emplace_back(wtools::ToUtf8(entry.szExeFile));
             if (names.back() == "watest32.exe" ||
                 names.back() == "watest64.exe") {
                 XLOG::l.w(
@@ -92,14 +135,14 @@
             return true;
         });
         EXPECT_TRUE(!names.empty());
-        for (auto& name : names) cma::tools::StringLower(name);
+        for (auto& name : names) {
+            cma::tools::StringLower(name);
+        }
 
         // check that we do not have own process
         EXPECT_FALSE(cma::tools::find(names, std::string("watest32.exe")));
         EXPECT_FALSE(cma::tools::find(names, std::string("watest64.exe")));
         EXPECT_TRUE(cma::tools::find(names, std::string("svchost.exe")));
-<<<<<<< HEAD
-=======
     }
 
     void TearDown() override {}
@@ -115,74 +158,48 @@
                             "@echo start\n@powershell Start-Sleep 10000");
         return cma::tools::RunStdCommand(exe_a.wstring(), false);
     }
->>>>>>> 924c73a8
-
-        {
-            tst::YamlLoader w;
-            tst::SafeCleanTempDir();
-            ON_OUT_OF_SCOPE(tst::SafeCleanTempDir(););
-
-            namespace fs = std::filesystem;
-
-            fs::path temp_dir = cma::cfg::GetTempDir();
-            std::error_code ec;
-
-            auto exe_a = temp_dir / "a.cmd";
-            auto exe_b = temp_dir / "b.cmd";
-            auto exe_c = temp_dir / "c.cmd";
-
-            tst::ConstructFile(exe_a, "@echo start\n@call " + exe_b.u8string());
-            tst::ConstructFile(exe_b, "@echo start\n@call " + exe_c.u8string());
-            tst::ConstructFile(exe_c,
-                               "@echo start\n@powershell Start-Sleep 10000");
-            auto proc_id = cma::tools::RunStdCommand(exe_a.wstring(), false);
-            EXPECT_TRUE(proc_id != 0);
-
-            names.clear();
-            bool found = false;
-            std::wstring proc_name;
-            DWORD parent_process_id = 0;
-            wtools::ScanProcessList([
-                proc_id, &proc_name, &found, &names, &parent_process_id
-            ](const PROCESSENTRY32& entry) -> auto {
-                names.push_back(wtools::ConvertToUTF8(entry.szExeFile));
-                if (entry.th32ProcessID == proc_id) {
-                    proc_name = entry.szExeFile;
-                    parent_process_id = entry.th32ParentProcessID;
+
+    bool findProcessByPid(uint32_t pid) {
+        bool found = false;
+        wtools::ScanProcessList(
+            [&found, pid ](const PROCESSENTRY32& entry) -> auto {
+                if (entry.th32ProcessID == pid) {
+                    found = true;
+                    EXPECT_FALSE(true) << "bullshit found " << pid << "name is "
+                                       << entry.szExeFile;
+                }
+                return true;
+            });
+        return found;
+    }
+
+    bool findProcessByParentPid(uint32_t pid) {
+        bool found = false;
+        wtools::ScanProcessList(
+            [&found, pid ](const PROCESSENTRY32& entry) -> auto {
+                if (entry.th32ParentProcessID == pid) {
                     found = true;
                 }
                 return true;
             });
-
-            EXPECT_TRUE(found) << "NOT FOUND STARTED PROCESS";
-            EXPECT_TRUE(proc_name == L"cmd.exe");
-            EXPECT_EQ(parent_process_id, ::GetCurrentProcessId());
-
-            // killing
-            KillProcessTreeUnsafe(proc_id);
-            KillProcessUnsafe(proc_id);
-            cma::tools::sleep(500ms);
-
-            found = false;
-            wtools::ScanProcessList(
-                [&found, proc_id ](const PROCESSENTRY32& entry) -> auto {
-                    if (entry.th32ProcessID == proc_id) {
-                        found = true;
-                        EXPECT_FALSE(true) << "bullshit found " << proc_id;
-
-                        ;
-                    }
-                    return true;
-                });
-            EXPECT_FALSE(found) << "process exists";
-        }
-    } catch (const std::exception& e) {
-        XLOG::l("Error ops '{}'", e.what());
-    } catch (...) {
-        XLOG::l("Error ops");
-    }
-<<<<<<< HEAD
-=======
+        return found;
+    }
+
+    static std::tuple<std::wstring, uint32_t> findStartedProcess(
+        uint32_t proc_id) {
+        std::wstring proc_name;
+        DWORD parent_process_id = 0;
+        wtools::ScanProcessList([ proc_id, &proc_name, &parent_process_id ](
+                                    const PROCESSENTRY32& entry) -> auto {
+            if (entry.th32ProcessID == proc_id) {
+                proc_name = entry.szExeFile;
+                parent_process_id = entry.th32ParentProcessID;
+            }
+            return true;
+        });
+
+        return {proc_name, parent_process_id};
+    }
 
     tst::TempCfgFs::ptr temp_fs;
     std::filesystem::path temp_dir() { return temp_fs->data(); };
@@ -212,31 +229,24 @@
     cma::tools::sleep(200ms);
 
     EXPECT_FALSE(findProcessByPid(proc_id)) << "parent process exists";
->>>>>>> 924c73a8
 }
 
 TEST(Wtools, ConditionallyConvertLowLevel) {
-    {
-        std::vector<uint8_t> v = {0xFE, 0xFE};
-        EXPECT_FALSE(wtools::IsVectorMarkedAsUTF16(v));
-    }
-    {
-        std::vector<uint8_t> v = {0xFE, 0xFE, 0, 0};
-        EXPECT_FALSE(wtools::IsVectorMarkedAsUTF16(v));
-    }
-    {
-        std::vector<uint8_t> v = {0xFF, 0xFE, 0, 0};
-        EXPECT_TRUE(wtools::IsVectorMarkedAsUTF16(v));
-    }
-
-    {
-        std::string v = "aa";
-        auto data = v.data();
-        data[2] = 1;  // simulate random data instead of the ending null
-        AddSafetyEndingNull(v);
-        data = v.data();
-        EXPECT_TRUE(data[2] == 0);
-    }
+    std::vector<uint8_t> v1{0xFE, 0xFE};
+    EXPECT_FALSE(wtools::IsVectorMarkedAsUTF16(v1));
+
+    std::vector<uint8_t> v2{0xFE, 0xFE, 0, 0};
+    EXPECT_FALSE(wtools::IsVectorMarkedAsUTF16(v2));
+
+    std::vector<uint8_t> v3{0xFF, 0xFE, 0, 0};
+    EXPECT_TRUE(wtools::IsVectorMarkedAsUTF16(v3));
+
+    std::string v = "aa";
+    auto data = v.data();
+    data[2] = 1;  // simulate random data instead of the ending null
+    AddSafetyEndingNull(v);
+    data = v.data();
+    EXPECT_TRUE(data[2] == '\0');
 }
 
 TEST(Wtools, ConditionallyConvert) {
@@ -274,12 +284,11 @@
     }
 }
 
-TEST(Wtools, FreqCo) {
-    auto f = wtools::QueryPerformanceFreq();
+TEST(Wtools, PerformanceFrequency) {
     LARGE_INTEGER freq;
     ::QueryPerformanceFrequency(&freq);
 
-    EXPECT_EQ(f, freq.QuadPart);
+    EXPECT_EQ(wtools::QueryPerformanceFreq(), freq.QuadPart);
 
     LARGE_INTEGER c1;
     ::QueryPerformanceCounter(&c1);
@@ -293,7 +302,7 @@
 TEST(Wtools, Utf16Utf8) {
     using namespace std;
     unsigned short utf16string[] = {0x41, 0x0448, 0x65e5, 0xd834, 0xdd1e, 0};
-    auto x = ConvertToUTF8((wchar_t*)utf16string);
+    auto x = ToUtf8((wchar_t*)utf16string);
     EXPECT_EQ(x.size(), 10);
 }
 
@@ -400,15 +409,13 @@
     }
 }
 
-static auto null_handle = (HANDLE)0;
-
 TEST(Wtools, AppRunnerCtorDtor) {
     wtools::AppRunner app;
     EXPECT_EQ(app.exitCode(), STILL_ACTIVE);
     EXPECT_EQ(app.getCmdLine(), L"");
     EXPECT_TRUE(app.getData().size() == 0);
-    EXPECT_EQ(app.getStderrRead(), null_handle);
-    EXPECT_EQ(app.getStdioRead(), null_handle);
+    EXPECT_EQ(app.getStderrRead(), nullptr);
+    EXPECT_EQ(app.getStdioRead(), nullptr);
     EXPECT_EQ(app.processId(), 0);
 }
 
@@ -436,46 +443,42 @@
 
 TEST(Wtools, SimplePipeBase) {
     wtools::SimplePipe pipe;
-    EXPECT_EQ(pipe.getRead(), null_handle);
-    EXPECT_EQ(pipe.getWrite(), null_handle);
+    EXPECT_EQ(pipe.getRead(), nullptr);
+    EXPECT_EQ(pipe.getWrite(), nullptr);
 
     pipe.create();
-    EXPECT_NE(pipe.getRead(), null_handle);
-    EXPECT_NE(pipe.getWrite(), null_handle);
+    EXPECT_NE(pipe.getRead(), nullptr);
+    EXPECT_NE(pipe.getWrite(), nullptr);
 
     auto write_handle = pipe.getWrite();
     auto handle = pipe.moveWrite();
-    EXPECT_EQ(pipe.getWrite(), null_handle);
+    EXPECT_EQ(pipe.getWrite(), nullptr);
     EXPECT_EQ(handle, write_handle);
 
     pipe.shutdown();
-    EXPECT_EQ(pipe.getRead(), null_handle);
-    EXPECT_EQ(pipe.getWrite(), null_handle);
-}
-
-TEST(Wtools, Perf2) {
-    {
-        auto index = wtools::perf::FindPerfIndexInRegistry(L"Zuxxx");
-        EXPECT_TRUE(false == index.has_value());
-    }
-    {
-        auto index =
-            wtools::perf::FindPerfIndexInRegistry(L"Terminal Services");
-        ASSERT_TRUE(index.has_value());
-        int i = index.value();
-        EXPECT_TRUE(cma::tools::find(TsValues, i));
-    }
-    {
-        auto index = wtools::perf::FindPerfIndexInRegistry(L"Memory");
-        ASSERT_TRUE(index.has_value());
-        EXPECT_EQ(index, 4);
-    }
-}
-TEST(Wtools, GetArgv2) {
-    std::filesystem::path val = GetArgv(0);
+    EXPECT_EQ(pipe.getRead(), nullptr);
+    EXPECT_EQ(pipe.getWrite(), nullptr);
+}
+
+TEST(Wtools, FindPerfIndexInRegistry) {
+    auto index = perf::FindPerfIndexInRegistry(L"Zuxxx");
+    EXPECT_FALSE(index.has_value());
+
+    index = perf::FindPerfIndexInRegistry(L"Terminal Services");
+    ASSERT_TRUE(index.has_value());
+
+    auto f = std::ranges::find(TsValues, index.value());
+    EXPECT_NE(f, TsValues.end());
+
+    index = perf::FindPerfIndexInRegistry(L"Memory");
+    ASSERT_TRUE(index.has_value());
+    EXPECT_EQ(index, 4);
+}
+TEST(Wtools, GetArgv) {
+    std::filesystem::path val{GetArgv(0)};
     EXPECT_TRUE(cma::tools::IsEqual(val.extension().wstring(), L".exe"));
-    std::filesystem::path val1 = GetArgv(10);
-    EXPECT_TRUE(val1.empty());
+
+    EXPECT_TRUE(GetArgv(10).empty());
 }
 
 TEST(Wtools, MemSize) {
@@ -483,10 +486,9 @@
     EXPECT_TRUE(sz > static_cast<size_t>(400'000));
 }
 
-TEST(Wtools, ParentPid) {
-    //    uint32_t pid = 0;
-    //    auto parent_pid = GetParentPid(pid);
-    //    EXPECT_TRUE(pid == 0);
+TEST(Wtools, KillTree) {
+    // Safety double check
+    EXPECT_FALSE(kProcessTreeKillAllowed);
 }
 
 TEST(Wtools, Acl) {
@@ -496,6 +498,7 @@
     auto stat = info.output();
     XLOG::l.i("\n{}", stat);
     EXPECT_TRUE(!stat.empty());
+
     {
         wtools::ACLInfo info_temp("c:\\windows\\temp\\check_mk_agent.msi");
         auto ret = info_temp.query();
@@ -509,57 +512,35 @@
     }
 }
 
-TEST(Wtools, LineEnding) {
-    cma::OnStartTest();
-    tst::SafeCleanTempDir();
-    ON_OUT_OF_SCOPE(tst::SafeCleanTempDir());
-    std::filesystem::path tmp = cma::cfg::GetTempDir();
-
-    auto work_file = tmp / "lf.test";
-
-    const std::string s = "a\nb\r\nc\nd\n\n";
-    const std::string expected = "a\r\nb\r\r\nc\r\nd\r\n\r\n";
-
-    std::ofstream tst(work_file, std::ios::binary);
-    tst.write(s.c_str(), s.size());
-    tst.close();
+TEST(Wtools, PatchFileLineEnding) {
+    constexpr std::string_view to_write{"a\nb\r\nc\nd\n\n"};
+    constexpr std::string_view expected{"a\r\nb\r\r\nc\r\nd\r\n\r\n"};
+
+    auto work_file = tst::GetTempDir() / "line_ending.tst";
+    tst::CreateBinaryFile(work_file, to_write);
 
     wtools::PatchFileLineEnding(work_file);
-
-    auto result = ReadWholeFile(work_file);
-    EXPECT_EQ(result, expected);
-}
-
-namespace {
-// copy paste from the 2.0
-bool DeleteRegistryValue(std::wstring_view path,
-                         std::wstring_view value_name) noexcept {
-    HKEY hkey = nullptr;
-    auto ret = ::RegOpenKeyW(HKEY_LOCAL_MACHINE, path.data(), &hkey);
-    if (ERROR_SUCCESS == ret && nullptr != hkey) {
-        ON_OUT_OF_SCOPE(::RegCloseKey(hkey));
-        ret = ::RegDeleteValue(hkey, value_name.data());
-        if (ret == ERROR_SUCCESS) return true;
-        if (ret == ERROR_FILE_NOT_FOUND) {
-            XLOG::t.t(XLOG_FLINE + "No need to delete {}\\{}",
-                      ConvertToUTF8(path), ConvertToUTF8(value_name));
-            return true;
-        }
-
-        XLOG::l(XLOG_FLINE + "Failed to delete {}\\{} error [{}]",
-                ConvertToUTF8(path), ConvertToUTF8(value_name), ret);
-        return false;
-    }
-    //  here
-    XLOG::t.t(XLOG_FLINE + "No need to delete {}\\{}", ConvertToUTF8(path),
-              ConvertToUTF8(value_name));
-    return true;
-}
-}  // namespace
+    EXPECT_EQ(wtools::ReadWholeFile(work_file), expected);
+}
+
+TEST(Wtools, UserGroupName) {
+    EXPECT_TRUE(GenerateCmaUserNameInGroup(L"").empty());
+    EXPECT_EQ(GenerateCmaUserNameInGroup(L"XX"), L"cmk_TST_XX");
+
+    cma::details::g_is_service = true;
+    ON_OUT_OF_SCOPE(cma::details::g_is_service = false;
+                    cma::details::g_is_test = true);
+
+    EXPECT_EQ(GenerateCmaUserNameInGroup(L"XX"), L"cmk_in_XX");
+    cma::details::g_is_service = false;
+    cma::details::g_is_test = false;
+    EXPECT_TRUE(GenerateCmaUserNameInGroup(L"XX").empty());
+}
 
 TEST(Wtools, Registry) {
     constexpr std::wstring_view path = LR"(SOFTWARE\checkmk_tst\unit_test)";
     constexpr std::wstring_view name = L"cmk_test";
+    namespace fs = std::filesystem;
 
     // clean
     DeleteRegistryValue(path, name);
@@ -582,45 +563,117 @@
         constexpr std::wstring_view expand_value{
             LR"(%ProgramFiles(x86)%\checkmk\service\)"};
         ASSERT_TRUE(SetRegistryValueExpand(path, name, expand_value));
-        std::filesystem::path in_registry(
-            GetRegistryValue(path, name, expand_value));
-        std::filesystem::path expected(
-            LR"(c:\Program Files (x86)\\checkmk\service\)");
-        EXPECT_TRUE(std::filesystem::equivalent(in_registry.lexically_normal(),
-                                                expected.lexically_normal()));
-        EXPECT_TRUE(DeleteRegistryValue(path, name));
-    }
-}
-
-TEST(Wtools, ExpandString) {
+        fs::path in_registry(GetRegistryValue(path, name, expand_value));
+        fs::path expected(LR"(c:\Program Files (x86)\checkmk\service\)");
+        auto in_normalized = in_registry.lexically_normal();
+        auto expected_normalized = expected.lexically_normal();
+        if (fs::exists(in_normalized)) {
+            EXPECT_TRUE(fs::equivalent(in_normalized, expected_normalized));
+        } else {
+            EXPECT_TRUE(
+                cma::tools::IsEqual(in_normalized, expected_normalized));
+        }
+    }
+
+    {
+        constexpr std::wstring_view value = L"21";
+        constexpr std::wstring_view weird_value = L"_____";
+        constexpr uint32_t uint_value = 123;
+        ASSERT_TRUE(wtools::SetRegistryValue(path, name, value));
+        EXPECT_EQ(wtools::GetRegistryValue(path, name, weird_value),
+                  std::wstring(value));
+        EXPECT_EQ(GetRegistryValue(path, name, uint_value), uint_value);
+        EXPECT_TRUE(wtools::DeleteRegistryValue(path, name));
+    }
+}
+
+TEST(Wtools, IsGoodHandleApi) {
+    ASSERT_EQ(InvalidHandle(), INVALID_HANDLE_VALUE);
+    EXPECT_TRUE(IsInvalidHandle(INVALID_HANDLE_VALUE));
+    char c[10] = "aaa";
+    auto h = static_cast<HANDLE>(c);
+    EXPECT_FALSE(IsInvalidHandle(h));
+    EXPECT_FALSE(IsInvalidHandle(nullptr));
+
+    EXPECT_FALSE(IsGoodHandle(nullptr));
+    EXPECT_FALSE(IsGoodHandle(INVALID_HANDLE_VALUE));
+    EXPECT_TRUE(IsGoodHandle(reinterpret_cast<HANDLE>(4)));
+
+    EXPECT_TRUE(IsBadHandle(nullptr));
+    EXPECT_TRUE(IsBadHandle(INVALID_HANDLE_VALUE));
+    EXPECT_FALSE(IsBadHandle(reinterpret_cast<HANDLE>(4)));
+}
+
+TEST(Wtools, ExpandStringWithEnvironment) {
     using namespace std::string_literals;
     EXPECT_EQ(L"*Windows_NTWindows_NT*"s,
               ExpandStringWithEnvironment(L"*%OS%%OS%*"));
     EXPECT_EQ(L"%_1_2_a%"s, ExpandStringWithEnvironment(L"%_1_2_a%"));
 }
 
-namespace {
-// waiter for the result. In fact polling with grane 20ms
-template <typename T, typename B>
-bool WaitForSuccess(std::chrono::duration<T, B> allowed_wait,
-                    std::function<bool()> func) {
-    using namespace std::chrono;
-
-    constexpr auto grane = 20ms;
-    auto wait_time = allowed_wait;
-
-    while (wait_time >= 0ms) {
-        auto success = func();
-        if (success) return true;
-
-        cma::tools::sleep(grane);
-        wait_time -= grane;
-    }
-
-    return false;
-}
-
-}  // namespace
+TEST(Wtools, ToCanonical) {
+    using cma::tools::IsEqual;
+    using namespace std::string_view_literals;
+
+    // Existing environment variable must succeed
+    EXPECT_TRUE(
+        IsEqual(ToCanonical(L"%systemroot%\\servicing\\TrustedInstaller.exe"),
+                L"c:\\windows\\servicing\\TrustedInstaller.exe"));
+
+    // .. should be replaced with correct path
+    EXPECT_TRUE(IsEqual(
+        ToCanonical(L"%systemroot%\\servicing\\..\\TrustedInstaller.exe"),
+        L"c:\\windows\\TrustedInstaller.exe"));
+
+    // Non existing environment variable must  not change
+    auto no_variable{L"%temroot%\\servicing\\TrustedInstaller.exe"sv};
+    EXPECT_EQ(ToCanonical(no_variable), no_variable);
+
+    // Border value
+    EXPECT_TRUE(ToCanonical(L"").empty());
+}
+
+TEST(PlayerTest, Pipe) {
+    auto p = std::make_unique<wtools::SimplePipe>();
+    EXPECT_EQ(p->getRead(), nullptr);
+    EXPECT_EQ(p->getWrite(), nullptr);
+    p->create();
+    EXPECT_NE(p->getRead(), nullptr);
+    EXPECT_NE(p->getWrite(), nullptr);
+}
+
+TEST(Wtools, HandleDeleter) {
+    auto pid = ::GetCurrentProcessId();
+    UniqueHandle mount;
+    ASSERT_EQ(mount.get(), nullptr);
+    mount.reset(::OpenProcess(PROCESS_QUERY_INFORMATION, FALSE, pid));
+    ASSERT_TRUE(mount.get() != nullptr);
+    mount.reset();
+    ASSERT_TRUE(mount.get() == nullptr);
+}
+
+TEST(Wtools, HandleDeleterInvalidAndNull) {
+    const std::array<HANDLE, 2> handles{wtools::InvalidHandle(), nullptr};
+    for (auto h : handles) {
+        UniqueHandle unique_handle(h);
+        ASSERT_EQ(unique_handle.get(), h);
+        unique_handle.reset();  // check for no crash and no throw
+        ASSERT_TRUE(unique_handle.get() == nullptr) << "Current handle " << h;
+    }
+}
+
+TEST(Wtools, GetMultiSz) {
+    std::array<wchar_t, 12> data{L"abcde\0fgh\0\0"};
+    wchar_t* pos = data.data();
+    wchar_t* end = pos + 11;
+    pos = nullptr;
+    EXPECT_EQ(GetMultiSzEntry(pos, end), nullptr);
+    pos = data.data();
+    EXPECT_EQ(GetMultiSzEntry(pos, nullptr), nullptr);
+    EXPECT_EQ(std::wstring{GetMultiSzEntry(pos, end)}, L"abcde");
+    EXPECT_EQ(std::wstring{GetMultiSzEntry(pos, end)}, L"fgh");
+    EXPECT_EQ(GetMultiSzEntry(pos, end), nullptr);
+}
 
 TEST(Wtools, ExecuteCommandsAsync) {
     namespace fs = std::filesystem;
@@ -631,25 +684,25 @@
                                    ::GetCurrentProcessId());
     std::vector<std::wstring> commands{L"echo x>" + output_file,
                                        L"@echo powershell Start-Sleep 1"};
-    auto script_file = ExecuteCommandsAsync(L"test", commands);
+    auto result = ExecuteCommandsAsync(L"test", commands);
     std::error_code ec;
     ON_OUT_OF_SCOPE({
-        if (!script_file.empty()) {
-            fs::remove(script_file, ec);
+        if (!result.empty()) {
+            std::filesystem::remove(result, ec);
         }
-        fs::remove(output_file, ec);
+        std::filesystem::remove(output_file, ec);
     });
-    EXPECT_FALSE(script_file.empty());
-    EXPECT_TRUE(fs::exists(script_file));
-    auto table = tst::ReadFileAsTable(script_file.u8string());
-    EXPECT_EQ(table[0], ConvertToUTF8(commands[0]));
-    EXPECT_EQ(table[1], ConvertToUTF8(commands[1]));
-
-    WaitForSuccess(5000ms, [output_file]() {
+    EXPECT_FALSE(result.empty());
+    EXPECT_TRUE(std::filesystem::exists(result));
+    auto table = tst::ReadFileAsTable(result);
+    EXPECT_EQ(table[0], ToUtf8(commands[0]));
+    EXPECT_EQ(table[1], ToUtf8(commands[1]));
+
+    tst::WaitForSuccessSilent(5000ms, [output_file]() {
         std::error_code ec;
         return fs::exists(output_file, ec) && fs::file_size(output_file) >= 1;
     });
-    auto output = tst::ReadFileAsTable(ConvertToUTF8(output_file));
+    auto output = tst::ReadFileAsTable(output_file);
     EXPECT_EQ(output[0], "x");
 }
 
