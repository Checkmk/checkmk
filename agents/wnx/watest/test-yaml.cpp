// test-yaml.cpp :
// YAML and around

#include "pch.h"

#include <filesystem>

#include "cfg.h"
#include "cfg_details.h"
#include "common/cfg_info.h"
#include "common/mailslot_transport.h"
#include "common/wtools.h"
#include "providers/mrpe.h"
#include "read_file.h"
#include "test_tools.h"
#include "tools/_misc.h"
#include "tools/_process.h"
#include "tools/_tgt.h"
#include "yaml-cpp/yaml.h"

namespace cma::cfg::details {  // to become friendly for cma::cfg classes

static std::filesystem::path CreateYamlnInTemp(const std::string& Name,
                                               const std::string& Text) {
    namespace fs = std::filesystem;

    fs::path temp_folder = cma::cfg::GetTempDir();
    auto path = temp_folder / Name;

    std::ofstream ofs(path.u8string());

    if (!ofs) {
        XLOG::l("Can't open file {} error {}", path.u8string(), GetLastError());
        return {};
    }

    ofs << Text << " \n";
    return path;
}

static std::filesystem::path CreateTestFile(const std::filesystem::path& Name,
                                            const std::string& Text) {
    namespace fs = std::filesystem;

    auto path = Name;

    std::ofstream ofs(path.u8string(), std::ios::binary);

    if (!ofs) {
        XLOG::l("Can't open file {} error {}", path.u8string(), GetLastError());
        return {};
    }

    ofs << Text << "\n";
    return path;
}

#if 0
// memory tester
TEST(AgentConfig, MemoryLeaks) {
    for (auto i = 0; i < 100; i++) {
        OnStart(AppType::test);
        cma::provider::MrpeProvider m;
        m.generateContent(cma::section::kUseEmbeddedName);
        cma::tools::sleep(5000);
    }
}
#endif

TEST(AgentConfig, Folders) {
    ON_OUT_OF_SCOPE(cma::OnStart(AppType::test));
    cma::tools::win::SetEnv(std::wstring(kTemporaryRoot), std::wstring(L"."));
    cma::OnStart(AppType::exe);
    EXPECT_EQ(GetCfg().getRootDir().u8string(), ".");
    EXPECT_EQ(GetCfg().getUserDir().u8string(), "ProgramData\\checkmk\\agent");
}

TEST(AgentConfig, MainYaml) {
    if (!cma::ConfigLoaded()) cma::OnStartTest();
    auto root_dir = GetCfg().getRootDir();
    root_dir /= files::kDefaultMainConfig;
    auto load = YAML::LoadFile(root_dir.u8string());
    EXPECT_TRUE(load.IsMap());
    EXPECT_TRUE(load[groups::kGlobal].IsMap());
    EXPECT_TRUE(load[groups::kFileInfo].IsMap());
    EXPECT_TRUE(load[groups::kLocal].IsMap());
    EXPECT_FALSE(load[groups::kLogFiles].IsDefined()) << "logfiles"
                                                         " not supported";
    EXPECT_TRUE(load[groups::kLogWatchEvent].IsMap());
    EXPECT_TRUE(load[groups::kMrpe].IsMap());
    EXPECT_TRUE(load[groups::kPlugins].IsMap());
    EXPECT_TRUE(load[groups::kPs].IsMap());
    EXPECT_TRUE(load[groups::kWinPerf].IsMap());
}

// test helper, in fact calls MergeStringSequence
static std::string TestMergerSeq(const std::string& target,
                                 const std::string& source,
                                 const std::string& name) {
    auto user = YAML::Load(target);
    auto bakery = YAML::Load(source);
    MergeStringSequence(user, bakery, name);

    YAML::Emitter emit;
    emit << user;
    return emit.c_str();
}

// test helper, in fact calls MergeMapSequence
static YAML::Node TestMergerMap(const std::string& target,
                                const std::string& source,
                                const std::string& name,
                                const std::string& key) {
    auto user = YAML::Load(target);
    auto bakery = YAML::Load(source);

    MergeMapSequence(user, bakery, name, key);
    return user;
}

TEST(AgentConfig, AggregateSeq) {
    {
        // artificial but realistic data
        std::string empty = "plugins:\n  enabled: yes\n";
        std::string filled = "plugins:\n  folders: [a, b, c]";

        {
            YAML::Node target = YAML::Load(empty);
            YAML::Node source = YAML::Load(filled);
            auto source_size =
                source[groups::kPlugins][vars::kPluginsFolders].size();
            EXPECT_EQ(source_size, 3);
            EXPECT_TRUE(MergeStringSequence(target[groups::kPlugins],
                                            source[groups::kPlugins],
                                            vars::kPluginsFolders));
            EXPECT_EQ(target[groups::kPlugins][vars::kPluginsFolders].size(),
                      source_size)
                << "should have same size after merge";
        }

        {
            YAML::Node target = YAML::Load(filled);
            YAML::Node source = YAML::Load(empty);
            EXPECT_TRUE(MergeStringSequence(target[groups::kPlugins],
                                            source[groups::kPlugins],
                                            vars::kPluginsFolders));
            EXPECT_EQ(target[groups::kPlugins][vars::kPluginsFolders].size(), 3)
                << "should have same size after merge";
        }
    }
    {
        std::string tgt = "folders: [a, b, c, d]";
        std::string src = "folders: [b, c, e]";
        auto merged_yaml = TestMergerSeq(tgt, src, vars::kPluginsFolders);
        EXPECT_EQ("folders: [a, b, c, d, e]", merged_yaml);
    }

    {
        std::string tgt = "no_folders: weird";
        std::string src = "folders: [b, c, e]";
        auto merged_yaml = TestMergerSeq(tgt, src, vars::kPluginsFolders);
        EXPECT_EQ(tgt + "\n" + src, merged_yaml)
            << "target should concatenate source";
    }

    {
        std::string tgt = "folders: [a, b, c, d]";
        std::string src = "no_folders: weird";
        auto merged_yaml = TestMergerSeq(tgt, src, vars::kPluginsFolders);
        EXPECT_EQ(tgt, merged_yaml) << "target should be the same";
    }
}

TEST(AgentConfig, AggregateMap) {
    {
        // check for invalid nodes
        YAML::Node in;
        YAML::Node add;
        EXPECT_TRUE(MergeMapSequence(in, add, "a", "b"));
    }

    {
        // artificial but realistic data
        std::string empty =
            "plugins:\n"
            "  enabled: yes\n";

        std::string filled =
            "plugins:\n"
            "  execution:\n"
            "    - pattern: '$CUSTOM_PLUGINS_PATH$\\*.*'\n"
            "      timeout: 60\n"
            "      run: yes\n"
            "    - pattern: '$BUILTIN_PLUGINS_PATH$\\*.*'\n"
            "      timeout: 60\n"
            "      run: no\n"
            "    - pattern: '*'\n"
            "      timeout: 60\n"
            "      run: no\n";
        {
            // individual testing
        }

        {
            YAML::Node target = YAML::Load(empty);
            YAML::Node source = YAML::Load(filled);
            EXPECT_TRUE(MergeMapSequence(
                target[groups::kPlugins], source[groups::kPlugins],
                vars::kPluginsExecution, vars::kPluginPattern));
            EXPECT_EQ(target[groups::kPlugins][vars::kPluginsExecution].size(),
                      3)
                << "should be filled!";
        }

        {
            YAML::Node target = YAML::Load(filled);
            YAML::Node source = YAML::Load(empty);
            EXPECT_EQ(target[groups::kPlugins][vars::kPluginsExecution].size(),
                      3);
            EXPECT_TRUE(MergeMapSequence(
                target[groups::kPlugins], source[groups::kPlugins],
                vars::kPluginsExecution, vars::kPluginPattern));
            EXPECT_EQ(target[groups::kPlugins][vars::kPluginsExecution].size(),
                      3);
        }
    }

    {
        // artificial but realistic data
        std::string tgt =
            "  execution:\n"
            "    - pattern: '$CUSTOM_PLUGINS_PATH$\\windows_updates.vbs'\n"  // add
            "      cache_age: 14400\n"
            "      async: yes\n"
            "      timeout: 600\n"
            "    - pattern: '$BUILTIN_PLUGINS_PATH$\\*.*'\n"  // override
            "      timeout: 31\n"
            "      run: no\n";
        std::string src =
            "  execution:\n"
            "    - pattern: '$CUSTOM_PLUGINS_PATH$\\*.*'\n"
            "      timeout: 60\n"
            "      run: yes\n"
            "    - pattern: '$BUILTIN_PLUGINS_PATH$\\*.*'\n"
            "      timeout: 60\n"
            "      run: no\n"
            "    - pattern: '*'\n"
            "      timeout: 60\n"
            "      run: no\n";

        auto full_yaml = TestMergerMap(tgt, src, vars::kPluginsExecution,
                                       vars::kPluginPattern);
        auto merged_yaml = full_yaml[vars::kPluginsExecution];

        auto select = [merged_yaml](int index,
                                    const std::string& name) -> auto {
            return merged_yaml[index][name].as<std::string>();
        };

        ASSERT_TRUE(merged_yaml.IsSequence());
        ASSERT_EQ(merged_yaml.size(), 4);
        // from user
        ASSERT_EQ(select(0, vars::kPluginPattern),
                  "$CUSTOM_PLUGINS_PATH$\\windows_updates.vbs");

        EXPECT_EQ(select(1, vars::kPluginPattern),
                  std::string(yml_var::kBuiltinPlugins) + "\\*.*");
        EXPECT_EQ(select(1, vars::kPluginTimeout), "31");

        // merged from bakery(or system)
        EXPECT_EQ(select(2, vars::kPluginPattern),
                  "$CUSTOM_PLUGINS_PATH$\\*.*");
        EXPECT_EQ(select(3, vars::kPluginPattern), "*");
    }
}

TEST(AgentConfig, SmartMerge) {
    namespace fs = std::filesystem;
    std::wstring temporary_name = L"tmp_";
    temporary_name += files::kDefaultMainConfig;
    fs::path cfgs[] = {GetCfg().getRootDir() / temporary_name,
                       GetCfg().getBakeryDir() / temporary_name,
                       GetCfg().getUserDir() / temporary_name};
    cfgs[1].replace_extension("bakery.yml");
    cfgs[2].replace_extension("user.yml");

    std::error_code ec;
    ON_OUT_OF_SCOPE(for (auto& f : cfgs) fs::remove(f, ec););
    ON_OUT_OF_SCOPE(cma::OnStart(cma::AppType::test));

    for (auto& f : cfgs) fs::remove(f, ec);
    auto root_file = fs::path(GetCfg().getRootYamlPath());
    auto ret = GetCfg().loadAggregated(temporary_name, YamlCacheOp::nothing);
    EXPECT_EQ(ret, LoadCfgStatus::kAllFailed);
    // previous state must be preserved
    EXPECT_FALSE(GetCfg().isBakeryLoaded());
    EXPECT_TRUE(GetCfg().isUserLoaded() ==
                fs::exists(GetCfg().getUserYamlPath(), ec));

    fs::copy_file(root_file, cfgs[0], ec);
    ASSERT_EQ(ec.value(), 0);
    // testing merging
    {
        CreateTestFile(cfgs[1],
                       "global:\n"
                       "  execute: []\n"  // expected clean
                       "  realtime:\n"
                       "    run: a b\n"  // expected array
                       "  sections: \n"
                       "    - x y\n"
                       "    - [z]\n"
                       "  disabled_sections: ~\n");  // no changes

        // prepare and check data
        auto target_config = YAML::LoadFile(cfgs[0].u8string());
        target_config.remove(groups::kPs);
        target_config.remove(groups::kWinPerf);
        target_config.remove(groups::kPlugins);
        target_config.remove(groups::kMrpe);
        target_config.remove(groups::kLocal);
        target_config.remove(groups::kLogFiles);
        target_config.remove(groups::kLogWatchEvent);
        target_config.remove(groups::kFileInfo);

        auto source_bakery = YAML::LoadFile(cfgs[1].u8string());

        // merge bakery to target
        ConfigInfo::smartMerge(target_config, source_bakery,
                               Combine::overwrite);

        // CHECK result
        auto gl = target_config[groups::kGlobal];

        auto sz = gl[vars::kExecute].size();
        ASSERT_EQ(sz, 0);

        auto run_node = gl[vars::kRealTime][vars::kRtRun];
        sz = run_node.size();
        ASSERT_EQ(sz, 0);
        EXPECT_EQ(run_node.as<std::string>(), "a b");
        auto rt = GetInternalArray(gl[vars::kRealTime], vars::kRtRun);
        ASSERT_EQ(rt.size(), 2);
        EXPECT_EQ(rt[0], "a");
        EXPECT_EQ(rt[1], "b");

        auto sections_enabled = GetInternalArray(gl, vars::kSectionsEnabled);
        ASSERT_EQ(sections_enabled.size(), 3);
        EXPECT_EQ(sections_enabled[0], "x");
        EXPECT_EQ(sections_enabled[1], "y");
        EXPECT_EQ(sections_enabled[2], "z");

        // empty node is ignored
        sz = gl[vars::kSectionsDisabled].size();
        ASSERT_EQ(sz, 0);

        auto sections_disabled = GetInternalArray(gl, vars::kSectionsDisabled);
        ASSERT_EQ(sections_disabled.size(), 0);

        std::swap(cfgs[1], cfgs[0]);
        // prepare and check data
        target_config = YAML::LoadFile(cfgs[0].u8string());

        source_bakery = YAML::LoadFile(cfgs[1].u8string());

        // merge and check output INTO core
        ConfigInfo::smartMerge(target_config, source_bakery,
                               Combine::overwrite);

        // CHECK result
        gl = target_config[groups::kGlobal];
        ASSERT_EQ(gl[vars::kExecute].size(), 5);

        run_node = gl[vars::kRealTime][vars::kRtRun];
        ASSERT_EQ(run_node.size(), 3);

        sections_enabled = GetInternalArray(gl, vars::kSectionsEnabled);
        ASSERT_EQ(sections_enabled.size(), 20);

        ASSERT_EQ(gl[vars::kSectionsDisabled].size(), 0);
    }
}

TEST(AgentConfig, Aggregate) {
    namespace fs = std::filesystem;
    std::wstring temporary_name = L"tmp_";
    temporary_name += files::kDefaultMainConfig;
    fs::path cfgs[] = {GetCfg().getRootDir() / temporary_name,
                       GetCfg().getBakeryDir() / temporary_name,
                       GetCfg().getUserDir() / temporary_name};
    cfgs[1].replace_extension("bakery.yml");
    cfgs[2].replace_extension("user.yml");

    std::error_code ec;
    ON_OUT_OF_SCOPE(for (auto& f : cfgs) fs::remove(f, ec););
    ON_OUT_OF_SCOPE(cma::OnStart(cma::AppType::test));

    for (auto& f : cfgs) fs::remove(f, ec);
    auto root_file = fs::path(GetCfg().getRootYamlPath());
    auto ret = GetCfg().loadAggregated(temporary_name, YamlCacheOp::nothing);
    EXPECT_EQ(ret, LoadCfgStatus::kAllFailed);
    // previous state must be preserved
    EXPECT_FALSE(GetCfg().isBakeryLoaded());
    EXPECT_TRUE(GetCfg().isUserLoaded() ==
                fs::exists(GetCfg().getUserYamlPath(), ec));

    fs::copy_file(root_file, cfgs[0], ec);
    ASSERT_EQ(ec.value(), 0);
    // testing merging
    {
        CreateTestFile(
            cfgs[1],
            "bakery:\n"
            "  status: 'loaded'\n"
            "  enabled: true\n"
            "global:\n"
            "  enabled: no\n"
            "  name: 'test name'\n"
            "plugins:\n"
            "  enabled: true\n"
            "  folders:  ['c:\\Users\\Public']\n"  // add
            "  execution:\n"
            "    - pattern: ' $CUSTOM_PLUGINS_PATH$\\windows_updates.vbs'\n"  // add
            "      cache_age: 14400\n"
            "      async: yes\n"
            "      timeout: 600\n"
            "    - pattern: '$BUILTIN_PLUGINS_PATH$\\*.*'\n"  // override
            "      timeout: 31\n"
            "      run: no\n"
            "winperf:\n"
            "  counters:\n"
            "    - 234: if\n"
            "    -  638 : tcp_conn\n"
            "    -   9999 : the_the\n"
            "    - Terminal Services: ts_sessions\n");

        // plugins
        {
            // prepare and check data
            auto core_yaml = YAML::LoadFile(cfgs[0].u8string());
            auto core_plugin = core_yaml[groups::kPlugins];
            ASSERT_EQ(core_plugin[vars::kPluginsExecution].size(), 3);
            ASSERT_EQ(core_plugin[vars::kPluginsFolders].size(), 2);

            auto bakery_yaml = YAML::LoadFile(cfgs[1].u8string());
            auto bakery_plugin = bakery_yaml[groups::kPlugins];
            ASSERT_EQ(bakery_plugin[vars::kPluginsExecution].size(), 2);
            ASSERT_EQ(bakery_plugin[vars::kPluginsFolders].size(), 1);

            // merge and check output INTO BAKERY!
            MergeStringSequence(bakery_plugin, core_plugin,
                                vars::kPluginsFolders);
            MergeMapSequence(bakery_plugin, core_plugin,
                             vars::kPluginsExecution, vars::kPluginPattern);

            // CHECK bakery
            ASSERT_EQ(bakery_plugin[vars::kPluginsFolders].size(), 3);
            ASSERT_EQ(bakery_plugin[vars::kPluginsExecution].size(), 4);
            ASSERT_EQ(bakery_yaml["bakery"]["status"].as<std::string>(),
                      "loaded");
        }

        // winperf
        {
            auto r = YAML::LoadFile(cfgs[0].u8string());
            ASSERT_EQ(r[groups::kWinPerf][vars::kWinPerfCounters].size(), 3);
            auto b = YAML::LoadFile(cfgs[1].u8string());
            ASSERT_EQ(b[groups::kWinPerf][vars::kWinPerfCounters].size(), 4);
            ConfigInfo::smartMerge(r, b, Combine::overwrite);
            ASSERT_EQ(r[groups::kWinPerf][vars::kWinPerfCounters].size(),
                      6);  // three new, 638, 9999 and ts
            ASSERT_EQ(r["bakery"]["status"].as<std::string>(), "loaded");
        }
    }

    ret = GetCfg().loadAggregated(temporary_name, YamlCacheOp::nothing);
    EXPECT_EQ(ret, LoadCfgStatus::kFileLoaded);
    auto yaml = cma::cfg::GetLoadedConfig();
    EXPECT_TRUE(GetCfg().isBakeryLoaded());
    EXPECT_FALSE(GetCfg().isUserLoaded());

    ASSERT_EQ(yaml["bakery"]["status"].as<std::string>(), "loaded");
    auto x = yaml["global"]["enabled"].as<bool>();
    ASSERT_EQ(yaml["global"]["enabled"].as<bool>(), false);
    ASSERT_EQ(yaml["global"]["async"].as<bool>(), true);
    EXPECT_EQ(yaml[groups::kWinPerf][vars::kWinPerfCounters].size(), 6);
    EXPECT_EQ(yaml[groups::kPlugins][vars::kPluginsFolders].size(), 3);
    EXPECT_EQ(yaml[groups::kPlugins][vars::kPluginsExecution].size(), 4);

    CreateTestFile(cfgs[2], "user:\n  status: 'loaded'\nglobal:\n  port: 111");

    ret = GetCfg().loadAggregated(temporary_name, YamlCacheOp::nothing);
    EXPECT_EQ(ret, LoadCfgStatus::kFileLoaded);
    yaml = cma::cfg::GetLoadedConfig();
    ASSERT_EQ(yaml["bakery"]["status"].as<std::string>(), "loaded");
    ASSERT_EQ(yaml["user"]["status"].as<std::string>(), "loaded");
    ASSERT_EQ(yaml["global"]["enabled"].as<bool>(), false);
    ASSERT_EQ(yaml["global"]["port"].as<int>(), 111);
    ASSERT_EQ(yaml["global"]["async"].as<bool>(), true);
    EXPECT_EQ(yaml[groups::kWinPerf][vars::kWinPerfCounters].size(), 6);
    EXPECT_EQ(yaml[groups::kPlugins][vars::kPluginsFolders].size(), 3);
    EXPECT_EQ(yaml[groups::kPlugins][vars::kPluginsExecution].size(), 4);
    EXPECT_TRUE(GetCfg().isBakeryLoaded());
    EXPECT_TRUE(GetCfg().isUserLoaded());
}

TEST(AgentConfig, ReloadWithTimestamp) {
    namespace fs = std::filesystem;
    using namespace std::chrono;
    cma::OnStartTest();

    ON_OUT_OF_SCOPE(cma::OnStartTest());
    {
        // prepare file
        auto path = CreateYamlnInTemp("test.yml", "global:\n    ena: yes\n");
        ASSERT_TRUE(!path.empty());
        std::error_code ec;
        ON_OUT_OF_SCOPE(fs::remove(path, ec));

        // load
        auto ret = GetCfg().loadDirect(path);
        auto yaml = GetCfg().getConfig();
        ASSERT_TRUE(yaml.IsMap());
        auto x = yaml["global"];
        ASSERT_NO_THROW(x["ena"].as<bool>(););
        auto val = x["ena"].as<bool>();
        EXPECT_EQ(val, true);

        yaml["global"]["ena"] = false;

        yaml = GetCfg().getConfig();
        val = yaml["global"]["ena"].as<bool>();
        EXPECT_EQ(val, false);

        // file NOT changed, No Load, no changes in the yaml
        ret = GetCfg().loadDirect(path);
        EXPECT_TRUE(ret);
        yaml = GetCfg().getConfig();
        val = yaml["global"]["ena"].as<bool>();
        EXPECT_EQ(val, false);

        // touch file(signal to reload)
        auto ftime = fs::last_write_time(path);
        fs::last_write_time(path, ftime + 1s);

        // file NOT changed, But RELOADED Load, Yaml changed too
        ret = GetCfg().loadDirect(path);
        EXPECT_TRUE(ret);
        yaml = GetCfg().getConfig();
        val = yaml["global"]["ena"].as<bool>();
        EXPECT_EQ(val, true);
    }
}

TEST(AgentConfig, GetValueTest) {
    std::wstring key_path = L"System\\CurrentControlSet\\services\\";
    key_path += L"Ntfs";
    auto type = wtools::GetRegistryValue(key_path, L"Type", 0);
    EXPECT_EQ(type, 2);
    auto group = wtools::GetRegistryValue(key_path, L"Group", L"");
    EXPECT_EQ(group, L"Boot File System");

    type = wtools::GetRegistryValue(key_path, L"Typex", 0);
    EXPECT_EQ(type, 0);
    group = wtools::GetRegistryValue(key_path, L"Groupf", L"--");
    EXPECT_EQ(group, L"--");
}

// #TODO improve this for better coverage
TEST(AgentConfig, FoldersTest) {
    namespace fs = std::filesystem;
    fs::path value = SOLUTION_DIR;
    value /= L"test_files\\work";
    {
        Folders folders;
        auto ret = folders.setRoot(L"", L"");  // good to test

        EXPECT_TRUE(ret);
        EXPECT_TRUE(fs::exists(folders.getRoot()));
        folders.createDataFolderStructure(L"", Folders::CreateMode::with_path,
                                          Folders::Protection::no);
        EXPECT_TRUE(fs::exists(folders.getData()));
        EXPECT_TRUE(folders.getData() == folders.makeDefaultDataFolder(
                                             L"",
                                             Folders::CreateMode::with_path,
                                             Folders::Protection::no));
    }  // namespace fs=std::filesystem;

    {
        Folders folders;
        auto ret = folders.setRoot(L"WinDefend", L"");  // good to test
        folders.createDataFolderStructure(L"", Folders::CreateMode::with_path,
                                          Folders::Protection::no);
        EXPECT_TRUE(ret);
        EXPECT_TRUE(fs::exists(folders.getData()));
        EXPECT_TRUE(fs::exists(folders.getRoot()));
    }

    {
        Folders folders;
        auto ret = folders.setRoot(L"", value.wstring());  // good to test
        folders.createDataFolderStructure(L"", Folders::CreateMode::with_path,
                                          Folders::Protection::no);
        EXPECT_TRUE(ret);
        EXPECT_TRUE(fs::exists(folders.getData()));
        EXPECT_TRUE(fs::exists(folders.getRoot()));
    }

    {
        Folders folders;
        auto ret =
            folders.setRoot(L"WinDefend", value.wstring());  // good to test
        folders.createDataFolderStructure(L"", Folders::CreateMode::with_path,
                                          Folders::Protection::no);
        EXPECT_TRUE(ret);
        EXPECT_TRUE(fs::exists(folders.getData()));
        EXPECT_TRUE(fs::exists(folders.getRoot()));
        EXPECT_TRUE(folders.getData() == folders.makeDefaultDataFolder(
                                             L"",
                                             Folders::CreateMode::with_path,
                                             Folders::Protection::no));
    }
}
}  // namespace cma::cfg::details

namespace cma::cfg {  // to become friendly for cma::cfg classes

TEST(AgentConfig, LogFile) {
    auto fname = cma::cfg::GetCurrentLogFileName();
    EXPECT_TRUE(fname.size() != 0);
    // #TODO: better testing need
}

TEST(AgentConfig, YamlRead) {
    namespace fs = std::filesystem;
    auto file = MakePathToConfigTestFiles(G_SolutionPath) /
                cma::cfg::files::kDefaultDevMinimum;
    auto ret = fs::exists(file);
    ASSERT_TRUE(ret);

    int err = 0;
    auto result = LoadAndCheckYamlFile(file.wstring(), &err);
    auto sz = result.size();
    auto val_global = result["global"];
    auto v = result["globalvas"];
    EXPECT_TRUE(v.size() == 0);
    EXPECT_TRUE(sz > 0);
}

TEST(AgentConfig, InternalArray) {
    const std::string key = "sections";
    auto create_yaml = [key](const std::string& text) -> YAML::Node {
        return YAML::Load(key + ": " + text + "\n");
    };

    {
        auto node = create_yaml("");
        auto result = GetInternalArray(node, key);
        ASSERT_TRUE(result.empty());
    }

    {
        auto node = create_yaml("df ps");
        auto result = GetInternalArray(node, key);
        ASSERT_EQ(result.size(), 2);
        EXPECT_EQ(result[0], "df");
        EXPECT_EQ(result[1], "ps");
    }

    {
        auto node = create_yaml("[df, ps]");
        auto result = GetInternalArray(node, key);
        ASSERT_EQ(result.size(), 2);
        EXPECT_EQ(result[0], "df");
        EXPECT_EQ(result[1], "ps");
    }

    {
        auto node = create_yaml(" \n  - [df, ps]");
        auto result = GetInternalArray(node, key);
        ASSERT_EQ(result.size(), 2);
        EXPECT_EQ(result[0], "df");
        EXPECT_EQ(result[1], "ps");
    }

    {
        auto node = create_yaml(
            " \n  - [df, ps]"
            " \n  - xx");
        auto result = GetInternalArray(node, key);
        ASSERT_EQ(result.size(), 3);
        EXPECT_EQ(result[0], "df");
        EXPECT_EQ(result[1], "ps");
        EXPECT_EQ(result[2], "xx");
    }

    {
        auto node = create_yaml(
            " \n  - [df, ps]"
            " \n  - [xx]");
        auto result = GetInternalArray(node, key);
        ASSERT_EQ(result.size(), 3);
        EXPECT_EQ(result[0], "df");
        EXPECT_EQ(result[1], "ps");
        EXPECT_EQ(result[2], "xx");
    }

    {
        auto node = create_yaml(
            " \n  - [df, ps]"
            " \n  - "
            " \n  - [xx]"
            " \n  - yy zz");
        auto result = GetInternalArray(node, key);
        ASSERT_EQ(result.size(), 5);
        EXPECT_EQ(result[0], "df");
        EXPECT_EQ(result[1], "ps");
        EXPECT_EQ(result[2], "xx");
        EXPECT_EQ(result[3], "yy");
        EXPECT_EQ(result[4], "zz");
    }
}

TEST(AgentConfig, WorkScenario) {
    using namespace std::filesystem;
    using namespace std;
    using namespace cma::cfg;

<<<<<<< HEAD
    vector<wstring> cfg_files;
    cfg_files.emplace_back(files::kDefaultMainConfig);

    auto ret = cma::cfg::InitializeMainConfig(cfg_files, YamlCacheOp::nothing);
    ASSERT_EQ(ret, true);
    auto cfg = cma::cfg::GetLoadedConfig();
=======
    auto temp_fs{tst::TempCfgFs::Create()};
    ASSERT_TRUE(temp_fs->loadConfig(tst::GetFabricYml()));
    const auto cfg = cma::cfg::GetLoadedConfig();
>>>>>>> 924c73a8
    EXPECT_TRUE(cfg.size() >= 1);  // minimum has ONE section

    auto sz = cfg.size();
    EXPECT_TRUE(cfg.IsMap());  // minimum has ONE section
    using namespace cma::cfg;

    auto port = GetVal(groups::kGlobal, vars::kPort, -1);
    EXPECT_TRUE(port != -1);

    auto encrypt = GetVal(groups::kGlobal, vars::kGlobalEncrypt, true);
    EXPECT_TRUE(!encrypt);

    auto try_kill_mode = GetVal(groups::kGlobal, vars::kTryKillPluginProcess,
                                std::string("invalid"));
    EXPECT_EQ(try_kill_mode, defaults::kTryKillPluginProcess);

    auto password =
        GetVal(groups::kGlobal, vars::kGlobalPassword, std::string("ppp"));
    EXPECT_TRUE(password == "secret");

    auto name = GetVal(groups::kGlobal, vars::kName, std::string(""));
    EXPECT_TRUE(name.empty()) << "name should absent";

    auto ipv6 = GetVal(groups::kGlobal, vars::kIpv6, true);
    EXPECT_TRUE(!ipv6);

    auto async = GetVal(groups::kGlobal, vars::kAsync, false);
    EXPECT_TRUE(async);

    auto flush = GetVal(groups::kGlobal, vars::kSectionFlush, true);
    EXPECT_TRUE(flush) << "flush should absent";

    auto execute = GetInternalArray(groups::kGlobal, vars::kExecute);
    EXPECT_TRUE(execute.size() > 3);

    auto only_from = GetInternalArray(groups::kGlobal, vars::kOnlyFrom);
    EXPECT_TRUE(only_from.size() == 0);

#if 0
    // should not supported
    auto host = GetArray<string>(groups::kGlobal, vars::kHost);
    EXPECT_TRUE(host.size() == 1);
#endif

    {
        auto sections_enabled =
            GetInternalArray(groups::kGlobal, vars::kSectionsEnabled);
        EXPECT_EQ(sections_enabled.size(), 20);

        auto sections_disabled =
            GetInternalArray(groups::kGlobal, vars::kSectionsDisabled);
        EXPECT_EQ(sections_disabled.size(), 0) << "no disabled sections";
    }

    {
        auto realtime = GetNode(groups::kGlobal, vars::kRealTime);
        EXPECT_TRUE(realtime.size() == 6);

        auto encrypt = GetVal(realtime, vars::kRtEncrypt, true);
        EXPECT_TRUE(!encrypt);

        auto rt_port = GetVal(realtime, vars::kRtPort, 111);
        EXPECT_EQ(rt_port, cma::cfg::kDefaultRealtimePort);

        auto passphrase =
            GetVal(realtime, vars::kGlobalPassword, std::string());
        EXPECT_TRUE(passphrase == "this is my password");

        auto run = GetInternalArray(realtime, vars::kRtRun);
        EXPECT_TRUE(run.size() == 3);
    }
    {
        auto logging = GetNode(groups::kGlobal, vars::kLogging);
        EXPECT_EQ(logging.size(), 5);

        auto log_location =
            GetVal(logging, vars::kLogLocation, std::string(""));

        EXPECT_TRUE(log_location.empty());

        auto debug = GetVal(logging, vars::kLogDebug, std::string("xxx"));
        EXPECT_TRUE(debug == "yes" || debug == "all");

        auto windbg = GetVal(logging, vars::kLogWinDbg, false);
        EXPECT_TRUE(windbg);

        auto event_log = GetVal(logging, vars::kLogEvent, false);
        EXPECT_TRUE(event_log);

        auto file_log = GetVal(logging, vars::kLogFile, std::string("a.log"));
        EXPECT_TRUE(file_log.empty());
    }

    // winperf
    {
        auto winperf_on = GetVal(groups::kWinPerf, vars::kEnabled, false);
        EXPECT_TRUE(winperf_on);

        auto winperf_counters =
            GetPairArray(groups::kWinPerf, vars::kWinPerfCounters);
        EXPECT_EQ(winperf_counters.size(), 3);
        for (const auto& counter : winperf_counters) {
            auto id = counter.first;
            EXPECT_TRUE(id != "");

            auto name = counter.second;
            EXPECT_TRUE(name != "");
        }
    }

    // mrpe
    {
        auto mrpe_on = GetVal(groups::kMrpe, vars::kEnabled, false);
        EXPECT_TRUE(mrpe_on);

        auto mrpe_timeout = GetVal(groups::kMrpe, vars::kTimeout, 31);
        EXPECT_EQ(mrpe_timeout, 60);
        auto mrpe_parallel = GetVal(groups::kMrpe, vars::kMrpeParallel, true);
        EXPECT_FALSE(mrpe_parallel);
    }

<<<<<<< HEAD
=======
    // modules
    {
        auto modules_table = cfg[groups::kModules];
        SCOPED_TRACE("");
        tst::CheckYaml(
            modules_table,
            {
                // name, type
                {vars::kEnabled, YAML::NodeType::Scalar},
                {vars::kModulesPython, YAML::NodeType::Scalar},
                {vars::kModulesQuickReinstall, YAML::NodeType::Scalar},
                {vars::kModulesTable, YAML::NodeType::Sequence}
                //
            });
    }

    // modules values
    {
        EXPECT_TRUE(
            cfg[groups::kModules][vars::kModulesQuickReinstall].as<bool>());
    }

    // modules table
    {
        auto table =
            GetArray<YAML::Node>(groups::kModules, vars::kModulesTable);
        EXPECT_EQ(table.size(), 1);
        auto modules_table = cfg[groups::kModules][vars::kModulesTable];
        auto pos = 0;
        for (auto entry : modules_table) {
            EXPECT_EQ(entry[vars::kModulesName].as<std::string>(),
                      values::kModulesNamePython);
            EXPECT_EQ(entry[vars::kModulesExec].as<std::string>(),
                      values::kModulesCmdPython);
            auto exts_array = entry[vars::kModulesExts];
            ASSERT_EQ(exts_array.size(), 2);
            EXPECT_EQ(exts_array[0].as<std::string>(), ".checkmk.py");
            EXPECT_EQ(exts_array[1].as<std::string>(), ".py");
            pos++;
        }

        EXPECT_EQ(pos, 1) << "one entry allowed for the modules.table";
    }

>>>>>>> 924c73a8
    // system
    {
        auto firewall = GetNode(groups::kSystem, vars::kFirewall);
        auto mode = GetVal(firewall, vars::kMode, std::string("xx"));
        EXPECT_TRUE(mode == vars::kModeNone);
    }
}

TEST(AgentConfig, UTF16LE) {
    using namespace std::filesystem;
    using namespace std;
    using namespace cma::cfg;

    // ************************************
    // Typical load scenario
    // ************************************
    auto loader = [](const auto&... Str) -> bool {
        using namespace std;
        using namespace cma::cfg;

        auto cfg_files = cma::tools::ConstructVectorWstring(Str...);

        // loading itself
        auto ret = InitializeMainConfig(cfg_files, YamlCacheOp::nothing);
        if (!ret) return false;

        // verification
        auto cfg = GetLoadedConfig();
        auto sz = cfg.size();
        return cfg.IsMap();  // minimum has ONE section
    };

    details::KillDefaultConfig();

    auto file_utf16 = MakePathToConfigTestFiles(G_SolutionPath) /
                      files::kDefaultDevConfigUTF16;
    bool success = loader(file_utf16.wstring());
    EXPECT_TRUE(success);

    // UNICODE CHECKS
    // This is not right place, but here we have Unicode text in Unicode file
    // we will use possibility to test our conversion functions from wtools
    // #TODO make separate
    auto name_utf8 = GetVal(groups::kGlobal, vars::kName, std::string(""));
    EXPECT_TRUE(name_utf8 != "");
    auto name_utf16 = wtools::ConvertToUTF16(name_utf8);
    EXPECT_TRUE(name_utf16 != L"");
    auto utf8_from_utf16 = wtools::ConvertToUTF8(name_utf16);
    EXPECT_TRUE(utf8_from_utf16 != "");

    EXPECT_TRUE(utf8_from_utf16 == name_utf8);

    cma::OnStart(cma::AppType::test);
}

TEST(AgentConfig, FailScenario) {
    using namespace std::filesystem;
    using namespace std;
    using namespace cma::cfg;

    // ************************************
    // Typical load scenario
    // ************************************
    auto loader = [](auto&... Str) -> bool {
        using namespace std;
        using namespace cma::cfg;

        auto cfg_files = cma::tools::ConstructVectorWstring(Str...);

        // loading itself
        auto ret = InitializeMainConfig(cfg_files, YamlCacheOp::nothing);
        if (!ret) return false;

        // verification
        auto cfg = cma::cfg::GetLoadedConfig();
        cfg = cma::cfg::GetLoadedConfig();
        auto sz = cfg.size();
        return cfg.IsMap();  // minimum has ONE section
    };

    details::KillDefaultConfig();

    bool success = loader(L"StranegName.yml");
    EXPECT_FALSE(success);
    {
        auto port = GetVal(groups::kGlobal, vars::kPort, -1);
        EXPECT_TRUE(port == -1);
    }

    auto test_config_path = MakePathToConfigTestFiles(G_SolutionPath);

    auto file_1 = (test_config_path / files::kDefaultMainConfig).wstring();
    auto file_2 = (test_config_path / files::kDefaultDevMinimum).wstring();

    success = loader(file_1, file_2);
    EXPECT_TRUE(success);

    success =
        loader(L"StrangeName<GTEST>.yml");  // <GTEST> to decrease warning level
                                            // in windows debugger window
    EXPECT_FALSE(success);
    // ************************************

    using namespace cma::cfg;

    auto port = GetVal(groups::kGlobal, vars::kPort, -1);
    EXPECT_EQ(port, -1);
    auto no_bool = GetVal(groups::kGlobal, "xxx", false);
    EXPECT_FALSE(no_bool);
    auto no_int = GetVal(groups::kGlobal, "xxx", 13);
    EXPECT_TRUE(no_int == 13);
    auto no_string = GetVal(groups::kGlobal, "xxx", std::string("string"));
    EXPECT_TRUE(no_string == "string");

    /*
    auto no_wstring = GetVal(groups::kGlobal, "xxx", std::wstring(L"string"));
    EXPECT_TRUE(no_wstring == L"string");
        auto no_array = GetArray<string>(groups::kGlobal, "xxx");
        EXPECT_TRUE(no_array.empty());
    */
    using namespace YAML;
    auto node = GetNode(groups::kGlobal, "xxx2");
    EXPECT_TRUE(node.IsNull() || !node.IsDefined());
    cma::OnStart(cma::AppType::test);
    success = loader(L"StranegName.yml");
    EXPECT_FALSE(success);
}

TEST(AgentConfig, CacheApi) {
    namespace fs = std::filesystem;
    auto name = StoreFileToCache("i am not a file");
    EXPECT_TRUE(name.empty());
    auto source_name = GetCfg().getTempDir() / "test";
    const std::string src("abc");
    auto res = details::CreateTestFile(source_name, src);
    std::error_code ec;
    ON_OUT_OF_SCOPE(fs::remove(res, ec););
    auto expected_name = GetCfg().getCacheDir() / source_name.filename();
    fs::remove(expected_name, ec);
    ASSERT_EQ(res.u8string(), source_name.u8string());
    EXPECT_TRUE(fs::exists(res, ec));
    auto x = cma::tools::ReadFileInVector(res);
    ASSERT_TRUE(x.has_value());
    ASSERT_EQ(x->size(), 4);

    EXPECT_TRUE(0 == memcmp(x->data(), (src + "\n").data(), src.size() + 1));
}

TEST(AgentConfig, FunctionalityCheck) {
    namespace fs = std::filesystem;
    using namespace std;
    using namespace cma::cfg;
    using namespace cma::cfg::groups;

    // ************************************
    // Typical load scenario
    // ************************************

    details::KillDefaultConfig();
    EXPECT_NE(global.enabledSections().size(), 0);
    EXPECT_EQ(global.disabledSections().size(), 0);
    details::LoadGlobal();
    EXPECT_TRUE(global.enabledSections().size() == 0);
    EXPECT_TRUE(global.disabledSections().size() == 0);

    // set false parameters
    XLOG::setup::ChangeLogFileName("b.log");
    XLOG::setup::EnableDebugLog(true);
    XLOG::setup::EnableWinDbg(false);
    OnStart(cma::AppType::test);
    auto fname = std::string(XLOG::l.getLogParam().filename());
    EXPECT_TRUE(fname != "b.log");
    fs::path p = fname;
    auto final_name = p.filename();
    EXPECT_TRUE(final_name.u8string() ==
                std::string(cma::cfg::kDefaultLogFileName));

    EXPECT_TRUE(global.enabledSections().size() != 0);
    EXPECT_TRUE(global.disabledSections().size() == 0);

    EXPECT_TRUE(global.realtimePort() == cma::cfg::kDefaultRealtimePort);
    EXPECT_TRUE(global.realtimeTimeout() == cma::cfg::kDefaultRealtimeTimeout);
    EXPECT_FALSE(global.realtimeEncrypt());
    EXPECT_FALSE(global.realtimeEnabled());

    // caching USER
    fs::path source_name = GetCfg().getUserYamlPath();
    fs::path file_to_delete;
    bool delete_required = false;
    if (source_name.empty() ||       // should not happen
        !GetCfg().isUserLoaded()) {  // bad user file
        XLOG::stdio("\nI am generating user yml!\n");
        fs::path user_f = GetCfg().getUserDir();
        user_f /= files::kDefaultMainConfig;
        user_f.replace_extension(files::kDefaultUserExt);
        details::CreateTestFile(
            user_f, "user:\n  status: 'loaded'\nglobal:\n  port: 111");
        delete_required = true;
        file_to_delete = user_f;
    }
    OnStart(AppType::test);
    auto expected_name = GetCfg().getCacheDir() / source_name.filename();
    std::error_code ec;

    {
        std::error_code ec;
        EXPECT_TRUE(fs::exists(expected_name, ec))
            << "no cache made by OnStart";
        fs::remove(expected_name);
        auto ret = cma::cfg::StoreUserYamlToCache();
        EXPECT_TRUE(ret);
        EXPECT_TRUE(fs::exists(expected_name, ec))
            << "no cache made by StoreUserYaml";
    }

    // ************************************
    if (delete_required) {
        fs::remove(file_to_delete, ec);  // clean user folder
        fs::remove(expected_name, ec);   // clean cache folder
    }
    cma::OnStart(cma::AppType::test);
}

TEST(AgentConfig, SectionLoader) {
    using namespace std::filesystem;
    using namespace std;
    using namespace cma::cfg;

    vector<wstring> cfg_files;
    cfg_files.emplace_back(files::kDefaultMainConfig);

    auto ret = cma::cfg::InitializeMainConfig(cfg_files, YamlCacheOp::nothing);
    ASSERT_EQ(ret, true);
    auto cfg = cma::cfg::GetLoadedConfig();
    EXPECT_TRUE(cfg.size() >= 1);  // minimum has ONE section

    Global g;
    g.loadFromMainConfig();
    EXPECT_TRUE(g.enabledInConfig());
    EXPECT_TRUE(g.existInConfig());

    WinPerf w;
    w.loadFromMainConfig();
    EXPECT_TRUE(w.enabledInConfig());
    EXPECT_TRUE(w.existInConfig());

    Plugins p;
    p.loadFromMainConfig(groups::kPlugins);
    EXPECT_NO_THROW(tst::PrintNode(cfg["plugins"], "plugins"));
    EXPECT_TRUE(p.enabledInConfig());
    EXPECT_TRUE(p.existInConfig());
    EXPECT_EQ(p.unitsCount(), 3);
    EXPECT_EQ(p.foldersCount(), 2);

    Plugins p_local;
    p.loadFromMainConfig(groups::kLocal);
    EXPECT_TRUE(p.enabledInConfig());
    EXPECT_TRUE(p.existInConfig());
    EXPECT_EQ(p.unitsCount(), 1);
    EXPECT_TRUE(p.foldersCount() == 1) << "1 Folder is predefined and fixed";
}

TEST(AgentConfig, GlobalTest) {
    namespace fs = std::filesystem;
    using namespace std;
    using namespace cma::cfg;

    Global g;
    g.loadFromMainConfig();
    g.setLogFolder("C:\\Windows\\Logs\\");
    auto fname = g.fullLogFileNameAsString();
    EXPECT_EQ(fname, std::string("C:\\Windows\\Logs\\") + kDefaultLogFileName);

    // empty string is ignored
    g.setLogFolder("");
    fname = g.fullLogFileNameAsString();
    EXPECT_EQ(fname, std::string("C:\\Windows\\Logs\\") + kDefaultLogFileName);

    if (cma::tools::win::IsElevated()) {
        g.setupLogEnvironment();
        fs::path logf = fname;
        fs::remove(logf);
        XLOG::l("TEST WINDOWS LOG");
        XLOG::l("CONTROL SHOT");
        std::error_code ec;
        EXPECT_TRUE(fs::exists(logf, ec));  // check that file is exists

        {
            std::ifstream in(logf.c_str());
            std::stringstream sstr;
            sstr << in.rdbuf();
            auto contents = sstr.str();
            auto n = std::count(contents.begin(), contents.end(), '\n');
            EXPECT_EQ(n, 2);
            EXPECT_NE(std::string::npos, contents.find("TEST WINDOWS LOG"));
            EXPECT_NE(std::string::npos, contents.find("CONTROL SHOT"));
        }
        fs::remove(logf);
    } else {
        xlog::l("skipping write test: program is not elevated");
    }

    fs::path p = GetUserDir();
    g.setLogFolder(p / dirs::kLog);
    g.setupLogEnvironment();
    fname = g.fullLogFileNameAsString();
    std::filesystem::path dir = GetUserDir();
    dir /= dirs::kLog;
    EXPECT_TRUE(
        cma::tools::IsEqual(fname, (dir / kDefaultLogFileName).u8string()));

    EXPECT_TRUE(groups::global.allowedSection("check_mk"));
    EXPECT_TRUE(groups::global.allowedSection("winperf"));
    EXPECT_TRUE(groups::global.allowedSection("uptime"));
    EXPECT_TRUE(groups::global.allowedSection("systemtime"));
    EXPECT_TRUE(groups::global.allowedSection("df"));
    EXPECT_TRUE(groups::global.allowedSection("mem"));
    EXPECT_TRUE(groups::global.allowedSection("services"));

    EXPECT_TRUE(!groups::global.isSectionDisabled("winperf_any"));
    EXPECT_TRUE(!groups::global.allowedSection("_logfiles"));

    auto val = groups::global.getWmiTimeout();
    EXPECT_TRUE((val >= 1) && (val < 100));
}

#define LW_ROOT_APP "- application: warn context"
#define LW_ROOT_STAR "- \"*\": warn nocontext"

#define LW_USER_APP "- application: warn nocontext"
#define LW_USER_SYS "- system: warn context"

static std::string lw_user =
    "  logfile:\n"
    "    " LW_USER_APP
    "\n"
    "    " LW_USER_SYS "\n";

static std::string lw_root =
    "  logfile:\n"
    "    " LW_ROOT_APP
    "\n"
    "    " LW_ROOT_STAR "\n";

TEST(AgentConfig, MergeSeqCombineExpected) {
    EXPECT_EQ(details::GetCombineMode(groups::kWinPerf),
              details::Combine::merge);
    EXPECT_EQ(details::GetCombineMode(groups::kLogWatchEvent),
              details::Combine::merge_value);
    EXPECT_EQ(details::GetCombineMode(""), details::Combine::overwrite);
    EXPECT_EQ(details::GetCombineMode(groups::kLogFiles),
              details::Combine::overwrite);
}

TEST(AgentConfig, MergeSeqCombineValue) {
    YAML::Node user = YAML::Load(lw_user);
    YAML::Node target = YAML::Load(lw_root);
    cma::cfg::details::CombineSequence("name", target["logfile"],
                                       user["logfile"],
                                       details::Combine::merge_value);
    YAML::Emitter emit;
    emit << target["logfile"];
    auto result = emit.c_str();
    auto table = cma::tools::SplitString(result, "\n");
    EXPECT_EQ(table.size(), 3);
    EXPECT_EQ(table[0], LW_USER_APP);
    EXPECT_EQ(table[1], LW_USER_SYS);
    EXPECT_EQ(table[2], LW_ROOT_STAR);
}

TEST(AgentConfig, MergeSeqCombine) {
    YAML::Node user = YAML::Load(lw_user);
    YAML::Node target = YAML::Load(lw_root);
    cma::cfg::details::CombineSequence(
        "name", target["logfile"], user["logfile"], details::Combine::merge);
    YAML::Emitter emit;
    emit << target["logfile"];
    auto result = emit.c_str();
    auto table = cma::tools::SplitString(result, "\n");
    EXPECT_EQ(table.size(), 3);
    EXPECT_EQ(table[0], LW_ROOT_APP);
    EXPECT_EQ(table[1], LW_ROOT_STAR);
    EXPECT_EQ(table[2], LW_USER_SYS);
}

TEST(AgentConfig, MergeSeqOverride) {
    YAML::Node user = YAML::Load(lw_user);
    YAML::Node target = YAML::Load(lw_root);
    cma::cfg::details::CombineSequence("name", target["logfile"],
                                       user["logfile"],
                                       details::Combine::overwrite);
    YAML::Emitter emit;
    emit << target["logfile"];
    auto result = emit.c_str();
    auto table = cma::tools::SplitString(result, "\n");
    EXPECT_EQ(table.size(), 2);
    EXPECT_EQ(table[0], LW_USER_APP);
    EXPECT_EQ(table[1], LW_USER_SYS);
}

static std::string node_text =
    "global:\n"
    "  execute: []\n"  // expected clean
    "  realtime:\n"
    "    run: a b\n"  // expected array
    "  sections:\n"
    "    - x y\n"
    "    - [z]\n"
    "  _sections:\n"
    "    - x y\n"
    "    - [z]\n"
    "  disabled_sections: ~\n"
    "_global:\n"
    "  execute: []\n"  // expected clean
    "  realtime:\n"
    "    run: a b\n"  // expected array
    "  sections: \n"
    "    - x y\n"
    "    - [z]\n"
    "  disabled_sections: ~\n"
    "fileinfo:\n"
    "  execute: []\n"  // expected clean
    "  realtime:\n"
    "    test:\n"  // expected array
    "      _name: 'aaa'\n"
    "  sections:\n"
    "    - x y\n"
    "    - [z]\n"
    "  disabled_sections: ~"

    ;

static std::string node_ok =
    "global:\n"
    "  execute: []\n"  // expected clean
    "  realtime:\n"
    "    run: a b\n"  // expected array
    "  sections:\n"
    "    - x y\n"
    "    - [z]\n"
    "  disabled_sections: ~\n"
    "fileinfo:\n"
    "  execute: []\n"  // expected clean
    "  realtime:\n"
    "    test:\n"  // expected array
    "      {}\n"
    "  sections:\n"
    "    - x y\n"
    "    - [z]\n"
    "  disabled_sections: ~"

    ;

static YAML::Node generateTestNode(const std::string& node_text) {
    try {
        return YAML::Load(node_text);
    } catch (const std::exception& e) {
        XLOG::l("exception '{}'", e.what());
    }

    return {};
}

TEST(AgentConfig, NodeCleanup) {
    ON_OUT_OF_SCOPE(cma::OnStart(AppType::test));
    ON_OUT_OF_SCOPE(tst::SafeCleanTempDir());
    {
        const auto node_base = generateTestNode(node_text);
        YAML::Node node = YAML::Clone(node_base);
        ASSERT_TRUE(node.IsMap());
        auto expected_count = RemoveInvalidNodes(node);
        EXPECT_EQ(expected_count, 3);
        YAML::Emitter emit;
        emit << node;
        std::string value = emit.c_str();
        EXPECT_TRUE(!value.empty());

        EXPECT_EQ(value, node_ok);

        expected_count = RemoveInvalidNodes(node);
        EXPECT_EQ(expected_count, 0);
    }
}
static std::string node_plugins_execution =
    "plugins:\n"
    "  execution:\n"  // expected clean
    "  - pattern: a_1\n"
    "    async: yes\n"
    "    cache_age: 1\n"
    "    run: yes\n"  // expected array
    "  - pattern: a_0\n"
    "    async: yes\n"
    "    run: yes\n"  // expected array
    "  - pattern: a_2600\n"
    "    async: yes\n"
    "    cache_age: 2600\n"
    "    run: yes\n"  // expected array
    "  - pattern: s_eq_a_2600\n"
    "    cache_age: 2600\n"
    "  - pattern: s_2\n"
    "    cache_age: 0\n"
    "    retry_count: 1\n"
    "    run: no\n"

    ;

TEST(AgentConfig, PluginsExecutionParams) {
    ON_OUT_OF_SCOPE(cma::OnStart(AppType::test));
    {
        const auto node_base = generateTestNode(node_plugins_execution);
        auto node = YAML::Clone(node_base);
        ASSERT_TRUE(node.IsMap());
        auto node_plugins = node["plugins"];
        ASSERT_TRUE(node.IsMap());
        ASSERT_TRUE(node_plugins[vars::kPluginsExecution].IsSequence());

        auto units =
            GetArray<YAML::Node>(node_plugins[vars::kPluginsExecution]);

        std::vector<Plugins::ExeUnit> exe_units;
        LoadExeUnitsFromYaml(exe_units, units);
        EXPECT_EQ(exe_units.size(), 5);

        EXPECT_EQ(exe_units[0].pattern(), "a_1");
        EXPECT_EQ(exe_units[0].cacheAge(), kMinimumCacheAge);
        EXPECT_EQ(exe_units[0].async(), true);
        for (auto e : exe_units) {
            EXPECT_TRUE(e.source().IsMap());
            EXPECT_TRUE(e.sourceText().empty());
        }

        EXPECT_EQ(exe_units[1].pattern(), "a_0");
        EXPECT_EQ(exe_units[1].cacheAge(), 0);
        EXPECT_EQ(exe_units[1].async(), true);

        EXPECT_EQ(exe_units[2].pattern(), "a_2600");
        EXPECT_EQ(exe_units[2].cacheAge(), 2600);
        EXPECT_EQ(exe_units[2].async(), true);
        for (int i = 0; i < 4; i++) {
            EXPECT_TRUE(exe_units[2].run());
            EXPECT_EQ(exe_units[2].retry(), 0);
        }

        EXPECT_EQ(exe_units[3].pattern(), "s_eq_a_2600");
        EXPECT_EQ(exe_units[3].cacheAge(), 2600);
        EXPECT_EQ(exe_units[3].async(), true);

        EXPECT_EQ(exe_units[4].pattern(), "s_2");
        EXPECT_EQ(exe_units[4].run(), false);
        EXPECT_EQ(exe_units[4].retry(), 1);
    }
}

TEST(AgentConfig, ApplyValueIfScalar) {
    auto e = YAML::Load(
        "pattern: '*'\n"
        "run: no\n"
        "async: yes\n"
        "cache_age: 193\n"
        "timeout: 77\n"
        "retry_count: 7\n");
    auto e_ = YAML::Load(
        "pattern: '*'\n"
        "_run: no\n"
        "_async: yes\n"
        "_cache_age: 193\n"
        "_timeout: 77\n"
        "_retry_count: 7\n");
    bool run = true;
    bool async = false;
    int cache_age = 0;
    int timeout = cma::cfg::kDefaultPluginTimeout;
    int retry = 0;
    EXPECT_NO_THROW(ApplyValueIfScalar(YAML::Node(), run, ""));
    EXPECT_NO_THROW(ApplyValueIfScalar(e, run, ""));
    EXPECT_TRUE(run);

    // values should not be changed here
    EXPECT_NO_THROW(ApplyValueIfScalar(e_, run, vars::kPluginRun));
    EXPECT_TRUE(run);
    EXPECT_NO_THROW(ApplyValueIfScalar(e_, async, vars::kPluginAsync));
    EXPECT_FALSE(async);
    EXPECT_NO_THROW(ApplyValueIfScalar(e_, retry, vars::kPluginRetry));
    EXPECT_EQ(retry, 0);
    EXPECT_NO_THROW(ApplyValueIfScalar(e_, timeout, vars::kPluginTimeout));
    EXPECT_EQ(timeout, cma::cfg::kDefaultPluginTimeout);
    EXPECT_NO_THROW(ApplyValueIfScalar(e_, cache_age, vars::kPluginCacheAge));
    EXPECT_EQ(cache_age, 0);

    // values should BE changed here
    tst::PrintNode(e, "a");
    EXPECT_NO_THROW(ApplyValueIfScalar(e, run, vars::kPluginRun));
    EXPECT_FALSE(run);
    EXPECT_NO_THROW(ApplyValueIfScalar(e, async, vars::kPluginAsync));
    EXPECT_TRUE(async);
    EXPECT_NO_THROW(ApplyValueIfScalar(e, retry, vars::kPluginRetry));
    EXPECT_EQ(retry, 7);
    EXPECT_NO_THROW(ApplyValueIfScalar(e, timeout, vars::kPluginTimeout));
    EXPECT_EQ(timeout, 77);
    EXPECT_NO_THROW(ApplyValueIfScalar(e, cache_age, vars::kPluginCacheAge));
    EXPECT_EQ(cache_age, 193);
}

TEST(AgentConfig, ExeUnitTest) {
    Plugins::ExeUnit e;
    Plugins::ExeUnit e2;
    EXPECT_EQ(e.async(), false);
    EXPECT_EQ(e.run(), true);
    EXPECT_EQ(e.timeout(), cma::cfg::kDefaultPluginTimeout);
    EXPECT_EQ(e.cacheAge(), 0);
    EXPECT_EQ(e.retry(), 0);

    e.async_ = true;
    e.run_ = false;

    e.timeout_ = 1;
    e.cache_age_ = 1111;
    e.retry_ = 3;
    e.resetConfig();
    EXPECT_EQ(e.async(), false);
    EXPECT_EQ(e.run(), true);
    EXPECT_EQ(e.timeout(), cma::cfg::kDefaultPluginTimeout);
    EXPECT_EQ(e.cacheAge(), 0);
    EXPECT_EQ(e.retry(), 0);
}

}  // namespace cma::cfg<|MERGE_RESOLUTION|>--- conflicted
+++ resolved
@@ -10,13 +10,13 @@
 #include "common/cfg_info.h"
 #include "common/mailslot_transport.h"
 #include "common/wtools.h"
+#include "common/yaml.h"
 #include "providers/mrpe.h"
 #include "read_file.h"
 #include "test_tools.h"
 #include "tools/_misc.h"
 #include "tools/_process.h"
 #include "tools/_tgt.h"
-#include "yaml-cpp/yaml.h"
 
 namespace cma::cfg::details {  // to become friendly for cma::cfg classes
 
@@ -30,7 +30,7 @@
     std::ofstream ofs(path.u8string());
 
     if (!ofs) {
-        XLOG::l("Can't open file {} error {}", path.u8string(), GetLastError());
+        XLOG::l("Can't open file {} error {}", path, GetLastError());
         return {};
     }
 
@@ -47,7 +47,7 @@
     std::ofstream ofs(path.u8string(), std::ios::binary);
 
     if (!ofs) {
-        XLOG::l("Can't open file {} error {}", path.u8string(), GetLastError());
+        XLOG::l("Can't open file {} error {}", path, GetLastError());
         return {};
     }
 
@@ -438,7 +438,7 @@
             // prepare and check data
             auto core_yaml = YAML::LoadFile(cfgs[0].u8string());
             auto core_plugin = core_yaml[groups::kPlugins];
-            ASSERT_EQ(core_plugin[vars::kPluginsExecution].size(), 3);
+            ASSERT_EQ(core_plugin[vars::kPluginsExecution].size(), 4);
             ASSERT_EQ(core_plugin[vars::kPluginsFolders].size(), 2);
 
             auto bakery_yaml = YAML::LoadFile(cfgs[1].u8string());
@@ -454,7 +454,7 @@
 
             // CHECK bakery
             ASSERT_EQ(bakery_plugin[vars::kPluginsFolders].size(), 3);
-            ASSERT_EQ(bakery_plugin[vars::kPluginsExecution].size(), 4);
+            ASSERT_EQ(bakery_plugin[vars::kPluginsExecution].size(), 5);
             ASSERT_EQ(bakery_yaml["bakery"]["status"].as<std::string>(),
                       "loaded");
         }
@@ -484,7 +484,7 @@
     ASSERT_EQ(yaml["global"]["async"].as<bool>(), true);
     EXPECT_EQ(yaml[groups::kWinPerf][vars::kWinPerfCounters].size(), 6);
     EXPECT_EQ(yaml[groups::kPlugins][vars::kPluginsFolders].size(), 3);
-    EXPECT_EQ(yaml[groups::kPlugins][vars::kPluginsExecution].size(), 4);
+    EXPECT_EQ(yaml[groups::kPlugins][vars::kPluginsExecution].size(), 5);
 
     CreateTestFile(cfgs[2], "user:\n  status: 'loaded'\nglobal:\n  port: 111");
 
@@ -498,7 +498,7 @@
     ASSERT_EQ(yaml["global"]["async"].as<bool>(), true);
     EXPECT_EQ(yaml[groups::kWinPerf][vars::kWinPerfCounters].size(), 6);
     EXPECT_EQ(yaml[groups::kPlugins][vars::kPluginsFolders].size(), 3);
-    EXPECT_EQ(yaml[groups::kPlugins][vars::kPluginsExecution].size(), 4);
+    EXPECT_EQ(yaml[groups::kPlugins][vars::kPluginsExecution].size(), 5);
     EXPECT_TRUE(GetCfg().isBakeryLoaded());
     EXPECT_TRUE(GetCfg().isUserLoaded());
 }
@@ -632,7 +632,7 @@
 
 TEST(AgentConfig, YamlRead) {
     namespace fs = std::filesystem;
-    auto file = MakePathToConfigTestFiles(G_SolutionPath) /
+    auto file = tst::MakePathToConfigTestFiles(tst::G_SolutionPath) /
                 cma::cfg::files::kDefaultDevMinimum;
     auto ret = fs::exists(file);
     ASSERT_TRUE(ret);
@@ -720,23 +720,14 @@
     }
 }
 
-TEST(AgentConfig, WorkScenario) {
-    using namespace std::filesystem;
+TEST(AgentConfig, WorkConfig) {
+    namespace fs = std::filesystem;
     using namespace std;
     using namespace cma::cfg;
 
-<<<<<<< HEAD
-    vector<wstring> cfg_files;
-    cfg_files.emplace_back(files::kDefaultMainConfig);
-
-    auto ret = cma::cfg::InitializeMainConfig(cfg_files, YamlCacheOp::nothing);
-    ASSERT_EQ(ret, true);
-    auto cfg = cma::cfg::GetLoadedConfig();
-=======
     auto temp_fs{tst::TempCfgFs::Create()};
     ASSERT_TRUE(temp_fs->loadConfig(tst::GetFabricYml()));
     const auto cfg = cma::cfg::GetLoadedConfig();
->>>>>>> 924c73a8
     EXPECT_TRUE(cfg.size() >= 1);  // minimum has ONE section
 
     auto sz = cfg.size();
@@ -858,8 +849,6 @@
         EXPECT_FALSE(mrpe_parallel);
     }
 
-<<<<<<< HEAD
-=======
     // modules
     {
         auto modules_table = cfg[groups::kModules];
@@ -904,12 +893,33 @@
         EXPECT_EQ(pos, 1) << "one entry allowed for the modules.table";
     }
 
->>>>>>> 924c73a8
     // system
     {
         auto firewall = GetNode(groups::kSystem, vars::kFirewall);
-        auto mode = GetVal(firewall, vars::kMode, std::string("xx"));
-        EXPECT_TRUE(mode == vars::kModeNone);
+        auto mode = GetVal(firewall, vars::kFirewallMode, std::string("xx"));
+        EXPECT_TRUE(mode == values::kModeConfigure);
+    }
+
+    {
+        auto mode =
+            GetVal(groups::kSystem, vars::kCleanupUninstall, std::string("xx"));
+        EXPECT_TRUE(mode == values::kCleanupSmart);
+    }
+
+    {
+        auto mode = GetVal(groups::kSystem, vars::kWaitNetwork, 1);
+        EXPECT_TRUE(mode == defaults::kServiceWaitNetwork);
+    }
+
+    {
+        auto service = GetNode(groups::kSystem, vars::kService);
+        auto restart_on_crash = GetVal(service, vars::kRestartOnCrash, false);
+        EXPECT_TRUE(restart_on_crash);
+        auto error_control =
+            GetVal(service, vars::kErrorMode, std::string("bb"));
+        EXPECT_EQ(error_control, defaults::kErrorMode);
+        auto start_mode = GetVal(service, vars::kStartMode, std::string("aaa"));
+        EXPECT_EQ(start_mode, defaults::kStartMode);
     }
 }
 
@@ -939,7 +949,7 @@
 
     details::KillDefaultConfig();
 
-    auto file_utf16 = MakePathToConfigTestFiles(G_SolutionPath) /
+    auto file_utf16 = tst::MakePathToConfigTestFiles(tst::G_SolutionPath) /
                       files::kDefaultDevConfigUTF16;
     bool success = loader(file_utf16.wstring());
     EXPECT_TRUE(success);
@@ -952,7 +962,7 @@
     EXPECT_TRUE(name_utf8 != "");
     auto name_utf16 = wtools::ConvertToUTF16(name_utf8);
     EXPECT_TRUE(name_utf16 != L"");
-    auto utf8_from_utf16 = wtools::ConvertToUTF8(name_utf16);
+    auto utf8_from_utf16 = wtools::ToUtf8(name_utf16);
     EXPECT_TRUE(utf8_from_utf16 != "");
 
     EXPECT_TRUE(utf8_from_utf16 == name_utf8);
@@ -960,7 +970,7 @@
     cma::OnStart(cma::AppType::test);
 }
 
-TEST(AgentConfig, FailScenario) {
+TEST(AgentConfig, FailScenario_Long) {
     using namespace std::filesystem;
     using namespace std;
     using namespace cma::cfg;
@@ -994,7 +1004,7 @@
         EXPECT_TRUE(port == -1);
     }
 
-    auto test_config_path = MakePathToConfigTestFiles(G_SolutionPath);
+    auto test_config_path = tst::MakePathToConfigTestFiles(tst::G_SolutionPath);
 
     auto file_1 = (test_config_path / files::kDefaultMainConfig).wstring();
     auto file_2 = (test_config_path / files::kDefaultDevMinimum).wstring();
@@ -1156,7 +1166,7 @@
     EXPECT_NO_THROW(tst::PrintNode(cfg["plugins"], "plugins"));
     EXPECT_TRUE(p.enabledInConfig());
     EXPECT_TRUE(p.existInConfig());
-    EXPECT_EQ(p.unitsCount(), 3);
+    EXPECT_EQ(p.unitsCount(), 4);
     EXPECT_EQ(p.foldersCount(), 2);
 
     Plugins p_local;
@@ -1516,19 +1526,144 @@
     EXPECT_EQ(e.timeout(), cma::cfg::kDefaultPluginTimeout);
     EXPECT_EQ(e.cacheAge(), 0);
     EXPECT_EQ(e.retry(), 0);
+    EXPECT_TRUE(e.group().empty());
+    EXPECT_TRUE(e.user().empty());
 
     e.async_ = true;
     e.run_ = false;
+    e.group_ = "g";
+    e.user_ = "u u";
 
     e.timeout_ = 1;
     e.cache_age_ = 1111;
     e.retry_ = 3;
+    EXPECT_EQ(e.async(), true);
+    EXPECT_EQ(e.run(), false);
+    EXPECT_EQ(e.timeout(), 1);
+    EXPECT_EQ(e.cacheAge(), 1111);
+    EXPECT_EQ(e.retry(), 3);
+
+    EXPECT_EQ(e.group(), "g");
+    EXPECT_EQ(e.user(), "u u");
+
     e.resetConfig();
     EXPECT_EQ(e.async(), false);
     EXPECT_EQ(e.run(), true);
     EXPECT_EQ(e.timeout(), cma::cfg::kDefaultPluginTimeout);
     EXPECT_EQ(e.cacheAge(), 0);
     EXPECT_EQ(e.retry(), 0);
-}
-
+
+    EXPECT_TRUE(e.group().empty());
+    EXPECT_TRUE(e.user().empty());
+}
+
+TEST(AgentConfig, ExeUnitTestYaml) {
+    using namespace cma::cfg;
+
+    std::vector<Plugins::ExeUnit> exe_units;
+    auto execution_yaml = YAML::Load(
+        "execution:\n"
+        "- pattern     : '1'\n"
+        "  timeout     : 1\n"
+        "  run         : yes\n"
+        "\n"
+        "- pattern     : '2'\n"
+        "  timeout     : 2\n"
+        "  run         : no\n"
+        "\n"
+        "- pattern     : '3'\n"
+        "  group       : Users\n"
+        "\n"
+        "- pattern     : '4'\n"
+        "  retry_count : 4\n"
+        "  user        : users_\n"
+        "\n"
+        "- pattern     : '5'\n"
+        "  run         : false\n"
+        "  async       : true\n"
+        "  cache_age   : 5\n"
+        "  group       : 'a a a '\n"
+        "\n"
+
+    );
+    XLOG::l.t() << execution_yaml;
+    auto yaml_units =
+        GetArray<YAML::Node>(execution_yaml, vars::kPluginsExecution);
+    LoadExeUnitsFromYaml(exe_units, yaml_units);
+    ASSERT_EQ(exe_units.size(), 5);
+
+    struct Data {
+        std::string p;
+        bool async;
+        bool run;
+        int timeout;
+        int cache_age;
+        int retry;
+        std::string group;
+        std::string user;
+    } data[5] = {
+        {"1", false, true, 1, 0, 0, "", ""},
+        {"2", false, false, 2, 0, 0, "", ""},
+        {"3", false, true, kDefaultPluginTimeout, 0, 0, "Users", ""},
+        {"4", false, true, kDefaultPluginTimeout, 0, 4, "", "users_"},
+        {"5", true, false, kDefaultPluginTimeout, 120, 0, "a a a ", ""},
+    };
+
+    int i = 0;
+    for (const auto& d : data) {
+        EXPECT_EQ(exe_units[i].pattern(), d.p);
+        EXPECT_EQ(exe_units[i].async(), d.async);
+        EXPECT_EQ(exe_units[i].run(), d.run);
+        EXPECT_EQ(exe_units[i].timeout(), d.timeout);
+        EXPECT_EQ(exe_units[i].cacheAge(), d.cache_age);
+        EXPECT_EQ(exe_units[i].retry(), d.retry);
+        EXPECT_EQ(exe_units[i].group(), d.group);
+        EXPECT_EQ(exe_units[i].user(), d.user);
+        ++i;
+    }
+}
+
+#if 0
+TEST(AgentConfig, LoadUtf8) {
+    // disabled code to check how valid is unicode files
+    cma::OnStart(AppType::test);
+    std::filesystem::path d = GetCfg().getUserDir().u8string();
+    auto load = YAML::LoadFile((d / "test_utf8.escaped.yml").u8string());
+    //auto load = YAML::LoadFile((d / "test_utf8.unicode.yml").u8string());
+    EXPECT_TRUE(load.size() > 0);
+    YAML::Emitter e;
+    e << load;
+    std::cout << e.c_str();
+    auto z = e.c_str();
+    std::filesystem::path n = d / "test.yml";
+    std::ofstream ofs(n.u8string());
+
+    ofs << z << " \n";
+}
+#endif
+
+static void SetCfgMode(YAML::Node cfg, std::string_view name,
+                       std::string_view mode) {
+    using namespace cma::cfg;
+    cfg[groups::kSystem] = YAML::Load(fmt::format("{}: {}\n", name, mode));
+}
+
+TEST(AgentConfig, CleanupUninstall) {
+    using namespace cma::cfg;
+    OnStartTest();
+    ON_OUT_OF_SCOPE(OnStartTest());
+    auto cfg = cma::cfg::GetLoadedConfig();
+    constexpr std::wstring_view app_name = L"test.exe.exe";
+
+    // remove all from the Firewall
+    std::pair<std::string_view, details::CleanMode> fixtures[] = {
+        {values::kCleanupNone, details::CleanMode::none},
+        {values::kCleanupSmart, details::CleanMode::smart},
+        {values::kCleanupAll, details::CleanMode::all}};
+
+    for (auto& [n, v] : fixtures) {
+        SetCfgMode(cfg, vars::kCleanupUninstall, n);
+        EXPECT_EQ(details::GetCleanDataFolderMode(), v);
+    }
+}
 }  // namespace cma::cfg