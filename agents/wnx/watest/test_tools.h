--- conflicted
+++ resolved
@@ -1,8 +1,18 @@
+// Copyright (C) 2019 tribe29 GmbH - License: GNU General Public License v2
+// This file is part of Checkmk (https://checkmk.com). It is subject to the
+// terms and conditions defined in the file COPYING, which is part of this
+// source code package.
+
 #ifndef test_tools_h__
 #define test_tools_h__
 //
 
+#include <chrono>
+#include <functional>
+#include <vector>
+
 #include "cfg.h"
+#include "common/yaml.h"
 #include "iosfwd"                // for ofstream
 #include "on_start.h"            // for OnStart, AppType, AppType::test
 #include "system_error"          // for error_code
@@ -13,6 +23,14 @@
 }
 
 namespace tst {
+
+std::filesystem::path MakePathToUnitTestFiles(const std::wstring& root);
+std::filesystem::path MakePathToConfigTestFiles(const std::wstring& root);
+std::filesystem::path MakePathToCapTestFiles(const std::wstring& root);
+
+///  from the TestEnvironment
+[[nodiscard]] std::filesystem::path GetTempDir();
+
 class YamlLoader {
 public:
     YamlLoader() {
@@ -28,39 +46,55 @@
     ~YamlLoader() { OnStart(cma::AppType::test); }
 };
 
-inline void ConstructFile(std::filesystem::path Path,
-                          std::string_view Content) {
-    std::ofstream ofs(Path);
-
-    ofs << Content;
-}
-
 void SafeCleanTempDir();
 void SafeCleanTempDir(std::string_view sub_dir);
 
-inline auto CreateIniFile(std::filesystem::path Lwa, const std::string Content,
-                          const std::string YamlName) {
-    auto ini_file = Lwa / (YamlName + ".ini");
-    ConstructFile(Lwa / ini_file, Content);
+inline void CreateTextFile(const std::filesystem::path& path,
+                           std::string_view content) {
+    std::ofstream ofs(path);
+
+    ofs << content;
+}
+
+inline void CreateBinaryFile(const std::filesystem::path& path,
+                             std::string_view data) {
+    std::ofstream ofs(path, std::ios::binary);
+
+    ofs.write(data.data(), data.size());
+}
+
+inline std::filesystem::path CreateIniFile(
+    const std::filesystem::path& lwa_path, const std::string content,
+    const std::string yaml_name) {
+    auto ini_file = lwa_path / (yaml_name + ".ini");
+    CreateTextFile(lwa_path / ini_file, content);
     return ini_file;
 }
 
-inline std::filesystem::path CreateWorkFile(const std::filesystem::path& Name,
-                                            const std::string& Text) {
-    namespace fs = std::filesystem;
-
-    auto path = Name;
-
-    std::ofstream ofs(path.u8string(), std::ios::binary);
-
-    if (!ofs) {
-        XLOG::l("Can't open file {} error {}", path.u8string(), GetLastError());
-        return {};
-    }
-
-    ofs << Text << "\n";
+inline std::filesystem::path CreateWorkFile(const std::filesystem::path& path,
+                                            const std::string& content) {
+    CreateBinaryFile(path, content + "\n");
     return path;
 }
+
+// Storage for temporary in out dir
+class TempDirPair {
+public:
+    TempDirPair(const std::string& case_name);
+    TempDirPair(const TempDirPair&) = delete;
+    TempDirPair(TempDirPair&&) = delete;
+    TempDirPair& operator=(const TempDirPair&) = delete;
+    TempDirPair& operator=(TempDirPair&&) = delete;
+
+    ~TempDirPair();
+    std::filesystem::path in() const noexcept { return in_; }
+    std::filesystem::path out() const noexcept { return out_; }
+
+private:
+    std::filesystem::path path_;
+    std::filesystem::path in_;
+    std::filesystem::path out_;
+};
 
 inline std::tuple<std::filesystem::path, std::filesystem::path> CreateInOut() {
     namespace fs = std::filesystem;
@@ -78,9 +112,24 @@
     return {};
 }
 
+inline std::filesystem::path CreateDirInTemp(std::wstring_view Dir) {
+    namespace fs = std::filesystem;
+    fs::path temp_dir = cma::cfg::GetTempDir();
+    auto normal_dir =
+        temp_dir.wstring().find(L"\\tmp", 0) != std::wstring::npos;
+    if (normal_dir) {
+        std::error_code ec;
+        auto lwa_dir = temp_dir / Dir;
+        fs::create_directories(lwa_dir, ec);
+        return lwa_dir;
+    }
+    return {};
+}
+
 // add Str to enabled sections and remove from disabled
 // optionally updates parameters in Config
-void EnableSectionsNode(const std::string_view& Str, bool UpdateGlobal = true);
+void EnableSectionsNode(std::string_view value, bool update_global);
+void DisableSectionsNode(std::string_view value, bool update_global);
 
 inline void SafeCleanBakeryDir() {
     namespace fs = std::filesystem;
@@ -92,7 +141,7 @@
         fs::create_directory(bakery_dir);
     } else {
         XLOG::l("attempt to delete suspicious dir {}",
-                wtools::ConvertToUTF8(bakery_dir));
+                wtools::ToUtf8(bakery_dir));
     }
 }
 
@@ -102,8 +151,6 @@
 
 void PrintNode(YAML::Node node, std::string_view S);
 std::vector<std::string> ReadFileAsTable(const std::string& Name);
-<<<<<<< HEAD
-=======
 inline std::vector<std::string> ReadFileAsTable(
     const std::filesystem::path& name) {
     return ReadFileAsTable(name.u8string());
@@ -202,7 +249,6 @@
 private:
     std::wstring argv0_;
 };
->>>>>>> 924c73a8
 
 constexpr inline int TestPort() { return 64531; }
 
