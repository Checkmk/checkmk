--- conflicted
+++ resolved
@@ -1,23 +1,8 @@
-// Copyright (C) 2019 tribe29 GmbH - License: GNU General Public License v2
-// This file is part of Checkmk (https://checkmk.com). It is subject to the
-// terms and conditions defined in the file COPYING, which is part of this
-// source code package.
-
 #ifndef test_tools_h__
 #define test_tools_h__
 //
-<<<<<<< HEAD
-
-#include <chrono>
-#include <functional>
-#include <vector>
 
 #include "cfg.h"
-#include "common/yaml.h"
-=======
-
-#include "cfg.h"
->>>>>>> 75a18bda
 #include "iosfwd"                // for ofstream
 #include "on_start.h"            // for OnStart, AppType, AppType::test
 #include "system_error"          // for error_code
@@ -28,14 +13,6 @@
 }
 
 namespace tst {
-
-std::filesystem::path MakePathToUnitTestFiles(const std::wstring& root);
-std::filesystem::path MakePathToConfigTestFiles(const std::wstring& root);
-std::filesystem::path MakePathToCapTestFiles(const std::wstring& root);
-
-///  from the TestEnvironment
-[[nodiscard]] std::filesystem::path GetTempDir();
-
 class YamlLoader {
 public:
     YamlLoader() {
@@ -51,63 +28,13 @@
     ~YamlLoader() { OnStart(cma::AppType::test); }
 };
 
-<<<<<<< HEAD
-void SafeCleanTempDir();
-void SafeCleanTempDir(std::string_view sub_dir);
-
-inline void CreateTextFile(const std::filesystem::path& path,
-                           std::string_view content) {
-    std::ofstream ofs(path);
-=======
 inline void ConstructFile(std::filesystem::path Path,
                           std::string_view Content) {
     std::ofstream ofs(Path);
->>>>>>> 75a18bda
 
-    ofs << content;
+    ofs << Content;
 }
 
-<<<<<<< HEAD
-inline void CreateBinaryFile(const std::filesystem::path& path,
-                             std::string_view data) {
-    std::ofstream ofs(path, std::ios::binary);
-
-    ofs.write(data.data(), data.size());
-}
-
-inline std::filesystem::path CreateIniFile(
-    const std::filesystem::path& lwa_path, const std::string content,
-    const std::string yaml_name) {
-    auto ini_file = lwa_path / (yaml_name + ".ini");
-    CreateTextFile(lwa_path / ini_file, content);
-    return ini_file;
-}
-
-inline std::filesystem::path CreateWorkFile(const std::filesystem::path& path,
-                                            const std::string& content) {
-    CreateBinaryFile(path, content + "\n");
-    return path;
-}
-
-// Storage for temporary in out dir
-class TempDirPair {
-public:
-    TempDirPair(const std::string& case_name);
-    TempDirPair(const TempDirPair&) = delete;
-    TempDirPair(TempDirPair&&) = delete;
-    TempDirPair& operator=(const TempDirPair&) = delete;
-    TempDirPair& operator=(TempDirPair&&) = delete;
-
-    ~TempDirPair();
-    std::filesystem::path in() const noexcept { return in_; }
-    std::filesystem::path out() const noexcept { return out_; }
-
-private:
-    std::filesystem::path path_;
-    std::filesystem::path in_;
-    std::filesystem::path out_;
-};
-=======
 void SafeCleanTempDir();
 void SafeCleanTempDir(std::string_view sub_dir);
 
@@ -134,7 +61,6 @@
     ofs << Text << "\n";
     return path;
 }
->>>>>>> 75a18bda
 
 inline std::tuple<std::filesystem::path, std::filesystem::path> CreateInOut() {
     namespace fs = std::filesystem;
@@ -152,24 +78,9 @@
     return {};
 }
 
-inline std::filesystem::path CreateDirInTemp(std::wstring_view Dir) {
-    namespace fs = std::filesystem;
-    fs::path temp_dir = cma::cfg::GetTempDir();
-    auto normal_dir =
-        temp_dir.wstring().find(L"\\tmp", 0) != std::wstring::npos;
-    if (normal_dir) {
-        std::error_code ec;
-        auto lwa_dir = temp_dir / Dir;
-        fs::create_directories(lwa_dir, ec);
-        return lwa_dir;
-    }
-    return {};
-}
-
 // add Str to enabled sections and remove from disabled
 // optionally updates parameters in Config
-void EnableSectionsNode(std::string_view value, bool update_global);
-void DisableSectionsNode(std::string_view value, bool update_global);
+void EnableSectionsNode(const std::string_view& Str, bool UpdateGlobal = true);
 
 inline void SafeCleanBakeryDir() {
     namespace fs = std::filesystem;
@@ -181,7 +92,7 @@
         fs::create_directory(bakery_dir);
     } else {
         XLOG::l("attempt to delete suspicious dir {}",
-                wtools::ToUtf8(bakery_dir));
+                wtools::ConvertToUTF8(bakery_dir));
     }
 }
 
@@ -191,97 +102,6 @@
 
 void PrintNode(YAML::Node node, std::string_view S);
 std::vector<std::string> ReadFileAsTable(const std::string& Name);
-<<<<<<< HEAD
-inline std::vector<std::string> ReadFileAsTable(
-    const std::filesystem::path& name) {
-    return ReadFileAsTable(name.u8string());
-}
-
-using CheckYamlVector =
-    std::vector<std::pair<std::string_view, YAML::NodeType::value>>;
-inline void CheckYaml(YAML::Node table, const CheckYamlVector& vec) {
-    int pos = 0;
-    for (auto t : table) {
-        EXPECT_EQ(t.first.as<std::string>(), vec[pos].first);
-        EXPECT_EQ(t.second.Type(), vec[pos].second);
-        ++pos;
-    }
-}
-
-constexpr std::string_view zip_to_test = "unzip_test.zip";
-constexpr std::string_view cab_to_test = "uncab_test.zip";  // cab! file
-
-std::filesystem::path MakeTempFolderInTempPath(std::wstring_view folder_name);
-std::wstring GenerateRandomFileName() noexcept;
-
-/// \brief RAII class to change folder structure in the config
-class TempCfgFs {
-public:
-    enum class Mode { standard, no_io };
-    TempCfgFs() : TempCfgFs(Mode::standard) {}
-    TempCfgFs(Mode mode);
-
-    TempCfgFs(const TempCfgFs&) = delete;
-    TempCfgFs(TempCfgFs&&) = delete;
-    TempCfgFs& operator=(const TempCfgFs&) = delete;
-    TempCfgFs& operator=(TempCfgFs&&) = delete;
-
-    ~TempCfgFs();
-
-    [[nodiscard]] bool loadConfig(const std::filesystem::path& yml);
-
-    [[nodiscard]] bool loadContent(std::string_view config);
-
-    [[nodiscard]] bool createRootFile(const std::filesystem::path& relative_p,
-                                      const std::string& content) const;
-    [[nodiscard]] bool createDataFile(const std::filesystem::path& relative_p,
-                                      const std::string& content) const;
-
-    void removeRootFile(const std::filesystem::path& relative_p) const;
-    void removeDataFile(const std::filesystem::path& relative_p) const;
-
-    const std::filesystem::path root() const { return root_; }
-    const std::filesystem::path data() const { return data_; }
-
-private:
-    [[nodiscard]] static bool createFile(
-        const std::filesystem::path& filepath,
-        const std::filesystem::path& filepath_base, const std::string& content);
-    static void removeFile(const std::filesystem::path& filepath,
-                           const std::filesystem::path& filepath_base);
-    std::filesystem::path root_;
-    std::filesystem::path data_;
-    std::filesystem::path base_;
-    Mode mode_;
-};
-
-const extern std::filesystem::path G_SolutionPath;
-std::filesystem::path GetFabricYml();
-std::string GetFabricYmlContent();
-
-bool WaitForSuccessSilent(std::chrono::milliseconds ms,
-                          std::function<bool()> predicat);
-
-bool WaitForSuccessIndicate(std::chrono::milliseconds ms,
-                            std::function<bool()> predicat);
-
-// Usage FirewallOpener fwo;
-class FirewallOpener {
-public:
-    FirewallOpener();
-    ~FirewallOpener();
-
-    FirewallOpener(const FirewallOpener&) = delete;
-    FirewallOpener(FirewallOpener&&) = delete;
-
-    FirewallOpener& operator=(const FirewallOpener&) = delete;
-    FirewallOpener& operator=(FirewallOpener&&) = delete;
-
-private:
-    std::wstring argv0_;
-};
-=======
->>>>>>> 75a18bda
 
 }  // namespace tst
 #endif  // test_tools_h__