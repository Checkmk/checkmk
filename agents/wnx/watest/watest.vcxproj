--- conflicted
+++ resolved
@@ -23,20 +23,20 @@
     <ProjectGuid>{F7819F8A-DDCF-4CDD-B05E-B6BCE8C64863}</ProjectGuid>
     <Keyword>Win32Proj</Keyword>
     <RootNamespace>watest</RootNamespace>
-    <WindowsTargetPlatformVersion>10.0</WindowsTargetPlatformVersion>
+    <WindowsTargetPlatformVersion>10.0.17763.0</WindowsTargetPlatformVersion>
   </PropertyGroup>
   <Import Project="$(VCTargetsPath)\Microsoft.Cpp.Default.props" />
   <PropertyGroup Condition="'$(Configuration)|$(Platform)'=='Debug|Win32'" Label="Configuration">
     <ConfigurationType>Application</ConfigurationType>
     <UseDebugLibraries>true</UseDebugLibraries>
-    <PlatformToolset>v142</PlatformToolset>
+    <PlatformToolset>v141</PlatformToolset>
     <CharacterSet>Unicode</CharacterSet>
     <SpectreMitigation>false</SpectreMitigation>
   </PropertyGroup>
   <PropertyGroup Condition="'$(Configuration)|$(Platform)'=='Release|Win32'" Label="Configuration">
     <ConfigurationType>Application</ConfigurationType>
     <UseDebugLibraries>false</UseDebugLibraries>
-    <PlatformToolset>v142</PlatformToolset>
+    <PlatformToolset>v141</PlatformToolset>
     <WholeProgramOptimization>true</WholeProgramOptimization>
     <CharacterSet>Unicode</CharacterSet>
     <SpectreMitigation>false</SpectreMitigation>
@@ -44,14 +44,14 @@
   <PropertyGroup Condition="'$(Configuration)|$(Platform)'=='Debug|x64'" Label="Configuration">
     <ConfigurationType>Application</ConfigurationType>
     <UseDebugLibraries>true</UseDebugLibraries>
-    <PlatformToolset>v142</PlatformToolset>
+    <PlatformToolset>v141</PlatformToolset>
     <CharacterSet>Unicode</CharacterSet>
     <SpectreMitigation>false</SpectreMitigation>
   </PropertyGroup>
   <PropertyGroup Condition="'$(Configuration)|$(Platform)'=='Release|x64'" Label="Configuration">
     <ConfigurationType>Application</ConfigurationType>
     <UseDebugLibraries>false</UseDebugLibraries>
-    <PlatformToolset>v142</PlatformToolset>
+    <PlatformToolset>v141</PlatformToolset>
     <WholeProgramOptimization>true</WholeProgramOptimization>
     <CharacterSet>Unicode</CharacterSet>
     <SpectreMitigation>false</SpectreMitigation>
@@ -83,9 +83,6 @@
     <CustomBuildAfterTargets>
     </CustomBuildAfterTargets>
     <TargetName>$(ProjectName)$(PlatformArchitecture)</TargetName>
-    <EnableMicrosoftCodeAnalysis>false</EnableMicrosoftCodeAnalysis>
-    <EnableClangTidyCodeAnalysis>true</EnableClangTidyCodeAnalysis>
-    <ClangTidyChecks>-hicpp-signed-bitwise;-google-readability-braces-around-statements,-readability-braces-around-statements,-hicpp-braces-around-statements,-cppcoreguidelines-pro-bounds-array-to-pointer-decay,-hicpp-no-array-decay,-cppcoreguidelines-pro-bounds-pointer-arithmetic</ClangTidyChecks>
   </PropertyGroup>
   <PropertyGroup Condition="'$(Configuration)|$(Platform)'=='Debug|x64'">
     <LinkIncremental>true</LinkIncremental>
@@ -96,9 +93,6 @@
     <CustomBuildAfterTargets>
     </CustomBuildAfterTargets>
     <TargetName>$(ProjectName)$(PlatformArchitecture)</TargetName>
-    <EnableMicrosoftCodeAnalysis>false</EnableMicrosoftCodeAnalysis>
-    <EnableClangTidyCodeAnalysis>true</EnableClangTidyCodeAnalysis>
-    <ClangTidyChecks>-hicpp-signed-bitwise;-google-readability-braces-around-statements,-readability-braces-around-statements,-hicpp-braces-around-statements,-cppcoreguidelines-pro-bounds-array-to-pointer-decay,-hicpp-no-array-decay,-cppcoreguidelines-pro-bounds-pointer-arithmetic</ClangTidyChecks>
   </PropertyGroup>
   <PropertyGroup Condition="'$(Configuration)|$(Platform)'=='Release|Win32'">
     <LinkIncremental>false</LinkIncremental>
@@ -109,9 +103,6 @@
     <CustomBuildAfterTargets>
     </CustomBuildAfterTargets>
     <TargetName>$(ProjectName)$(PlatformArchitecture)</TargetName>
-    <EnableMicrosoftCodeAnalysis>false</EnableMicrosoftCodeAnalysis>
-    <EnableClangTidyCodeAnalysis>true</EnableClangTidyCodeAnalysis>
-    <ClangTidyChecks>-hicpp-signed-bitwise;-google-readability-braces-around-statements,-readability-braces-around-statements,-hicpp-braces-around-statements,-cppcoreguidelines-pro-bounds-array-to-pointer-decay,-hicpp-no-array-decay,-cppcoreguidelines-pro-bounds-pointer-arithmetic</ClangTidyChecks>
   </PropertyGroup>
   <PropertyGroup Condition="'$(Configuration)|$(Platform)'=='Release|x64'">
     <LinkIncremental>false</LinkIncremental>
@@ -122,9 +113,6 @@
     <CustomBuildAfterTargets>
     </CustomBuildAfterTargets>
     <TargetName>$(ProjectName)$(PlatformArchitecture)</TargetName>
-    <EnableMicrosoftCodeAnalysis>false</EnableMicrosoftCodeAnalysis>
-    <EnableClangTidyCodeAnalysis>true</EnableClangTidyCodeAnalysis>
-    <ClangTidyChecks>-hicpp-signed-bitwise;-google-readability-braces-around-statements,-readability-braces-around-statements,-hicpp-braces-around-statements,-cppcoreguidelines-pro-bounds-array-to-pointer-decay,-hicpp-no-array-decay,-cppcoreguidelines-pro-bounds-pointer-arithmetic</ClangTidyChecks>
   </PropertyGroup>
   <ItemDefinitionGroup Condition="'$(Configuration)|$(Platform)'=='Debug|Win32'">
     <ClCompile>
@@ -132,23 +120,17 @@
       <WarningLevel>Level3</WarningLevel>
       <Optimization>Disabled</Optimization>
       <SDLCheck>true</SDLCheck>
-<<<<<<< HEAD
-      <PreprocessorDefinitions>WATEST=1;SOLUTION_DIR=uR"($(SolutionDir))";PROJECT_DIR=uR"($(ProjectDir))";_SILENCE_CXX17_ITERATOR_BASE_CLASS_DEPRECATION_WARNING;WIN32;_DEBUG;_CONSOLE;%(PreprocessorDefinitions)</PreprocessorDefinitions>
-=======
       <PreprocessorDefinitions>WATEST=1;SOLUTION_DIR=uR"($(SolutionDir))";PROJECT_DIR=uR"($(ProjectDir))";WIN32;_DEBUG;_CONSOLE;%(PreprocessorDefinitions)</PreprocessorDefinitions>
->>>>>>> 75a18bda
       <ConformanceMode>true</ConformanceMode>
       <PrecompiledHeaderFile>pch.h</PrecompiledHeaderFile>
       <RuntimeLibrary>MultiThreadedDebug</RuntimeLibrary>
       <AdditionalIncludeDirectories>.;$(ProjectDir)/../extlibs/googletest/googletest;$(ProjectDir)/../extlibs/googletest/googletest/include;$(ProjectDir)/../src/engine;$(ProjectDir)/../include;$(ProjectDir)/../src;$(ProjectDir)/../extlibs/asio/include;$(ProjectDir)/../src/player;$(ProjectDir)/../extlibs/yaml-cpp/include;$(ProjectDir)/../extlibs/fmt/include</AdditionalIncludeDirectories>
-      <LanguageStandard>stdcpplatest</LanguageStandard>
+      <LanguageStandard>stdcpp17</LanguageStandard>
       <TreatWarningAsError>true</TreatWarningAsError>
       <MultiProcessorCompilation>true</MultiProcessorCompilation>
       <DisableSpecificWarnings>%(DisableSpecificWarnings)</DisableSpecificWarnings>
       <DebugInformationFormat>ProgramDatabase</DebugInformationFormat>
       <SupportJustMyCode>false</SupportJustMyCode>
-      <LanguageStandard_C>stdc17</LanguageStandard_C>
-      <AdditionalOptions>/Zc:char8_t- $(ExternalCompilerOptions) %(AdditionalOptions)</AdditionalOptions>
     </ClCompile>
     <Link>
       <SubSystem>Console</SubSystem>
@@ -165,7 +147,13 @@
     </CustomBuildStep>
     <PostBuildEvent>
       <Command>@echo off
-copy $(SolutionDir)install\resources\check_mk.yml $(REMOTE_MACHINE)
+@if "$(VS_DEPLOY)" == "YES" (
+@copy   "$(TargetDir)\$(TargetName).pdb"   $(LOCAL_IMAGES_PDB) 1&gt; nul || exit 1
+@copy   "$(TargetPath)"     $(LOCAL_IMAGES_EXE) 1&gt; nul || exit 2
+@copy   "$(TargetPath)"    $(REMOTE_MACHINE) 1&gt; nul || exit 3
+call check_watest.cmd watest
+)
+
 </Command>
     </PostBuildEvent>
   </ItemDefinitionGroup>
@@ -175,23 +163,17 @@
       <WarningLevel>Level3</WarningLevel>
       <Optimization>Disabled</Optimization>
       <SDLCheck>true</SDLCheck>
-<<<<<<< HEAD
-      <PreprocessorDefinitions>WATEST=1;SOLUTION_DIR=uR"($(SolutionDir))";PROJECT_DIR=uR"($(ProjectDir))";_SILENCE_CXX17_ITERATOR_BASE_CLASS_DEPRECATION_WARNING;_DEBUG;_CONSOLE;%(PreprocessorDefinitions)</PreprocessorDefinitions>
-=======
       <PreprocessorDefinitions>WATEST=1;SOLUTION_DIR=uR"($(SolutionDir))";PROJECT_DIR=uR"($(ProjectDir))";_DEBUG;_CONSOLE;%(PreprocessorDefinitions)</PreprocessorDefinitions>
->>>>>>> 75a18bda
       <ConformanceMode>true</ConformanceMode>
       <PrecompiledHeaderFile>pch.h</PrecompiledHeaderFile>
       <RuntimeLibrary>MultiThreadedDebug</RuntimeLibrary>
       <AdditionalIncludeDirectories>.;$(ProjectDir)/../extlibs/googletest/googletest;$(ProjectDir)/../extlibs/googletest/googletest/include;$(ProjectDir)/../src/engine;$(ProjectDir)/../include;$(ProjectDir)/../src;$(ProjectDir)/../extlibs/asio/include;$(ProjectDir)/../src/player;$(ProjectDir)/../extlibs/yaml-cpp/include;$(ProjectDir)/../extlibs/fmt/include</AdditionalIncludeDirectories>
-      <LanguageStandard>stdcpplatest</LanguageStandard>
+      <LanguageStandard>stdcpp17</LanguageStandard>
       <TreatWarningAsError>true</TreatWarningAsError>
       <MultiProcessorCompilation>true</MultiProcessorCompilation>
       <DisableSpecificWarnings>%(DisableSpecificWarnings)</DisableSpecificWarnings>
       <DebugInformationFormat>ProgramDatabase</DebugInformationFormat>
       <SupportJustMyCode>false</SupportJustMyCode>
-      <LanguageStandard_C>stdc17</LanguageStandard_C>
-      <AdditionalOptions>/Zc:char8_t- $(ExternalCompilerOptions) %(AdditionalOptions)</AdditionalOptions>
     </ClCompile>
     <Link>
       <SubSystem>Console</SubSystem>
@@ -207,8 +189,15 @@
       </Command>
     </CustomBuildStep>
     <PostBuildEvent>
-      <Command>
-      </Command>
+      <Command>@echo off
+@if "$(VS_DEPLOY)" == "YES" (
+@copy   "$(TargetDir)\$(TargetName).pdb"   $(LOCAL_IMAGES_PDB) 1&gt; nul || exit 1
+@copy   "$(TargetPath)"     $(LOCAL_IMAGES_EXE) 1&gt; nul || exit 2
+@copy   "$(TargetPath)"    $(REMOTE_MACHINE) 1&gt; nul || exit 3
+call check_watest.cmd watest
+)
+
+</Command>
     </PostBuildEvent>
   </ItemDefinitionGroup>
   <ItemDefinitionGroup Condition="'$(Configuration)|$(Platform)'=='Release|Win32'">
@@ -219,21 +208,15 @@
       <FunctionLevelLinking>true</FunctionLevelLinking>
       <IntrinsicFunctions>true</IntrinsicFunctions>
       <SDLCheck>true</SDLCheck>
-<<<<<<< HEAD
-      <PreprocessorDefinitions>WATEST=1;SOLUTION_DIR=uR"($(SolutionDir))";PROJECT_DIR=uR"($(ProjectDir))";_SILENCE_CXX17_ITERATOR_BASE_CLASS_DEPRECATION_WARNING;WIN32;NDEBUG;_CONSOLE;%(PreprocessorDefinitions)</PreprocessorDefinitions>
-=======
       <PreprocessorDefinitions>WATEST=1;SOLUTION_DIR=uR"($(SolutionDir))";PROJECT_DIR=uR"($(ProjectDir))";WIN32;NDEBUG;_CONSOLE;%(PreprocessorDefinitions)</PreprocessorDefinitions>
->>>>>>> 75a18bda
       <ConformanceMode>true</ConformanceMode>
       <PrecompiledHeaderFile>pch.h</PrecompiledHeaderFile>
       <RuntimeLibrary>MultiThreaded</RuntimeLibrary>
       <AdditionalIncludeDirectories>.;$(ProjectDir)/../extlibs/googletest/googletest;$(ProjectDir)/../extlibs/googletest/googletest/include;$(ProjectDir)/../src/engine;$(ProjectDir)/../include;$(ProjectDir)/../src;$(ProjectDir)/../extlibs/asio/include;$(ProjectDir)/../src/player;$(ProjectDir)/../extlibs/yaml-cpp/include;$(ProjectDir)/../extlibs/fmt/include</AdditionalIncludeDirectories>
-      <LanguageStandard>stdcpplatest</LanguageStandard>
+      <LanguageStandard>stdcpp17</LanguageStandard>
       <TreatWarningAsError>true</TreatWarningAsError>
       <MultiProcessorCompilation>true</MultiProcessorCompilation>
       <DisableSpecificWarnings>%(DisableSpecificWarnings)</DisableSpecificWarnings>
-      <LanguageStandard_C>stdc17</LanguageStandard_C>
-      <AdditionalOptions>/Zc:char8_t- $(ExternalCompilerOptions) %(AdditionalOptions)</AdditionalOptions>
     </ClCompile>
     <Link>
       <SubSystem>Console</SubSystem>
@@ -252,7 +235,13 @@
     </CustomBuildStep>
     <PostBuildEvent>
       <Command>@echo off
-copy $(SolutionDir)install\resources\check_mk.yml $(REMOTE_MACHINE)
+@if "$(VS_DEPLOY)" == "YES" (
+@copy   "$(TargetDir)\$(TargetName).pdb"   $(LOCAL_IMAGES_PDB) 1&gt; nul || exit 1
+@copy   "$(TargetPath)"     $(LOCAL_IMAGES_EXE) 1&gt; nul || exit 2
+@copy   "$(TargetPath)"    $(REMOTE_MACHINE) 1&gt; nul || exit 3
+call check_watest.cmd watest
+)
+
 </Command>
     </PostBuildEvent>
   </ItemDefinitionGroup>
@@ -264,21 +253,15 @@
       <FunctionLevelLinking>true</FunctionLevelLinking>
       <IntrinsicFunctions>true</IntrinsicFunctions>
       <SDLCheck>true</SDLCheck>
-<<<<<<< HEAD
-      <PreprocessorDefinitions>WATEST=1;SOLUTION_DIR=uR"($(SolutionDir))";PROJECT_DIR=uR"($(ProjectDir))";_SILENCE_CXX17_ITERATOR_BASE_CLASS_DEPRECATION_WARNING;NDEBUG;_CONSOLE;%(PreprocessorDefinitions)</PreprocessorDefinitions>
-=======
       <PreprocessorDefinitions>WATEST=1;SOLUTION_DIR=uR"($(SolutionDir))";PROJECT_DIR=uR"($(ProjectDir))";NDEBUG;_CONSOLE;%(PreprocessorDefinitions)</PreprocessorDefinitions>
->>>>>>> 75a18bda
       <ConformanceMode>true</ConformanceMode>
       <PrecompiledHeaderFile>pch.h</PrecompiledHeaderFile>
       <RuntimeLibrary>MultiThreaded</RuntimeLibrary>
       <AdditionalIncludeDirectories>.;$(ProjectDir)/../extlibs/googletest/googletest;$(ProjectDir)/../extlibs/googletest/googletest/include;$(ProjectDir)/../src/engine;$(ProjectDir)/../include;$(ProjectDir)/../src;$(ProjectDir)/../extlibs/asio/include;$(ProjectDir)/../src/player;$(ProjectDir)/../extlibs/yaml-cpp/include;$(ProjectDir)/../extlibs/fmt/include</AdditionalIncludeDirectories>
-      <LanguageStandard>stdcpplatest</LanguageStandard>
+      <LanguageStandard>stdcpp17</LanguageStandard>
       <TreatWarningAsError>true</TreatWarningAsError>
       <MultiProcessorCompilation>true</MultiProcessorCompilation>
       <DisableSpecificWarnings>%(DisableSpecificWarnings)</DisableSpecificWarnings>
-      <LanguageStandard_C>stdc17</LanguageStandard_C>
-      <AdditionalOptions>/Zc:char8_t- $(ExternalCompilerOptions) %(AdditionalOptions)</AdditionalOptions>
     </ClCompile>
     <Link>
       <SubSystem>Console</SubSystem>
@@ -296,8 +279,15 @@
       </Command>
     </CustomBuildStep>
     <PostBuildEvent>
-      <Command>
-      </Command>
+      <Command>@echo off
+@if "$(VS_DEPLOY)" == "YES" (
+@copy   "$(TargetDir)\$(TargetName).pdb"   $(LOCAL_IMAGES_PDB) 1&gt; nul || exit 1
+@copy   "$(TargetPath)"     $(LOCAL_IMAGES_EXE) 1&gt; nul || exit 2
+@copy   "$(TargetPath)"    $(REMOTE_MACHINE) 1&gt; nul || exit 3
+call check_watest.cmd watest
+)
+
+</Command>
     </PostBuildEvent>
   </ItemDefinitionGroup>
   <ItemGroup>
@@ -320,34 +310,18 @@
     <ClCompile Include="test-cap.cpp" />
     <ClCompile Include="test-carrier.cpp" />
     <ClCompile Include="test-cfg.cpp" />
-<<<<<<< HEAD
-    <ClCompile Include="test-cma_core.cpp" />
-    <ClCompile Include="test-cma_yml.cpp" />
     <ClCompile Include="test-cfg_engine.cpp" />
     <ClCompile Include="test-cma-tools.cpp" />
-    <ClCompile Include="test-commander.cpp" />
-    <ClCompile Include="test-common.cpp" />
-=======
-    <ClCompile Include="test-cfg_engine.cpp" />
-    <ClCompile Include="test-cma-tools.cpp" />
->>>>>>> 75a18bda
     <ClCompile Include="test-cvt.cpp" />
     <ClCompile Include="test-encryption.cpp" />
     <ClCompile Include="test-eventlog.cpp" />
     <ClCompile Include="test-external-port.cpp" />
-<<<<<<< HEAD
-    <ClCompile Include="test-firewall.cpp" />
-    <ClCompile Include="test-fmt_ext.cpp" />
-=======
     <ClCompile Include="test-file_encryption.cpp" />
     <ClCompile Include="test-firewall.cpp" />
->>>>>>> 75a18bda
     <ClCompile Include="test-health.cpp" />
     <ClCompile Include="test-install-auto.cpp" />
     <ClCompile Include="test-log.cpp" />
-    <ClCompile Include="test-modules.cpp" />
     <ClCompile Include="test-mrpe.cpp" />
-    <ClCompile Include="test-object_repo.cpp" />
     <ClCompile Include="test-ohm.cpp" />
     <ClCompile Include="test-onlyfrom.cpp" />
     <ClCompile Include="test-player-cmdline.cpp" />
@@ -369,9 +343,6 @@
     <ClCompile Include="test-upgrade.cpp" />
     <ClCompile Include="test-winperf.cpp" />
     <ClCompile Include="test-wtools.cpp" />
-    <ClCompile Include="test-wtools_service.cpp" />
-    <ClCompile Include="test-wtools_user_control.cpp" />
-    <ClCompile Include="test-wtools_runas.cpp" />
     <ClCompile Include="test-yaml.cpp">
       <ExcludedFromBuild Condition="'$(Configuration)|$(Platform)'=='Debug|Win32'">
       </ExcludedFromBuild>
@@ -382,10 +353,6 @@
       <ExcludedFromBuild Condition="'$(Configuration)|$(Platform)'=='Release|x64'">
       </ExcludedFromBuild>
     </ClCompile>
-<<<<<<< HEAD
-    <ClCompile Include="test-zip.cpp" />
-=======
->>>>>>> 75a18bda
     <ClCompile Include="test_check_mk.cpp" />
     <ClCompile Include="test_tools.cpp" />
     <ClCompile Include="watest.cpp" />
@@ -413,6 +380,11 @@
     <None Include="check_watest.cmd" />
     <None Include="packages.config" />
   </ItemGroup>
+  <ItemGroup>
+    <ProjectReference Include="..\src\engine\engine.vcxproj">
+      <Project>{343045b4-f20a-4e48-ab2f-83e1c22c9710}</Project>
+    </ProjectReference>
+  </ItemGroup>
   <Import Project="$(VCTargetsPath)\Microsoft.Cpp.targets" />
   <ImportGroup Label="ExtensionTargets">
   </ImportGroup>
