--- conflicted
+++ resolved
@@ -1,12 +1,6 @@
 ﻿<?xml version="1.0" encoding="utf-8"?>
 <Project ToolsVersion="4.0" xmlns="http://schemas.microsoft.com/developer/msbuild/2003">
   <ItemGroup>
-<<<<<<< HEAD
-    <ClCompile Include="test_tools.cpp">
-      <Filter>Source Files</Filter>
-    </ClCompile>
-    <ClCompile Include="test_check_mk.cpp">
-=======
     <Filter Include="Source Files">
       <UniqueIdentifier>{4FC737F1-C7A5-4376-A066-2A32D752A2FF}</UniqueIdentifier>
       <Extensions>cpp;c;cc;cxx;def;odl;idl;hpj;bat;asm;asmx</Extensions>
@@ -30,67 +24,18 @@
   </ItemGroup>
   <ItemGroup>
     <ClCompile Include="pch.cpp">
->>>>>>> 75a18bda
       <Filter>Source Files</Filter>
     </ClCompile>
-    <ClCompile Include="test-cap.cpp">
+    <ClCompile Include="watest.cpp">
       <Filter>Source Files</Filter>
     </ClCompile>
-    <ClCompile Include="test-carrier.cpp">
+    <ClCompile Include="test-service.cpp">
       <Filter>Source Files</Filter>
     </ClCompile>
-    <ClCompile Include="test-cfg.cpp">
-      <Filter>Source Files</Filter>
-    </ClCompile>
-    <ClCompile Include="test-cfg_engine.cpp">
-      <Filter>Source Files</Filter>
-    </ClCompile>
-    <ClCompile Include="test-cma_core.cpp">
-      <Filter>Source Files</Filter>
-    </ClCompile>
-    <ClCompile Include="test-cma_yml.cpp">
-      <Filter>Source Files</Filter>
-    </ClCompile>
-    <ClCompile Include="test-cma-tools.cpp">
-      <Filter>Source Files</Filter>
-    </ClCompile>
-    <ClCompile Include="test-commander.cpp">
-      <Filter>Source Files</Filter>
-    </ClCompile>
-    <ClCompile Include="test-cvt.cpp">
-      <Filter>Source Files</Filter>
-    </ClCompile>
-    <ClCompile Include="test-encryption.cpp">
-      <Filter>Source Files</Filter>
-    </ClCompile>
-    <ClCompile Include="test-eventlog.cpp">
+    <ClCompile Include="..\extlibs\googletest\googletest\src\gtest-all.cc">
       <Filter>Source Files</Filter>
     </ClCompile>
     <ClCompile Include="test-external-port.cpp">
-      <Filter>Source Files</Filter>
-    </ClCompile>
-    <ClCompile Include="test-firewall.cpp">
-      <Filter>Source Files</Filter>
-    </ClCompile>
-    <ClCompile Include="test-health.cpp">
-      <Filter>Source Files</Filter>
-    </ClCompile>
-    <ClCompile Include="test-install-auto.cpp">
-      <Filter>Source Files</Filter>
-    </ClCompile>
-    <ClCompile Include="test-log.cpp">
-      <Filter>Source Files</Filter>
-    </ClCompile>
-    <ClCompile Include="test-mrpe.cpp">
-      <Filter>Source Files</Filter>
-    </ClCompile>
-    <ClCompile Include="test-object_repo.cpp">
-      <Filter>Source Files</Filter>
-    </ClCompile>
-    <ClCompile Include="test-ohm.cpp">
-      <Filter>Source Files</Filter>
-    </ClCompile>
-    <ClCompile Include="test-onlyfrom.cpp">
       <Filter>Source Files</Filter>
     </ClCompile>
     <ClCompile Include="test-player.cpp">
@@ -99,16 +44,28 @@
     <ClCompile Include="test-player-cmdline.cpp">
       <Filter>Source Files</Filter>
     </ClCompile>
-    <ClCompile Include="test-plugin.cpp">
+    <ClCompile Include="test-carrier.cpp">
       <Filter>Source Files</Filter>
     </ClCompile>
-    <ClCompile Include="test-realtime.cpp">
+    <ClCompile Include="test-yaml.cpp">
       <Filter>Source Files</Filter>
     </ClCompile>
-    <ClCompile Include="test-runperf.cpp">
+    <ClCompile Include="test-service-processor.cpp">
       <Filter>Source Files</Filter>
     </ClCompile>
-    <ClCompile Include="test-section_df.cpp">
+    <ClCompile Include="test-wtools.cpp">
+      <Filter>Source Files</Filter>
+    </ClCompile>
+    <ClCompile Include="test-log.cpp">
+      <Filter>Source Files</Filter>
+    </ClCompile>
+    <ClCompile Include="test-section_providers.cpp">
+      <Filter>Source Files</Filter>
+    </ClCompile>
+    <ClCompile Include="test-section_wmi.cpp">
+      <Filter>Source Files</Filter>
+    </ClCompile>
+    <ClCompile Include="test-section_ps.cpp">
       <Filter>Source Files</Filter>
     </ClCompile>
     <ClCompile Include="test-section_fileinfo.cpp">
@@ -117,19 +74,19 @@
     <ClCompile Include="test-section_logwatchevent.cpp">
       <Filter>Source Files</Filter>
     </ClCompile>
-    <ClCompile Include="test-section_providers.cpp">
+    <ClCompile Include="test-eventlog.cpp">
       <Filter>Source Files</Filter>
     </ClCompile>
-    <ClCompile Include="test-section_ps.cpp">
+    <ClCompile Include="test-winperf.cpp">
       <Filter>Source Files</Filter>
     </ClCompile>
-    <ClCompile Include="test-section_wmi.cpp">
+    <ClCompile Include="test-plugin.cpp">
       <Filter>Source Files</Filter>
     </ClCompile>
-    <ClCompile Include="test-service.cpp">
+    <ClCompile Include="test-mrpe.cpp">
       <Filter>Source Files</Filter>
     </ClCompile>
-    <ClCompile Include="test-service-processor.cpp">
+    <ClCompile Include="test-ohm.cpp">
       <Filter>Source Files</Filter>
     </ClCompile>
     <ClCompile Include="test-skype.cpp">
@@ -138,51 +95,33 @@
     <ClCompile Include="test-spool.cpp">
       <Filter>Source Files</Filter>
     </ClCompile>
-    <ClCompile Include="test-stop_watch.cpp">
+    <ClCompile Include="test-cvt.cpp">
+      <Filter>Source Files</Filter>
+    </ClCompile>
+    <ClCompile Include="test-cap.cpp">
       <Filter>Source Files</Filter>
     </ClCompile>
     <ClCompile Include="test-upgrade.cpp">
       <Filter>Source Files</Filter>
     </ClCompile>
-    <ClCompile Include="test-winperf.cpp">
+    <ClCompile Include="test-realtime.cpp">
       <Filter>Source Files</Filter>
     </ClCompile>
-    <ClCompile Include="test-wtools.cpp">
+    <ClCompile Include="test-encryption.cpp">
       <Filter>Source Files</Filter>
     </ClCompile>
-    <ClCompile Include="test-wtools_runas.cpp">
+    <ClCompile Include="test-onlyfrom.cpp">
       <Filter>Source Files</Filter>
     </ClCompile>
-    <ClCompile Include="test-wtools_user_control.cpp">
+    <ClCompile Include="test-runperf.cpp">
       <Filter>Source Files</Filter>
     </ClCompile>
-    <ClCompile Include="test-yaml.cpp">
+    <ClCompile Include="test-install-auto.cpp">
       <Filter>Source Files</Filter>
     </ClCompile>
-    <ClCompile Include="watest.cpp">
+    <ClCompile Include="test_tools.cpp">
       <Filter>Source Files</Filter>
     </ClCompile>
-    <ClCompile Include="pch.cpp">
-      <Filter>Source Files</Filter>
-    </ClCompile>
-    <ClCompile Include="..\extlibs\googletest\googletest\src\gtest-all.cc">
-      <Filter>Source Files</Filter>
-    </ClCompile>
-    <ClCompile Include="test-wtools_service.cpp">
-      <Filter>Source Files</Filter>
-    </ClCompile>
-    <ClCompile Include="test-common.cpp">
-      <Filter>Source Files</Filter>
-    </ClCompile>
-    <ClCompile Include="test-modules.cpp">
-      <Filter>Source Files</Filter>
-    </ClCompile>
-<<<<<<< HEAD
-    <ClCompile Include="test-zip.cpp">
-      <Filter>Source Files</Filter>
-    </ClCompile>
-    <ClCompile Include="test-fmt_ext.cpp" />
-=======
     <ClCompile Include="test_check_mk.cpp">
       <Filter>Source Files</Filter>
     </ClCompile>
@@ -210,28 +149,9 @@
     <ClCompile Include="test-file_encryption.cpp">
       <Filter>Source Files</Filter>
     </ClCompile>
->>>>>>> 75a18bda
   </ItemGroup>
   <ItemGroup>
-    <ClInclude Include="pch.h">
-      <Filter>Header Files</Filter>
-    </ClInclude>
-    <ClInclude Include="test_tools.h">
-      <Filter>Header Files</Filter>
-    </ClInclude>
-  </ItemGroup>
-  <ItemGroup>
-    <None Include="..\prepare_to_tests.cmd" />
-    <None Include="..\wnxtest\wnxtest.vcxproj" />
-    <None Include="check_watest.cmd" />
-    <None Include="packages.config" />
-    <None Include="..\test_files\unit_test\check_mk.hash.ini">
-      <Filter>Resource Files</Filter>
-    </None>
     <None Include="..\test_files\config\check_mk.old.example.yml">
-      <Filter>Resource Files</Filter>
-    </None>
-    <None Include="..\install\resources\check_mk.yml">
       <Filter>Resource Files</Filter>
     </None>
     <None Include="..\test_files\config\check_mk_dev.example.yml">
@@ -252,25 +172,9 @@
     <None Include="..\test_files\config\check_mk_dev_utf16.yml">
       <Filter>Resource Files</Filter>
     </None>
-    <None Include="..\test_files\unit_test\checkmk.hash.dat">
+    <None Include="check_watest.cmd">
       <Filter>Resource Files</Filter>
     </None>
-<<<<<<< HEAD
-  </ItemGroup>
-  <ItemGroup>
-    <Text Include="..\test_files\unit_test\cmk-update-agent.state" />
-  </ItemGroup>
-  <ItemGroup>
-    <Filter Include="Source Files">
-      <UniqueIdentifier>{c8804dcd-bb69-47ec-901e-76ca5070d9ca}</UniqueIdentifier>
-    </Filter>
-    <Filter Include="Header Files">
-      <UniqueIdentifier>{1fc42553-8b65-4054-91a1-654ad04c1761}</UniqueIdentifier>
-    </Filter>
-    <Filter Include="Resource Files">
-      <UniqueIdentifier>{2c0e1417-2b7f-4fc9-ae8b-f75163fcc4d2}</UniqueIdentifier>
-    </Filter>
-=======
     <None Include="..\install\resources\check_mk.yml">
       <Filter>Resource Files</Filter>
     </None>
@@ -290,6 +194,5 @@
     <Text Include="..\test_files\unit_test\cmk-update-agent.state">
       <Filter>Resource Files</Filter>
     </Text>
->>>>>>> 75a18bda
   </ItemGroup>
 </Project>