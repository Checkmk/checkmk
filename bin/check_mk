#!/usr/bin/env python3
# -*- coding: utf-8 -*-
# Copyright (C) 2019 tribe29 GmbH - License: GNU General Public License v2
# This file is part of Checkmk (https://checkmk.com). It is subject to the terms and
# conditions defined in the file COPYING, which is part of this source code package.

# Future convention within all Checkmk modules for variable names:
#
# - host_name     - Monitoring name of a host (string)
# - node_name     - Name of cluster member (string)
# - cluster_name  - Name of a cluster (string)
# - realhost_name - Name of a *real* host, not a cluster (string)

import logging
import os
import sys
import getopt
import socket
import errno

# Needs to be placed before cmk modules, because they are not available
# when executed as non site user. Alas, this screws up our import ordering
# a bit, so we have to tell pylint about that.
# pylint: disable=wrong-import-position
if not os.environ.get("OMD_SITE"):
    sys.stderr.write("Check_MK can be used only as site user.\n")
    sys.exit(1)

from cmk.utils.exceptions import MKGeneralException, MKTerminate, MKBailOut
import cmk.utils.caching
import cmk.utils.debug
import cmk.utils.log
import cmk.utils.paths
from cmk.utils.log import console

import cmk.base.config as config  # pylint: disable=cmk-module-layer-violation
import cmk.base.profiling as profiling  # pylint: disable=cmk-module-layer-violation
from cmk.base.modes import modes  # pylint: disable=cmk-module-layer-violation
import cmk.base.check_api as check_api  # pylint: disable=cmk-module-layer-violation
import cmk.base.crash_reporting  # pylint: disable=cmk-module-layer-violation
import cmk.base.utils  # pylint: disable=cmk-module-layer-violation

cmk.utils.log.setup_console_logging()
logger = logging.getLogger("cmk.base")

cmk.base.utils.register_sigint_handler()

help_function = modes.get("help").handler_function

try:
    opts, args = getopt.getopt(sys.argv[1:], modes.short_getopt_specs(), modes.long_getopt_specs())
except getopt.GetoptError as err:
    console.error("ERROR: %s\n\n" % err)
    if help_function is None:
        raise TypeError()
    help_function()
    sys.exit(1)

# First load the general modifying options
modes.process_general_options(opts)

try:
    # Now find the requested mode and execute it
    mode_name, mode_args = None, None
    for o, a in opts:
        if modes.exists(o):
            mode_name, mode_args = o, a
            break

    if not opts and not args:
        if help_function is None:
            raise TypeError()
        help_function()
        sys.exit(0)

    # At least in case the config is needed, the checks are needed too, because
    # the configuration may refer to check config variable names.
    if mode_name not in modes.non_checks_options():
        errors = config.load_all_agent_based_plugins(check_api.get_check_api_context)
        if sys.stderr.isatty():
            for error_msg in errors:
                console.error(error_msg)

    # Read the configuration files (main.mk, autochecks, etc.), but not for
    # certain operation modes that does not need them and should not be harmed
    # by a broken configuration
    if mode_name not in modes.non_config_options():
        config.load()

    done, exit_status = False, 0
    if mode_name is not None and mode_args is not None:
        exit_status = modes.call(mode_name, mode_args, opts, args)
        done = True

    # When no mode was found, Checkmk is running the "check" mode
    if not done:
        if (args and len(args) <= 2) or "--keepalive" in [o[0] for o in opts]:
            exit_status = modes.call("--check", None, opts, args)
        else:
            help_function = modes.get("help").handler_function
            if help_function is None:
                raise TypeError()
            help_function()
            exit_status = 0

    sys.exit(exit_status)

except MKTerminate:
    sys.stderr.write("<Interrupted>\n")
    sys.exit(1)

except (MKGeneralException, MKBailOut) as e:
    sys.stderr.write("%s\n" % e)
    if cmk.utils.debug.enabled():
        raise
    sys.exit(3)

<<<<<<< HEAD
except socket.error as e:
    if e.errno == errno.EPIPE:
        # this is not an error, caller closes socket(s) and will kill cmk too
        sys.exit(4)
    crash = cmk.base.crash_reporting.CMKBaseCrashReport.from_exception()
    cmk.base.crash_reporting.CrashReportStore().save(crash)
    raise

except Exception:
    crash = cmk.base.crash_reporting.CMKBaseCrashReport.from_exception()
    cmk.base.crash_reporting.CrashReportStore().save(crash)
    raise

=======
>>>>>>> 75a18bda
finally:
    profiling.output_profile()<|MERGE_RESOLUTION|>--- conflicted
+++ resolved
@@ -1,22 +1,39 @@
-#!/usr/bin/env python3
-# -*- coding: utf-8 -*-
-# Copyright (C) 2019 tribe29 GmbH - License: GNU General Public License v2
-# This file is part of Checkmk (https://checkmk.com). It is subject to the terms and
-# conditions defined in the file COPYING, which is part of this source code package.
+#!/usr/bin/env python
+# -*- encoding: utf-8; py-indent-offset: 4 -*-
+# +------------------------------------------------------------------+
+# |             ____ _               _        __  __ _  __           |
+# |            / ___| |__   ___  ___| | __   |  \/  | |/ /           |
+# |           | |   | '_ \ / _ \/ __| |/ /   | |\/| | ' /            |
+# |           | |___| | | |  __/ (__|   <    | |  | | . \            |
+# |            \____|_| |_|\___|\___|_|\_\___|_|  |_|_|\_\           |
+# |                                                                  |
+# | Copyright Mathias Kettner 2014             mk@mathias-kettner.de |
+# +------------------------------------------------------------------+
+#
+# This file is part of Check_MK.
+# The official homepage is at http://mathias-kettner.de/check_mk.
+#
+# check_mk is free software;  you can redistribute it and/or modify it
+# under the  terms of the  GNU General Public License  as published by
+# the Free Software Foundation in version 2.  check_mk is  distributed
+# in the hope that it will be useful, but WITHOUT ANY WARRANTY;  with-
+# out even the implied warranty of  MERCHANTABILITY  or  FITNESS FOR A
+# PARTICULAR PURPOSE. See the  GNU General Public License for more de-
+# tails. You should have  received  a copy of the  GNU  General Public
+# License along with GNU Make; see the file  COPYING.  If  not,  write
+# to the Free Software Foundation, Inc., 51 Franklin St,  Fifth Floor,
+# Boston, MA 02110-1301 USA.
 
-# Future convention within all Checkmk modules for variable names:
+# Future convention within all Check_MK modules for variable names:
 #
 # - host_name     - Monitoring name of a host (string)
 # - node_name     - Name of cluster member (string)
 # - cluster_name  - Name of a cluster (string)
 # - realhost_name - Name of a *real* host, not a cluster (string)
 
-import logging
 import os
 import sys
 import getopt
-import socket
-import errno
 
 # Needs to be placed before cmk modules, because they are not available
 # when executed as non site user. Alas, this screws up our import ordering
@@ -27,33 +44,27 @@
     sys.exit(1)
 
 from cmk.utils.exceptions import MKGeneralException, MKTerminate, MKBailOut
-import cmk.utils.caching
 import cmk.utils.debug
 import cmk.utils.log
 import cmk.utils.paths
-from cmk.utils.log import console
 
-import cmk.base.config as config  # pylint: disable=cmk-module-layer-violation
-import cmk.base.profiling as profiling  # pylint: disable=cmk-module-layer-violation
-from cmk.base.modes import modes  # pylint: disable=cmk-module-layer-violation
-import cmk.base.check_api as check_api  # pylint: disable=cmk-module-layer-violation
-import cmk.base.crash_reporting  # pylint: disable=cmk-module-layer-violation
-import cmk.base.utils  # pylint: disable=cmk-module-layer-violation
+import cmk_base
+import cmk_base.console as console
+import cmk_base.config as config
+import cmk_base.profiling as profiling
+from cmk_base.modes import modes
+import cmk_base.check_api as check_api
 
 cmk.utils.log.setup_console_logging()
-logger = logging.getLogger("cmk.base")
+logger = cmk.utils.log.get_logger("base")
 
-cmk.base.utils.register_sigint_handler()
-
-help_function = modes.get("help").handler_function
+cmk_base.utils.register_sigint_handler()
 
 try:
     opts, args = getopt.getopt(sys.argv[1:], modes.short_getopt_specs(), modes.long_getopt_specs())
-except getopt.GetoptError as err:
+except getopt.GetoptError, err:
     console.error("ERROR: %s\n\n" % err)
-    if help_function is None:
-        raise TypeError()
-    help_function()
+    modes.get("help").handler_function()
     sys.exit(1)
 
 # First load the general modifying options
@@ -67,19 +78,10 @@
             mode_name, mode_args = o, a
             break
 
-    if not opts and not args:
-        if help_function is None:
-            raise TypeError()
-        help_function()
-        sys.exit(0)
-
     # At least in case the config is needed, the checks are needed too, because
     # the configuration may refer to check config variable names.
     if mode_name not in modes.non_checks_options():
-        errors = config.load_all_agent_based_plugins(check_api.get_check_api_context)
-        if sys.stderr.isatty():
-            for error_msg in errors:
-                console.error(error_msg)
+        config.load_all_checks(check_api.get_check_api_context)
 
     # Read the configuration files (main.mk, autochecks, etc.), but not for
     # certain operation modes that does not need them and should not be harmed
@@ -92,44 +94,25 @@
         exit_status = modes.call(mode_name, mode_args, opts, args)
         done = True
 
-    # When no mode was found, Checkmk is running the "check" mode
+    # When no mode was found, Check_MK is running the "check" mode
     if not done:
         if (args and len(args) <= 2) or "--keepalive" in [o[0] for o in opts]:
             exit_status = modes.call("--check", None, opts, args)
         else:
-            help_function = modes.get("help").handler_function
-            if help_function is None:
-                raise TypeError()
-            help_function()
+            modes.get("help").handler_function()
             exit_status = 0
 
     sys.exit(exit_status)
 
-except MKTerminate:
-    sys.stderr.write("<Interrupted>\n")
+except MKTerminate, e:
+    console.output("<Interrupted>\n", stream=sys.stderr)
     sys.exit(1)
 
-except (MKGeneralException, MKBailOut) as e:
+except (MKGeneralException, MKBailOut), e:
     sys.stderr.write("%s\n" % e)
     if cmk.utils.debug.enabled():
         raise
     sys.exit(3)
 
-<<<<<<< HEAD
-except socket.error as e:
-    if e.errno == errno.EPIPE:
-        # this is not an error, caller closes socket(s) and will kill cmk too
-        sys.exit(4)
-    crash = cmk.base.crash_reporting.CMKBaseCrashReport.from_exception()
-    cmk.base.crash_reporting.CrashReportStore().save(crash)
-    raise
-
-except Exception:
-    crash = cmk.base.crash_reporting.CMKBaseCrashReport.from_exception()
-    cmk.base.crash_reporting.CrashReportStore().save(crash)
-    raise
-
-=======
->>>>>>> 75a18bda
 finally:
     profiling.output_profile()