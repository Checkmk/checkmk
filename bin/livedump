--- conflicted
+++ resolved
@@ -1,23 +1,38 @@
-#!/usr/bin/env python3
-# -*- coding: utf-8 -*-
-# Copyright (C) 2019 tribe29 GmbH - License: GNU General Public License v2
-# This file is part of Checkmk (https://checkmk.com). It is subject to the terms and
-# conditions defined in the file COPYING, which is part of this source code package.
+#!/usr/bin/env python
+# -*- encoding: utf-8; py-indent-offset: 4 -*-
+# +------------------------------------------------------------------+
+# |             ____ _               _        __  __ _  __           |
+# |            / ___| |__   ___  ___| | __   |  \/  | |/ /           |
+# |           | |   | '_ \ / _ \/ __| |/ /   | |\/| | ' /            |
+# |           | |___| | | |  __/ (__|   <    | |  | | . \            |
+# |            \____|_| |_|\___|\___|_|\_\___|_|  |_|_|\_\           |
+# |                                                                  |
+# | Copyright Mathias Kettner 2012             mk@mathias-kettner.de |
+# +------------------------------------------------------------------+
+#
+# This file is part of Check_MK.
+# The official homepage is at http://mathias-kettner.de/check_mk.
+#
+# check_mk is free software;  you can redistribute it and/or modify it
+# under the  terms of the  GNU General Public License  as published by
+# the Free Software Foundation in version 2.  check_mk is  distributed
+# in the hope that it will be useful, but WITHOUT ANY WARRANTY;  with-
+# out even the implied warranty of  MERCHANTABILITY  or  FITNESS FOR A
+# PARTICULAR PURPOSE. See the  GNU General Public License for more de-
+# tails. You should have  received  a copy of the  GNU  General Public
+# License along with GNU Make; see the file  COPYING.  If  not,  write
+# to the Free Software Foundation, Inc., 51 Franklin St,  Fifth Floor,
+# Boston, MA 02110-1301 USA.
 
 import getopt
 import os
 import sys
 import time
-from typing import Any, Dict, List, NoReturn, Optional
 
 import livestatus
 
 # These variable will be substituted at 'make dist' time
-<<<<<<< HEAD
-__version__ = "2.1.0i1"
-=======
 __version__ = "1.6.0p23"
->>>>>>> 75a18bda
 
 
 def dump_templates():
@@ -58,7 +73,7 @@
 
 def encode_row(row):
     for key, val in row.items():
-        if isinstance(val, str):
+        if isinstance(val, unicode):
             row[key] = val.encode("utf-8")
 
 
@@ -73,32 +88,27 @@
 #   | The actual livedump                                                  |
 #   '----------------------------------------------------------------------'
 
-g_connection: Optional[livestatus.SingleSiteConnection] = None
-opt_socket: Optional[str] = None
+g_connection = None
+opt_socket = None
 
 
 def connect():
     global g_connection, opt_socket
-    if not opt_socket and not omd_root():
+
+    # TODO: Fix the code and remove the pragma below!
+    if not opt_socket and not omd_root():  # pylint: disable=used-before-assignment
         bail_out("Please specify the URL of the livestatus socket.")
-    if omd_root():
+    elif omd_root():
         opt_socket = "unix:%s/tmp/run/live" % omd_root()
-    elif opt_socket is None:
-        bail_out("No socket specified")
+
     g_connection = livestatus.SingleSiteConnection(opt_socket)
-
-
-def run_query(query: livestatus.QueryTypes) -> List[Dict[str, Any]]:
-    if g_connection is None:
-        bail_out("No connection")
-    return g_connection.query_table_assoc(query)
 
 
 def livedump_config():
     if opt_dump_templates:
         dump_templates()
 
-    check_commands = set()
+    check_commands = set([])
 
     def prepare_row(row):
         encode_row(row)
@@ -114,7 +124,7 @@
          "max_check_attempts contacts contact_groups\n" + \
          opt_host_headers + \
          opt_host_only_headers
-    for row in run_query(query):
+    for row in g_connection.query_table_assoc(query):
         prepare_row(row)
         row["groupstring"] = ",".join(row["groups"])
         sys.stdout.write("define host {\n" "  use                livedump-host\n")
@@ -148,7 +158,7 @@
          "max_check_attempts contacts\n" + \
          opt_host_headers + \
          opt_service_headers
-    for row in run_query(query):
+    for row in g_connection.query_table_assoc(query):
         prepare_row(row)
         if row["groups"]:
             row["groupstring"] = "service_groups " + ",".join(row["groups"])
@@ -179,7 +189,7 @@
         + opt_host_headers \
         + opt_host_only_headers
 
-    for row in run_query(query):
+    for row in g_connection.query_table_assoc(query):
         encode_row(row)
         row["now"] = now
 
@@ -206,7 +216,7 @@
         + opt_host_headers \
         + opt_service_headers
 
-    for row in run_query(query):
+    for row in g_connection.query_table_assoc(query):
         row["now"] = now
         encode_row(row)
 
@@ -255,7 +265,7 @@
         sys.stderr.write("%s\n" % x)
 
 
-def bail_out(x: str) -> NoReturn:
+def bail_out(x):
     sys.stderr.write("%s\n" % x)
     sys.exit(1)
 
@@ -326,6 +336,7 @@
 
 opt_verbose = False
 opt_debug = False
+opt_socket = None
 opt_mark_mode = False
 opt_prefix = ""
 opt_host_headers = ""
@@ -338,7 +349,7 @@
 
 try:
     opts, args = getopt.getopt(sys.argv[1:], short_options, long_options)
-except getopt.GetoptError as err:
+except getopt.GetoptError, err:
     sys.stderr.write("%s\n\n" % err)
     usage()
     sys.exit(1)
@@ -391,7 +402,7 @@
         sys.stdout.write("status\n")
     livedump_state()
 
-except Exception as e:
+except Exception, e:
     if opt_debug:
         raise
-    bail_out(str(e))+    bail_out(e)