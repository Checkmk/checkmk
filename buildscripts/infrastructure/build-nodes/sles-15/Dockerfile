<<<<<<< HEAD
FROM registry.suse.com/suse/sle15:15.0
=======
ARG DOCKER_REGISTRY
FROM ${DOCKER_REGISTRY}/sles-15-base
>>>>>>> 75a18bda

SHELL ["/bin/bash", "-c"]
ENV LC_ALL=C.UTF-8 LANG=C.UTF-8 PATH="/opt/bin:${PATH}"

ARG ARTIFACT_STORAGE
<<<<<<< HEAD
=======

>>>>>>> 75a18bda
RUN zypper addrepo -G ${ARTIFACT_STORAGE}/repository/sles15 sles15 \
    && zypper ref -s \
    && zypper -n in -y --force-resolution \
    apache2-devel \
    bind-utils \
    curl \
    flex \
    freeradius-client-devel \
    freetype2-devel \
    gcc \
    gcc-c++ \
    gd-devel \
    git \
    glib2-devel \
    groff \
    intltool \
    krb5-devel \
    libXpm-devel \
    libbz2-devel \
    libcurl-devel \
    libevent-devel \
    libexpat-devel \
    libffi-devel \
    libgnutls-devel \
    libjpeg62-devel \
    libltdl7 \
    libmysqlclient-devel \
    libopenssl-devel \
    libpcap-devel \
    libpng16-devel \
    libtiff-devel \
    libtool \
    libuuid-devel \
    libvpx-devel \
    libxml2-devel \
    make \
    mysql \
    openldap2-devel \
    openssh \
    pango-devel \
    patch \
    postgresql-devel \
    readline-devel \
    rpcbind \
    rpm-build \
    rpm-devel \
    samba-client \
    sqlite3-devel \
    tar \
    texinfo \
    tk-devel \
    unzip \
    wget \
    chrpath \
    joe \
    iputils \
    vim \
    valgrind \
    && zypper clean -a

<<<<<<< HEAD
# Install our standard tool chain for building
# - gnu-toolchain is needed for compiling all the C++ stuff
# - cmake is needed for e.g. building re2
# - openssl is needed by Python 3.7+
# - python is needed by our build / test chain
ARG NEXUS_ARCHIVES_URL
ARG NEXUS_USERNAME
ARG NEXUS_PASSWORD
ARG DISTRO
ARG BRANCH_VERSION
ENV NEXUS_ARCHIVES_URL="$NEXUS_ARCHIVES_URL" NEXUS_USERNAME="$NEXUS_USERNAME" NEXUS_PASSWORD="$NEXUS_PASSWORD" DISTRO="$DISTRO" BRANCH_VERSION="$BRANCH_VERSION"

COPY scripts/* /opt/
RUN /opt/install-gnu-toolchain.sh
RUN /opt/install-cmake.sh
RUN /opt/install-openssl.sh
RUN /opt/install-python2.sh
RUN /opt/install-python.sh
RUN /opt/install-pipenv.sh
RUN /opt/install-nodejs.sh
RUN /opt/install-freetds.sh
RUN /opt/install-cmk-dependencies.sh

# Ensure all our build containers have the jenkins user (with same uid/gid). The non privileged
# jobs will be executed as this user in the container
RUN groupadd -g 1000 jenkins \
    && useradd -m -u 1001 -g 1000 -s /bin/bash jenkins
=======
ARG ARTIFACT_STORAGE
COPY bw-build-gnu-toolchain.sh /usr/sbin
RUN bw-build-gnu-toolchain.sh -r $ARTIFACT_STORAGE -b
RUN cd /opt \
    && wget https://github.com/Kitware/CMake/releases/download/v3.16.2/cmake-3.16.2-Linux-x86_64.tar.gz \
    && tar xf cmake-3.16.2-Linux-x86_64.tar.gz \
    && ln -s /opt/cmake-3.16.2-Linux-x86_64/bin/* /usr/bin/

# New packages that are not needed for the build toolchain above should be added here.
# We avoid rebuild of the whole previous steps this way
RUN zypper ref \
    && zypper -n in -y --force-resolution \
    chrpath \
    joe \
    iputils \
    vim \
    && zypper clean -a
>>>>>>> 75a18bda

ARG VERS_TAG
RUN echo $VERS_TAG > /version.txt<|MERGE_RESOLUTION|>--- conflicted
+++ resolved
@@ -1,23 +1,16 @@
-<<<<<<< HEAD
-FROM registry.suse.com/suse/sle15:15.0
-=======
 ARG DOCKER_REGISTRY
 FROM ${DOCKER_REGISTRY}/sles-15-base
->>>>>>> 75a18bda
 
 SHELL ["/bin/bash", "-c"]
-ENV LC_ALL=C.UTF-8 LANG=C.UTF-8 PATH="/opt/bin:${PATH}"
 
 ARG ARTIFACT_STORAGE
-<<<<<<< HEAD
-=======
 
->>>>>>> 75a18bda
 RUN zypper addrepo -G ${ARTIFACT_STORAGE}/repository/sles15 sles15 \
     && zypper ref -s \
     && zypper -n in -y --force-resolution \
     apache2-devel \
     bind-utils \
+    boost-devel \
     curl \
     flex \
     freeradius-client-devel \
@@ -66,42 +59,8 @@
     tk-devel \
     unzip \
     wget \
-    chrpath \
-    joe \
-    iputils \
-    vim \
-    valgrind \
     && zypper clean -a
 
-<<<<<<< HEAD
-# Install our standard tool chain for building
-# - gnu-toolchain is needed for compiling all the C++ stuff
-# - cmake is needed for e.g. building re2
-# - openssl is needed by Python 3.7+
-# - python is needed by our build / test chain
-ARG NEXUS_ARCHIVES_URL
-ARG NEXUS_USERNAME
-ARG NEXUS_PASSWORD
-ARG DISTRO
-ARG BRANCH_VERSION
-ENV NEXUS_ARCHIVES_URL="$NEXUS_ARCHIVES_URL" NEXUS_USERNAME="$NEXUS_USERNAME" NEXUS_PASSWORD="$NEXUS_PASSWORD" DISTRO="$DISTRO" BRANCH_VERSION="$BRANCH_VERSION"
-
-COPY scripts/* /opt/
-RUN /opt/install-gnu-toolchain.sh
-RUN /opt/install-cmake.sh
-RUN /opt/install-openssl.sh
-RUN /opt/install-python2.sh
-RUN /opt/install-python.sh
-RUN /opt/install-pipenv.sh
-RUN /opt/install-nodejs.sh
-RUN /opt/install-freetds.sh
-RUN /opt/install-cmk-dependencies.sh
-
-# Ensure all our build containers have the jenkins user (with same uid/gid). The non privileged
-# jobs will be executed as this user in the container
-RUN groupadd -g 1000 jenkins \
-    && useradd -m -u 1001 -g 1000 -s /bin/bash jenkins
-=======
 ARG ARTIFACT_STORAGE
 COPY bw-build-gnu-toolchain.sh /usr/sbin
 RUN bw-build-gnu-toolchain.sh -r $ARTIFACT_STORAGE -b
@@ -119,7 +78,6 @@
     iputils \
     vim \
     && zypper clean -a
->>>>>>> 75a18bda
 
 ARG VERS_TAG
 RUN echo $VERS_TAG > /version.txt