--- conflicted
+++ resolved
@@ -20,9 +20,6 @@
         // Gather the list of changed livestatus / core files
         def CHANGED_CORE_FILES = sh(script: "echo '${CHANGED_FILES_REL}' | grep -e '^livestatus' -e '^enterprise/core' || true", returnStdout: true).toString().trim().replaceAll("[\\n]+"," ");
 
-<<<<<<< HEAD
-        print "Changed python files: ${CHANGED_PYTHON_FILES}"
-=======
         // Gather the list of changed JavaScript and CSS files in raw and enterprise edition
         def CHANGED_JS_FILES = sh(script: "echo '${CHANGED_FILES_REL}' | grep 'web/htdocs/js/' || true", returnStdout: true).toString().trim().replaceAll("[\\n]+"," ");
         def CHANGED_CSS_FILES = sh(script: "echo '${CHANGED_FILES_REL}' | grep 'web/htdocs/themes/' | sed '/\\.scss\$/!d' || true", returnStdout: true).toString().trim().replaceAll("[\\n]+"," ");
@@ -32,7 +29,6 @@
         def WORKDIR="${WORKSPACE}/tmp"
 
         print "Changed Python files: ${CHANGED_PYTHON_FILES}"
->>>>>>> be098c13
         print "Changed agent plugins: ${CHANGED_AGENT_PLUGINS}"
         print "Changed core files: ${CHANGED_CORE_FILES}"
 
