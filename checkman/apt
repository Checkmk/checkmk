title: APT: Normal and Security Updates
agents: linux
catalog: os/misc
license: GPL
distribution: check_mk
description:
 This check checks for available normal and security updates by trying
 {apt-get update} or {apt-get dist-upgrade} without actually installing
 packets.

 It works on Debian and Ubuntu. You need to deploy the plugin
 {mk_apt} in order for the check to work. It is recommended to install
 this plugin with asynchronous execution and at an interval with at
 least one hour.

<<<<<<< HEAD
 The service goes {CRIT} if there are security updates available.
 It goes {WARN}, if there are other updates available.

 These two states can be configured via a WATO rule.

 If updates are performed on a host the {WARN} and {CRIT} state will
 remain until the next check interval. To invalidate the cached data
 and to trigger the check execution immediately, you can run the
 command:

 {touch -t 197012081200 /var/lib/check_mk_agent/cache/*mk_apt.cache}

 If you don't want to invalidate the cache manually you can copy the
 apt hook under {~/share/doc/check_mk/treasures/mk_apt_hook} to
 {/etc/apt/apt.conf.d/98mk-apt}.
=======
 The check gets {CRIT} if there are security updates available.
 It gets {WARN}, if there are other updates available. These two
 states can be overriden via a WATO rule.
>>>>>>> 75a18bda

 If updates are performed on a host the {WARN} and {CRIT} state will
 remain until the next check interval. To invalidate the cached data
 and to trigger the check execution immediately, you can run the
 command:

 {touch -t 197012081200 /var/lib/check_mk_agent/cache/*mk_apt.cache}

 If you don't want to invalidate the cache manually you can copy the
 apt hook under {~/share/doc/check_mk/treasures/mk_apt_hook} to
 {/etc/apt/apt.conf.d/98mk-apt}.

inventory:
 One service is created for each system where the {mk_apt}
 plugin is being installed and the command {apt-get} is present.<|MERGE_RESOLUTION|>--- conflicted
+++ resolved
@@ -1,4 +1,4 @@
-title: APT: Normal and Security Updates
+title: Check for normal and security updates via APT
 agents: linux
 catalog: os/misc
 license: GPL
@@ -6,34 +6,14 @@
 description:
  This check checks for available normal and security updates by trying
  {apt-get update} or {apt-get dist-upgrade} without actually installing
- packets.
-
- It works on Debian and Ubuntu. You need to deploy the plugin
+ packets. It works on Debian and Ubuntu. You need to deploy the plugin
  {mk_apt} in order for the check to work. It is recommended to install
  this plugin with asynchronous execution and at an interval with at
  least one hour.
 
-<<<<<<< HEAD
- The service goes {CRIT} if there are security updates available.
- It goes {WARN}, if there are other updates available.
-
- These two states can be configured via a WATO rule.
-
- If updates are performed on a host the {WARN} and {CRIT} state will
- remain until the next check interval. To invalidate the cached data
- and to trigger the check execution immediately, you can run the
- command:
-
- {touch -t 197012081200 /var/lib/check_mk_agent/cache/*mk_apt.cache}
-
- If you don't want to invalidate the cache manually you can copy the
- apt hook under {~/share/doc/check_mk/treasures/mk_apt_hook} to
- {/etc/apt/apt.conf.d/98mk-apt}.
-=======
  The check gets {CRIT} if there are security updates available.
  It gets {WARN}, if there are other updates available. These two
  states can be overriden via a WATO rule.
->>>>>>> 75a18bda
 
  If updates are performed on a host the {WARN} and {CRIT} state will
  remain until the next check interval. To invalidate the cached data
@@ -47,5 +27,5 @@
  {/etc/apt/apt.conf.d/98mk-apt}.
 
 inventory:
- One service is created for each system where the {mk_apt}
+ One service will be created for each system where the {mk_apt}
  plugin is being installed and the command {apt-get} is present.