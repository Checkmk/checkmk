title: Docker: Container Status
agents: linux
catalog: containerization/docker
license: GPL
distribution: check_mk
description:
 Monitors the status of docker containers. A status of "running" is treated as OK,
 any other status is treated as CRIT.

 To make this check work the agent plugin {{mk_docker.py}} has to be installed.
 If you are using agent bakery rules, you must enable "Piggybacked docker containers".
 If you are configuring the plugin via the configuration file, make sure you do not skip the
 section "docker_containers_client" (the default setting is fine).

inventory:
<<<<<<< HEAD
 One service is created for each container that is running
 or has the restart policy set to 'always'.
=======
 One service is discovered for every container that is running or has the restart policy set to 'always'.
>>>>>>> 75a18bda
<|MERGE_RESOLUTION|>--- conflicted
+++ resolved
@@ -1,4 +1,4 @@
-title: Docker: Container Status
+title: Docker container status
 agents: linux
 catalog: containerization/docker
 license: GPL
@@ -12,10 +12,8 @@
  If you are configuring the plugin via the configuration file, make sure you do not skip the
  section "docker_containers_client" (the default setting is fine).
 
+item:
+ None
+
 inventory:
-<<<<<<< HEAD
- One service is created for each container that is running
- or has the restart policy set to 'always'.
-=======
- One service is discovered for every container that is running or has the restart policy set to 'always'.
->>>>>>> 75a18bda
+ One service is discovered for every container that is running or has the restart policy set to 'always'.