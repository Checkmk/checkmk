--- conflicted
+++ resolved
@@ -1,10 +1,28 @@
-#!/usr/bin/env python3
-# -*- coding: utf-8 -*-
-# Copyright (C) 2019 tribe29 GmbH - License: GNU General Public License v2
-# This file is part of Checkmk (https://checkmk.com). It is subject to the terms and
-# conditions defined in the file COPYING, which is part of this source code package.
-
-import json
+#!/usr/bin/python
+# -*- encoding: utf-8; py-indent-offset: 4 -*-
+# +------------------------------------------------------------------+
+# |             ____ _               _        __  __ _  __           |
+# |            / ___| |__   ___  ___| | __   |  \/  | |/ /           |
+# |           | |   | '_ \ / _ \/ __| |/ /   | |\/| | ' /            |
+# |           | |___| | | |  __/ (__|   <    | |  | | . \            |
+# |            \____|_| |_|\___|\___|_|\_\___|_|  |_|_|\_\           |
+# |                                                                  |
+# | Copyright Mathias Kettner 2014             mk@mathias-kettner.de |
+# +------------------------------------------------------------------+
+#
+# This file is part of Check_MK.
+# The official homepage is at http://mathias-kettner.de/check_mk.
+#
+# check_mk is free software;  you can redistribute it and/or modify it
+# under the  terms of the  GNU General Public License  as published by
+# the Free Software Foundation in version 2.  check_mk is  distributed
+# in the hope that it will be useful, but WITHOUT ANY WARRANTY;  with-
+# out even the implied warranty of  MERCHANTABILITY  or  FITNESS FOR A
+# PARTICULAR PURPOSE. See the  GNU General Public License for more de-
+# tails. You should have  received  a copy of the  GNU  General Public
+# License along with GNU Make; see the file  COPYING.  If  not,  write
+# to the Free Software Foundation, Inc., 51 Franklin St,  Fifth Floor,
+# Boston, MA 02110-1301 USA.
 
 import json
 
@@ -26,7 +44,7 @@
     #   'ebs': {'selection': ('names', ['ebs1', 'ebs2'])},
     # }
     service_args = []
-    for service_name, service_config in services.items():
+    for service_name, service_config in services.iteritems():
         if service_config is None:
             continue
 
@@ -35,10 +53,7 @@
 
         selection = service_config.get('selection')
         if not isinstance(selection, tuple):
-            # Here: value of selection is 'all' which means there's no
-            # restriction (names or tags) to the instances of a specific
-            # AWS service. The commandline option already includes this
-            # service '--services SERVICE1 SERVICE2 ...' (see below).
+            # 'all' is handled by services.keys()
             continue
 
         selection_type, selection_values = selection
@@ -54,44 +69,12 @@
     return service_args
 
 
-def _get_proxy_args_and_secrets(details):
-    proxy_args = ["--proxy-host", details["proxy_host"]]
-
-    proxy_port = details.get("proxy_port")
-    if proxy_port:
-        proxy_args += ["--proxy-port", str(proxy_port)]
-
-    proxy_secrets = {}
-    for secret in ("proxy_user", "proxy_password"):
-        if secret in details:
-            proxy_secrets[secret] = str(details[secret])
-    return proxy_args, proxy_secrets
-
-
 def agent_aws_arguments(params, hostname, ipaddress):
     secrets = {
         "access_key_id": params["access_key_id"],
         "secret_access_key": passwordstore_get_cmdline("%s", params["secret_access_key"]),
     }
     args = []
-<<<<<<< HEAD
-
-    if "proxy_details" in params:
-        proxy_args, proxy_secrets = _get_proxy_args_and_secrets(params["proxy_details"])
-        args += proxy_args
-        secrets.update(proxy_secrets)
-
-    if params.get("assume_role"):
-        args += ["--assume-role"]
-        role_arn_id = params.get("assume_role").get("role_arn_id")
-        if role_arn_id:
-            if role_arn_id[0]:
-                args += ["--role-arn", role_arn_id[0]]
-            if role_arn_id[1]:
-                args += ["--external-id", role_arn_id[1]]
-
-=======
->>>>>>> 75a18bda
     regions = params.get("regions")
     if regions:
         args.append("--regions")
@@ -102,34 +85,25 @@
         args.append("--global-services")
         # We need to sort the inner services-as-a-dict-params
         # in order to create reliable tests
-        args += sorted(global_services)
+        args += sorted(global_services.keys())
 
     services = params.get("services", {})
-
-    # for backwards compatibility
-    if 'cloudwatch' in services:
-        services['cloudwatch_alarms'] = services['cloudwatch']
-        del services['cloudwatch']
-
     if services:
         args.append("--services")
         # We need to sort the inner services-as-a-dict-params
         # in order to create reliable tests
-        args += sorted(services)
+        args += sorted(services.keys())
         args += _get_services_config(services)
 
     if 'requests' in services.get('s3', {}):
         args += ["--s3-requests"]
 
-    alarms = services.get('cloudwatch_alarms', {}).get('alarms')
+    alarms = services.get('cloudwatch', {}).get('alarms')
     if alarms:
         # {'alarms': 'all'} is handled by no additionally specified names
         args += ["--cloudwatch-alarms"]
         if isinstance(alarms, tuple):
             args += alarms[1]
-
-    if 'cloudfront' in services.get('wafv2', {}):
-        args += ["--wafv2-cloudfront"]
 
     # '--overall-tags': [('KEY_1', ['VAL_1', 'VAL_2']), ...)],
     args += _get_tag_options(params.get('overall_tags', []), 'overall')
@@ -137,14 +111,8 @@
         "--hostname",
         hostname,
     ]
-<<<<<<< HEAD
-    # TODO: Cleanup this separation violation. This should be accessed through the check API
-    import cmk.base.config
-    return cmk.base.config.SpecialAgentConfiguration(args, json.dumps(secrets))
-=======
     import cmk_base.data_sources.programs
     return cmk_base.data_sources.programs.SpecialAgentConfiguration(args, json.dumps(secrets))
->>>>>>> 75a18bda
 
 
 special_agent_info['aws'] = agent_aws_arguments