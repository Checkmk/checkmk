--- conflicted
+++ resolved
@@ -1,28 +1,8 @@
-#!/usr/bin/python
-# -*- encoding: utf-8; py-indent-offset: 4 -*-
-# +------------------------------------------------------------------+
-# |             ____ _               _        __  __ _  __           |
-# |            / ___| |__   ___  ___| | __   |  \/  | |/ /           |
-# |           | |   | '_ \ / _ \/ __| |/ /   | |\/| | ' /            |
-# |           | |___| | | |  __/ (__|   <    | |  | | . \            |
-# |            \____|_| |_|\___|\___|_|\_\___|_|  |_|_|\_\           |
-# |                                                                  |
-# | Copyright Mathias Kettner 2014             mk@mathias-kettner.de |
-# +------------------------------------------------------------------+
-#
-# This file is part of Check_MK.
-# The official homepage is at http://mathias-kettner.de/check_mk.
-#
-# check_mk is free software;  you can redistribute it and/or modify it
-# under the  terms of the  GNU General Public License  as published by
-# the Free Software Foundation in version 2.  check_mk is  distributed
-# in the hope that it will be useful, but WITHOUT ANY WARRANTY;  with-
-# out even the implied warranty of  MERCHANTABILITY  or  FITNESS FOR A
-# PARTICULAR PURPOSE. See the  GNU General Public License for more de-
-# tails. You should have  received  a copy of the  GNU  General Public
-# License along with GNU Make; see the file  COPYING.  If  not,  write
-# to the Free Software Foundation, Inc., 51 Franklin St,  Fifth Floor,
-# Boston, MA 02110-1301 USA.
+#!/usr/bin/env python3
+# -*- coding: utf-8 -*-
+# Copyright (C) 2019 tribe29 GmbH - License: GNU General Public License v2
+# This file is part of Checkmk (https://checkmk.com). It is subject to the terms and
+# conditions defined in the file COPYING, which is part of this source code package.
 
 import json
 from typing import Any, Mapping, Tuple, Union
@@ -46,7 +26,7 @@
     #   'ebs': {'selection': ('names', ['ebs1', 'ebs2'])},
     # }
     service_args = []
-    for service_name, service_config in services.iteritems():
+    for service_name, service_config in services.items():
         if service_config is None:
             continue
 
@@ -55,7 +35,10 @@
 
         selection = service_config.get('selection')
         if not isinstance(selection, tuple):
-            # 'all' is handled by services.keys()
+            # Here: value of selection is 'all' which means there's no
+            # restriction (names or tags) to the instances of a specific
+            # AWS service. The commandline option already includes this
+            # service '--services SERVICE1 SERVICE2 ...' (see below).
             continue
 
         selection_type, selection_values = selection
@@ -71,8 +54,6 @@
     return service_args
 
 
-<<<<<<< HEAD
-=======
 def _get_proxy_args_and_secrets(details):
     proxy_args = ["--proxy-host", details["proxy_host"]]
 
@@ -103,11 +84,8 @@
     })
 
 
->>>>>>> be098c13
 def agent_aws_arguments(params, hostname, ipaddress):
     args = []
-<<<<<<< HEAD
-=======
 
     if "proxy_details" in params:
         proxy_args, proxy_secrets = _get_proxy_args_and_secrets(params["proxy_details"])
@@ -122,7 +100,6 @@
             if role_arn_id[1]:
                 args += ["--external-id", role_arn_id[1]]
 
->>>>>>> be098c13
     regions = params.get("regions")
     if regions:
         args.append("--regions")
@@ -133,25 +110,34 @@
         args.append("--global-services")
         # We need to sort the inner services-as-a-dict-params
         # in order to create reliable tests
-        args += sorted(global_services.keys())
+        args += sorted(global_services)
 
     services = params.get("services", {})
+
+    # for backwards compatibility
+    if 'cloudwatch' in services:
+        services['cloudwatch_alarms'] = services['cloudwatch']
+        del services['cloudwatch']
+
     if services:
         args.append("--services")
         # We need to sort the inner services-as-a-dict-params
         # in order to create reliable tests
-        args += sorted(services.keys())
+        args += sorted(services)
         args += _get_services_config(services)
 
     if 'requests' in services.get('s3', {}):
         args += ["--s3-requests"]
 
-    alarms = services.get('cloudwatch', {}).get('alarms')
+    alarms = services.get('cloudwatch_alarms', {}).get('alarms')
     if alarms:
         # {'alarms': 'all'} is handled by no additionally specified names
         args += ["--cloudwatch-alarms"]
         if isinstance(alarms, tuple):
             args += alarms[1]
+
+    if 'cloudfront' in services.get('wafv2', {}):
+        args += ["--wafv2-cloudfront"]
 
     # '--overall-tags': [('KEY_1', ['VAL_1', 'VAL_2']), ...)],
     args += _get_tag_options(params.get('overall_tags', []), 'overall')
@@ -159,10 +145,6 @@
         "--hostname",
         hostname,
     ]
-<<<<<<< HEAD
-    import cmk_base.data_sources.programs
-    return cmk_base.data_sources.programs.SpecialAgentConfiguration(args, json.dumps(secrets))
-=======
     # TODO: Cleanup this separation violation. This should be accessed through some API
     from cmk.base.config import SpecialAgentConfiguration
     return SpecialAgentConfiguration(
@@ -173,7 +155,6 @@
             proxy_secrets=proxy_secrets,
         ),
     )
->>>>>>> be098c13
 
 
 special_agent_info['aws'] = agent_aws_arguments