#!/usr/bin/env python3
# -*- coding: utf-8 -*-
# Copyright (C) 2019 tribe29 GmbH - License: GNU General Public License v2
# This file is part of Checkmk (https://checkmk.com). It is subject to the terms and
# conditions defined in the file COPYING, which is part of this source code package.

# NOTE: Careful when replacing the *-import below with a more specific import. This can cause
# problems because it might remove variables from the check-context which are necessary for
# resolving legacy discovery results such as [("SUMMARY", "diskstat_default_levels")]. Furthermore,
# it might also remove variables needed for accessing discovery rulesets.
from cmk.base.check_legacy_includes.elphase import *  # pylint: disable=wildcard-import,unused-wildcard-import
# NOTE: Careful when replacing the *-import below with a more specific import. This can cause
# problems because it might remove variables from the check-context which are necessary for
# resolving legacy discovery results such as [("SUMMARY", "diskstat_default_levels")]. Furthermore,
# it might also remove variables needed for accessing discovery rulesets.
from cmk.base.check_legacy_includes.temperature import *  # pylint: disable=wildcard-import,unused-wildcard-import
# .1.3.6.1.4.1.318.1.1.1.2.1.1.0 2
# .1.3.6.1.4.1.318.1.1.1.4.1.1.0 2
# .1.3.6.1.4.1.318.1.1.1.11.1.1.0 0001010000000000001000000000000000000000000000000000000000000000
# .1.3.6.1.4.1.318.1.1.1.2.2.1.0 100
# .1.3.6.1.4.1.318.1.1.1.2.2.4.0 1
# .1.3.6.1.4.1.318.1.1.1.2.2.6.0 0
# .1.3.6.1.4.1.318.1.1.1.2.2.3.0 360000
# .1.3.6.1.4.1.318.1.1.1.7.2.6.0 2
# .1.3.6.1.4.1.318.1.1.1.7.2.4.0 0
# .1.3.6.1.4.1.318.1.1.1.2.2.2.0 25
# .1.3.6.1.4.1.318.1.1.1.2.2.9.0 0

# upsBasicStateOutputState:
# The flags are numbered 1 to 64, read from left to right. The flags are defined as follows:
# 1: Abnormal Condition Present, 2: On Battery, 3: Low Battery, 4: On Line
# 5: Replace Battery, 6: Serial Communication Established, 7: AVR Boost Active
# 8: AVR Trim Active, 9: Overload, 10: Runtime Calibration, 11: Batteries Discharged
# 12: Manual Bypass, 13: Software Bypass, 14: In Bypass due to Internal Fault
# 15: In Bypass due to Supply Failure, 16: In Bypass due to Fan Failure
# 17: Sleeping on a Timer, 18: Sleeping until Utility Power Returns
# 19: On, 20: Rebooting, 21: Battery Communication Lost, 22: Graceful Shutdown Initiated
# 23: Smart Boost or Smart Trim Fault, 24: Bad Output Voltage, 25: Battery Charger Failure
# 26: High Battery Temperature, 27: Warning Battery Temperature, 28: Critical Battery Temperature
# 29: Self Test In Progress, 30: Low Battery / On Battery, 31: Graceful Shutdown Issued by Upstream Device
# 32: Graceful Shutdown Issued by Downstream Device, 33: No Batteries Attached
# 34: Synchronized Command is in Progress, 35: Synchronized Sleeping Command is in Progress
# 36: Synchronized Rebooting Command is in Progress, 37: Inverter DC Imbalance
# 38: Transfer Relay Failure, 39: Shutdown or Unable to Transfer, 40: Low Battery Shutdown
# 41: Electronic Unit Fan Failure, 42: Main Relay Failure, 43: Bypass Relay Failure
# 44: Temporary Bypass, 45: High Internal Temperature, 46: Battery Temperature Sensor Fault
# 47: Input Out of Range for Bypass, 48: DC Bus Overvoltage, 49: PFC Failure
# 50: Critical Hardware Fault, 51: Green Mode/ECO Mode, 52: Hot Standby
# 53: Emergency Power Off (EPO) Activated, 54: Load Alarm Violation, 55: Bypass Phase Fault
# 56: UPS Internal Communication Failure, 57-64: <Not Used>


def parse_apc_symmetra(info):
    sensor_info, info = info
    parsed = {}

    for name, temp in sensor_info:
        parsed.setdefault("temp", {})[name] = int(temp)

    if not info:
        return parsed

    # some numeric fields may be empty
    battery_status,  output_status,           battery_capacity, \
    battery_replace, battery_num_batt_packs,  battery_time_remain,    calib_result, \
    last_diag_date,  battery_temp,            battery_current, state_output_state      = info[0]

    if state_output_state != '':
        # string contains a bitmask, convert to int
        output_state_bitmask = int(state_output_state, 2)
    else:
        output_state_bitmask = 0
    self_test_in_progress = output_state_bitmask & 1 << 35 != 0

    for key, val in [
        ("status", battery_status),
        ("output", output_status),
        ("self_test", self_test_in_progress),
        ("capacity", battery_capacity),
        ("replace", battery_replace),
        ("num_packs", battery_num_batt_packs),
        ("time_remain", battery_time_remain),
        ("calib", calib_result),
        ("diag_date", last_diag_date),
    ]:
        if val:
            parsed.setdefault("status", {})
            parsed["status"][key] = val

    if battery_temp:
        parsed.setdefault("temp", {})["Battery"] = float(battery_temp)

    if battery_current:
        parsed["elphase"] = {"Battery": {"current": float(battery_current)}}

    return parsed


#   .--battery status------------------------------------------------------.
#   |   _           _   _                        _        _                |
#   |  | |__   __ _| |_| |_ ___ _ __ _   _   ___| |_ __ _| |_ _   _ ___    |
#   |  | '_ \ / _` | __| __/ _ \ '__| | | | / __| __/ _` | __| | | / __|   |
#   |  | |_) | (_| | |_| ||  __/ |  | |_| | \__ \ || (_| | |_| |_| \__ \   |
#   |  |_.__/ \__,_|\__|\__\___|_|   \__, | |___/\__\__,_|\__|\__,_|___/   |
#   |                                |___/                                 |
#   '----------------------------------------------------------------------'

# old format:
# apc_default_levels = ( 95, 40, 1, 220 )  or  { "levels" : ( 95, 40, 1, 220 ) }
# crit_capacity, crit_sys_temp, crit_batt_curr, crit_voltage = levels
# Temperature default now 60C: regadring to a apc technician a temperature up tp 70C is possible
factory_settings["apc_default_levels"] = {
    "capacity": (95, 80),
    "calibration_state": 0,
    "battery_replace_state": 1,
}


def inventory_apc_symmetra(parsed):
    if "status" in parsed:
        yield None, {}


def check_apc_symmetra(_no_item, params, parsed):
<<<<<<< HEAD
    data = parsed.get("status")
    if data is None:
        return

=======
    data = parsed["status"]
>>>>>>> 75a18bda
    battery_status = data.get("status")
    output_status = data.get("output")
    self_test_in_progress = data.get("self_test")
    battery_capacity = data.get("capacity")
    battery_replace = data.get("replace")
    battery_num_batt_packs = data.get("num_packs")
    battery_time_remain = data.get("time_remain")
    calib_result = data.get("calib")
    last_diag_date = data.get("diag_date")

    # convert old format tuple to dict, new format with up to 6 params in dict
    if isinstance(params, tuple):
        params = {"levels": params}

    if "levels" in params:
        crit_cap = params["levels"][0]
        params["capacity"] = (crit_cap, crit_cap)

    alt_crit_capacity = None
    warn_cap, crit_cap = params['capacity']
    # the last_diag_date is reported as %m/%d/%Y or %y
    if params.get("post_calibration_levels") and \
       last_diag_date not in [ None, 'Unknown' ] and \
       len(last_diag_date) in [8, 10]:
        year_format = '%y' if len(last_diag_date) == 8 else '%Y'
        last_ts = time.mktime(time.strptime(last_diag_date, '%m/%d/' + year_format))
        diff_sec = time.time() - last_ts
        allowed_delay_sec = 86400 + params['post_calibration_levels']['additional_time_span']
        alt_crit_capacity = params['post_calibration_levels']['altcapacity']

    state, state_readable = {
        "1": (3, "unknown"),
        "2": (0, "normal"),
        "3": (2, "low"),
        "4": (2, "in fault condition"),
    }.get(battery_status, (3, "unexpected(%s)" % battery_status))
    yield state, "Battery status: %s" % state_readable

    if battery_replace:
        state, state_readable = {
            "1": (0, "no battery needs replacing"),
            "2": (params.get("battery_replace_state", 1), "battery needs replacing"),
        }.get(battery_replace, (3, "battery needs replacing: unknown"))
        if battery_num_batt_packs and int(battery_num_batt_packs) > 1:
            yield 2, "%i batteries need replacement" % int(battery_num_batt_packs)
        elif state:
            yield state, state_readable

    if output_status:
        output_status_txts = {
            "1": "unknown",
            "2": "on line",
            "3": "on battery",
            "4": "on smart boost",
            "5": "timed sleeping",
            "6": "software bypass",
            "7": "off",
            "8": "rebooting",
            "9": "switched bypass",
            "10": "hardware failure bypass",
            "11": "sleeping until power return",
            "12": "on smart trim",
            "13": "eco mode",
            "14": "hot standby",
            "15": "on battery test",
            "16": "emergency static bypass",
            "17": "static bypass standby",
            "18": "power saving mode",
            "19": "spot mode",
            "20": "e conversion",
        }
        state_readable = output_status_txts.get(output_status, "unexpected(%s)" % output_status)

        if output_status not in output_status_txts:
            state = 3
        elif output_status not in ["2", "4", "12"] and \
             calib_result != "3" and not self_test_in_progress:
            state = 2
        elif output_status in ["2", "4", "12"] and \
             calib_result == "2" and not self_test_in_progress:
            state = params.get("calibration_state")
        else:
            state = 0

        calib_text = {
            "1": "",
            "2": " (calibration invalid)",
            "3": " (calibration in progress)",
        }.get(calib_result, " (calibration unexpected(%s))" % calib_result)

        yield state, "Output status: %s%s%s" % (
            state_readable, calib_text, self_test_in_progress and " (self-test running)" or "")

    if battery_capacity:
        battery_capacity = int(battery_capacity)
        state = 0
        levelstxt = ""
        if alt_crit_capacity is not None and diff_sec < allowed_delay_sec:
            if battery_capacity < alt_crit_capacity:
                state = 2
                levelstxt = " (crit below %d%% in delay after calibration)" % alt_crit_capacity
        else:
            if battery_capacity < crit_cap:
                state = 2
                levelstxt = " (warn/crit below %.1f%%/%.1f%%)" % (warn_cap, crit_cap)
            elif battery_capacity < warn_cap:
                state = 1
                levelstxt = " (warn/crit below %.1f%%/%.1f%%)" % (warn_cap, crit_cap)

        yield state, "Capacity: %d%%%s" % (battery_capacity, levelstxt), \
              [("capacity", battery_capacity, warn_cap, crit_cap, 0, 100)]

    if battery_time_remain:
        battery_time_remain = float(battery_time_remain) / 100.0
        battery_time_remain_readable = get_age_human_readable(battery_time_remain)
        state = 0
        levelstxt = ""
        battery_time_warn, battery_time_crit = None, None
        if params.get('battime'):
            battery_time_warn, battery_time_crit = params['battime']
            if battery_time_remain < battery_time_crit:
                state = 2
            elif battery_time_remain < battery_time_warn:
                state = 1
            perfdata = [("runtime", battery_time_remain / 60.0, battery_time_warn / 60.0,
                         battery_time_crit / 60.0)]
        else:
            perfdata = [("runtime", battery_time_remain / 60.0)]

        if state:
            levelstxt = " (warn/crit below %s/%s)" % \
                          (get_age_human_readable(battery_time_warn),
                           get_age_human_readable(battery_time_crit))

        yield state, "Time remaining: %s%s" % (battery_time_remain_readable, levelstxt), perfdata


check_info['apc_symmetra'] = {
    "parse_function": parse_apc_symmetra,
    "inventory_function": inventory_apc_symmetra,
    "check_function": check_apc_symmetra,
    "service_description": "APC Symmetra status",
    "snmp_info": [
        (
            ".1.3.6.1.4.1.318.1.1.10.4.2.3.1",
            [  # additional temp sensors
                "3",  # name
                "5",  # temp
            ]),
        # A Note on the order of OIDs: If the 11.1.1.0 is not the last to be polled,
        # this leads to bogus values for some other OIDs on some devices.
        (
            ".1.3.6.1.4.1.318.1.1.1",
            [
                "2.1.1.0",  # PowerNet-MIB::upsBasicBatteryStatus,
                "4.1.1.0",  # PowerNet-MIB::upsBasicOutputStatus,
                "2.2.1.0",  # PowerNet-MIB::upsAdvBatteryCapacity,
                "2.2.4.0",  # PowerNet-MIB::upsAdvBatteryReplaceIndicator,
                "2.2.6.0",  # PowerNet-MIB::upsAdvBatteryNumOfBadBattPacks,
                "2.2.3.0",  # PowerNet-MIB::upsAdvBatteryRunTimeRemaining,
                "7.2.6.0",  # PowerNet-MIB::upsAdvTestCalibrationResults
                "7.2.4.0",  # PowerNet-MIB::upsLastDiagnosticsDate
                "2.2.2.0",  # PowerNet-MIB::upsAdvBatteryTemperature,
                "2.2.9.0",  # PowerNet-MIB::upsAdvBatteryCurrent,
                "11.1.1.0",  # PowerNet-MIB::upsBasicStateOutputState
            ]),
    ],
    "snmp_scan_function": lambda oid: oid(".1.3.6.1.2.1.1.2.0").startswith(".1.3.6.1.4.1.318.1.3"),
    "has_perfdata": True,
    "group": "apc_symentra",
    "default_levels_variable": "apc_default_levels",
}

#.
#   .--temperature---------------------------------------------------------.
#   |      _                                      _                        |
#   |     | |_ ___ _ __ ___  _ __   ___ _ __ __ _| |_ _   _ _ __ ___       |
#   |     | __/ _ \ '_ ` _ \| '_ \ / _ \ '__/ _` | __| | | | '__/ _ \      |
#   |     | ||  __/ | | | | | |_) |  __/ | | (_| | |_| |_| | | |  __/      |
#   |      \__\___|_| |_| |_| .__/ \___|_|  \__,_|\__|\__,_|_|  \___|      |
#   |                       |_|                                            |
#   '----------------------------------------------------------------------'

# Temperature default now 60C: regadring to a apc technician a temperature up tp 70C is possible
factory_settings["apc_symmetra_temp_default_levels"] = {
    "levels_battery": (50, 60),
    "levels_sensors": (25, 30),
}


def inventory_apc_symmetra_temp(parsed):
    return [(k, {}) for k in parsed.get("temp", {})]


def check_apc_symmetra_temp(item, params, parsed):
    reading = parsed.get("temp", {}).get(item)
    if reading is None:
        return

    if "levels" not in params:
        params_copy = params.copy()
        default_key = "levels_battery" if item == "Battery" else "levels_sensors"
        params_copy["levels"] = params[default_key]
        params = params_copy

    name_temp = "check_apc_symmetra_temp.%s" if item == "Battery" else "apc_temp_%s"
    return check_temperature(reading, params, name_temp % item)


check_info['apc_symmetra.temp'] = {
    'inventory_function': inventory_apc_symmetra_temp,
    'check_function': check_apc_symmetra_temp,
    'service_description': "Temperature %s",
    'default_levels_variable': 'apc_symmetra_temp_default_levels',
    'has_perfdata': True,
    'group': 'temperature',
}

#.
#   .--el phase------------------------------------------------------------.
#   |                      _         _                                     |
#   |                  ___| |  _ __ | |__   __ _ ___  ___                  |
#   |                 / _ \ | | '_ \| '_ \ / _` / __|/ _ \                 |
#   |                |  __/ | | |_) | | | | (_| \__ \  __/                 |
#   |                 \___|_| | .__/|_| |_|\__,_|___/\___|                 |
#   |                         |_|                                          |
#   '----------------------------------------------------------------------'

factory_settings["apc_symmetra_elphase_default_levels"] = {"current": (1, 1)}


def inventory_apc_symmetra_elphase(parsed):
    for phase in parsed.get("elphase", {}):
        yield phase, {}


def check_apc_symmetra_elphase(item, params, parsed):
    return check_elphase(item, params, parsed.get("elphase", {}))


check_info['apc_symmetra.elphase'] = {
    'inventory_function': inventory_apc_symmetra_elphase,
    'check_function': check_apc_symmetra_elphase,
    'service_description': "Phase %s",
    'has_perfdata': True,
    'default_levels_variable': 'apc_symmetra_elphase_default_levels',
    'group': 'ups_outphase',
}<|MERGE_RESOLUTION|>--- conflicted
+++ resolved
@@ -1,19 +1,29 @@
-#!/usr/bin/env python3
-# -*- coding: utf-8 -*-
-# Copyright (C) 2019 tribe29 GmbH - License: GNU General Public License v2
-# This file is part of Checkmk (https://checkmk.com). It is subject to the terms and
-# conditions defined in the file COPYING, which is part of this source code package.
-
-# NOTE: Careful when replacing the *-import below with a more specific import. This can cause
-# problems because it might remove variables from the check-context which are necessary for
-# resolving legacy discovery results such as [("SUMMARY", "diskstat_default_levels")]. Furthermore,
-# it might also remove variables needed for accessing discovery rulesets.
-from cmk.base.check_legacy_includes.elphase import *  # pylint: disable=wildcard-import,unused-wildcard-import
-# NOTE: Careful when replacing the *-import below with a more specific import. This can cause
-# problems because it might remove variables from the check-context which are necessary for
-# resolving legacy discovery results such as [("SUMMARY", "diskstat_default_levels")]. Furthermore,
-# it might also remove variables needed for accessing discovery rulesets.
-from cmk.base.check_legacy_includes.temperature import *  # pylint: disable=wildcard-import,unused-wildcard-import
+#!/usr/bin/python
+# -*- encoding: utf-8; py-indent-offset: 4 -*-
+# +------------------------------------------------------------------+
+# |             ____ _               _        __  __ _  __           |
+# |            / ___| |__   ___  ___| | __   |  \/  | |/ /           |
+# |           | |   | '_ \ / _ \/ __| |/ /   | |\/| | ' /            |
+# |           | |___| | | |  __/ (__|   <    | |  | | . \            |
+# |            \____|_| |_|\___|\___|_|\_\___|_|  |_|_|\_\           |
+# |                                                                  |
+# | Copyright Mathias Kettner 2014             mk@mathias-kettner.de |
+# +------------------------------------------------------------------+
+#
+# This file is part of Check_MK.
+# The official homepage is at http://mathias-kettner.de/check_mk.
+#
+# check_mk is free software;  you can redistribute it and/or modify it
+# under the  terms of the  GNU General Public License  as published by
+# the Free Software Foundation in version 2.  check_mk is  distributed
+# in the hope that it will be useful, but WITHOUT ANY WARRANTY;  with-
+# out even the implied warranty of  MERCHANTABILITY  or  FITNESS FOR A
+# PARTICULAR PURPOSE. See the  GNU General Public License for more de-
+# tails. You should have  received  a copy of the  GNU  General Public
+# License along with GNU Make; see the file  COPYING.  If  not,  write
+# to the Free Software Foundation, Inc., 51 Franklin St,  Fifth Floor,
+# Boston, MA 02110-1301 USA.
+
 # .1.3.6.1.4.1.318.1.1.1.2.1.1.0 2
 # .1.3.6.1.4.1.318.1.1.1.4.1.1.0 2
 # .1.3.6.1.4.1.318.1.1.1.11.1.1.0 0001010000000000001000000000000000000000000000000000000000000000
@@ -51,12 +61,7 @@
 
 
 def parse_apc_symmetra(info):
-    sensor_info, info = info
     parsed = {}
-
-    for name, temp in sensor_info:
-        parsed.setdefault("temp", {})[name] = int(temp)
-
     if not info:
         return parsed
 
@@ -88,7 +93,7 @@
             parsed["status"][key] = val
 
     if battery_temp:
-        parsed.setdefault("temp", {})["Battery"] = float(battery_temp)
+        parsed["temp"] = float(battery_temp)
 
     if battery_current:
         parsed["elphase"] = {"Battery": {"current": float(battery_current)}}
@@ -117,19 +122,11 @@
 
 
 def inventory_apc_symmetra(parsed):
-    if "status" in parsed:
-        yield None, {}
+    return [(None, {})]
 
 
 def check_apc_symmetra(_no_item, params, parsed):
-<<<<<<< HEAD
-    data = parsed.get("status")
-    if data is None:
-        return
-
-=======
     data = parsed["status"]
->>>>>>> 75a18bda
     battery_status = data.get("status")
     output_status = data.get("output")
     self_test_in_progress = data.get("self_test")
@@ -243,7 +240,7 @@
               [("capacity", battery_capacity, warn_cap, crit_cap, 0, 100)]
 
     if battery_time_remain:
-        battery_time_remain = float(battery_time_remain) / 100.0
+        battery_time_remain = float(battery_time_remain) / 100
         battery_time_remain_readable = get_age_human_readable(battery_time_remain)
         state = 0
         levelstxt = ""
@@ -254,10 +251,10 @@
                 state = 2
             elif battery_time_remain < battery_time_warn:
                 state = 1
-            perfdata = [("runtime", battery_time_remain / 60.0, battery_time_warn / 60.0,
-                         battery_time_crit / 60.0)]
+            perfdata = [("runtime", battery_time_remain / 60, battery_time_warn / 60,
+                         battery_time_crit / 60)]
         else:
-            perfdata = [("runtime", battery_time_remain / 60.0)]
+            perfdata = [("runtime", battery_time_remain / 60)]
 
         if state:
             levelstxt = " (warn/crit below %s/%s)" % \
@@ -272,31 +269,23 @@
     "inventory_function": inventory_apc_symmetra,
     "check_function": check_apc_symmetra,
     "service_description": "APC Symmetra status",
-    "snmp_info": [
-        (
-            ".1.3.6.1.4.1.318.1.1.10.4.2.3.1",
-            [  # additional temp sensors
-                "3",  # name
-                "5",  # temp
-            ]),
-        # A Note on the order of OIDs: If the 11.1.1.0 is not the last to be polled,
-        # this leads to bogus values for some other OIDs on some devices.
-        (
-            ".1.3.6.1.4.1.318.1.1.1",
-            [
-                "2.1.1.0",  # PowerNet-MIB::upsBasicBatteryStatus,
-                "4.1.1.0",  # PowerNet-MIB::upsBasicOutputStatus,
-                "2.2.1.0",  # PowerNet-MIB::upsAdvBatteryCapacity,
-                "2.2.4.0",  # PowerNet-MIB::upsAdvBatteryReplaceIndicator,
-                "2.2.6.0",  # PowerNet-MIB::upsAdvBatteryNumOfBadBattPacks,
-                "2.2.3.0",  # PowerNet-MIB::upsAdvBatteryRunTimeRemaining,
-                "7.2.6.0",  # PowerNet-MIB::upsAdvTestCalibrationResults
-                "7.2.4.0",  # PowerNet-MIB::upsLastDiagnosticsDate
-                "2.2.2.0",  # PowerNet-MIB::upsAdvBatteryTemperature,
-                "2.2.9.0",  # PowerNet-MIB::upsAdvBatteryCurrent,
-                "11.1.1.0",  # PowerNet-MIB::upsBasicStateOutputState
-            ]),
-    ],
+    # A Note on the order of OIDs: If the 11.1.1.0 is not the last to be polled,
+    # this leads to bogus values for some other OIDs on some devices.
+    "snmp_info": (
+        ".1.3.6.1.4.1.318.1.1.1",
+        [
+            "2.1.1.0",  # PowerNet-MIB::upsBasicBatteryStatus,
+            "4.1.1.0",  # PowerNet-MIB::upsBasicOutputStatus,
+            "2.2.1.0",  # PowerNet-MIB::upsAdvBatteryCapacity,
+            "2.2.4.0",  # PowerNet-MIB::upsAdvBatteryReplaceIndicator,
+            "2.2.6.0",  # PowerNet-MIB::upsAdvBatteryNumOfBadBattPacks,
+            "2.2.3.0",  # PowerNet-MIB::upsAdvBatteryRunTimeRemaining,
+            "7.2.6.0",  # PowerNet-MIB::upsAdvTestCalibrationResults
+            "7.2.4.0",  # PowerNet-MIB::upsLastDiagnosticsDate
+            "2.2.2.0",  # PowerNet-MIB::upsAdvBatteryTemperature,
+            "2.2.9.0",  # PowerNet-MIB::upsAdvBatteryCurrent,
+            "11.1.1.0",  # PowerNet-MIB::upsBasicStateOutputState
+        ]),
     "snmp_scan_function": lambda oid: oid(".1.3.6.1.2.1.1.2.0").startswith(".1.3.6.1.4.1.318.1.3"),
     "has_perfdata": True,
     "group": "apc_symentra",
@@ -314,29 +303,16 @@
 #   '----------------------------------------------------------------------'
 
 # Temperature default now 60C: regadring to a apc technician a temperature up tp 70C is possible
-factory_settings["apc_symmetra_temp_default_levels"] = {
-    "levels_battery": (50, 60),
-    "levels_sensors": (25, 30),
-}
+factory_settings["apc_symmetra_temp_default_levels"] = {"levels": (50, 60)}
 
 
 def inventory_apc_symmetra_temp(parsed):
-    return [(k, {}) for k in parsed.get("temp", {})]
+    if "temp" in parsed:
+        return [("Battery", {})]
 
 
 def check_apc_symmetra_temp(item, params, parsed):
-    reading = parsed.get("temp", {}).get(item)
-    if reading is None:
-        return
-
-    if "levels" not in params:
-        params_copy = params.copy()
-        default_key = "levels_battery" if item == "Battery" else "levels_sensors"
-        params_copy["levels"] = params[default_key]
-        params = params_copy
-
-    name_temp = "check_apc_symmetra_temp.%s" if item == "Battery" else "apc_temp_%s"
-    return check_temperature(reading, params, name_temp % item)
+    return check_temperature(parsed["temp"], params, "check_apc_symmetra_temp.%s" % item)
 
 
 check_info['apc_symmetra.temp'] = {
@@ -346,6 +322,7 @@
     'default_levels_variable': 'apc_symmetra_temp_default_levels',
     'has_perfdata': True,
     'group': 'temperature',
+    'includes': ['temperature.include'],
 }
 
 #.
@@ -377,4 +354,5 @@
     'has_perfdata': True,
     'default_levels_variable': 'apc_symmetra_elphase_default_levels',
     'group': 'ups_outphase',
+    'includes': ['elphase.include'],
 }