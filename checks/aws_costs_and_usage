--- conflicted
+++ resolved
@@ -1,14 +1,29 @@
-#!/usr/bin/env python3
-# -*- coding: utf-8 -*-
-# Copyright (C) 2019 tribe29 GmbH - License: GNU General Public License v2
-# This file is part of Checkmk (https://checkmk.com). It is subject to the terms and
-# conditions defined in the file COPYING, which is part of this source code package.
+#!/usr/bin/python
+# -*- encoding: utf-8; py-indent-offset: 4 -*-
+# +------------------------------------------------------------------+
+# |             ____ _               _        __  __ _  __           |
+# |            / ___| |__   ___  ___| | __   |  \/  | |/ /           |
+# |           | |   | '_ \ / _ \/ __| |/ /   | |\/| | ' /            |
+# |           | |___| | | |  __/ (__|   <    | |  | | . \            |
+# |            \____|_| |_|\___|\___|_|\_\___|_|  |_|_|\_\           |
+# |                                                                  |
+# | Copyright Mathias Kettner 2018             mk@mathias-kettner.de |
+# +------------------------------------------------------------------+
+#
+# This file is part of Check_MK.
+# The official homepage is at http://mathias-kettner.de/check_mk.
+#
+# check_mk is free software;  you can redistribute it and/or modify it
+# under the  terms of the  GNU General Public License  as published by
+# the Free Software Foundation in version 2.  check_mk is  distributed
+# in the hope that it will be useful, but WITHOUT ANY WARRANTY;  with-
+# out even the implied warranty of  MERCHANTABILITY  or  FITNESS FOR A
+# PARTICULAR PURPOSE. See the  GNU General Public License for more de-
+# tails. You should have  received  a copy of the  GNU  General Public
+# License along with GNU Make; see the file  COPYING.  If  not,  write
+# to the Free Software Foundation, Inc., 51 Franklin St,  Fifth Floor,
+# Boston, MA 02110-1301 USA.
 
-# NOTE: Careful when replacing the *-import below with a more specific import. This can cause
-# problems because it might remove variables from the check-context which are necessary for
-# resolving legacy discovery results such as [("SUMMARY", "diskstat_default_levels")]. Furthermore,
-# it might also remove variables needed for accessing discovery rulesets.
-from cmk.base.check_legacy_includes.aws import *  # pylint: disable=wildcard-import,unused-wildcard-import
 AWSCostAndUageMetrics = [
     ("Unblended", "UnblendedCost", "unblended"),
 ]
@@ -20,7 +35,7 @@
         timeperiod = row['TimePeriod']['Start']
         for group in row.get('Groups', []):
             service_name = " ".join(group['Keys'])
-            for metric_name, metrics in group['Metrics'].items():
+            for metric_name, metrics in group['Metrics'].iteritems():
                 try:
                     costs = float(metrics['Amount'])
                     unit = metrics['Unit']
@@ -49,16 +64,12 @@
 
 def check_aws_costs_and_usage_summary(item, params, parsed):
     amounts_by_metrics = collections.defaultdict(float)
-    for (timeperiod, _service_name), metrics in parsed.items():
+    for (timeperiod, _service_name), metrics in parsed.iteritems():
         for title, metric_name, key, in AWSCostAndUageMetrics:
             costs, unit = metrics[metric_name]
             amounts_by_metrics[(timeperiod, title, unit, key)] += costs
 
-<<<<<<< HEAD
-    for (timeperiod, title, unit, key), costs in amounts_by_metrics.items():
-=======
     for (timeperiod, title, unit, key), costs in amounts_by_metrics.iteritems():
->>>>>>> 75a18bda
         yield check_levels(costs,
                            "aws_costs_%s" % key,
                            params.get('levels_%s' % key, (None, None)),
@@ -70,6 +81,7 @@
     'inventory_function': inventory_aws_costs_and_usage_summary,
     'check_function': check_aws_costs_and_usage_summary,
     'service_description': 'AWS/CE %s',
+    'includes': ['aws.include'],
     'group': 'aws_costs_and_usage',
     'has_perfdata': True,
 }
@@ -86,14 +98,14 @@
 
 
 def inventory_aws_costs_and_usage_per_service(parsed):
-    for (_timeperiod, service_name) in parsed:
+    for (_timeperiod, service_name) in parsed.iterkeys():
         yield service_name, {}
 
 
 def check_aws_costs_and_usage_per_service(item, params, parsed):
     data = None
     timeperiod = None
-    for (timeperiod, service_name), metrics in parsed.items():
+    for (timeperiod, service_name), metrics in parsed.iteritems():
         if item == service_name:
             data = metrics
             break
