#!/usr/bin/env python3
# -*- coding: utf-8 -*-
# Copyright (C) 2019 tribe29 GmbH - License: GNU General Public License v2
# This file is part of Checkmk (https://checkmk.com). It is subject to the terms and
# conditions defined in the file COPYING, which is part of this source code package.

# NOTE: Careful when replacing the *-import below with a more specific import. This can cause
# problems because it might remove variables from the check-context which are necessary for
# resolving legacy discovery results such as [("SUMMARY", "diskstat_default_levels")]. Furthermore,
# it might also remove variables needed for accessing discovery rulesets.
from cmk.base.check_legacy_includes.aws import *  # pylint: disable=wildcard-import,unused-wildcard-import

from cmk.base.plugins.agent_based.utils.aws import (
    extract_aws_metrics_by_labels,
    parse_aws,
)


def parse_aws_elbv2_network(info):
    metrics = extract_aws_metrics_by_labels([
        'ConsumedLCUs',
        'ActiveFlowCount',
        'ActiveFlowCount_TLS',
        'NewFlowCount',
        'NewFlowCount_TLS',
        'HealthyHostCount',
        'UnHealthyHostCount',
        'ProcessedBytes',
        'ProcessedBytes_TLS',
        'ClientTLSNegotiationErrorCount',
        'TargetTLSNegotiationErrorCount',
        'TCP_Client_Reset_Count',
        'TCP_ELB_Reset_Count',
        'TCP_Target_Reset_Count',
    ], parse_aws(info))
    # We get exactly one entry: {INST-ID: METRICS}
    # INST-ID is the piggyback host name
    try:
        return list(metrics.values())[-1]
    except IndexError:
        return {}


#   .--LCU-----------------------------------------------------------------.
#   |                          _     ____ _   _                            |
#   |                         | |   / ___| | | |                           |
#   |                         | |  | |   | | | |                           |
#   |                         | |__| |___| |_| |                           |
#   |                         |_____\____|\___/                            |
#   |                                                                      |
#   '----------------------------------------------------------------------'


def check_aws_elbv2_network_lcu(item, params, parsed):
<<<<<<< HEAD
    lcus = parsed.get('ConsumedLCUs')
    if lcus is None:
        raise MKCounterWrapped("Currently no data from AWS")
    yield check_levels(lcus,
                       'aws_consumed_lcus',
                       params.get('levels'),
                       human_readable_func=aws_get_float_human_readable,
                       infoname="Consumption")
=======
    lcus = parsed['ConsumedLCUs']
    yield check_levels(lcus,
                       'aws_consumed_lcus',
                       params.get('levels'),
                       human_readable_func=int,
                       infoname="Consumed")
>>>>>>> 75a18bda


check_info['aws_elbv2_network'] = {
    'parse_function': parse_aws_elbv2_network,
    'inventory_function': lambda p: inventory_aws_generic_single(p, ['ConsumedLCUs']),
    'check_function': check_aws_elbv2_network_lcu,
    'service_description': 'AWS/NetworkELB LCUs',
    'group': 'aws_elbv2_lcu',
    'has_perfdata': True,
}

#.
#   .--connections---------------------------------------------------------.
#   |                                        _   _                         |
#   |         ___ ___  _ __  _ __   ___  ___| |_(_) ___  _ __  ___         |
#   |        / __/ _ \| '_ \| '_ \ / _ \/ __| __| |/ _ \| '_ \/ __|        |
#   |       | (_| (_) | | | | | | |  __/ (__| |_| | (_) | | | \__ \        |
#   |        \___\___/|_| |_|_| |_|\___|\___|\__|_|\___/|_| |_|___/        |
#   |                                                                      |
#   '----------------------------------------------------------------------'

_aws_elbv2_network_connection_types = [
    'ActiveFlowCount',
    'ActiveFlowCount_TLS',
    'NewFlowCount',
    'NewFlowCount_TLS',
]


def check_aws_elbv2_network_connections(item, params, parsed):
    return check_aws_metrics([{
        'metric_val': parsed.get(cw_metric_name),
        'metric_name': 'aws_%s_connections' % key,
        'info_name': info_name,
        'human_readable_func': aws_get_counts_rate_human_readable
    } for cw_metric_name, (info_name, key) in zip(_aws_elbv2_network_connection_types, [
        ('Active', 'active'),
        ('Active TLS', 'active_tls'),
        ('New', 'new'),
        ('New TLS', 'new_tls'),
<<<<<<< HEAD
    ])])
=======
    ]):
        conns = parsed.get(conn_ty)
        if conns is None:
            continue
        yield check_levels(conns,
                           'aws_%s_connections' % key,
                           None,
                           human_readable_func=int,
                           infoname=title)
>>>>>>> 75a18bda


check_info['aws_elbv2_network.connections'] = {
    'parse_function': parse_aws_elbv2_network,
    'inventory_function': lambda p: inventory_aws_generic_single(
        p, _aws_elbv2_network_connection_types, requirement=any),
    'check_function': check_aws_elbv2_network_connections,
    'service_description': 'AWS/NetworkELB Connections',
    'has_perfdata': True,
}

#.
#   .--Healthy hosts-------------------------------------------------------.
#   |    _   _            _ _   _             _               _            |
#   |   | | | | ___  __ _| | |_| |__  _   _  | |__   ___  ___| |_ ___      |
#   |   | |_| |/ _ \/ _` | | __| '_ \| | | | | '_ \ / _ \/ __| __/ __|     |
#   |   |  _  |  __/ (_| | | |_| | | | |_| | | | | | (_) \__ \ |_\__ \     |
#   |   |_| |_|\___|\__,_|_|\__|_| |_|\__, | |_| |_|\___/|___/\__|___/     |
#   |                                 |___/                                |
#   '----------------------------------------------------------------------'

# This service is currently never discovered, because the AWS special agent does not deliver the
# corresponding data. After fixing this issue in the special agent, probably the best solution is to
# discover one service per target group.

<<<<<<< HEAD
# def check_aws_elbv2_network_healthy_hosts(item, params, parsed):
#     try:
#         healthy_hosts = int(parsed["HealthyHostCount"])
#     except (KeyError, ValueError):
#         healthy_hosts = None
#
#     try:
#         unhealthy_hosts = int(parsed["UnHealthyHostCount"])
#     except (KeyError, ValueError):
#         unhealthy_hosts = None
#
#     if healthy_hosts is not None:
#         yield 0, 'Healthy hosts: %s' % healthy_hosts
#
#     if unhealthy_hosts is not None:
#         yield 0, 'Unhealthy hosts: %s' % unhealthy_hosts
#
#     if healthy_hosts is not None and unhealthy_hosts is not None:
#         total_hosts = unhealthy_hosts + healthy_hosts
#         yield 0, 'Total: %s' % total_hosts
#
#         try:
#             perc = 100.0 * healthy_hosts / total_hosts
#         except ZeroDivisionError:
#             perc = None
#
#         if perc is not None:
#             yield check_levels(perc,
#                                'aws_overall_hosts_health_perc',
#                                params.get('levels_overall_hosts_health_perc'),
#                                human_readable_func=get_percent_human_readable,
#                                infoname="Proportion of healthy hosts")
#
#
# check_info['aws_elbv2_network.healthy_hosts'] = {
#     'inventory_function': lambda p: inventory_aws_generic_single(
#         p, ['HealthyHostCount', 'UnHealthyHostCount']),
#     'check_function': check_aws_elbv2_network_healthy_hosts,
#     'service_description': 'AWS/NetworkELB Healthy Hosts',
#     'group': 'aws_elb_healthy_hosts',
#     'has_perfdata': True,
# }
=======
def check_aws_elbv2_network_healthy_hosts(item, params, parsed):
    try:
        healthy_hosts = int(parsed["HealthyHostCount"])
    except (KeyError, ValueError):
        healthy_hosts = None

    try:
        unhealthy_hosts = int(parsed["UnHealthyHostCount"])
    except (KeyError, ValueError):
        unhealthy_hosts = None

    if healthy_hosts is not None:
        yield 0, 'Healthy hosts: %s' % healthy_hosts

    if unhealthy_hosts is not None:
        yield 0, 'Unhealthy hosts: %s' % unhealthy_hosts

    if healthy_hosts is not None and unhealthy_hosts is not None:
        total_hosts = unhealthy_hosts + healthy_hosts
        yield 0, 'Total: %s' % total_hosts

        try:
            perc = 100.0 * healthy_hosts / total_hosts
        except ZeroDivisionError:
            perc = None

        if perc is not None:
            yield check_levels(perc,
                               'aws_overall_hosts_health_perc',
                               params.get('levels_overall_hosts_health_perc'),
                               human_readable_func=get_percent_human_readable,
                               infoname="Proportion of healthy hosts")


check_info['aws_elbv2_network.healthy_hosts'] = {
    'inventory_function': lambda p: inventory_aws_generic_single(
        p, ['HealthyHostCount', 'UnHealthyHostCount']),
    'check_function': check_aws_elbv2_network_healthy_hosts,
    'service_description': 'AWS/NetworkELB Healthy Hosts',
    'includes': ['aws.include'],
    'group': 'aws_elb_healthy_hosts',
    'has_perfdata': True,
}
>>>>>>> 75a18bda

#.
#   .--TLS handshakes------------------------------------------------------.
#   |                          _____ _     ____                            |
#   |                         |_   _| |   / ___|                           |
#   |                           | | | |   \___ \                           |
#   |                           | | | |___ ___) |                          |
#   |                           |_| |_____|____/                           |
#   |                                                                      |
#   |        _                     _     _           _                     |
#   |       | |__   __ _ _ __   __| |___| |__   __ _| | _____  ___         |
#   |       | '_ \ / _` | '_ \ / _` / __| '_ \ / _` | |/ / _ \/ __|        |
#   |       | | | | (_| | | | | (_| \__ \ | | | (_| |   <  __/\__ \        |
#   |       |_| |_|\__,_|_| |_|\__,_|___/_| |_|\__,_|_|\_\___||___/        |
#   |                                                                      |
#   '----------------------------------------------------------------------'

_aws_elbv2_network_tls_types = [
    'ClientTLSNegotiationErrorCount',
    'TargetTLSNegotiationErrorCount',
]


def check_aws_elbv2_network_tls_handshakes(item, params, parsed):
<<<<<<< HEAD
    return check_aws_metrics([{
        'metric_val': parsed.get(cw_metric_name),
        'metric_name': 'aws_failed_tls_%s_handshake' % info_name.lower(),
        'info_name': info_name,
        'human_readable_func': aws_get_counts_rate_human_readable
    } for cw_metric_name, info_name in zip(_aws_elbv2_network_tls_types, ['Client', 'Target'])])
=======
    for handshake_ty, (title, key) in zip(_aws_elbv2_network_tls_types, [
        ('Client', 'client'),
        ('Target', 'target'),
    ]):
        handshake = parsed.get(handshake_ty)
        if handshake is None:
            continue
        yield check_levels(handshake,
                           'aws_failed_tls_%s_handshake' % key,
                           None,
                           human_readable_func=int,
                           infoname=title)
>>>>>>> 75a18bda


check_info['aws_elbv2_network.tls_handshakes'] = {
    'inventory_function': lambda p: inventory_aws_generic_single(
        p, _aws_elbv2_network_tls_types, requirement=any),
    'check_function': check_aws_elbv2_network_tls_handshakes,
    'service_description': 'AWS/NetworkELB TLS Handshakes',
    'has_perfdata': True,
}

#.
#   .--RST packets---------------------------------------------------------.
#   |        ____  ____ _____                    _        _                |
#   |       |  _ \/ ___|_   _|  _ __   __ _  ___| | _____| |_ ___          |
#   |       | |_) \___ \ | |   | '_ \ / _` |/ __| |/ / _ \ __/ __|         |
#   |       |  _ < ___) || |   | |_) | (_| | (__|   <  __/ |_\__ \         |
#   |       |_| \_\____/ |_|   | .__/ \__,_|\___|_|\_\___|\__|___/         |
#   |                          |_|                                         |
#   '----------------------------------------------------------------------'

_aws_elbv2_network_rst_packets_types = [
    'TCP_Client_Reset_Count',
    'TCP_ELB_Reset_Count',
    'TCP_Target_Reset_Count',
]


def check_aws_elbv2_network_rst_packets(item, params, parsed):
    return check_aws_metrics([{
        'metric_val': parsed.get(cw_metric_name),
        'metric_name': 'aws_%s' % key,
        'info_name': info_name,
        'human_readable_func': aws_get_counts_rate_human_readable
    } for cw_metric_name, (info_name, key) in zip(_aws_elbv2_network_rst_packets_types, [
        ('From client to target', 'tcp_client_rst'),
        ('Generated by load balancer', 'tcp_elb_rst'),
        ('From target to client', 'tcp_target_rst'),
    ])])


check_info['aws_elbv2_network.rst_packets'] = {
    'inventory_function': lambda p: inventory_aws_generic_single(
        p, _aws_elbv2_network_rst_packets_types, requirement=any),
    'check_function': check_aws_elbv2_network_rst_packets,
    'service_description': 'AWS/NetworkELB Reset Packets',
    'has_perfdata': True,
}

#.
#   .--statistics----------------------------------------------------------.
#   |                    _        _   _     _   _                          |
#   |                ___| |_ __ _| |_(_)___| |_(_) ___ ___                 |
#   |               / __| __/ _` | __| / __| __| |/ __/ __|                |
#   |               \__ \ || (_| | |_| \__ \ |_| | (__\__ \                |
#   |               |___/\__\__,_|\__|_|___/\__|_|\___|___/                |
#   |                                                                      |
#   '----------------------------------------------------------------------'

_aws_elbv2_network_statistics_metric_names = [
    'ProcessedBytes',
    'ProcessedBytes_TLS',
]


def check_aws_elbv2_network_statistics(item, params, parsed):
<<<<<<< HEAD
    return check_aws_metrics([{
        'metric_val': parsed.get(cw_metric_name),
        'metric_name': 'aws_%s' % key,
        'info_name': info_name,
        'human_readable_func': aws_get_bytes_rate_human_readable
    } for cw_metric_name, (info_name, key) in zip(_aws_elbv2_network_statistics_metric_names, [
        ('Processed bytes', 'proc_bytes'),
        ('Processed bytes TLS', 'proc_bytes_tls'),
    ])])
=======
    processed_bytes = parsed.get('ProcessedBytes')
    if processed_bytes is not None:
        yield check_levels(processed_bytes,
                           'aws_proc_bytes',
                           None,
                           human_readable_func=get_bytes_human_readable,
                           infoname="Processed bytes")

    processed_bytes_tls = parsed.get('ProcessedBytes_TLS')
    if processed_bytes_tls is not None:
        yield check_levels(processed_bytes_tls,
                           'aws_proc_bytes_tls',
                           None,
                           human_readable_func=get_bytes_human_readable,
                           infoname="Processed bytes TLS")
>>>>>>> 75a18bda


check_info['aws_elbv2_network.statistics'] = {
    'inventory_function': lambda p: inventory_aws_generic_single(
        p, _aws_elbv2_network_statistics_metric_names, requirement=any),
    'check_function': check_aws_elbv2_network_statistics,
    'service_description': 'AWS/NetworkELB Statistics',
    'has_perfdata': True,
}<|MERGE_RESOLUTION|>--- conflicted
+++ resolved
@@ -1,23 +1,32 @@
-#!/usr/bin/env python3
-# -*- coding: utf-8 -*-
-# Copyright (C) 2019 tribe29 GmbH - License: GNU General Public License v2
-# This file is part of Checkmk (https://checkmk.com). It is subject to the terms and
-# conditions defined in the file COPYING, which is part of this source code package.
-
-# NOTE: Careful when replacing the *-import below with a more specific import. This can cause
-# problems because it might remove variables from the check-context which are necessary for
-# resolving legacy discovery results such as [("SUMMARY", "diskstat_default_levels")]. Furthermore,
-# it might also remove variables needed for accessing discovery rulesets.
-from cmk.base.check_legacy_includes.aws import *  # pylint: disable=wildcard-import,unused-wildcard-import
-
-from cmk.base.plugins.agent_based.utils.aws import (
-    extract_aws_metrics_by_labels,
-    parse_aws,
-)
+#!/usr/bin/python
+# -*- encoding: utf-8; py-indent-offset: 4 -*-
+# +------------------------------------------------------------------+
+# |             ____ _               _        __  __ _  __           |
+# |            / ___| |__   ___  ___| | __   |  \/  | |/ /           |
+# |           | |   | '_ \ / _ \/ __| |/ /   | |\/| | ' /            |
+# |           | |___| | | |  __/ (__|   <    | |  | | . \            |
+# |            \____|_| |_|\___|\___|_|\_\___|_|  |_|_|\_\           |
+# |                                                                  |
+# | Copyright Mathias Kettner 2019             mk@mathias-kettner.de |
+# +------------------------------------------------------------------+
+#
+# This file is part of Check_MK.
+# The official homepage is at http://mathias-kettner.de/check_mk.
+#
+# check_mk is free software;  you can redistribute it and/or modify it
+# under the  terms of the  GNU General Public License  as published by
+# the Free Software Foundation in version 2.  check_mk is  distributed
+# in the hope that it will be useful, but WITHOUT ANY WARRANTY;  with-
+# out even the implied warranty of  MERCHANTABILITY  or  FITNESS FOR A
+# PARTICULAR PURPOSE. See the  GNU General Public License for more de-
+# tails. You should have  received  a copy of the  GNU  General Public
+# License along with GNU Make; see the file  COPYING.  If  not,  write
+# to the Free Software Foundation, Inc., 51 Franklin St,  Fifth Floor,
+# Boston, MA 02110-1301 USA.
 
 
 def parse_aws_elbv2_network(info):
-    metrics = extract_aws_metrics_by_labels([
+    metrics = _extract_aws_metrics_by_labels([
         'ConsumedLCUs',
         'ActiveFlowCount',
         'ActiveFlowCount_TLS',
@@ -36,7 +45,7 @@
     # We get exactly one entry: {INST-ID: METRICS}
     # INST-ID is the piggyback host name
     try:
-        return list(metrics.values())[-1]
+        return metrics.values()[-1]
     except IndexError:
         return {}
 
@@ -52,23 +61,12 @@
 
 
 def check_aws_elbv2_network_lcu(item, params, parsed):
-<<<<<<< HEAD
-    lcus = parsed.get('ConsumedLCUs')
-    if lcus is None:
-        raise MKCounterWrapped("Currently no data from AWS")
-    yield check_levels(lcus,
-                       'aws_consumed_lcus',
-                       params.get('levels'),
-                       human_readable_func=aws_get_float_human_readable,
-                       infoname="Consumption")
-=======
     lcus = parsed['ConsumedLCUs']
     yield check_levels(lcus,
                        'aws_consumed_lcus',
                        params.get('levels'),
                        human_readable_func=int,
                        infoname="Consumed")
->>>>>>> 75a18bda
 
 
 check_info['aws_elbv2_network'] = {
@@ -76,6 +74,7 @@
     'inventory_function': lambda p: inventory_aws_generic_single(p, ['ConsumedLCUs']),
     'check_function': check_aws_elbv2_network_lcu,
     'service_description': 'AWS/NetworkELB LCUs',
+    'includes': ['aws.include'],
     'group': 'aws_elbv2_lcu',
     'has_perfdata': True,
 }
@@ -98,20 +97,18 @@
 ]
 
 
+def inventory_aws_elbv2_network_connections(parsed):
+    for conn_ty in _aws_elbv2_network_connection_types:
+        if conn_ty in parsed:
+            return [(None, {})]
+
+
 def check_aws_elbv2_network_connections(item, params, parsed):
-    return check_aws_metrics([{
-        'metric_val': parsed.get(cw_metric_name),
-        'metric_name': 'aws_%s_connections' % key,
-        'info_name': info_name,
-        'human_readable_func': aws_get_counts_rate_human_readable
-    } for cw_metric_name, (info_name, key) in zip(_aws_elbv2_network_connection_types, [
+    for conn_ty, (title, key) in zip(_aws_elbv2_network_connection_types, [
         ('Active', 'active'),
         ('Active TLS', 'active_tls'),
         ('New', 'new'),
         ('New TLS', 'new_tls'),
-<<<<<<< HEAD
-    ])])
-=======
     ]):
         conns = parsed.get(conn_ty)
         if conns is None:
@@ -121,15 +118,14 @@
                            None,
                            human_readable_func=int,
                            infoname=title)
->>>>>>> 75a18bda
 
 
 check_info['aws_elbv2_network.connections'] = {
     'parse_function': parse_aws_elbv2_network,
-    'inventory_function': lambda p: inventory_aws_generic_single(
-        p, _aws_elbv2_network_connection_types, requirement=any),
+    'inventory_function': inventory_aws_elbv2_network_connections,
     'check_function': check_aws_elbv2_network_connections,
     'service_description': 'AWS/NetworkELB Connections',
+    'includes': ['aws.include'],
     'has_perfdata': True,
 }
 
@@ -143,54 +139,7 @@
 #   |                                 |___/                                |
 #   '----------------------------------------------------------------------'
 
-# This service is currently never discovered, because the AWS special agent does not deliver the
-# corresponding data. After fixing this issue in the special agent, probably the best solution is to
-# discover one service per target group.
-
-<<<<<<< HEAD
-# def check_aws_elbv2_network_healthy_hosts(item, params, parsed):
-#     try:
-#         healthy_hosts = int(parsed["HealthyHostCount"])
-#     except (KeyError, ValueError):
-#         healthy_hosts = None
-#
-#     try:
-#         unhealthy_hosts = int(parsed["UnHealthyHostCount"])
-#     except (KeyError, ValueError):
-#         unhealthy_hosts = None
-#
-#     if healthy_hosts is not None:
-#         yield 0, 'Healthy hosts: %s' % healthy_hosts
-#
-#     if unhealthy_hosts is not None:
-#         yield 0, 'Unhealthy hosts: %s' % unhealthy_hosts
-#
-#     if healthy_hosts is not None and unhealthy_hosts is not None:
-#         total_hosts = unhealthy_hosts + healthy_hosts
-#         yield 0, 'Total: %s' % total_hosts
-#
-#         try:
-#             perc = 100.0 * healthy_hosts / total_hosts
-#         except ZeroDivisionError:
-#             perc = None
-#
-#         if perc is not None:
-#             yield check_levels(perc,
-#                                'aws_overall_hosts_health_perc',
-#                                params.get('levels_overall_hosts_health_perc'),
-#                                human_readable_func=get_percent_human_readable,
-#                                infoname="Proportion of healthy hosts")
-#
-#
-# check_info['aws_elbv2_network.healthy_hosts'] = {
-#     'inventory_function': lambda p: inventory_aws_generic_single(
-#         p, ['HealthyHostCount', 'UnHealthyHostCount']),
-#     'check_function': check_aws_elbv2_network_healthy_hosts,
-#     'service_description': 'AWS/NetworkELB Healthy Hosts',
-#     'group': 'aws_elb_healthy_hosts',
-#     'has_perfdata': True,
-# }
-=======
+
 def check_aws_elbv2_network_healthy_hosts(item, params, parsed):
     try:
         healthy_hosts = int(parsed["HealthyHostCount"])
@@ -234,7 +183,6 @@
     'group': 'aws_elb_healthy_hosts',
     'has_perfdata': True,
 }
->>>>>>> 75a18bda
 
 #.
 #   .--TLS handshakes------------------------------------------------------.
@@ -258,15 +206,13 @@
 ]
 
 
+def inventory_aws_elbv2_network_tls_handshakes(parsed):
+    for metric in _aws_elbv2_network_tls_types:
+        if metric in parsed:
+            return [(None, {})]
+
+
 def check_aws_elbv2_network_tls_handshakes(item, params, parsed):
-<<<<<<< HEAD
-    return check_aws_metrics([{
-        'metric_val': parsed.get(cw_metric_name),
-        'metric_name': 'aws_failed_tls_%s_handshake' % info_name.lower(),
-        'info_name': info_name,
-        'human_readable_func': aws_get_counts_rate_human_readable
-    } for cw_metric_name, info_name in zip(_aws_elbv2_network_tls_types, ['Client', 'Target'])])
-=======
     for handshake_ty, (title, key) in zip(_aws_elbv2_network_tls_types, [
         ('Client', 'client'),
         ('Target', 'target'),
@@ -279,14 +225,13 @@
                            None,
                            human_readable_func=int,
                            infoname=title)
->>>>>>> 75a18bda
 
 
 check_info['aws_elbv2_network.tls_handshakes'] = {
-    'inventory_function': lambda p: inventory_aws_generic_single(
-        p, _aws_elbv2_network_tls_types, requirement=any),
+    'inventory_function': inventory_aws_elbv2_network_tls_handshakes,
     'check_function': check_aws_elbv2_network_tls_handshakes,
     'service_description': 'AWS/NetworkELB TLS Handshakes',
+    'includes': ['aws.include'],
     'has_perfdata': True,
 }
 
@@ -307,24 +252,29 @@
 ]
 
 
+def inventory_aws_elbv2_network_rst_packets(parsed):
+    for metric in _aws_elbv2_network_rst_packets_types:
+        if metric in parsed:
+            return [(None, {})]
+
+
 def check_aws_elbv2_network_rst_packets(item, params, parsed):
-    return check_aws_metrics([{
-        'metric_val': parsed.get(cw_metric_name),
-        'metric_name': 'aws_%s' % key,
-        'info_name': info_name,
-        'human_readable_func': aws_get_counts_rate_human_readable
-    } for cw_metric_name, (info_name, key) in zip(_aws_elbv2_network_rst_packets_types, [
+    for reset_ty, (title, key) in zip(_aws_elbv2_network_rst_packets_types, [
         ('From client to target', 'tcp_client_rst'),
         ('Generated by load balancer', 'tcp_elb_rst'),
         ('From target to client', 'tcp_target_rst'),
-    ])])
+    ]):
+        resets = parsed.get(reset_ty)
+        if resets is None:
+            continue
+        yield check_levels(resets, 'aws_%s' % key, None, human_readable_func=int, infoname=title)
 
 
 check_info['aws_elbv2_network.rst_packets'] = {
-    'inventory_function': lambda p: inventory_aws_generic_single(
-        p, _aws_elbv2_network_rst_packets_types, requirement=any),
+    'inventory_function': inventory_aws_elbv2_network_rst_packets,
     'check_function': check_aws_elbv2_network_rst_packets,
     'service_description': 'AWS/NetworkELB Reset Packets',
+    'includes': ['aws.include'],
     'has_perfdata': True,
 }
 
@@ -338,24 +288,17 @@
 #   |                                                                      |
 #   '----------------------------------------------------------------------'
 
-_aws_elbv2_network_statistics_metric_names = [
-    'ProcessedBytes',
-    'ProcessedBytes_TLS',
-]
+
+def inventory_aws_elbv2_network_statistics(parsed):
+    for metric in [
+            'ProcessedBytes',
+            'ProcessedBytes_TLS',
+    ]:
+        if metric in parsed:
+            return [(None, {})]
 
 
 def check_aws_elbv2_network_statistics(item, params, parsed):
-<<<<<<< HEAD
-    return check_aws_metrics([{
-        'metric_val': parsed.get(cw_metric_name),
-        'metric_name': 'aws_%s' % key,
-        'info_name': info_name,
-        'human_readable_func': aws_get_bytes_rate_human_readable
-    } for cw_metric_name, (info_name, key) in zip(_aws_elbv2_network_statistics_metric_names, [
-        ('Processed bytes', 'proc_bytes'),
-        ('Processed bytes TLS', 'proc_bytes_tls'),
-    ])])
-=======
     processed_bytes = parsed.get('ProcessedBytes')
     if processed_bytes is not None:
         yield check_levels(processed_bytes,
@@ -371,13 +314,12 @@
                            None,
                            human_readable_func=get_bytes_human_readable,
                            infoname="Processed bytes TLS")
->>>>>>> 75a18bda
 
 
 check_info['aws_elbv2_network.statistics'] = {
-    'inventory_function': lambda p: inventory_aws_generic_single(
-        p, _aws_elbv2_network_statistics_metric_names, requirement=any),
+    'inventory_function': inventory_aws_elbv2_network_statistics,
     'check_function': check_aws_elbv2_network_statistics,
     'service_description': 'AWS/NetworkELB Statistics',
+    'includes': ['aws.include'],
     'has_perfdata': True,
 }