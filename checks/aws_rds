--- conflicted
+++ resolved
@@ -1,26 +1,3 @@
-<<<<<<< HEAD
-#!/usr/bin/env python3
-# -*- coding: utf-8 -*-
-# Copyright (C) 2019 tribe29 GmbH - License: GNU General Public License v2
-# This file is part of Checkmk (https://checkmk.com). It is subject to the terms and
-# conditions defined in the file COPYING, which is part of this source code package.
-
-# NOTE: Careful when replacing the *-import below with a more specific import. This can cause
-# problems because it might remove variables from the check-context which are necessary for
-# resolving legacy discovery results such as [("SUMMARY", "diskstat_default_levels")]. Furthermore,
-# it might also remove variables needed for accessing discovery rulesets.
-from cmk.base.check_legacy_includes.aws import *  # pylint: disable=wildcard-import,unused-wildcard-import
-# NOTE: Careful when replacing the *-import below with a more specific import. This can cause
-# problems because it might remove variables from the check-context which are necessary for
-# resolving legacy discovery results such as [("SUMMARY", "diskstat_default_levels")]. Furthermore,
-# it might also remove variables needed for accessing discovery rulesets.
-from cmk.base.check_legacy_includes.cpu_util import *  # pylint: disable=wildcard-import,unused-wildcard-import
-# NOTE: Careful when replacing the *-import below with a more specific import. This can cause
-# problems because it might remove variables from the check-context which are necessary for
-# resolving legacy discovery results such as [("SUMMARY", "diskstat_default_levels")]. Furthermore,
-# it might also remove variables needed for accessing discovery rulesets.
-from cmk.base.check_legacy_includes.diskstat import *  # pylint: disable=wildcard-import,unused-wildcard-import
-=======
 #!/usr/bin/python
 # -*- encoding: utf-8; py-indent-offset: 4 -*-
 # +------------------------------------------------------------------+
@@ -95,7 +72,6 @@
                           metrics)
     return parsed
 
->>>>>>> 75a18bda
 
 #   .--CPU utilization-----------------------------------------------------.
 #   |    ____ ____  _   _         _   _ _ _          _   _                 |
@@ -117,13 +93,11 @@
 
 
 check_info['aws_rds'] = {
-<<<<<<< HEAD
-=======
     'parse_function': parse_aws_rds,
->>>>>>> 75a18bda
     'inventory_function': lambda p: inventory_aws_generic(p, ['CPUUtilization']),
     'check_function': check_aws_rds,
     'service_description': 'AWS/RDS %s CPU Utilization',
+    'includes': ['cpu_util.include', 'aws.include'],
     'group': 'cpu_utilization_multiitem',
     'default_levels_variable': 'aws_rds_cpu_util',
     'has_perfdata': True,
@@ -159,42 +133,16 @@
 
 @get_parsed_item_data
 def check_aws_rds_cpu_credits(item, params, metrics):
-    yield 0, "CPU Credit Usage: %.2f" % metrics['CPUCreditUsage']
+    yield 0, "Usage: %.2f" % metrics['CPUCreditUsage']
     warn, crit = params.get("balance_levels_lower", (None, None))
-<<<<<<< HEAD
-    yield check_levels(
-        metrics['CPUCreditBalance'],
-        "aws_cpu_credit_balance",
-        (None, None, warn, crit),
-        human_readable_func=lambda x: "%.2f" % x,
-        infoname='CPU Credit Balance',
-    )
-=======
     yield check_levels(metrics['CPUCreditBalance'],
                        "aws_cpu_credit_balance", (None, None, warn, crit),
                        human_readable_func=lambda x: "%.2f" % x,
                        infoname='Balance')
->>>>>>> 75a18bda
 
     burst_balance = metrics.get('BurstBalance')
     if burst_balance is not None:
         warn, crit = params.get("burst_balance_levels_lower", (None, None))
-<<<<<<< HEAD
-        yield check_levels(
-            metrics['BurstBalance'],
-            "aws_burst_balance",
-            (None, None, warn, crit),
-            human_readable_func=get_percent_human_readable,
-            infoname='Burst Balance',
-        )
-
-
-check_info['aws_rds.cpu_credits'] = {
-    'inventory_function': lambda p: inventory_aws_generic(p, [
-        'CPUCreditUsage',
-        'CPUCreditBalance',
-    ]),
-=======
         yield check_levels(metrics['BurstBalance'],
                            "aws_burst_balance", (None, None, warn, crit),
                            human_readable_func=get_percent_human_readable,
@@ -204,16 +152,14 @@
 check_info['aws_rds.cpu_credits'] = {
     'inventory_function': lambda p: inventory_aws_generic(p, ['CPUCreditUsage', 'CPUCreditBalance']
                                                          ),
->>>>>>> 75a18bda
     'check_function': check_aws_rds_cpu_credits,
     'service_description': 'AWS/RDS %s CPU Credits',
+    'includes': ['aws.include'],
     'group': 'aws_rds_cpu_credits',
     'has_perfdata': True,
 }
 
 #.
-<<<<<<< HEAD
-=======
 #   .--network IO----------------------------------------------------------.
 #   |                     _                      _      ___ ___            |
 #   |          _ __   ___| |___      _____  _ __| | __ |_ _/ _ \           |
@@ -263,7 +209,6 @@
 }
 
 #.
->>>>>>> 75a18bda
 #   .--bin log usage-------------------------------------------------------.
 #   |     _     _         _                                                |
 #   |    | |__ (_)_ __   | | ___   __ _   _   _ ___  __ _  __ _  ___       |
@@ -286,11 +231,7 @@
     else:
         yield check_levels(usage,
                            "aws_rds_bin_log_disk_usage",
-<<<<<<< HEAD
-                           params.get('levels'),
-=======
                            params.get('levels', (None, None)),
->>>>>>> 75a18bda
                            human_readable_func=get_percent_human_readable)
 
 
@@ -298,6 +239,7 @@
     'inventory_function': lambda p: inventory_aws_generic(p, ['BinLogDiskUsage']),
     'check_function': check_aws_rds_bin_log_usage,
     'service_description': 'AWS/RDS %s Binary Log Usage',
+    'includes': ['aws.include'],
     'has_perfdata': True,
     'group': 'aws_rds_disk_usage',
 }
@@ -329,29 +271,21 @@
     except (KeyError, ZeroDivisionError):
         yield 1, 'Cannot calculate usage'
     else:
-<<<<<<< HEAD
-        yield check_levels(
-            usage,
-            "aws_rds_transaction_logs_disk_usage",
-            params.get('levels'),
-            human_readable_func=get_percent_human_readable,
-        )
-=======
         yield check_levels(usage,
                            "aws_rds_transaction_logs_disk_usage",
                            params.get('levels', (None, None)),
                            human_readable_func=get_percent_human_readable)
->>>>>>> 75a18bda
 
     generation = metrics.get('TransactionLogsGeneration')
     if generation:
-        yield 0, 'Generation rate: %s' % aws_get_bytes_rate_human_readable(generation)
+        yield 0, 'Size of transaction logs: %s/s' % generation
 
 
 check_info['aws_rds.transaction_logs_usage'] = {
     'inventory_function': lambda p: inventory_aws_generic(p, ['TransactionLogsDiskUsage']),
     'check_function': check_aws_rds_transaction_logs_usage,
     'service_description': 'AWS/RDS %s Transaction Logs Usage',
+    'includes': ['aws.include'],
     'has_perfdata': True,
     'group': 'aws_rds_disk_usage',
 }
@@ -383,25 +317,17 @@
     except (KeyError, ZeroDivisionError):
         yield 1, 'Cannot calculate usage'
     else:
-<<<<<<< HEAD
-        yield check_levels(
-            usage,
-            "aws_rds_replication_slot_disk_usage",
-            params.get('levels'),
-            human_readable_func=get_percent_human_readable,
-        )
-=======
         yield check_levels(usage,
                            "aws_rds_replication_slot_disk_usage",
                            params.get('levels', (None, None)),
                            human_readable_func=get_percent_human_readable)
->>>>>>> 75a18bda
 
 
 check_info['aws_rds.replication_slot_usage'] = {
     'inventory_function': lambda p: inventory_aws_generic(p, ['ReplicationSlotDiskUsage']),
     'check_function': check_aws_rds_replication_slot_usage,
     'service_description': 'AWS/RDS %s Replication Slot Usage',
+    'includes': ['aws.include'],
     'has_perfdata': True,
     'group': 'aws_rds_disk_usage',
 }
@@ -418,41 +344,37 @@
 
 
 def check_aws_rds_disk_io(item, params, parsed):
+    now = time.time()
     disks = {}
-    for disk_name, metrics in parsed.items():
+    for disk_name, metrics in parsed.iteritems():
         disk = disks.setdefault(disk_name, {})
-        for key, metric_key, scale in [
-            ('read_ios', 'ReadIOPS', 1.0),
-            ('write_ios', 'WriteIOPS', 1.0),
-            ('read_throughput', 'ReadThroughput', 1.0),
-            ('write_throughput', 'WriteThroughput', 1.0),
-            ('read_latency', 'ReadLatency', 1000.0),
-            ('write_latency', 'WriteLatency', 1000.0),
+        for key, metric_key, scale, comp_rate in [
+            ('read_ios', 'ReadIOPS', 1.0, True),
+            ('write_ios', 'WriteIOPS', 1.0, True),
+            ('read_throughput', 'ReadThroughput', 1.0, True),
+            ('write_throughput', 'WriteThroughput', 1.0, True),
+            ('read_latency', 'ReadLatency', 1000.0, False),
+            ('write_latency', 'WriteLatency', 1000.0, False),
         ]:
             metric = metrics.get(metric_key)
             if metric is None:
                 continue
-            disk[key] = metric * scale
+            metric *= scale
+            if comp_rate:
+                disk[key] = get_rate("aws_rds_disk_io_%s.%s" % (item, key), now, metric)
+            else:
+                disk[key] = metric
     return check_diskstat_dict(item, params, disks)
 
 
 check_info['aws_rds.disk_io'] = {
     'inventory_function': lambda p: inventory_aws_generic(p, [
-<<<<<<< HEAD
-        'DiskQueueDepth',
-        'ReadIOPS',
-        'ReadLatency',
-        'ReadThroughput',
-        'WriteIOPS',
-        'WriteLatency',
-        'WriteThroughput',
-=======
         'DiskQueueDepth', 'ReadIOPS', 'ReadLatency', 'ReadThroughput', 'WriteIOPS', 'WriteLatency',
         'WriteThroughput'
->>>>>>> 75a18bda
     ]),
     'check_function': check_aws_rds_disk_io,
     'service_description': 'AWS/RDS %s Disk IO',
+    'includes': ['aws.include', 'diskstat.include'],
     'group': 'diskstat',
     'has_perfdata': True,
 }
@@ -472,11 +394,7 @@
 def check_aws_rds_connections(item, params, metrics):
     yield check_levels(metrics['DatabaseConnections'],
                        "aws_rds_connections",
-<<<<<<< HEAD
-                       params.get('levels'),
-=======
                        params.get('levels', (None, None)),
->>>>>>> 75a18bda
                        infoname="In use")
 
 
@@ -484,6 +402,7 @@
     'inventory_function': lambda p: inventory_aws_generic(p, ['DatabaseConnections']),
     'check_function': check_aws_rds_connections,
     'service_description': 'AWS/RDS %s Connections',
+    'includes': ['aws.include'],
     'has_perfdata': True,
     'group': 'aws_rds_connections',
 }
@@ -506,13 +425,14 @@
         state = 1
     else:
         state = 0
-    yield state, "Rate of failing jobs: %s" % aws_get_counts_rate_human_readable(failed_agent_jobs)
+    yield state, "Failed jobs during the last minute: %s" % failed_agent_jobs
 
 
 check_info['aws_rds.agent_jobs'] = {
     'inventory_function': lambda p: inventory_aws_generic(p, ['FailedSQLServerAgentJobsCount']),
     'check_function': check_aws_rds_agent_jobs,
     'service_description': 'AWS/RDS %s SQL Server Agent Jobs',
+    'includes': ['aws.include'],
 }
 
 #.
@@ -528,25 +448,6 @@
 
 @get_parsed_item_data
 def check_aws_rds_replica_lag(item, params, metrics):
-<<<<<<< HEAD
-    yield check_levels(
-        metrics['ReplicaLag'],
-        "aws_rds_replica_lag",
-        params.get('lag_levels'),
-        human_readable_func=get_age_human_readable,
-        infoname="Lag",
-    )
-
-    oldest_replica_lag_space = metrics.get('OldestReplicationSlotLag')
-    if oldest_replica_lag_space is not None:
-        yield check_levels(
-            oldest_replica_lag_space,
-            "aws_rds_oldest_replication_slot_lag",
-            params.get('slot_levels',),
-            human_readable_func=get_bytes_human_readable,
-            infoname="Oldest replication slot lag",
-        )
-=======
     yield check_levels(metrics['ReplicaLag'],
                        "aws_rds_replica_lag",
                        params.get('lag_levels', (None, None)),
@@ -560,13 +461,13 @@
                            params.get('slot_levels', (None, None)),
                            human_readable_func=get_bytes_human_readable,
                            infoname="Oldest replication slot lag")
->>>>>>> 75a18bda
 
 
 check_info['aws_rds.replica_lag'] = {
     'inventory_function': lambda p: inventory_aws_generic(p, ['ReplicaLag']),
     'check_function': check_aws_rds_replica_lag,
     'service_description': 'AWS/RDS %s Replica Lag',
+    'includes': ['aws.include'],
     'has_perfdata': True,
     'group': 'aws_rds_replica_lag',
 }