--- conflicted
+++ resolved
@@ -1,19 +1,28 @@
-#!/usr/bin/env python3
-# -*- coding: utf-8 -*-
-# Copyright (C) 2019 tribe29 GmbH - License: GNU General Public License v2
-# This file is part of Checkmk (https://checkmk.com). It is subject to the terms and
-# conditions defined in the file COPYING, which is part of this source code package.
-
-# NOTE: Careful when replacing the *-import below with a more specific import. This can cause
-# problems because it might remove variables from the check-context which are necessary for
-# resolving legacy discovery results such as [("SUMMARY", "diskstat_default_levels")]. Furthermore,
-# it might also remove variables needed for accessing discovery rulesets.
-from cmk.base.check_legacy_includes.brocade import *  # pylint: disable=wildcard-import,unused-wildcard-import
-# NOTE: Careful when replacing the *-import below with a more specific import. This can cause
-# problems because it might remove variables from the check-context which are necessary for
-# resolving legacy discovery results such as [("SUMMARY", "diskstat_default_levels")]. Furthermore,
-# it might also remove variables needed for accessing discovery rulesets.
-from cmk.base.check_legacy_includes.temperature import *  # pylint: disable=wildcard-import,unused-wildcard-import
+#!/usr/bin/python
+# -*- encoding: utf-8; py-indent-offset: 4 -*-
+# +------------------------------------------------------------------+
+# |             ____ _               _        __  __ _  __           |
+# |            / ___| |__   ___  ___| | __   |  \/  | |/ /           |
+# |           | |   | '_ \ / _ \/ __| |/ /   | |\/| | ' /            |
+# |           | |___| | | |  __/ (__|   <    | |  | | . \            |
+# |            \____|_| |_|\___|\___|_|\_\___|_|  |_|_|\_\           |
+# |                                                                  |
+# | Copyright Mathias Kettner 2017             mk@mathias-kettner.de |
+# +------------------------------------------------------------------+
+#
+# This file is part of Check_MK.
+# The official homepage is at http://mathias-kettner.de/check_mk.
+#
+# check_mk is free software;  you can redistribute it and/or modify it
+# under the  terms of the  GNU General Public License  as published by
+# the Free Software Foundation in version 2.  check_mk is  distributed
+# in the hope that it will be useful, but WITHOUT ANY WARRANTY;  with-
+# out even the implied warranty of  MERCHANTABILITY  or  FITNESS FOR A
+# PARTICULAR PURPOSE. See the  GNU General Public License for more de-
+# tails. You should have  received  a copy of the  GNU  General Public
+# License along with GNU Make; see the file  COPYING.  If  not,  write
+# to the Free Software Foundation, Inc., 51 Franklin St,  Fifth Floor,
+# Boston, MA 02110-1301 USA.
 
 
 def parse_brocade_sfp(info):
@@ -49,11 +58,7 @@
 def inventory_brocade_sfp(parsed):
     settings = host_extra_conf_merged(host_name(), brocade_fcport_inventory)
     number_of_ports = len(parsed)
-<<<<<<< HEAD
-    for port_index, port_info in parsed.items():
-=======
     for port_index, port_info in parsed.iteritems():
->>>>>>> 75a18bda
         if brocade_fcport_inventory_this_port(admstate=port_info["admstate"],
                                               phystate=port_info["phystate"],
                                               opstate=port_info["opstate"],
@@ -77,11 +82,9 @@
 
 def check_brocade_sfp_temp(item, params, parsed):
 
-    # TODO: Move this magical plucking apart of the
-    #       item to brocade.include and do the same
+    port_index = int(item.split()[0]) + 1  # TODO: Move this magical plucking apart of the
+    port_info = parsed[port_index]  #       item to brocade.include and do the same
     #       for brocade.fcport.
-    port_index = int(item.split()[0]) + 1
-    port_info = parsed[port_index]
 
     return check_temperature(port_info["temp"], params, item)
 
@@ -92,6 +95,7 @@
     'service_description': "SFP Temperature %s",
     'has_perfdata': True,
     'group': "temperature",
+    'includes': ["brocade.include", "temperature.include"],
 }
 
 #.
@@ -109,71 +113,75 @@
 
 def check_brocade_sfp(item, params, parsed):
 
-    # TODO: Move this magical plucking apart of the
-    #       item to brocade.include and do the same
+    # NOTE: We do not use the generic check_levels function from
+    #       the API because its behaviour is undesirable, such as
+    #       not providing an infotext or perfdata when no levels
+    #       are set.
+    def _check_levels(value, perf_name, params, infotext_prefix, unit):
+        infotext = infotext_prefix + ("%.2f %s" % (value, unit))
+        if not params:
+            return 0, infotext, [(perf_name, value)]
+        else:
+            crit_lower, warn_lower, warn, crit = params
+            perfdata = [(perf_name, value, warn, crit)]
+            if value >= crit or value < crit_lower:
+                status = 2
+            elif value >= warn or value < warn_lower:
+                status = 1
+            else:
+                status = 0
+            return status, infotext, perfdata
+
+    port_index = int(item.split()[0]) + 1  # TODO: Move this magical plucking apart of the
+    port_info = parsed[port_index]  #       item to brocade.include and do the same
     #       for brocade.fcport.
-    port_index = int(item.split()[0]) + 1
-    port_info = parsed[port_index]
 
-    yield check_levels(port_info["rx_power"],
-                       "input_signal_power_dbm",
-                       params.get("rx_power"),
-                       infoname="Rx",
-                       unit="dBm")
-    yield check_levels(port_info["tx_power"],
-                       "output_signal_power_dbm",
-                       params.get("tx_power"),
-                       infoname="Tx",
-                       unit="dBm")
-    yield check_levels(port_info["current"],
-                       "current",
-                       params.get("current"),
-                       infoname="Current",
-                       unit="A")
-    yield check_levels(port_info["voltage"],
-                       "voltage",
-                       params.get("voltage"),
-                       infoname="Voltage",
-                       unit="V")
+    yield _check_levels(port_info["rx_power"], "input_signal_power_dbm", params.get("rx_power"),
+                        "Rx: ", "dBm")
+    yield _check_levels(port_info["tx_power"], "output_signal_power_dbm", params.get("tx_power"),
+                        "Tx: ", "dBm")
+    yield _check_levels(port_info["current"], "current", params.get("current"), "current: ", "A")
+    yield _check_levels(port_info["voltage"], "voltage", params.get("voltage"), "voltage: ", "V")
 
 
 check_info['brocade_sfp'] = {
-    'parse_function'     : parse_brocade_sfp,
-    'inventory_function' : inventory_brocade_sfp,
-    'check_function'     : check_brocade_sfp,
-    'service_description': 'SFP %s',
-    'snmp_scan_function' : lambda oid: oid(".1.3.6.1.2.1.1.2.0").startswith(".1.3.6.1.4.1.1588.2.1.1") \
-                                     and oid(".1.3.6.1.4.1.1588.2.1.1.1.6.2.1.*") is not None,
-    'snmp_info'          : [ ( ".1.3.6.1.4.1.1588.2.1.1.1.6.2.1", [
-                                 CACHED_OID("1"),  # swFCPortIndex
-                                 CACHED_OID("3"),  # swFCPortPhyState
-                                 CACHED_OID("4"),  # swFCPortOpStatus
-                                 CACHED_OID("5"),  # swFCPortAdmStatus
-                                 CACHED_OID("36"), # swFCPortName  (not supported by all devices)
-                             ]),
+    'parse_function'        : parse_brocade_sfp,
+    'inventory_function'    : inventory_brocade_sfp,
+    'check_function'        : check_brocade_sfp,
+    'service_description'   : 'SFP %s',
+    'snmp_scan_function'    : lambda oid: oid(".1.3.6.1.2.1.1.2.0").startswith(".1.3.6.1.4.1.1588.2.1.1") \
+                                        and oid(".1.3.6.1.4.1.1588.2.1.1.1.6.2.1.*") is not None,
+    'snmp_info'             : [ ( ".1.3.6.1.4.1.1588.2.1.1.1.6.2.1", [
+                                    CACHED_OID("1"),  # swFCPortIndex
+                                    CACHED_OID("3"),  # swFCPortPhyState
+                                    CACHED_OID("4"),  # swFCPortOpStatus
+                                    CACHED_OID("5"),  # swFCPortAdmStatus
+                                    CACHED_OID("36"), # swFCPortName  (not supported by all devices)
+                                ]),
 
-                             # Information about Inter-Switch-Links (contains baud rate of port)
-                             ( ".1.3.6.1.4.1.1588.2.1.1.1.2.9.1", [
-                                 CACHED_OID("2"), # swNbMyPort
-                             ]),
+                                # Information about Inter-Switch-Links (contains baud rate of port)
+                                ( ".1.3.6.1.4.1.1588.2.1.1.1.2.9.1", [
+                                    CACHED_OID("2"), # swNbMyPort
+                                ]),
 
-                             # NOTE: It appears that the port name and index in connUnitPortEntry
-                             #       are identical to the ones in the table used by
-                             #       brocade_fcport. We work on this assumption for the time being,
-                             #       meaning we use the same table as in brocade_fcport (see above)
-                             #       which we need anyway for PhyState, OpStatus and AdmStatus.
-                             #       Please check the connUnitPortEntry table (.1.3.6.1.3.94.1.10.1)
-                             #       should you come across a device for which this assumption
-                             #       does not hold.
-                             ('.1.3.6.1.4.1.1588.2.1.1.1.28.1.1', [ # FA-EXT-MIB::swSfpStatEntry
-                                                                    # AUGMENTS {connUnitPortEntry}
-                                         "1",   # swSfpTemperature
-                                         "2",   # swSfpVoltage
-                                         "3",   # swSfpCurrent
-                                         "4",   # swSfpRxPower
-                                         "5",   # swSfpTxPower
-                                     ]),
-                           ],
-    'has_perfdata'       : True,
-    'group'              : "brocade_sfp",
+                                # NOTE: It appears that the port name and index in connUnitPortEntry
+                                #       are identical to the ones in the table used by
+                                #       brocade_fcport. We work on this assumption for the time being,
+                                #       meaning we use the same table as in brocade_fcport (see above)
+                                #       which we need anyway for PhyState, OpStatus and AdmStatus.
+                                #       Please check the connUnitPortEntry table (.1.3.6.1.3.94.1.10.1)
+                                #       should you come across a device for which this assumption
+                                #       does not hold.
+                                ('.1.3.6.1.4.1.1588.2.1.1.1.28.1.1', [ # FA-EXT-MIB::swSfpStatEntry
+                                                                       # AUGMENTS {connUnitPortEntry}
+                                            "1",   # swSfpTemperature
+                                            "2",   # swSfpVoltage
+                                            "3",   # swSfpCurrent
+                                            "4",   # swSfpRxPower
+                                            "5",   # swSfpTxPower
+                                        ]),
+                              ],
+    'has_perfdata'          : True,
+    'includes'              : [ "brocade.include" ],
+    'group'                 : "brocade_sfp",
 }