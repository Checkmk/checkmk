#!/usr/bin/env python3
# -*- coding: utf-8 -*-
# Copyright (C) 2019 tribe29 GmbH - License: GNU General Public License v2
# This file is part of Checkmk (https://checkmk.com). It is subject to the terms and
# conditions defined in the file COPYING, which is part of this source code package.

# NOTE: Careful when replacing the *-import below with a more specific import. This can cause
# problems because it might remove variables from the check-context which are necessary for
# resolving legacy discovery results such as [("SUMMARY", "diskstat_default_levels")]. Furthermore,
# it might also remove variables needed for accessing discovery rulesets.
from cmk.base.check_legacy_includes.df import *  # pylint: disable=wildcard-import,unused-wildcard-import
from cmk.base.plugins.agent_based.utils.df import FSBlocks
# NOTE: Careful when replacing the *-import below with a more specific import. This can cause
# problems because it might remove variables from the check-context which are necessary for
# resolving legacy discovery results such as [("SUMMARY", "diskstat_default_levels")]. Furthermore,
# it might also remove variables needed for accessing discovery rulesets.
from cmk.base.check_legacy_includes.size_trend import *  # pylint: disable=wildcard-import,unused-wildcard-import


def _sanitize_line(line):
    """Merges units to values in case values and units are contained in separate line elements."""
    units = ("k", "K", "B", "M", "G", "T", "P", "E", "KiB", "MiB", "GiB", "TiB", "PiB", "EiB")
    sanitized_line = []
    for word in line:
        if word in units and sanitized_line:
            sanitized_line[-1] += word
        else:
            sanitized_line.append(word)
    return sanitized_line


def parse_ceph_df(info) -> FSBlocks:
    parsed = {}
    section = None
    global_headers = None
    pools_headers = None

    for line in info:
<<<<<<< HEAD
        if line[0] in ["GLOBAL:", "RAW"] or re.sub("[-: ]", "", ''.join(line)) == 'RAWSTORAGE':
=======
        if line[0] in ["GLOBAL:", "RAW"]:
>>>>>>> 75a18bda
            section = "global"
            continue
        elif re.sub("[-: ]", "", ''.join(line)) == "POOLS":
            section = "pools"
            continue

        line = _sanitize_line(line)
        if section == "global":
            if line == ['SIZE', 'AVAIL', 'RAW', 'USED', '%RAW', 'USED', 'OBJECTS']:
                global_headers = ['SIZE', 'AVAIL', 'RAW USED', '%RAW USED', 'OBJECTS']

            elif line == ['CLASS', 'SIZE', 'AVAIL', 'USED', 'RAW', 'USED', '%RAW', 'USED']:
                global_headers = ['CLASS', 'SIZE', 'AVAIL', 'USED', 'RAW USED', '%RAW USED']

            elif global_headers is not None:
                parsed.setdefault("SUMMARY", dict(zip(global_headers, line)))

        elif section == "pools":
            if line == [
                    'NAME', 'ID', 'CATEGORY', 'QUOTA', 'OBJECTS', 'QUOTA', 'BYTES', 'USED', '%USED',
                    'MAX', 'AVAIL', 'OBJECTS', 'DIRTY', 'READ', 'WRITE', 'RAW', 'USED'
            ]:
                pools_headers = [
                    'NAME', 'ID', 'CATEGORY', 'QUOTA OBJECTS', 'QUOTA BYTES', 'USED', '%USED',
                    'MAX AVAIL', 'OBJECTS', 'DIRTY', 'READ', 'WRITE', 'RAW USED'
                ]

            elif line == [
                    'NAME', 'ID', 'QUOTA', 'OBJECTS', 'QUOTA', 'BYTES', 'USED', '%USED', 'MAX',
                    'AVAIL', 'OBJECTS', 'DIRTY', 'READ', 'WRITE', 'RAW', 'USED'
            ]:
                pools_headers = [
                    'NAME', 'ID', 'QUOTA OBJECTS', 'QUOTA BYTES', 'USED', '%USED', 'MAX AVAIL',
                    'OBJECTS', 'DIRTY', 'READ', 'WRITE', 'RAW USED'
                ]

            elif line == [
                    'POOL', 'ID', 'STORED', 'OBJECTS', 'USED', '%USED', 'MAX', 'AVAIL', 'QUOTA',
                    'OBJECTS', 'QUOTA', 'BYTES', 'DIRTY', 'USED', 'COMPR', 'UNDER', 'COMPR'
            ]:
                pools_headers = [
                    'POOL', 'ID', 'STORED', 'OBJECTS', 'USED', '%USED', 'MAX AVAIL',
                    'QUOTA OBJECTS', 'QUOTA BYTES', 'DIRTY', 'USED COMPR', 'UNDER COMPR'
                ]

<<<<<<< HEAD
            elif line == [
                    'POOL', 'ID', 'PGS', 'STORED', 'OBJECTS', 'USED', '%USED', 'MAX', 'AVAIL',
                    'QUOTA', 'OBJECTS', 'QUOTA', 'BYTES', 'DIRTY', 'USED', 'COMPR', 'UNDER', 'COMPR'
            ]:
                pools_headers = [
                    'POOL', 'ID', 'PGS', 'STORED', 'OBJECTS', 'USED', '%USED', 'MAX AVAIL',
                    'QUOTA OBJECTS', 'QUOTA BYTES', 'DIRTY', 'USED COMPR', 'UNDER COMPR'
                ]

            elif line == [
                    'POOL', 'ID', 'STORED', '(DATA)', '(OMAP)', 'OBJECTS', 'USED', '(DATA)',
                    '(OMAP)', '%USED', 'MAX', 'AVAIL', 'QUOTA', 'OBJECTS', 'QUOTA', 'BYTES',
                    'DIRTY', 'USED', 'COMPR', 'UNDER', 'COMPR'
            ]:
                pools_headers = [
                    'POOL', 'ID', 'STORED', '(DATA)', '(OMAP)', 'OBJECTS', 'USED', '(DATA)',
                    '(OMAP)', '%USED', 'MAX AVAIL', 'QUOTA OBJECTS', 'QUOTA BYTES', 'DIRTY',
                    'USED COMPR', 'UNDER COMPR'
                ]

            elif line == [
                    'POOL', 'ID', 'PGS', 'STORED', '(DATA)', '(OMAP)', 'OBJECTS', 'USED', '(DATA)',
                    '(OMAP)', '%USED', 'MAX', 'AVAIL', 'QUOTA', 'OBJECTS', 'QUOTA', 'BYTES',
                    'DIRTY', 'USED', 'COMPR', 'UNDER', 'COMPR'
            ]:
                pools_headers = [
                    'POOL', 'ID', 'PGS', 'STORED', 'STORED (DATA)', 'STORED (OMAP)', 'OBJECTS',
                    'USED', 'USED (DATA)', 'USED (OMAP)', '%USED', 'MAX AVAIL', 'QUOTA OBJECTS',
                    'QUOTA BYTES', 'DIRTY', 'USED COMPR', 'UNDER COMPR'
                ]

=======
>>>>>>> 75a18bda
            elif pools_headers is not None:
                parsed.setdefault(line[0], dict(zip(pools_headers[1:], line[1:])))

    def parse_byte_values(value_str):
        """
        Returns the used storage in mebibytes.
        """
        # sanitize to possible units to single representation
        value_str = value_str.rstrip("iB")

        if value_str.endswith("E"):
            return float(value_str[:-1]) * 1024**4
        elif value_str.endswith("P"):
            return float(value_str[:-1]) * 1024**3
        elif value_str.endswith("T"):
            return float(value_str[:-1]) * 1024**2
        elif value_str.endswith("G"):
            return float(value_str[:-1]) * 1024
        elif value_str.endswith("M"):
            return float(value_str[:-1])
        elif value_str.lower().endswith("k"):
            return float(value_str[:-1]) / 1024
        elif value_str == 'N/A':
            return 0.0
        return float(value_str) / (1024**2)

    mps = []
    for mp, data in parsed.items():
        # http://docs.ceph.com/docs/master/rados/operations/monitoring/
        # GLOBAL section:
        #   SIZE: The overall storage capacity of the cluster.
        #   AVAIL: The amount of free space available in the cluster.
        # POOLS section:
        #   USED: The notional amount of data stored in kilobytes, unless the number appends M for megabytes or G for gigabytes.
        #   MAX AVAIL: An estimate of the notional amount of data that can be written to this pool.
        if mp == "SUMMARY":
            size_mb = parse_byte_values(data["SIZE"])
            avail_mb = parse_byte_values(data["AVAIL"])
        else:
            avail_mb = parse_byte_values(data["MAX AVAIL"])
            size_mb = avail_mb + parse_byte_values(data["USED"])
        mps.append((mp, size_mb, avail_mb, 0))
    return mps


def inventory_ceph_df(mps):
    return df_inventory([x[0] for x in mps])


check_info['ceph_df'] = {
    'parse_function': parse_ceph_df,
    'inventory_function': inventory_ceph_df,
    'check_function': df_check_filesystem_list,
    'service_description': 'Ceph Pool %s',
    'has_perfdata': True,
    'group': 'filesystem',
    'default_levels_variable': 'filesystem_default_levels',
}<|MERGE_RESOLUTION|>--- conflicted
+++ resolved
@@ -1,20 +1,28 @@
-#!/usr/bin/env python3
-# -*- coding: utf-8 -*-
-# Copyright (C) 2019 tribe29 GmbH - License: GNU General Public License v2
-# This file is part of Checkmk (https://checkmk.com). It is subject to the terms and
-# conditions defined in the file COPYING, which is part of this source code package.
-
-# NOTE: Careful when replacing the *-import below with a more specific import. This can cause
-# problems because it might remove variables from the check-context which are necessary for
-# resolving legacy discovery results such as [("SUMMARY", "diskstat_default_levels")]. Furthermore,
-# it might also remove variables needed for accessing discovery rulesets.
-from cmk.base.check_legacy_includes.df import *  # pylint: disable=wildcard-import,unused-wildcard-import
-from cmk.base.plugins.agent_based.utils.df import FSBlocks
-# NOTE: Careful when replacing the *-import below with a more specific import. This can cause
-# problems because it might remove variables from the check-context which are necessary for
-# resolving legacy discovery results such as [("SUMMARY", "diskstat_default_levels")]. Furthermore,
-# it might also remove variables needed for accessing discovery rulesets.
-from cmk.base.check_legacy_includes.size_trend import *  # pylint: disable=wildcard-import,unused-wildcard-import
+#!/usr/bin/python
+# -*- encoding: utf-8; py-indent-offset: 4 -*-
+# +------------------------------------------------------------------+
+# |             ____ _               _        __  __ _  __           |
+# |            / ___| |__   ___  ___| | __   |  \/  | |/ /           |
+# |           | |   | '_ \ / _ \/ __| |/ /   | |\/| | ' /            |
+# |           | |___| | | |  __/ (__|   <    | |  | | . \            |
+# |            \____|_| |_|\___|\___|_|\_\___|_|  |_|_|\_\           |
+# |                                                                  |
+# | Copyright Mathias Kettner 2019             mk@mathias-kettner.de |
+# +------------------------------------------------------------------+
+#
+# This file is part of Check_MK.
+# The official homepage is at http://mathias-kettner.de/check_mk.
+#
+# check_mk is free software;  you can redistribute it and/or modify it
+# under the  terms of the  GNU General Public License  as published by
+# the Free Software Foundation in version 2.  check_mk is  distributed
+# in the hope that it will be useful, but WITHOUT ANY WARRANTY;  with-
+# out even the implied warranty of  MERCHANTABILITY  or  FITNESS FOR A
+# PARTICULAR PURPOSE. See the  GNU General Public License for more de-
+# tails. You should have  received  a copy of the  GNU  General Public
+# License along with GNU Make; see the file  COPYING.  If  not,  write
+# to the Free Software Foundation, Inc., 51 Franklin St,  Fifth Floor,
+# Boston, MA 02110-1301 USA.
 
 
 def _sanitize_line(line):
@@ -29,21 +37,18 @@
     return sanitized_line
 
 
-def parse_ceph_df(info) -> FSBlocks:
+def parse_ceph_df(info):
     parsed = {}
     section = None
     global_headers = None
     pools_headers = None
 
     for line in info:
-<<<<<<< HEAD
-        if line[0] in ["GLOBAL:", "RAW"] or re.sub("[-: ]", "", ''.join(line)) == 'RAWSTORAGE':
-=======
         if line[0] in ["GLOBAL:", "RAW"]:
->>>>>>> 75a18bda
             section = "global"
             continue
-        elif re.sub("[-: ]", "", ''.join(line)) == "POOLS":
+
+        elif line[0] == "POOLS:":
             section = "pools"
             continue
 
@@ -86,40 +91,6 @@
                     'QUOTA OBJECTS', 'QUOTA BYTES', 'DIRTY', 'USED COMPR', 'UNDER COMPR'
                 ]
 
-<<<<<<< HEAD
-            elif line == [
-                    'POOL', 'ID', 'PGS', 'STORED', 'OBJECTS', 'USED', '%USED', 'MAX', 'AVAIL',
-                    'QUOTA', 'OBJECTS', 'QUOTA', 'BYTES', 'DIRTY', 'USED', 'COMPR', 'UNDER', 'COMPR'
-            ]:
-                pools_headers = [
-                    'POOL', 'ID', 'PGS', 'STORED', 'OBJECTS', 'USED', '%USED', 'MAX AVAIL',
-                    'QUOTA OBJECTS', 'QUOTA BYTES', 'DIRTY', 'USED COMPR', 'UNDER COMPR'
-                ]
-
-            elif line == [
-                    'POOL', 'ID', 'STORED', '(DATA)', '(OMAP)', 'OBJECTS', 'USED', '(DATA)',
-                    '(OMAP)', '%USED', 'MAX', 'AVAIL', 'QUOTA', 'OBJECTS', 'QUOTA', 'BYTES',
-                    'DIRTY', 'USED', 'COMPR', 'UNDER', 'COMPR'
-            ]:
-                pools_headers = [
-                    'POOL', 'ID', 'STORED', '(DATA)', '(OMAP)', 'OBJECTS', 'USED', '(DATA)',
-                    '(OMAP)', '%USED', 'MAX AVAIL', 'QUOTA OBJECTS', 'QUOTA BYTES', 'DIRTY',
-                    'USED COMPR', 'UNDER COMPR'
-                ]
-
-            elif line == [
-                    'POOL', 'ID', 'PGS', 'STORED', '(DATA)', '(OMAP)', 'OBJECTS', 'USED', '(DATA)',
-                    '(OMAP)', '%USED', 'MAX', 'AVAIL', 'QUOTA', 'OBJECTS', 'QUOTA', 'BYTES',
-                    'DIRTY', 'USED', 'COMPR', 'UNDER', 'COMPR'
-            ]:
-                pools_headers = [
-                    'POOL', 'ID', 'PGS', 'STORED', 'STORED (DATA)', 'STORED (OMAP)', 'OBJECTS',
-                    'USED', 'USED (DATA)', 'USED (OMAP)', '%USED', 'MAX AVAIL', 'QUOTA OBJECTS',
-                    'QUOTA BYTES', 'DIRTY', 'USED COMPR', 'UNDER COMPR'
-                ]
-
-=======
->>>>>>> 75a18bda
             elif pools_headers is not None:
                 parsed.setdefault(line[0], dict(zip(pools_headers[1:], line[1:])))
 
@@ -147,8 +118,7 @@
         return float(value_str) / (1024**2)
 
     mps = []
-    for mp, data in parsed.items():
-        # http://docs.ceph.com/docs/master/rados/operations/monitoring/
+    for mp, data in parsed.iteritems():
         # GLOBAL section:
         #   SIZE: The overall storage capacity of the cluster.
         #   AVAIL: The amount of free space available in the cluster.
@@ -175,6 +145,7 @@
     'check_function': df_check_filesystem_list,
     'service_description': 'Ceph Pool %s',
     'has_perfdata': True,
+    'includes': ['df.include', 'size_trend.include'],
     'group': 'filesystem',
     'default_levels_variable': 'filesystem_default_levels',
 }