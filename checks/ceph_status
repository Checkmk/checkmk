--- conflicted
+++ resolved
@@ -1,10 +1,28 @@
-#!/usr/bin/env python3
-# -*- coding: utf-8 -*-
-# Copyright (C) 2019 tribe29 GmbH - License: GNU General Public License v2
-# This file is part of Checkmk (https://checkmk.com). It is subject to the terms and
-# conditions defined in the file COPYING, which is part of this source code package.
-
-import json
+#!/usr/bin/python
+# -*- encoding: utf-8; py-indent-offset: 4 -*-
+# +------------------------------------------------------------------+
+# |             ____ _               _        __  __ _  __           |
+# |            / ___| |__   ___  ___| | __   |  \/  | |/ /           |
+# |           | |   | '_ \ / _ \/ __| |/ /   | |\/| | ' /            |
+# |           | |___| | | |  __/ (__|   <    | |  | | . \            |
+# |            \____|_| |_|\___|\___|_|\_\___|_|  |_|_|\_\           |
+# |                                                                  |
+# | Copyright Mathias Kettner 2017             mk@mathias-kettner.de |
+# +------------------------------------------------------------------+
+#
+# This file is part of Check_MK.
+# The official homepage is at http://mathias-kettner.de/check_mk.
+#
+# check_mk is free software;  you can redistribute it and/or modify it
+# under the  terms of the  GNU General Public License  as published by
+# the Free Software Foundation in version 2.  check_mk is  distributed
+# in the hope that it will be useful, but WITHOUT ANY WARRANTY;  with-
+# out even the implied warranty of  MERCHANTABILITY  or  FITNESS FOR A
+# PARTICULAR PURPOSE. See the  GNU General Public License for more de-
+# tails. You should have  received  a copy of the  GNU  General Public
+# License along with GNU Make; see the file  COPYING.  If  not,  write
+# to the Free Software Foundation, Inc., 51 Franklin St,  Fifth Floor,
+# Boston, MA 02110-1301 USA.
 
 import json
 
@@ -21,19 +39,22 @@
     return parsed
 
 
-def ceph_check_epoch(id_, epoch, params):
+def ceph_check_epoch(_id, epoch, params):
     warn, crit, avg_interval_min = params.get("epoch", (None, None, 1))
-    now = time.time()
-    epoch_rate = get_rate("%s.epoch.rate" % id_, now, epoch, allow_negative=True)
-    epoch_avg = get_average("%s.epoch.avg" % id_, now, epoch_rate, avg_interval_min)
-
-    infoname = 'Epoch rate (%s average)' % get_age_human_readable(avg_interval_min * 60)
-    return check_levels(
-        epoch_avg,
-        None,
-        (warn, crit),
-        infoname=infoname,
-    )[:2]
+    epoch_rate = get_rate("%s.epoch.rate" % _id, time.time(), epoch, avg_interval_min)
+    epoch_avg = get_average("%s.epoch.avg" % _id, time.time(), epoch_rate, avg_interval_min)
+    state = 0
+    infotext = 'Epoch: %s/%s' % (epoch_avg, get_age_human_readable(avg_interval_min * 60))
+
+    if warn is not None and crit is not None:
+        if epoch_avg >= crit:
+            state = 2
+        elif epoch_avg >= warn:
+            state = 1
+        if state > 0:
+            infotext += " (warn/crit at %.1f/%.1f)" % (warn, crit)
+
+    return state, infotext
 
 
 #   .--status--------------------------------------------------------------.
@@ -53,15 +74,6 @@
 
 def inventory_ceph_status(parsed):
     return [(None, {})]
-
-
-def _extract_error_messages(parsed):
-    error_messages = []
-    for err in parsed.get("health", {}).get("checks", {}).values():
-        err_msg = err.get("summary", {}).get("message")
-        if err_msg:
-            error_messages.append(err_msg)
-    return sorted(error_messages)
 
 
 # TODO genereller Status -> ceph health (Ausnahmen für "too many PGs per OSD" als Option ermöglichen)
@@ -76,12 +88,7 @@
     overall_status = parsed["health"]["status"]
     state, state_readable = map_health_states.get(overall_status,
                                                   (3, "unknown[%s]" % overall_status))
-    if state:
-        error_messages = _extract_error_messages(parsed)
-        if error_messages:
-            state_readable += " (%s)" % (", ".join(error_messages))
-
-    yield state, 'Health: %s' % state_readable
+    yield state, 'Status: %s' % state_readable
     yield ceph_check_epoch("ceph_status", parsed["election_epoch"], params)
 
 
@@ -253,11 +260,7 @@
 
 
 def check_ceph_status_mgrs(_no_item, params, parsed):
-<<<<<<< HEAD
-    data = parsed.get("servicemap") or parsed["mgrmap"]
-=======
     data = parsed["mgrmap"]
->>>>>>> 75a18bda
     if "epoch" not in data:
         return
     yield ceph_check_epoch("ceph_mgrs", data["epoch"], params)
