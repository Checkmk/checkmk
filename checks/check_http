--- conflicted
+++ resolved
@@ -1,8 +1,28 @@
-#!/usr/bin/env python3
-# -*- coding: utf-8 -*-
-# Copyright (C) 2019 tribe29 GmbH - License: GNU General Public License v2
-# This file is part of Checkmk (https://checkmk.com). It is subject to the terms and
-# conditions defined in the file COPYING, which is part of this source code package.
+#!/usr/bin/python
+# -*- encoding: utf-8; py-indent-offset: 4 -*-
+# +------------------------------------------------------------------+
+# |             ____ _               _        __  __ _  __           |
+# |            / ___| |__   ___  ___| | __   |  \/  | |/ /           |
+# |           | |   | '_ \ / _ \/ __| |/ /   | |\/| | ' /            |
+# |           | |___| | | |  __/ (__|   <    | |  | | . \            |
+# |            \____|_| |_|\___|\___|_|\_\___|_|  |_|_|\_\           |
+# |                                                                  |
+# | Copyright Mathias Kettner 2014             mk@mathias-kettner.de |
+# +------------------------------------------------------------------+
+#
+# This file is part of Check_MK.
+# The official homepage is at http://mathias-kettner.de/check_mk.
+#
+# check_mk is free software;  you can redistribute it and/or modify it
+# under the  terms of the  GNU General Public License  as published by
+# the Free Software Foundation in version 2.  check_mk is  distributed
+# in the hope that it will be useful, but WITHOUT ANY WARRANTY;  with-
+# out even the implied warranty of  MERCHANTABILITY  or  FITNESS FOR A
+# PARTICULAR PURPOSE. See the  GNU General Public License for more de-
+# tails. You should have  received  a copy of the  GNU  General Public
+# License along with GNU Make; see the file  COPYING.  If  not,  write
+# to the Free Software Foundation, Inc., 51 Franklin St,  Fifth Floor,
+# Boston, MA 02110-1301 USA.
 
 import copy
 
@@ -11,20 +31,15 @@
     if isinstance(params, dict):
         return params
     name, mode = copy.deepcopy(params)
-    mode_name = "cert" if "cert_days" in mode else "url"
+    mode_name = 'cert' if "cert_days" in mode else 'url'
 
     transformed = {"name": name, "mode": (mode_name, mode)}
     # The proxy option has ben isolated in version 1.6.0i1
     proxy_address = mode.get("proxy")
     if proxy_address:
         proxy = transformed.setdefault("proxy", {"address": proxy_address})
-<<<<<<< HEAD
-        # ":" outside a IPv6 address indicates port
-        if ":" in proxy_address.split("]")[-1]:
-=======
         # ':' outside a IPv6 address indicates port
         if ':' in proxy_address.split(']')[-1]:
->>>>>>> 75a18bda
             addr, port = proxy_address.rsplit(":", 1)
             try:
                 proxy["port"] = int(port)
@@ -68,11 +83,7 @@
         address = "$_HOSTADDRESS_%s$" % family[-1]
 
     HostSettings = collections.namedtuple("HostSettings", ("address", "port", "family", "virtual"))
-<<<<<<< HEAD
-    return HostSettings(address, host.get("port"), family, host.get("virthost"))
-=======
     return HostSettings(address, host.get("port"), family, host.get('virthost'))
->>>>>>> 75a18bda
 
 
 def _get_proxy(params):
@@ -95,13 +106,13 @@
     if "cert_days" in settings:
         # legacy behavior
         if isinstance(settings["cert_days"], int):
-            args += ["-C", settings["cert_days"]]
+            args += ['-C', settings["cert_days"]]
         else:
             warn, crit = settings["cert_days"]
-            args += ["-C", "%d,%d" % (warn, crit)]
+            args += ['-C', '%d,%d' % (warn, crit)]
 
     if proxy:
-        args += ["--ssl", "-j", "CONNECT"]
+        args += ['--ssl', '-j', 'CONNECT']
 
     return args
 
@@ -110,77 +121,80 @@
     args = []
 
     if "uri" in settings:
-        args += ["-u", settings["uri"]]
+        args += ['-u', settings["uri"]]
 
     ssl = settings.get("ssl")
     if ssl in [True, "auto"]:
-        args.append("--ssl")
+        args += ['--ssl']
     elif ssl:
-        args.append("--ssl=%s" % ssl)
+        args += ['--ssl=%s' % ssl]
 
     if "response_time" in settings:
-        warn, crit = settings["response_time"]
-        args += ["-w", "%f" % (warn / 1000.0), "-c", "%f" % (crit / 1000.0)]
+        args += [
+            '-w',
+            '%f' % (settings["response_time"][0] / 1000.0), '-c',
+            '%f' % (settings["response_time"][1] / 1000.0)
+        ]
 
     if "timeout" in settings:
-        args += ["-t", settings["timeout"]]
+        args += ['-t', settings["timeout"]]
 
     if "user_agent" in settings:
-        args += ["-A", settings["user_agent"]]
+        args += ['-A', settings["user_agent"]]
 
     for header in settings.get("add_headers", []):
-        args += ["-k", header]
+        args += ['-k', header]
 
     if "auth" in settings:
         username, password = settings["auth"]
         args += ["-a", passwordstore_get_cmdline("%s:%%s" % username, password)]
 
     if "onredirect" in settings:
-        args.append("--onredirect=%s" % settings["onredirect"])
+        args += ['--onredirect=%s' % settings["onredirect"]]
 
     if "expect_response" in settings:
-        args += ["-e", ",".join(settings["expect_response"])]
+        args += ['-e', ",".join(settings["expect_response"])]
 
     if "expect_string" in settings:
-        args += ["-s", settings["expect_string"]]
+        args += ['-s', settings["expect_string"]]
 
     if "expect_response_header" in settings:
-        args += ["-d", settings["expect_response_header"]]
+        args += ['-d', settings["expect_response_header"]]
 
     if "expect_regex" in settings:
-        if len(settings["expect_regex"]) >= 4 and settings["expect_regex"][3]:
-            args.append("-l")
-        if settings["expect_regex"][1]:
-            args.append("-R")
+        if len(settings['expect_regex']) >= 4 and settings['expect_regex'][3]:
+            args += ['-l']
+        if settings['expect_regex'][1]:
+            args += ['-R']
         else:
-            args.append("-r")
-        args += [settings["expect_regex"][0]]
-        if settings["expect_regex"][2]:
-            args.append("--invert-regex")
+            args += ['-r']
+        args += [settings['expect_regex'][0]]
+        if settings['expect_regex'][2]:
+            args += ['--invert-regex']
 
     if settings.get("extended_perfdata"):
-        args.append("--extended-perfdata")
+        args += ['--extended-perfdata']
 
     if "post_data" in settings:
         data, content_type = settings["post_data"]
-        args += ["-P", data, "-T", content_type]
+        args += ['-P', data, '-T', content_type]
 
     if "method" in settings:
-        args += ["-j", settings["method"]]
+        args += ['-j', settings["method"]]
 
     if settings.get("no_body"):
-        args.append("--no-body")
+        args += ['--no-body']
 
     if "page_size" in settings:
-        args += ["-m", "%d:%d" % settings["page_size"]]
+        args += ['-m', '%d:%d' % settings["page_size"]]
 
     if "max_age" in settings:
-        args += ["-M", settings["max_age"]]
+        args += ['-M', settings["max_age"]]
 
     # FIXME: This option is deprecated. According to the monitoring-plugins
     # the "urlize" plugin should be used.
     if settings.get("urlize"):
-        args.append("-L")
+        args += ['-L']
 
     return args
 
@@ -193,11 +207,7 @@
 
 def _host_name(host, proxy, params):
     if proxy and host.port:
-<<<<<<< HEAD
-        return "%s:%s" % (host.address, host.port)
-=======
         return '%s:%s' % (host.address, host.port)
->>>>>>> 75a18bda
     if proxy:
         return host.address
     if host.virtual:
@@ -214,20 +224,16 @@
 def _common_args(host, proxy, params):
     args = []
 
-    if host.family == "ipv6":
-        args.append("-6")
+    if host.family == 'ipv6':
+        args += ['-6']
     if not params.get("disable_sni"):
-        args.append("--sni")
+        args += ['--sni']
     if proxy and proxy.auth:
         args += ["-b", proxy.auth]
 
     specify_port = proxy.port if proxy else host.port
     if specify_port:
-<<<<<<< HEAD
-        args += ["-p", "%s" % specify_port]
-=======
         args += ['-p', '%s' % specify_port]
->>>>>>> 75a18bda
 
     # last two arguments correspond to -I/-H, respectively
     args += [_server_address(host, proxy)]
@@ -246,7 +252,7 @@
     host = _get_host(params)
     proxy = _get_proxy(params)
 
-    if mode_name == "cert":
+    if mode_name == 'cert':
         args = _certificate_args(host, proxy, settings)
     else:
         args = _url_args(host, proxy, settings)
@@ -268,8 +274,8 @@
     return "HTTP %s" % description
 
 
-active_check_info["http"] = {
-    "command_line": "check_http $ARG1$",
+active_check_info['http'] = {
+    "command_line": '$USER1$/check_http $ARG1$',
     "argument_function": check_http_arguments,
     "service_description": check_http_description,
     "has_perfdata": True,
