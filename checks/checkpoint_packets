#!/usr/bin/env python3
# -*- coding: utf-8 -*-
# Copyright (C) 2019 tribe29 GmbH - License: GNU General Public License v2
# This file is part of Checkmk (https://checkmk.com). It is subject to the terms and
# conditions defined in the file COPYING, which is part of this source code package.

# NOTE: Careful when replacing the *-import below with a more specific import. This can cause
# problems because it might remove variables from the check-context which are necessary for
# resolving legacy discovery results such as [("SUMMARY", "diskstat_default_levels")]. Furthermore,
# it might also remove variables needed for accessing discovery rulesets.
from cmk.base.check_legacy_includes.checkpoint import *  # pylint: disable=wildcard-import,unused-wildcard-import
# .1.3.6.1.2.1.1.1.0 Linux gateway1 2.6.18-92cp #1 SMP Tue Dec 4 21:44:22 IST 2012 i686
# .1.3.6.1.4.1.2620.1.1.4.0 131645
# .1.3.6.1.4.1.2620.1.1.5.0 0
# .1.3.6.1.4.1.2620.1.1.6.0 1495
# .1.3.6.1.4.1.2620.1.1.7.0 16297

factory_settings["checkpoint_packets_default_levels"] = {
    "accepted": (100000, 200000),
    "rejected": (100000, 200000),
    "dropped": (100000, 200000),
    "logged": (100000, 200000),
    "espencrypted": (100000, 200000),
    "espdecrypted": (100000, 200000),
}


<<<<<<< HEAD
def parse_checkpoint_packets(info):
=======
def _extract_checkpoint_value(info):
>>>>>>> 75a18bda
    parsed = {}
    for key, main_index, sub_index in [
        ("Accepted", 0, 0),
        ("Rejected", 0, 1),
        ("Dropped", 0, 2),
        ("Logged", 0, 3),
        ("EspEncrypted", 1, 0),
        ("EspDecrypted", 1, 1),
    ]:
        try:
            parsed[key] = int(info[main_index][0][sub_index])
        except (IndexError, ValueError):
            pass
    return parsed


<<<<<<< HEAD
def inventory_checkpoint_packets(parsed):
    if parsed:
        return [(None, {})]


def check_checkpoint_packets(_no_item, params, parsed):
    this_time = time.time()
    for name, value in parsed.items():
        key = name.lower()
        if params.get(key) is None:
            warn, crit = (None, None)
        else:
            warn, crit = params[key]

        rate = get_rate(key, this_time, value)
        infotext = "%s: %.1f pkts/s" % (name, rate)
        state = 0
        if crit is not None and rate >= crit:
            state = 2
        elif warn is not None and rate >= warn:
            state = 1
        if state:
            infotext += " (warn/crit at %s/%s pkts/s)" % (warn, crit)
=======
def inventory_checkpoint_packets(info):
    if info:
        return [(None, {})]


def check_checkpoint_packets(_no_item, params, info):
    if info:
        this_time = time.time()
        for name, value in _extract_checkpoint_value(info).items():
            key = name.lower()
            if params.get(key) is None:
                warn, crit = (None, None)
            else:
                warn, crit = params[key]

            rate = get_rate(key, this_time, value)
            infotext = "%s: %.1f pkts/s" % (name, rate)
            state = 0
            if crit is not None and rate >= crit:
                state = 2
            elif warn is not None and rate >= warn:
                state = 1
            if state:
                infotext += " (warn/crit at %s/%s pkts/s)" % (warn, crit)
>>>>>>> 75a18bda

        yield state, infotext, [(key, rate, warn, crit, 0)]


check_info["checkpoint_packets"] = {
    "parse_function": parse_checkpoint_packets,
    "check_function": check_checkpoint_packets,
    "inventory_function": inventory_checkpoint_packets,
    "service_description": "Packet Statistics",
    "has_perfdata": True,
    "group": "checkpoint_packets",
    "snmp_scan_function": scan_checkpoint,
    "default_levels_variable": "checkpoint_packets_default_levels",
    "snmp_info": [
        (
            ".1.3.6.1.4.1.2620.1.1",
            [
                4,  # fwAccepted
                5,  # fwRejected
                6,  # fwDropped
                7,  # fwLogged
            ]),
        (
            ".1.3.6.1.4.1.2620.1.2.5.4",
            [
                5,  # cpvIpsecEspEncPkts
                6,  # cpvIpsecEspDecPkts
            ])
    ],
}<|MERGE_RESOLUTION|>--- conflicted
+++ resolved
@@ -1,14 +1,29 @@
-#!/usr/bin/env python3
-# -*- coding: utf-8 -*-
-# Copyright (C) 2019 tribe29 GmbH - License: GNU General Public License v2
-# This file is part of Checkmk (https://checkmk.com). It is subject to the terms and
-# conditions defined in the file COPYING, which is part of this source code package.
+#!/usr/bin/python
+# -*- encoding: utf-8; py-indent-offset: 4 -*-
+# +------------------------------------------------------------------+
+# |             ____ _               _        __  __ _  __           |
+# |            / ___| |__   ___  ___| | __   |  \/  | |/ /           |
+# |           | |   | '_ \ / _ \/ __| |/ /   | |\/| | ' /            |
+# |           | |___| | | |  __/ (__|   <    | |  | | . \            |
+# |            \____|_| |_|\___|\___|_|\_\___|_|  |_|_|\_\           |
+# |                                                                  |
+# | Copyright Mathias Kettner 2014             mk@mathias-kettner.de |
+# +------------------------------------------------------------------+
+#
+# This file is part of Check_MK.
+# The official homepage is at http://mathias-kettner.de/check_mk.
+#
+# check_mk is free software;  you can redistribute it and/or modify it
+# under the  terms of the  GNU General Public License  as published by
+# the Free Software Foundation in version 2.  check_mk is  distributed
+# in the hope that it will be useful, but WITHOUT ANY WARRANTY;  with-
+# out even the implied warranty of  MERCHANTABILITY  or  FITNESS FOR A
+# PARTICULAR PURPOSE. See the  GNU General Public License for more de-
+# tails. You should have  received  a copy of the  GNU  General Public
+# License along with GNU Make; see the file  COPYING.  If  not,  write
+# to the Free Software Foundation, Inc., 51 Franklin St,  Fifth Floor,
+# Boston, MA 02110-1301 USA.
 
-# NOTE: Careful when replacing the *-import below with a more specific import. This can cause
-# problems because it might remove variables from the check-context which are necessary for
-# resolving legacy discovery results such as [("SUMMARY", "diskstat_default_levels")]. Furthermore,
-# it might also remove variables needed for accessing discovery rulesets.
-from cmk.base.check_legacy_includes.checkpoint import *  # pylint: disable=wildcard-import,unused-wildcard-import
 # .1.3.6.1.2.1.1.1.0 Linux gateway1 2.6.18-92cp #1 SMP Tue Dec 4 21:44:22 IST 2012 i686
 # .1.3.6.1.4.1.2620.1.1.4.0 131645
 # .1.3.6.1.4.1.2620.1.1.5.0 0
@@ -25,11 +40,7 @@
 }
 
 
-<<<<<<< HEAD
-def parse_checkpoint_packets(info):
-=======
 def _extract_checkpoint_value(info):
->>>>>>> 75a18bda
     parsed = {}
     for key, main_index, sub_index in [
         ("Accepted", 0, 0),
@@ -46,31 +57,6 @@
     return parsed
 
 
-<<<<<<< HEAD
-def inventory_checkpoint_packets(parsed):
-    if parsed:
-        return [(None, {})]
-
-
-def check_checkpoint_packets(_no_item, params, parsed):
-    this_time = time.time()
-    for name, value in parsed.items():
-        key = name.lower()
-        if params.get(key) is None:
-            warn, crit = (None, None)
-        else:
-            warn, crit = params[key]
-
-        rate = get_rate(key, this_time, value)
-        infotext = "%s: %.1f pkts/s" % (name, rate)
-        state = 0
-        if crit is not None and rate >= crit:
-            state = 2
-        elif warn is not None and rate >= warn:
-            state = 1
-        if state:
-            infotext += " (warn/crit at %s/%s pkts/s)" % (warn, crit)
-=======
 def inventory_checkpoint_packets(info):
     if info:
         return [(None, {})]
@@ -95,13 +81,11 @@
                 state = 1
             if state:
                 infotext += " (warn/crit at %s/%s pkts/s)" % (warn, crit)
->>>>>>> 75a18bda
 
-        yield state, infotext, [(key, rate, warn, crit, 0)]
+            yield state, infotext, [(key, rate, warn, crit, 0)]
 
 
 check_info["checkpoint_packets"] = {
-    "parse_function": parse_checkpoint_packets,
     "check_function": check_checkpoint_packets,
     "inventory_function": inventory_checkpoint_packets,
     "service_description": "Packet Statistics",
@@ -125,4 +109,5 @@
                 6,  # cpvIpsecEspDecPkts
             ])
     ],
+    "includes": ["checkpoint.include"],
 }