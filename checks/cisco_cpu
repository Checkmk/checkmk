<<<<<<< HEAD
#!/usr/bin/env python3
# -*- coding: utf-8 -*-
# Copyright (C) 2019 tribe29 GmbH - License: GNU General Public License v2
# This file is part of Checkmk (https://checkmk.com). It is subject to the terms and
# conditions defined in the file COPYING, which is part of this source code package.

# NOTE: Careful when replacing the *-import below with a more specific import. This can cause
# problems because it might remove variables from the check-context which are necessary for
# resolving legacy discovery results such as [("SUMMARY", "diskstat_default_levels")]. Furthermore,
# it might also remove variables needed for accessing discovery rulesets.
from cmk.base.check_legacy_includes.cisco_cpu_scan_functions import *  # pylint: disable=wildcard-import,unused-wildcard-import
# oid(".1.3.6.1.4.1.9.9.109.1.1.1.1.5.1") is depreceated by
# oid(".1.3.6.1.4.1.9.9.109.1.1.1.1.8.1"), we recognize both for now
=======
#!/usr/bin/python
# -*- encoding: utf-8; py-indent-offset: 4 -*-
# +------------------------------------------------------------------+
# |             ____ _               _        __  __ _  __           |
# |            / ___| |__   ___  ___| | __   |  \/  | |/ /           |
# |           | |   | '_ \ / _ \/ __| |/ /   | |\/| | ' /            |
# |           | |___| | | |  __/ (__|   <    | |  | | . \            |
# |            \____|_| |_|\___|\___|_|\_\___|_|  |_|_|\_\           |
# |                                                                  |
# | Copyright Mathias Kettner 2014             mk@mathias-kettner.de |
# +------------------------------------------------------------------+
#
# This file is part of Check_MK.
# The official homepage is at http://mathias-kettner.de/check_mk.
#
# check_mk is free software;  you can redistribute it and/or modify it
# under the  terms of the  GNU General Public License  as published by
# the Free Software Foundation in version 2.  check_mk is  distributed
# in the hope that it will be useful, but WITHOUT ANY WARRANTY;  with-
# out even the implied warranty of  MERCHANTABILITY  or  FITNESS FOR A
# PARTICULAR PURPOSE. See the  GNU General Public License for more de-
# tails. You should have  received  a copy of the  GNU  General Public
# License along with GNU Make; see the file  COPYING.  If  not,  write
# to the Free Software Foundation, Inc., 51 Franklin St,  Fifth Floor,
# Boston, MA 02110-1301 USA.
>>>>>>> 75a18bda

cisco_cpu_default_levels = (80.0, 90.0)


def inventory_cisco_cpu(info):
    if info and (info[0][0].isdigit() or info[0][1].isdigit()):
        return [(None, 'cisco_cpu_default_levels')]


def check_cisco_cpu(item, params, info):
    # Value of info could be (None, None) or ("", "").
    if not info[0][0].isdigit() and not info[0][1].isdigit():
        return 3, 'No information about the CPU utilization available'

    if info[0][1]:
        util = float(info[0][1])
    else:
        util = float(info[0][0])

    warn, crit = params.get("util", (None, None)) if isinstance(params, dict) else params

    return check_levels(util,
                        "util", (warn, crit),
                        human_readable_func=get_percent_human_readable,
<<<<<<< HEAD
                        boundaries=(0, 100),
=======
>>>>>>> 75a18bda
                        infoname="Utilization in the last 5 minutes")


check_info["cisco_cpu"] = {
    "check_function": check_cisco_cpu,
    "inventory_function": inventory_cisco_cpu,
    "service_description": "CPU utilization",
    "has_perfdata": True,
    "group": "cpu_utilization",
    "snmp_info": (
        ".1.3.6.1.4.1.9.9.109.1.1.1.1",
        [
            5,  # cpmCPUTotal5min; is depreceated by
            8,  # cpmCPUTotal5minRev
        ]),
    "snmp_scan_function": snmp_scan_cisco_cpu,
}<|MERGE_RESOLUTION|>--- conflicted
+++ resolved
@@ -1,18 +1,3 @@
-<<<<<<< HEAD
-#!/usr/bin/env python3
-# -*- coding: utf-8 -*-
-# Copyright (C) 2019 tribe29 GmbH - License: GNU General Public License v2
-# This file is part of Checkmk (https://checkmk.com). It is subject to the terms and
-# conditions defined in the file COPYING, which is part of this source code package.
-
-# NOTE: Careful when replacing the *-import below with a more specific import. This can cause
-# problems because it might remove variables from the check-context which are necessary for
-# resolving legacy discovery results such as [("SUMMARY", "diskstat_default_levels")]. Furthermore,
-# it might also remove variables needed for accessing discovery rulesets.
-from cmk.base.check_legacy_includes.cisco_cpu_scan_functions import *  # pylint: disable=wildcard-import,unused-wildcard-import
-# oid(".1.3.6.1.4.1.9.9.109.1.1.1.1.5.1") is depreceated by
-# oid(".1.3.6.1.4.1.9.9.109.1.1.1.1.8.1"), we recognize both for now
-=======
 #!/usr/bin/python
 # -*- encoding: utf-8; py-indent-offset: 4 -*-
 # +------------------------------------------------------------------+
@@ -38,7 +23,6 @@
 # License along with GNU Make; see the file  COPYING.  If  not,  write
 # to the Free Software Foundation, Inc., 51 Franklin St,  Fifth Floor,
 # Boston, MA 02110-1301 USA.
->>>>>>> 75a18bda
 
 cisco_cpu_default_levels = (80.0, 90.0)
 
@@ -63,10 +47,6 @@
     return check_levels(util,
                         "util", (warn, crit),
                         human_readable_func=get_percent_human_readable,
-<<<<<<< HEAD
-                        boundaries=(0, 100),
-=======
->>>>>>> 75a18bda
                         infoname="Utilization in the last 5 minutes")
 
 
@@ -83,4 +63,5 @@
             8,  # cpmCPUTotal5minRev
         ]),
     "snmp_scan_function": snmp_scan_cisco_cpu,
+    "includes": ["cisco_cpu_scan_functions.include"],
 }