#!/usr/bin/env python3
# -*- coding: utf-8 -*-
# Copyright (C) 2019 tribe29 GmbH - License: GNU General Public License v2
# This file is part of Checkmk (https://checkmk.com). It is subject to the terms and
# conditions defined in the file COPYING, which is part of this source code package.

factory_settings["cisco_ip_sla_default_levels"] = {
    "state": "active",
    "connection_lost_occured": "no",
    "timeout_occured": "no",
    "completion_time_over_treshold_occured": "no",
    "latest_rtt_completion_time": (250, 500),
    "latest_rtt_state": "ok",
}


def parse_cisco_ip_sla(info):
    precisions = {line[0]: "ms" if line[-1] == "1" else "us" for line in info[0]}

    rtt_types = {
        "1": "echo",
        "2": "path echo",
        "3": "file IO",
        "4": "script",
        "5": "UDP echo",
        "6": "TCP connect",
        "7": "HTTP",
        "8": "DNS",
        "9": "jitter",
        "10": "DLSw",
        "11": "DHCP",
        "12": "FTP",
        "13": "VoIP",
        "14": "RTP",
        "15": "LSP group",
        "16": "ICMP jitter",
        "17": "LSP ping",
        "18": "LSP trace",
        "19": "ethernet ping",
        "20": "ethernet jitter",
        "21": "LSP ping pseudowire",
    }

    states = {
        "1": "reset",
        "2": "orderly stop",
        "3": "immediate stop",
        "4": "pending",
        "5": "inactive",
        "6": "active",
        "7": "restart",
    }

    rtt_states = {
        "0": "other",
        "1": "ok",
        "2": "disconnected",
        "3": "over threshold",
        "4": "timeout",
        "5": "busy",
        "6": "not connected",
        "7": "dropped",
        "8": "sequence error",
        "9": "verify error",
        "10": "application specific error",
    }

    def to_ip_address(int_list):
        if len(int_list) == 4:
            return "%d.%d.%d.%d" % tuple(int_list)
        elif len(int_list) == 6:
            return "%d:%d:%d:%d:%d:%d" % tuple(int_list)
        return ""

    # contains description, parse function, unit and type
    contents = [
        (  # rttMonEchoAdminEntry
            ("Target address", to_ip_address, "", None),
            ("Source address", to_ip_address, "", None),
            # rttMonEchoAdminPrecision is deliberatly dropped by zip below
        ),
        (  # rttMonCtrlAdminEntry
            ("Owner", None, "", None),
            ("Tag", None, "", None),
            ("RTT type", lambda x: rtt_types.get(x, "unknown"), "", "option"),
            ("Threshold", int, "ms", "option"),
        ),
        (  # rttMonCtrlOperEntry
            ("State", lambda x: states.get(x, "unknown"), "", "option"),
            ("Text", None, "", None),
            ("Connection lost occured", lambda x: "yes" if x == "1" else "no", "", "option"),
            ("Timeout occured", lambda x: "yes" if x == "1" else "no", "", "option"),
            (
                "Completion time over treshold occured",
                lambda x: "yes" if x == "1" else "no",
                "",
                "option",
            ),
        ),
        (  # rttMonLatestRttOperEntry
            ("Latest RTT completion time", int, "ms/us", "level"),
            ("Latest RTT state", lambda x: rtt_states.get(x, "unknown"), "", "option"),
        ),
    ]

    parsed = {}
    for content, entries in zip(contents, info):
        if not entries:
            continue

        for entry in entries:
            index, values = entry[0], entry[1:]
            data = parsed.setdefault(index, [])
            for (description, parser, unit, type_), value in zip(content, values):
                if parser:
                    value = parser(value)
                if unit == "ms/us":
                    unit = precisions[index]
                data.append((description, value, unit, type_))

    return parsed


def inventory_cisco_ip_sla(parsed):
    for index in parsed:
        yield index, {}


@get_parsed_item_data
def check_cisco_ip_sla(_item, params, data):
    for description, value, unit, type_ in data:
        if not value:
            continue

        state = 0
        if unit:
            infotext = "%s: %s %s" % (description, value, unit)
        else:
            infotext = "%s: %s" % (description, value)
        perfdata = []

        param = params.get(description.lower().replace(" ", "_"))

        if type_ == "option":
            if param and param != value:
                state = 1
                infotext += " (expected %s)" % param
        elif type_ == "level":
            warn, crit = param  # a default level hat to exist
            if value >= crit:
                state = 2
            elif value >= warn:
                state = 1

            if state:
                infotext += " (warn/crit at %s/%s)" % (warn, crit)
            factor = 1e3 if unit == "ms" else 1e6
            perfdata = [
                ("rtt", value / factor, warn / factor, crit / factor)
            ]  # fixed: true-division

        yield state, infotext, perfdata


<<<<<<< HEAD
check_info['cisco_ip_sla'] = {
    'parse_function': parse_cisco_ip_sla,
    'inventory_function': inventory_cisco_ip_sla,
    'check_function': check_cisco_ip_sla,
    'service_description': 'Cisco IP SLA %s',
    'group': 'cisco_ip_sla',
    'default_levels_variable': 'cisco_ip_sla_default_levels',
    'has_perfdata': True,
    'snmp_scan_function': lambda oid: oid('.1.3.6.1.2.1.1.2.0') in [
        '.1.3.6.1.4.1.9.1.2068',
        '.1.3.6.1.4.1.9.1.1858',
        '.1.3.6.1.4.1.9.1.1861',
        '.1.3.6.1.4.1.9.1.2348',
=======
check_info["cisco_ip_sla"] = {
    "parse_function": parse_cisco_ip_sla,
    "inventory_function": inventory_cisco_ip_sla,
    "check_function": check_cisco_ip_sla,
    "service_description": "Cisco IP SLA %s",
    "group": "cisco_ip_sla",
    "default_levels_variable": "cisco_ip_sla_default_levels",
    "has_perfdata": True,
    "snmp_scan_function": lambda oid: oid(".1.3.6.1.2.1.1.2.0")
    in [
        ".1.3.6.1.4.1.9.1.2068",
        ".1.3.6.1.4.1.9.1.1858",
>>>>>>> 3c7c3b77
    ],
    "snmp_info": [
        (
            ".1.3.6.1.4.1.9.9.42.1.2.2.1",
            [
                OID_END,
                BINARY(2),  # rttMonEchoAdminTargetAddress
                BINARY(6),  # rttMonEchoAdminSourceAddress
                # only needed to determine the unit (ms/us)
                37,  # rttMonEchoAdminPrecision
            ],
        ),
        (
            ".1.3.6.1.4.1.9.9.42.1.2.1.1",
            [
                OID_END,
                2,  # rttMonCtrlAdminOwner
                3,  # rttMonCtrlAdminTag
                4,  # rttMonCtrlAdminRttType
                5,  # rttMonCtrlAdminThreshold
            ],
        ),
        (
            ".1.3.6.1.4.1.9.9.42.1.2.9.1",
            [
                OID_END,
                10,  # rttMonCtrlOperState
                2,  # rttMonCtrlOperDiagText
                5,  # rttMonCtrlOperConnectionLostOccurred
                6,  # rttMonCtrlOperTimeoutOccurred
                7,  # rttMonCtrlOperOverThresholdOccurred
            ],
        ),
        (
            ".1.3.6.1.4.1.9.9.42.1.2.10.1",
            [
                OID_END,
                1,  # rttMonLatestRttOperCompletionTime
                2,  # rttMonLatestRttOperSense
            ],
        ),
    ],
}<|MERGE_RESOLUTION|>--- conflicted
+++ resolved
@@ -162,7 +162,6 @@
         yield state, infotext, perfdata
 
 
-<<<<<<< HEAD
 check_info['cisco_ip_sla'] = {
     'parse_function': parse_cisco_ip_sla,
     'inventory_function': inventory_cisco_ip_sla,
@@ -176,20 +175,6 @@
         '.1.3.6.1.4.1.9.1.1858',
         '.1.3.6.1.4.1.9.1.1861',
         '.1.3.6.1.4.1.9.1.2348',
-=======
-check_info["cisco_ip_sla"] = {
-    "parse_function": parse_cisco_ip_sla,
-    "inventory_function": inventory_cisco_ip_sla,
-    "check_function": check_cisco_ip_sla,
-    "service_description": "Cisco IP SLA %s",
-    "group": "cisco_ip_sla",
-    "default_levels_variable": "cisco_ip_sla_default_levels",
-    "has_perfdata": True,
-    "snmp_scan_function": lambda oid: oid(".1.3.6.1.2.1.1.2.0")
-    in [
-        ".1.3.6.1.4.1.9.1.2068",
-        ".1.3.6.1.4.1.9.1.1858",
->>>>>>> 3c7c3b77
     ],
     "snmp_info": [
         (
