--- conflicted
+++ resolved
@@ -290,49 +290,6 @@
     "inventory_function": inventory_cisco_temperature,
     "check_function": check_cisco_temperature,
     "service_description": "Temperature %s",
-<<<<<<< HEAD
-    "group"              : "temperature",
-    "has_perfdata"       : True,
-    "snmp_scan_function" : lambda oid: "cisco" in oid(".1.3.6.1.2.1.1.1.0").lower() and \
-                                    ( oid(".1.3.6.1.4.1.9.9.91.1.1.1.1.*") is not None or
-                                      oid(".1.3.6.1.4.1.9.9.13.1.3.1.3.*") is not None ),
-    "snmp_info"          : [
-                               # cisco_temp_sensor data
-                               ( ".1.3.6.1.2.1.47.1.1.1.1", [
-                                 OID_END,
-                                 CACHED_OID(7), # Description of the sensor
-                               ]),
-
-                               # Type and current state
-                               ( ".1.3.6.1.4.1.9.9.91.1.1.1.1", [
-                                 OID_END,
-                                 1, # CISCO-ENTITY-SENSOR-MIB::entSensorType
-                                 2, # CISCO-ENTITY-SENSOR-MIB::entSensorScale
-                                 3, # CISCO-ENTITY-SENSOR-MIB::entSensorPrecision
-                                 4, # CISCO-ENTITY-SENSOR-MIB::entSensorValue
-                                 5, # CISCO-ENTITY-SENSOR-MIB::entSensorStatus
-                               ]),
-
-                               # Threshold
-                               ( ".1.3.6.1.4.1.9.9.91.1.2.1.1", [
-                                 OID_END,
-                                 4, # Thresholds
-                               ]),
-
-                               # cisco_temp_perf data
-                               ( ".1.3.6.1.4.1.9.9.13.1.3.1", [ # CISCO-SMI
-                                 OID_END,
-                                 2, # ciscoEnvMonTemperatureStatusDescr
-                                 3, # ciscoEnvMonTemperatureStatusValue
-                                 4, # ciscoEnvMonTemperatureThreshold
-                                 6, # ciscoEnvMonTemperatureState
-                               ]),
-                               ( ".1.3.6.1.2.1.2.2.1", [
-                                 CACHED_OID(2),  # Description of the sensor
-                                 CACHED_OID(7),  # ifAdminStatus
-                               ]),
-                            ],
-=======
     "group": "temperature",
     "has_perfdata": True,
     "snmp_scan_function": lambda oid: "cisco" in oid(".1.3.6.1.2.1.1.1.0").lower()
@@ -346,7 +303,7 @@
             ".1.3.6.1.2.1.47.1.1.1.1",
             [
                 OID_END,
-                CACHED_OID(2),  # Description of the sensor
+                CACHED_OID(7),  # Description of the sensor
             ],
         ),
         # Type and current state
@@ -388,7 +345,6 @@
             ],
         ),
     ],
->>>>>>> 8027dea3
 }
 
 # .
