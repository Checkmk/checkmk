--- conflicted
+++ resolved
@@ -1,29 +1,28 @@
-#!/usr/bin/env python3
-# -*- coding: utf-8 -*-
-# Copyright (C) 2019 tribe29 GmbH - License: GNU General Public License v2
-# This file is part of Checkmk (https://checkmk.com). It is subject to the terms and
-# conditions defined in the file COPYING, which is part of this source code package.
-
-# NOTE: Careful when replacing the *-import below with a more specific import. This can cause
-# problems because it might remove variables from the check-context which are necessary for
-# resolving legacy discovery results such as [("SUMMARY", "diskstat_default_levels")]. Furthermore,
-# it might also remove variables needed for accessing discovery rulesets.
-from cmk.base.check_legacy_includes.cmciii import *  # pylint: disable=wildcard-import,unused-wildcard-import
-# NOTE: Careful when replacing the *-import below with a more specific import. This can cause
-# problems because it might remove variables from the check-context which are necessary for
-# resolving legacy discovery results such as [("SUMMARY", "diskstat_default_levels")]. Furthermore,
-# it might also remove variables needed for accessing discovery rulesets.
-from cmk.base.check_legacy_includes.elphase import *  # pylint: disable=wildcard-import,unused-wildcard-import
-# NOTE: Careful when replacing the *-import below with a more specific import. This can cause
-# problems because it might remove variables from the check-context which are necessary for
-# resolving legacy discovery results such as [("SUMMARY", "diskstat_default_levels")]. Furthermore,
-# it might also remove variables needed for accessing discovery rulesets.
-from cmk.base.check_legacy_includes.humidity import *  # pylint: disable=wildcard-import,unused-wildcard-import
-# NOTE: Careful when replacing the *-import below with a more specific import. This can cause
-# problems because it might remove variables from the check-context which are necessary for
-# resolving legacy discovery results such as [("SUMMARY", "diskstat_default_levels")]. Furthermore,
-# it might also remove variables needed for accessing discovery rulesets.
-from cmk.base.check_legacy_includes.temperature import *  # pylint: disable=wildcard-import,unused-wildcard-import
+#!/usr/bin/python
+# -*- encoding: utf-8; py-indent-offset: 4 -*-
+# +------------------------------------------------------------------+
+# |             ____ _               _        __  __ _  __           |
+# |            / ___| |__   ___  ___| | __   |  \/  | |/ /           |
+# |           | |   | '_ \ / _ \/ __| |/ /   | |\/| | ' /            |
+# |           | |___| | | |  __/ (__|   <    | |  | | . \            |
+# |            \____|_| |_|\___|\___|_|\_\___|_|  |_|_|\_\           |
+# |                                                                  |
+# | Copyright Mathias Kettner 2014             mk@mathias-kettner.de |
+# +------------------------------------------------------------------+
+#
+# This file is part of Check_MK.
+# The official homepage is at http://mathias-kettner.de/check_mk.
+#
+# check_mk is free software;  you can redistribute it and/or modify it
+# under the  terms of the  GNU General Public License  as published by
+# the Free Software Foundation in version 2.  check_mk is  distributed
+# in the hope that it will be useful, but WITHOUT ANY WARRANTY;  with-
+# out even the implied warranty of  MERCHANTABILITY  or  FITNESS FOR A
+# PARTICULAR PURPOSE. See the  GNU General Public License for more de-
+# tails. You should have  received  a copy of the  GNU  General Public
+# License along with GNU Make; see the file  COPYING.  If  not,  write
+# to the Free Software Foundation, Inc., 51 Franklin St,  Fifth Floor,
+# Boston, MA 02110-1301 USA.
 
 # In order to stay compatible we have to build the items
 # this complicated way :(
@@ -159,12 +158,12 @@
             # neg. scale: "-X" => "/ X"
             # pos. scale: "X"  => "* X"
             # else:            => "* 1"
-            value = int(value_int)
-            if scale:
-                if (int_scale := int(scale)) < 0:
-                    value = float(value_int) * (-1.0 / float(scale))
-                elif int_scale > 0:
-                    value = float(value_int) * float(scale)
+            if int(scale) < 0:
+                value = float(value_int) * (-1.0 / float(scale))
+            elif int(scale) > 0:
+                value = float(value_int) * float(scale)
+            else:
+                value = int(value_int)
 
         if "Power" in container or "Energy" in container:
             if var_unit == "kW" or var_unit == "KWh" or var_unit == "kVA":
@@ -233,6 +232,7 @@
     "check_function": check_cmciii_state,
     "service_description": "State %s",
     "snmp_scan_function": lambda oid: ".1.3.6.1.4.1.2606.7" in oid(".1.3.6.1.2.1.1.2.0"),
+    "includes": ["cmciii.include"],
     "snmp_info": [
         (
             ".1.3.6.1.4.1.2606.7.4.1.2.1",
@@ -383,7 +383,6 @@
 def check_cmciii_io(item, params, parsed):
     if item not in parsed.get("io", {}):
         return
-<<<<<<< HEAD
 
     attrs = parsed["io"][item]
     state_readable = attrs["Status"]
@@ -398,22 +397,6 @@
         # by the vendor
         return {"Open": 1, "Closed": 0}[state_readable], infotext
 
-=======
-
-    attrs = parsed["io"][item]
-    state_readable = attrs["Status"]
-
-    infotext = "Status: %s" % state_readable
-    for key in ["Logic", "Delay", "Relay"]:
-        if key in attrs:
-            infotext += ", %s: %s" % (key, attrs[key])
-
-    if state_readable in ["Open", "Closed"]:
-        # Some door sensors have been mapped to Input instead of Access
-        # by the vendor
-        return {"Open": 1, "Closed": 0}[state_readable], infotext
-
->>>>>>> 75a18bda
     if "Relay" in attrs:
         if state_readable == "OK":
             return 0, infotext
@@ -486,17 +469,11 @@
 
 
 def inventory_cmciii_temp(parsed):
-    for entry, content in parsed.get("temp", {}).items():
-        # TODO: Should we not handle the dew points somewhere else?
-        # In any case, the "Setup" entries contain setpoints and
-        # cannot report a temperature to the user.
-        if "Value" in content:
-            yield entry, {}
+    for entry in parsed.get("temp", {}).iterkeys():
+        yield entry, {}
 
 
 def check_cmciii_temp(item, params, parsed):
-    # Fields from table 8.3.2 Temperature in "Assembly and operating instructions"
-    # for software version V3.07.03.
     if item in parsed.get("temp", {}):
         attrs = parsed["temp"][item]
         state, infotext, perfdata = check_temperature(
@@ -519,6 +496,7 @@
     "service_description": "Temperature %s",
     "has_perfdata": True,
     "group": "temperature",
+    "includes": ["temperature.include"]
 }
 
 #.
@@ -549,6 +527,7 @@
     "service_description": "Temperature %s",
     "has_perfdata": True,
     "group": "temperature",
+    "includes": ["temperature.include"]
 }
 
 #.
@@ -582,7 +561,7 @@
 
         return state, "Status: %s, Current: %s mA (warn/crit at %s/%s mA)" % \
                (state_readable, value, warn, crit), \
-               [("current", value / 1000.0, warn, crit )]
+               [("current", value / 1000, warn, crit )]
 
 
 check_info['cmciii.can_current'] = {
@@ -628,6 +607,7 @@
     "service_description": "%s",
     "has_perfdata": True,
     "group": "humidity",
+    "includes": ["humidity.include"]
 }
 
 #.
@@ -655,4 +635,5 @@
     "service_description": "Input %s",
     "has_perfdata": True,
     "group": "el_inphase",
+    "includes": ["elphase.include"],
 }