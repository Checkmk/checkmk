--- conflicted
+++ resolved
@@ -1,32 +1,98 @@
-#!/usr/bin/env python3
-# -*- coding: utf-8 -*-
-# Copyright (C) 2019 tribe29 GmbH - License: GNU General Public License v2
-# This file is part of Checkmk (https://checkmk.com). It is subject to the terms and
-# conditions defined in the file COPYING, which is part of this source code package.
-
-# NOTE: Careful when replacing the *-import below with a more specific import. This can cause
-# problems because it might remove variables from the check-context which are necessary for
-# resolving legacy discovery results such as [("SUMMARY", "diskstat_default_levels")]. Furthermore,
-# it might also remove variables needed for accessing discovery rulesets.
-from cmk.base.check_legacy_includes.df import *  # pylint: disable=wildcard-import,unused-wildcard-import
-# NOTE: Careful when replacing the *-import below with a more specific import. This can cause
-# problems because it might remove variables from the check-context which are necessary for
-# resolving legacy discovery results such as [("SUMMARY", "diskstat_default_levels")]. Furthermore,
-# it might also remove variables needed for accessing discovery rulesets.
-from cmk.base.check_legacy_includes.size_trend import *  # pylint: disable=wildcard-import,unused-wildcard-import
+#!/usr/bin/python
+# -*- encoding: utf-8; py-indent-offset: 4 -*-
+# +------------------------------------------------------------------+
+# |             ____ _               _        __  __ _  __           |
+# |            / ___| |__   ___  ___| | __   |  \/  | |/ /           |
+# |           | |   | '_ \ / _ \/ __| |/ /   | |\/| | ' /            |
+# |           | |___| | | |  __/ (__|   <    | |  | | . \            |
+# |            \____|_| |_|\___|\___|_|\_\___|_|  |_|_|\_\           |
+# |                                                                  |
+# | Copyright Mathias Kettner 2014             mk@mathias-kettner.de |
+# +------------------------------------------------------------------+
+#
+# This file is part of Check_MK.
+# The official homepage is at http://mathias-kettner.de/check_mk.
+#
+# check_mk is free software;  you can redistribute it and/or modify it
+# under the  terms of the  GNU General Public License  as published by
+# the Free Software Foundation in version 2.  check_mk is  distributed
+# in the hope that it will be useful, but WITHOUT ANY WARRANTY;  with-
+# out even the implied warranty of  MERCHANTABILITY  or  FITNESS FOR A
+# PARTICULAR PURPOSE. See the  GNU General Public License for more de-
+# tails. You should have  received  a copy of the  GNU  General Public
+# License along with GNU Make; see the file  COPYING.  If  not,  write
+# to the Free Software Foundation, Inc., 51 Franklin St,  Fifth Floor,
+# Boston, MA 02110-1301 USA.
+
+# <<<df>>>
+# /dev/sda3     ext4     8123200   1207512   6496392      16% /
+# /dev/sda6     ext3   117794932    192192 111522544       1% /data
+# /dev/sda2     ext3     8123200    220388   7483516       3% /var
+# /dev/sda1     reiserfs  256666     16052    227362       7% /boot
+# /dev/mapper/mirrored-database ext3  20642428   1027112  19405604       6% /mirrored/database
+
+# Another example from a Windows 7 system:
+# <<<df>>>
+# SYSTEM NTFS 312569172 180648472 131920700  58% C:\
+# Data NTFS 976506816 528665344 447841472  55% D:\
+# PS3 PlayStation(R)3 File System 0 0 0   0% P:\
+
+# An example with btrfs (SLES 12). Here the same device is mounted
+# several times at different mount point. But must only be monitored
+# once. We use the device instead of the mount point in this case.
+# <<<df>>>
+# /dev/sda1      btrfs       20970496 4169036  16539348      21% /
+# devtmpfs       devtmpfs      497396       0    497396       0% /dev
+# tmpfs          tmpfs         506312       0    506312       0% /dev/shm
+# tmpfs          tmpfs         506312    6980    499332       2% /run
+# tmpfs          tmpfs         506312       0    506312       0% /sys/fs/cgroup
+# /dev/sda1      btrfs       20970496 4169036  16539348      21% /.snapshots
+# /dev/sda1      btrfs       20970496 4169036  16539348      21% /var/tmp
+# /dev/sda1      btrfs       20970496 4169036  16539348      21% /var/spool
+# /dev/sda1      btrfs       20970496 4169036  16539348      21% /var/opt
+# /dev/sda1      btrfs       20970496 4169036  16539348      21% /var/log
+
+# <<<df>>>
+# dev                     795652         0    795652   0% /dev
+# run                     811756     11848    799908   1% /run
+# /dev/sda2              1040280    716340    271512  73% /
+# devtmpfs                795652         0    795652   0% /dev
+# tmpfs                   811756         0    811756   0% /dev/shm
+# tmpfs                   811756     11848    799908   1% /run
+# tmpfs                   811756         0    811756   0% /sys/fs/cgroup
+# none                    811756        12    811744   0% /var/tmp
+# none                    811756         0    811756   0% /var/lock
+# none                    409600     95460    314140  23% /var/log
+# tmpfs                   811756     11848    799908   1% /var/run
+# none                    811756        56    811700   0% /tmp
+# /dev/sda1               126931     33759     86619  28% /boot
+# /dev/sda5             12668904    360184  11670236   3% /persist
+# <<<df>>>
+# [df_inodes_start]
+# dev                     198913       365    198548   0% /dev
+# run                     202939       336    202603   0% /run
+# /dev/sda2                65536     25533     40003  39% /
+# devtmpfs                198913       365    198548   0% /dev
+# tmpfs                   202939         1    202938   0% /dev/shm
+# tmpfs                   202939       336    202603   0% /run
+# tmpfs                   202939         7    202932   0% /sys/fs/cgroup
+# none                    202939         4    202935   0% /var/tmp
+# none                    202939         1    202938   0% /var/lock
+# none                    202939        28    202911   0% /var/log
+# tmpfs                   202939       336    202603   0% /var/run
+# none                    202939        27    202912   0% /tmp
+# /dev/sda1                32768        25     32743   0% /boot
+# /dev/sda5               799680       118    799562   0% /persist
+# [df_inodes_end]
+
+# <<<df>>>
+# C:\ NTFS 41838588 21776048 20062540 53% C:\
+# C:\Program Files\Vision Solutions\Double-Take\Service\MountDir\usauhtest0010_c061b170-ad3f-473f-92ce-088c97fce98e_C\ NTFS 41835516 11895180 29940336 29% C:\Program Files\Vision Solutions\Double-Take\Service\MountDir\usauhtest0010_c061b170-ad3f-473f-92ce-088c97fce98e_C\
 
 inventory_df_rules = []
 inventory_df_exclude_fs = ['tmpfs', 'nfs', 'smbfs', 'cifs', 'iso9660']
 
 
-<<<<<<< HEAD
-def _filter_by_exclude_rule(inv_rule_excludes, iterable):
-    """exclude these mount points (/tmp, /proc, whatever user wants)"""
-    for df_block in iterable:
-        if df_block[0] not in inv_rule_excludes:
-            yield df_block
-
-=======
 def parse_df(info):
     def parse_blocks_subsection(blocks_subsection):
         volume_info = {}
@@ -74,7 +140,72 @@
                     continue
             except ValueError:
                 continue
->>>>>>> 75a18bda
+
+            # Beware: the 6th column of df ("used perc") may includes 5% which are reserved
+            # for the superuser, whereas the 4th colum ("used MB") does *not* include that.
+            # Beware(2): the column used_mb does not account for the reserved space for
+            # superusers. So we rather use the column 'avail' and subtract that from total
+            # to compute the used space.
+            size_mb = int(line[2]) / 1024.0
+            avail_mb = int(line[4]) / 1024.0
+            used_mb = int(line[3]) / 1024.0
+            reserved_mb = size_mb - avail_mb - used_mb  # reserved for root
+            df_blocks.append((mountpoint, size_mb, avail_mb, reserved_mb))
+
+            volume_name = line[0]
+            volume_info[mountpoint] = {
+                "volume_name": volume_name,
+                "fs_type": fs_type,
+            }
+
+        return df_blocks, volume_info
+
+    def parse_inodes_subsection(inodes_subsection):
+        df_inodes = []
+        for line in inodes_subsection:
+            try:
+                int(line[1])
+            except ValueError:
+                pass
+            else:
+                line = [line[0], None] + line[1:]
+
+            try:
+                inodes_total = int(line[2])
+                inodes_avail = int(line[4])
+            except ValueError:
+                continue
+
+            mountpoint = line[-1]
+            df_inodes.append((mountpoint, inodes_total, inodes_avail))
+        return df_inodes
+
+    blocks_subsection = []
+    inodes_subsection = []
+
+    is_inode = False
+    for line in info:
+        if line[-1] == '[df_inodes_start]':
+            is_inode = True
+            continue
+        elif line[-1] == '[df_inodes_end]':
+            is_inode = False
+            continue
+
+        if is_inode:
+            inodes_subsection.append(line)
+        else:
+            blocks_subsection.append(line)
+
+    return parse_blocks_subsection(blocks_subsection), parse_inodes_subsection(inodes_subsection)
+
+
+def _filter_by_exclude_rule(inv_rule_excludes, iterable):
+    """exclude these mount points (/tmp, /proc, whatever user wants)"""
+    for df_block in iterable:
+        if df_block[0] not in inv_rule_excludes:
+            yield df_block
+
 
 def _filter_by_type(volume_info, ignore_fs_types, never_ignore_mountpoints, iterable):
 
@@ -105,70 +236,16 @@
     return [df_block[0] for df_block in df_blocks]
 
 
-<<<<<<< HEAD
 def _is_grouped_item(params):
     return "patterns" in params
 
 
-=======
-def _filter_by_exclude_rule(inv_rule_excludes, iterable):
-    """exclude these mount points (/tmp, /proc, whatever user wants)"""
-    for df_block in iterable:
-        if df_block[0] not in inv_rule_excludes:
-            yield df_block
-
-
-def _filter_by_type(volume_info, ignore_fs_types, never_ignore_mountpoints, iterable):
-
-    for df_block in iterable:
-        if volume_info[df_block[0]]["fs_type"] not in ignore_fs_types:
-            yield df_block
-            continue
-
-        # Filesystem is not ignored, so check against mount point patterns
-        for p in never_ignore_mountpoints:
-            if p[0] == "~" and regex(p[1:]).match(df_block[0]):
-                yield df_block
-                continue
-
-            if df_block[0] == p:
-                yield df_block
-
-
-def _format_with_description(description, mountpoint):
-    """
-    TODO: maybe do this only if description != mountpoint
-    """
-    return "%s %s" % (description, mountpoint)
-
-
-def _get_item_list_from_blocks(df_blocks):
-    """return the mountpoint"""  # TODO: fix this. Should include optional description
-    return [df_block[0] for df_block in df_blocks]
-
-
-def _is_grouped_item(params):
-    return "patterns" in params
-
-
->>>>>>> 75a18bda
 def inventory_df(parsed):
     inventory_options = host_extra_conf_merged(host_name(), inventory_df_rules)
-    include_volume_name_settings = inventory_options.get("include_volume_name", False)
-
-<<<<<<< HEAD
-    if include_volume_name_settings is False:
-        include_volume_name = False
-        grouping_behaviour = "mountpoint"
-    else:
-        include_volume_name = True
-        if include_volume_name_settings is True:
-            # Legacy configuration without explicit grouping behaviour
-            grouping_behaviour = "mountpoint"
-        else:
-            #  ( {'include_volume_name': (True, 'volume_name_and_mountpoint')}, [], ALL_HOSTS, {} ),
-            grouping_behaviour = include_volume_name_settings[1]
-=======
+    include_volume_name = inventory_options.get("include_volume_name", False)
+    ignore_fs_types = inventory_options.get("ignore_fs_types", inventory_df_exclude_fs)
+    never_ignore_mountpoints = inventory_options.get("never_ignore_mountpoints", [])
+
     (df_blocks, volume_info), _ = parsed
 
     filtered_blocks = _filter_by_exclude_rule(inventory_df_exclude_mountpoints, df_blocks)
@@ -191,104 +268,11 @@
             inventory[idx] = (item, params)
 
     return inventory
->>>>>>> 75a18bda
-
-    ignore_fs_types = inventory_options.get("ignore_fs_types", inventory_df_exclude_fs)
-    never_ignore_mountpoints = inventory_options.get("never_ignore_mountpoints", [])
-
-    (df_blocks, volume_info), df_inodes = parsed
-
-<<<<<<< HEAD
-    filtered_blocks = _filter_by_exclude_rule(inventory_df_exclude_mountpoints, df_blocks)
-    filtered_blocks = _filter_by_type(volume_info, ignore_fs_types, never_ignore_mountpoints,
-                                      filtered_blocks)
-
-    #Always exclude filesystems below dockers local storage area
-    #and also exclude docker mounts in containers which are reported
-    #by the agent when the agent is executed in the container context
-    filtered_blocks = (mp for mp in filtered_blocks if not mp[0].startswith("/var/lib/docker/"))
-
-    mplist = _get_item_list_from_blocks(filtered_blocks)
-
-    # Modify the df_blocks and df_inodes to include the volume name
-    # and hand the data over to the inventory function, this enables grouping based on volume and mountpoint
-    if include_volume_name and grouping_behaviour == "volume_name_and_mountpoint":
-        df_blocks, df_inodes = _add_volume_name(df_blocks, df_inodes, volume_info, mplist)
-        mplist = [x[0] for x in df_blocks]
-
-    for mountpoint, params in df_inventory(mplist):
-        if "patterns" in params:
-            # Add the grouping_behaviour info to the discovered parameters of this service. With this information
-            # the check can easily reconstruct the discovered grouping.
-            params["grouping_behaviour"] = grouping_behaviour
-        elif include_volume_name and grouping_behaviour == "mountpoint":
-            # Somehow the user wanted to see the volume name in the service description,
-            # but the grouping itself is based on the mountpoint only
-            # => The df_inventory returns a list of mountpoints and mountpoint groups
-            # Add the volume name as prefix for single mountpoints
-            mountpoint = "%s %s" % (volume_info[mountpoint]["volume_name"], mountpoint)
-
-        params["include_volume_name"] = include_volume_name
-        yield mountpoint, params
-
-
-# Legacy params
-def _get_mountpoint_from_item(item, params, volume_info):
-    volume_and_mp_to_mp = {
-        ("%s %s" % (volume_info[mp]["volume_name"], mp)): mp for mp in volume_info
-    }
-    if "patterns" in params or item in volume_info:
-        mountpoint = item
-    elif item in volume_and_mp_to_mp:
-        mountpoint = volume_and_mp_to_mp[item]
-    else:
-        mountpoint = item
-    return mountpoint
-
-
-def _add_volume_name(df_blocks, df_inodes, volume_info, only_mp=None):
-    # Modify the df_blocks and df_inodes mount points to include the volume name
-    df_blocks_volume = []
-    df_inodes_volume = []
-    for entry in df_blocks:
-        if only_mp and entry[0] not in only_mp:
-            continue
-        # The parse function explictly creates a correspondin volume_info entry for each df_block
-        mountpoint_with_volume = "%s %s" % (volume_info[entry[0]]["volume_name"], entry[0])
-        df_blocks_volume.append((mountpoint_with_volume,) + entry[1:])
-    for entry in df_inodes:
-        if only_mp and entry[0] not in only_mp:
-            continue
-        # There is no guarantee that the inode mountpoint is in volume_info, check parse func
-        if entry[0] not in volume_info:
-            continue
-        mountpoint_with_volume = "%s %s" % (volume_info[entry[0]]["volume_name"], entry[0])
-        df_inodes_volume.append((mountpoint_with_volume,) + entry[1:])
-
-    return df_blocks_volume, df_inodes_volume
 
 
 def check_df(item, params, parsed):
     (df_blocks, volume_info), df_inodes = parsed
 
-    if "include_volume_name" not in params:
-        item = _get_mountpoint_from_item(item, params, volume_info)
-
-    # Check if the item is not the actual mountpoint and modify the data accordingly
-    elif params.get("include_volume_name"):
-        if "patterns" not in params:
-            # Single mountpoints with prefixed volume name
-            item = _get_mountpoint_from_item(item, params, volume_info)
-        elif params["grouping_behaviour"] == "volume_name_and_mountpoint":
-            # Filesystem group
-            # There is no need to modify the item name, since is a custom text  and not used in for pattern matching.
-            # The "volume_name_and_mount" grouping option however, requires the modification of the df_blocks
-            # and df_inodes variables. After the modification these variables also include the volume name
-            # which will be used during for group matching
-            df_blocks, df_inodes = _add_volume_name(df_blocks, df_inodes, volume_info)
-
-    return df_check_filesystem_list_coroutine(item, params, df_blocks, df_inodes)
-=======
     if item in volume_info or _is_grouped_item(params):
         return df_check_filesystem_list(item, params, df_blocks, df_inodes)
 
@@ -296,14 +280,15 @@
     for name, mountpoint in iter_name_mp:
         if item == _format_with_description(name, mountpoint):
             return df_check_filesystem_list(mountpoint, params, df_blocks, df_inodes)
->>>>>>> 75a18bda
 
 
 check_info['df'] = {
+    "parse_function": parse_df,
     "inventory_function": inventory_df,
     "check_function": check_df,
     "service_description": "Filesystem %s",
     "has_perfdata": True,
     "group": "filesystem",
     "default_levels_variable": "filesystem_default_levels",
+    "includes": ["size_trend.include", "df.include"],
 }