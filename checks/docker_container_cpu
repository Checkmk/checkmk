--- conflicted
+++ resolved
@@ -1,14 +1,28 @@
-#!/usr/bin/env python3
-# -*- coding: utf-8 -*-
-# Copyright (C) 2019 tribe29 GmbH - License: GNU General Public License v2
-# This file is part of Checkmk (https://checkmk.com). It is subject to the terms and
-# conditions defined in the file COPYING, which is part of this source code package.
-import cmk.base.plugins.agent_based.utils.docker as docker
-# NOTE: Careful when replacing the *-import below with a more specific import. This can cause
-# problems because it might remove variables from the check-context which are necessary for
-# resolving legacy discovery results such as [("SUMMARY", "diskstat_default_levels")]. Furthermore,
-# it might also remove variables needed for accessing discovery rulesets.
-from cmk.base.check_legacy_includes.cpu_util import *  # pylint: disable=wildcard-import,unused-wildcard-import
+#!/usr/bin/env python
+# -*- encoding: utf-8; py-indent-offset: 4 -*-
+# +------------------------------------------------------------------+
+# |             ____ _               _        __  __ _  __           |
+# |            / ___| |__   ___  ___| | __   |  \/  | |/ /           |
+# |           | |   | '_ \ / _ \/ __| |/ /   | |\/| | ' /            |
+# |           | |___| | | |  __/ (__|   <    | |  | | . \            |
+# |            \____|_| |_|\___|\___|_|\_\___|_|  |_|_|\_\           |
+# |                                                                  |
+# | Copyright Mathias Kettner 2014             mk@mathias-kettner.de |
+# +------------------------------------------------------------------+
+#
+# This file is part of Check_MK.
+# The official homepage is at http://mathias-kettner.de/check_mk.
+#
+# check_mk is free software;  you can redistribute it and/or modify it
+# under the  terms of the  GNU General Public License  as published by
+# the Free Software Foundation in version 2.  check_mk is  distributed
+# in the hope that it will be useful, but WITHOUT ANY WARRANTY;  with-
+# out even the implied warranty of  MERCHANTABILITY  or  FITNESS FOR A
+# PARTICULAR PURPOSE. See the  GNU General Public License for more de-
+# tails. You should have  received  a copy of the  GNU  General Public
+# License along with GNU Make; see the file  COPYING.  If  not,  write
+# to the Free Software Foundation, Inc., 51 Franklin St,  Fifth Floor,
+# Boston, MA 02110-1301 USA.
 
 
 def discover_docker_container_cpu(section):
@@ -19,26 +33,8 @@
 
 def parse_docker_container_cpu(info):
     parsed = {}
-<<<<<<< HEAD
-    try:
-        raw = docker.parse(info).data
-        # https://github.com/moby/moby/blob/646072ed6524f159c214f830f0049369db5a9441/docs/api/v1.41.yaml#L6125-L6127
-        if (online_cpus := raw.get("online_cpus")) is not None:
-            num_cpus = online_cpus
-        elif (percpu_usage_len := len(raw['cpu_usage'].get('percpu_usage', []))) != 0:
-            num_cpus = percpu_usage_len
-        else:
-            return {}
-        parsed["num_cpus"] = num_cpus
-        parsed["system_ticks"] = raw['system_cpu_usage']
-        parsed["container_ticks"] = raw['cpu_usage']['total_usage']
-        return parsed
-    except docker.AgentOutputMalformatted:
-        # if agent is run inside docker container, output format differs
-=======
     version = docker_get_version(info)
     if version is None:
->>>>>>> 75a18bda
         for line in info:
             if line[0] == "cpu":
                 parsed["system_ticks"] = sum(map(int, line[1:]))
@@ -48,13 +44,6 @@
             parsed["container_ticks"] = parsed["user"] + parsed["system"]
         return parsed
 
-<<<<<<< HEAD
-
-# Migration NOTE: Create a separate section, but a common check plugin for
-# tplink_cpu, hr_cpu, cisco_nexus_cpu, bintec_cpu, winperf_processor,
-# lxc_container_cpu, docker_container_cpu.
-# Migration via cmk/update_config.py!
-=======
     raw = docker_json_get_obj(info[1])
     # https://github.com/moby/moby/blob/646072ed6524f159c214f830f0049369db5a9441/docs/api/v1.41.yaml#L6125-L6127
     online_cpus = raw.get("online_cpus")
@@ -71,16 +60,12 @@
     return parsed
 
 
->>>>>>> 75a18bda
 check_info["docker_container_cpu"] = {
     "parse_function": parse_docker_container_cpu,
     "inventory_function": discover_docker_container_cpu,
     "check_function": check_cpu_util_linux_container,
     "service_description": "CPU utilization",
     "has_perfdata": True,
-<<<<<<< HEAD
-=======
     "includes": ["docker.include", "cpu_util.include"],
->>>>>>> 75a18bda
     "group": "cpu_utilization_os",
 }