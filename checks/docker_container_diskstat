#!/usr/bin/env python3
# -*- coding: utf-8 -*-
# Copyright (C) 2019 tribe29 GmbH - License: GNU General Public License v2
# This file is part of Checkmk (https://checkmk.com). It is subject to the terms and
# conditions defined in the file COPYING, which is part of this source code package.

# NOTE: Careful when replacing the *-import below with a more specific import. This can cause
# problems because it might remove variables from the check-context which are necessary for
# resolving legacy discovery results such as [("SUMMARY", "diskstat_default_levels")]. Furthermore,
# it might also remove variables needed for accessing discovery rulesets.
from cmk.base.check_legacy_includes.diskstat import *  # pylint: disable=wildcard-import,unused-wildcard-import
import cmk.base.plugins.agent_based.utils.docker as docker


def parse_docker_container_diskstat(info):
<<<<<<< HEAD
    version = docker.get_version(info)
=======
    version = docker_get_version(info)  # pylint: disable=undefined-variable
>>>>>>> 75a18bda
    if version is None:
        pre_parsed = _parse_docker_container_diskstat_agent(info)
    else:
        pre_parsed = _parse_docker_container_diskstat_plugin(info)

    disks = {}
    timestamp = pre_parsed["time"]

    for _device_id, device in pre_parsed["devices"].items():
        # Filter out unwanted things
        if device["name"].startswith("loop"):
            continue

        # Skip devices without counts
        if "ios" not in device or "bytes" not in device:
            continue

        disks[device["name"]] = timestamp, device

    return disks


def _parse_docker_container_diskstat_plugin(info):
<<<<<<< HEAD
    raw = docker.parse(info).data

    devices = {}
    for major_minor, name in raw["names"].items():
=======
    raw = docker_json_get_obj(info[1])

    devices = {}
    for major_minor, name in raw["names"].iteritems():
>>>>>>> 75a18bda
        major, minor = map(int, major_minor.split(':', 1))
        devices[(major, minor)] = {
            "name": name,
            "bytes": {},
            "ios": {},
        }

    for entry in raw["io_service_bytes_recursive"] or ():
        device = devices.get((entry["major"], entry["minor"]))
        if device:
            device["bytes"][entry["op"]] = entry["value"]

    for entry in raw["io_serviced_recursive"] or ():
        device = devices.get((entry["major"], entry["minor"]))
        if device:
            device["ios"][entry["op"]] = entry["value"]

    return {"time": raw["time"], "devices": devices}


def _parse_docker_container_diskstat_agent(info):
    sections = {}

    for line in info:

        if line[0] == "[io_service_bytes]":
            phase = "bytes"
        elif line[0] == "[io_serviced]":
            phase = "ios"
        elif line[0] == '[names]':
            phase = "names"
        elif line[0] == '[time]':
            phase = "time"
        else:
            if line[0] == "Total":
                continue

            if phase == "time":
                sections["time"] = int(line[0])
                continue

            devices = sections.setdefault("devices", {})

            if phase == "names":
                major, minor = map(int, line[1].split(":"))
            else:
                major, minor = map(int, line[0].split(":"))

            device_id = major, minor
            device = devices.setdefault(device_id, {})

            if phase == "names":
                device["name"] = line[0]
            else:
                device_phase = device.setdefault(phase, {})
                device_phase[line[1]] = int(line[2])

    return sections

<<<<<<< HEAD

def _prepare_diskdata(device_name: str, timestamp: int, device: dict) -> Tuple[bool, dict]:
    uninitialized = False

    diskdata = {}
    counter_template = "diskstat.%s.%%s" % device_name

    for io_op in ('read', 'write'):
        for unit in ('ios', 'bytes'):
            key = "%s_%s" % (io_op, 'ios' if unit == 'ios' else 'throughput')
            try:
                diskdata[key] = get_rate(counter_template % key,
                                         timestamp,
                                         device[unit][io_op.title()],
                                         onwrap=RAISE)
            except KeyError:
                # KeyError: Containers counters are not initialized
                #           (may be because disk is not *ever* used by container)
                pass
            except MKCounterWrapped:
                # MKCounterWrapped: Checkmk counter is not initialized
                uninitialized = True

=======

def _prepare_diskdata(device_name, timestamp, device):
    # type: (str, str, int, dict) -> Tuple(bool, dict)
    uninitialized = False

    diskdata = {}
    counter_template = "diskstat.%s.%%s" % device_name

    for io_op in ('read', 'write'):
        for unit in ('ios', 'bytes'):
            key = "%s_%s" % (io_op, 'ios' if unit == 'ios' else 'throughput')
            try:
                diskdata[key] = get_rate(counter_template % key,
                                         timestamp,
                                         device[unit][io_op.title()],
                                         onwrap=RAISE)
            except KeyError:
                # KeyError: Containers counters are not initialized
                #           (may be because disk is not *ever* used by container)
                pass
            except MKCounterWrapped:
                # MKCounterWrapped: Checkmk counter is not initialized
                uninitialized = True

>>>>>>> 75a18bda
    return uninitialized, diskdata


def check_docker_container_diskstat(item, params, parsed):
    disks = {}
    uninitialized = False
    for device_name, (timestamp, device) in parsed.items():

        this_uninitialized, diskdata = _prepare_diskdata(device_name, timestamp, device)
        uninitialized = uninitialized or this_uninitialized

        # omit empty disks
        if diskdata:
            disks[device_name] = diskdata

    if uninitialized or not disks:
        raise MKCounterWrapped("")

    return check_diskstat_dict(item, params, disks)


check_info["docker_container_diskstat"] = {
    "parse_function": parse_docker_container_diskstat,
    "inventory_function": lambda parsed: inventory_diskstat_generic([(None, key)
                                                                     for key in parsed]),
    "check_function": check_docker_container_diskstat,
    "service_description": "Disk IO %s",
    "has_perfdata": True,
    "group": "diskstat",
<<<<<<< HEAD
=======
    "includes": ["docker.include", "diskstat.include"],
>>>>>>> 75a18bda
}<|MERGE_RESOLUTION|>--- conflicted
+++ resolved
@@ -1,23 +1,32 @@
-#!/usr/bin/env python3
-# -*- coding: utf-8 -*-
-# Copyright (C) 2019 tribe29 GmbH - License: GNU General Public License v2
-# This file is part of Checkmk (https://checkmk.com). It is subject to the terms and
-# conditions defined in the file COPYING, which is part of this source code package.
-
-# NOTE: Careful when replacing the *-import below with a more specific import. This can cause
-# problems because it might remove variables from the check-context which are necessary for
-# resolving legacy discovery results such as [("SUMMARY", "diskstat_default_levels")]. Furthermore,
-# it might also remove variables needed for accessing discovery rulesets.
-from cmk.base.check_legacy_includes.diskstat import *  # pylint: disable=wildcard-import,unused-wildcard-import
-import cmk.base.plugins.agent_based.utils.docker as docker
+#!/usr/bin/python
+# -*- encoding: utf-8; py-indent-offset: 4 -*-
+# +------------------------------------------------------------------+
+# |             ____ _               _        __  __ _  __           |
+# |            / ___| |__   ___  ___| | __   |  \/  | |/ /           |
+# |           | |   | '_ \ / _ \/ __| |/ /   | |\/| | ' /            |
+# |           | |___| | | |  __/ (__|   <    | |  | | . \            |
+# |            \____|_| |_|\___|\___|_|\_\___|_|  |_|_|\_\           |
+# |                                                                  |
+# | Copyright Mathias Kettner 2014             mk@mathias-kettner.de |
+# +------------------------------------------------------------------+
+#
+# This file is part of Check_MK.
+# The official homepage is at http://mathias-kettner.de/check_mk.
+#
+# check_mk is free software;  you can redistribute it and/or modify it
+# under the  terms of the  GNU General Public License  as published by
+# the Free Software Foundation in version 2.  check_mk is  distributed
+# in the hope that it will be useful, but WITHOUT ANY WARRANTY;  with-
+# out even the implied warranty of  MERCHANTABILITY  or  FITNESS FOR A
+# PARTICULAR PURPOSE. See the  GNU General Public License for more de-
+# tails. You should have  received  a copy of the  GNU  General Public
+# License along with GNU Make; see the file  COPYING.  If  not,  write
+# to the Free Software Foundation, Inc., 51 Franklin St,  Fifth Floor,
+# Boston, MA 02110-1301 USA.
 
 
 def parse_docker_container_diskstat(info):
-<<<<<<< HEAD
-    version = docker.get_version(info)
-=======
     version = docker_get_version(info)  # pylint: disable=undefined-variable
->>>>>>> 75a18bda
     if version is None:
         pre_parsed = _parse_docker_container_diskstat_agent(info)
     else:
@@ -41,17 +50,10 @@
 
 
 def _parse_docker_container_diskstat_plugin(info):
-<<<<<<< HEAD
-    raw = docker.parse(info).data
-
-    devices = {}
-    for major_minor, name in raw["names"].items():
-=======
     raw = docker_json_get_obj(info[1])
 
     devices = {}
     for major_minor, name in raw["names"].iteritems():
->>>>>>> 75a18bda
         major, minor = map(int, major_minor.split(':', 1))
         devices[(major, minor)] = {
             "name": name,
@@ -111,31 +113,6 @@
 
     return sections
 
-<<<<<<< HEAD
-
-def _prepare_diskdata(device_name: str, timestamp: int, device: dict) -> Tuple[bool, dict]:
-    uninitialized = False
-
-    diskdata = {}
-    counter_template = "diskstat.%s.%%s" % device_name
-
-    for io_op in ('read', 'write'):
-        for unit in ('ios', 'bytes'):
-            key = "%s_%s" % (io_op, 'ios' if unit == 'ios' else 'throughput')
-            try:
-                diskdata[key] = get_rate(counter_template % key,
-                                         timestamp,
-                                         device[unit][io_op.title()],
-                                         onwrap=RAISE)
-            except KeyError:
-                # KeyError: Containers counters are not initialized
-                #           (may be because disk is not *ever* used by container)
-                pass
-            except MKCounterWrapped:
-                # MKCounterWrapped: Checkmk counter is not initialized
-                uninitialized = True
-
-=======
 
 def _prepare_diskdata(device_name, timestamp, device):
     # type: (str, str, int, dict) -> Tuple(bool, dict)
@@ -160,7 +137,6 @@
                 # MKCounterWrapped: Checkmk counter is not initialized
                 uninitialized = True
 
->>>>>>> 75a18bda
     return uninitialized, diskdata
 
 
@@ -190,8 +166,5 @@
     "service_description": "Disk IO %s",
     "has_perfdata": True,
     "group": "diskstat",
-<<<<<<< HEAD
-=======
     "includes": ["docker.include", "diskstat.include"],
->>>>>>> 75a18bda
 }