#!/usr/bin/env python3
# -*- coding: utf-8 -*-
# Copyright (C) 2019 tribe29 GmbH - License: GNU General Public License v2
# This file is part of Checkmk (https://checkmk.com). It is subject to the terms and
# conditions defined in the file COPYING, which is part of this source code package.

#
# The ewon2005cd is a vpn that can also be used to expose data from a
# secondary device via snmp. Unfortunately there is no way to reliably
# identify that secondary device
#

ewon_discovery_rules = []

# configuration for the tags used in Wagner OxyReduct devices
# for analog measures, "levels" is provided as upper and lower bounds (warn and crit each)
# for digital bitfields the "expected" bitmask is provided, that is: the bits we expect to see,
#  Anything that doesn't match this mask causes a crit status.
#  Note: bitmasks are specified most-significant-bit to least-significant bit
#  Some symbols have special meaning:
#    "?" - we don't care about this flag
#    "*" - add the flag to the infotext but don't derive a state from it
#    "+" - add the flag to the infotext if it is set but don't derive a state from it
# Also, we provide the names of flags for proper info texts.

_O2_MINIMUM = {
    "name": "O2 minimum",
    "levels": (16, 17, 14, 13),
    "scale": 0.01,
    "unit": "%",
    "perfvar": "o2_percentage",
    "condition_flag": (1, 15)
}

_FLAGS_7_9 = {
    "flags": "?????000??00000*",
    "flag_names": [
        "", "", "", "", "", "luminous field", "optical alarm", "acoustic alarm", "", "", "warnings",
        "operation report", "shutdown", "incidents", "alarm", "O2 Sensor"
    ],
}

oxyreduct_tag_map = {
    1: {
        "name": "alarms",
        "levels": (1, 2, -1, -1)
    },
    2: {
        "name": "incidents",
        "levels": (1, 2, -1, -1)
    },
    3: {
        "name": "shutdown messages",
        "levels": (1, 2, -1, -1)
    },
    4: {
        "flags": "00000????0000000",
        "flag_names": [
            "buzzer",
            "light test",
            "luminous field",
            "optical alarm",
            "accustic alarm",
            "",
            "",
            "",
            "",
            "warnings",
            "shutdown",
            "operation reports",
            "incident",
            "O2 high",
            "O2 low",
            "alarms",
        ]
    },
    5: {
        "flags": "00??????00**0101",
        "flag_names": [
            "recovery", "maintenance", "", "", "", "", "", "", "warnings", "incidents",
            "N2 to safe area", "N2 request from safe area", "N2 via outlet", "N2 via compressor",
            "N2-supply locked", "N2-supply open"
        ]
    },
    6: _O2_MINIMUM,
    7: _FLAGS_7_9,
    8: _O2_MINIMUM,
    9: _FLAGS_7_9,
    10: {
        "name": "O2 average",
        "levels_name": "o2_levels",
        "levels": (16, 17, 14, 13),
        "scale": 0.01,
        "unit": "%",
        "perfvar": "o2_percentage"
    },
    11: {
        "name": "O2 target",
        "scale": 0.01,
        "unit": "%"
    },
    12: {
        "name": "O2 for N2-in",
        "scale": 0.01,
        "unit": "%"
    },
    13: {
        "name": "O2 for N2-out",
        "scale": 0.01,
        "unit": "%"
    },
    14: {
        "name": "CO2 maximum",
        "levels": (1500, 2000, -1, -1),
        "unit": "ppm"
    },
    15: {
        "flags": "????++++????++++",
        "flag_names": [
            "",
            "",
            "",
            "",
            "air control shutdown",
            "air control closed",
            "air control open",
            "air control active",
            "",
            "",
            "",
            "",
            "valve shutdown",
            "valve closed",
            "valve open",
            "valve active",
        ]
    },
    16: {
        "flags": "????++++????++++",
        "flag_names": [
            "",
            "",
            "",
            "",
            "access shutdown",
            "access closed",
            "access open",
            "access active",
            "",
            "",
            "",
            "",
            "air circulation shutdown",
            "air circulation closed",
            "air circulation open",
            "air circulation active",
        ]
    },
    17: {
        "flags": "??00++++0?000001",
        "flag_names": [
            "O2 ref sensors working",
            "O2 ref sensors projected",
            "BMZ quick reduction",
            "key switch active",
            "mode BK3",
            "mode BK2",
            "mode BK1",
            "mode FB",
            "operation mode change",
            "",
            "warnings",
            "operation reports",
            "shutdown",
            "incidents",
            "alarm",
            "active",
        ]
    },
}


<<<<<<< HEAD
def _inventory_oxyreduct_names(parsed):
    for name, area_info in parsed.items():
        tagids = area_info
        if min(tagids) < 10:
            yield name
=======
def inventory_oxyreduct(parsed):
    for name, area_info in parsed.iteritems():
        tagids = area_info.keys()
        if min(tagids) < 10:
            yield name, {}
>>>>>>> 75a18bda
        else:
            # for the "optional" rooms the lsb of the last bitmask says whether the room is used
            flags = int(area_info[max(tagids)])
            if flags % 2 == 1:
<<<<<<< HEAD
                yield name


def _check_oxyreduct(params, data):
    def to_binary(number):
        return ''.join(str(1 & int(number) >> i) for i in reversed(range(16)))

    for tagid, value in data.items():
        ref_tagid = tagid
        if ref_tagid > 17:
            ref_tagid = ((ref_tagid - 18) % 8) + 10

        tag_params = oxyreduct_tag_map.get(ref_tagid)

        # if it's a measure, check levels
        if "name" in tag_params:
            if "condition_flag" in tag_params:
                condition_tagid = tagid + tag_params["condition_flag"][0]
                if not int(data[condition_tagid]) & tag_params["condition_flag"][1]:
                    continue

            value = int(value) * float(tag_params.get("scale", 1.0))
            levels_name = tag_params.get("levels_name")
            levels = params[levels_name] if levels_name in params else tag_params.get("levels")
            yield check_levels(
                value,
                tag_params.get("perfvar"),
                levels,
                unit=tag_params.get("unit", ""),
                infoname=tag_params["name"],
            )

        # if it's a bitmask, try to determine if they are good flags
        flags = tag_params.get("flags", [])
        for name, flag, value_bin in zip(tag_params.get("flag_names", []), flags, to_binary(value)):
            state = "active" if value_bin == "1" else "inactive"

            if flag in ("1", "0") and flag != value_bin:
                yield 2, "%s %s" % (name, state)
            elif flag == "*":
                yield 0, "%s %s" % (name, state)
            elif flag == "+" and value_bin == "1":
                yield 0, "%s" % name
=======
                yield name, {}


def check_oxyreduct(item, params, parsed):
    def to_binary(n):
        return ''.join(str(1 & int(n) >> i) for i in range(16)[::-1])

    found = False
    returned = False

    if item in parsed:
        for tagid, value in parsed[item].iteritems():
            ref_tagid = tagid
            found = True
            if ref_tagid > 17:
                ref_tagid = ((ref_tagid - 18) % 8) + 10

            tag_params = oxyreduct_tag_map.get(ref_tagid)

            # resolve tag parameters where multiple tags follow the same pattern
            if "same_as" in tag_params:
                ref_tag_id = tag_params["same_as"]
                tag_params = oxyreduct_tag_map[ref_tag_id]

            # if it's a measure, check levels
            if "name" in tag_params:
                if "condition_flag" in tag_params:
                    condition_tagid = tagid + tag_params["condition_flag"][0]
                    if not int(parsed[item][condition_tagid]) & tag_params["condition_flag"][1]:
                        continue
                value = int(value)
                unit = tag_params.get("unit", "")
                status = 0
                if "scale" in tag_params:
                    value = float(value) * tag_params["scale"]

                if "levels_name" in tag_params and tag_params["levels_name"] in params:
                    warn, crit, warn_lower, crit_lower = params[tag_params["levels_name"]]

                elif "levels" in tag_params:
                    warn, crit, warn_lower, crit_lower = tag_params["levels"]

                if warn and crit and warn_lower and crit_lower:
                    if (value >= crit) or (value <= crit_lower):
                        status = 2
                    elif (value >= warn) or (value <= warn_lower):
                        status = 1

                levels_text = ""
                if status != 0:
                    levels_text = " (warn/crit at %s%s/%s%s and below %s%s/%s%s)" %\
                        (warn, unit, crit, unit, warn_lower, unit, crit_lower, unit)

                perfdata = []
                if "perfvar" in tag_params:
                    perfdata.append((tag_params["perfvar"], value, warn, crit))
                yield status, "%s%s %s%s" %\
                    (value, unit, tag_params["name"], levels_text), perfdata
                returned = True

            # if it's a bitmask, try to determine if they are good flags
            if "flags" in tag_params:
                value_bin = to_binary(value)
                for i in range(len(tag_params["flags"])):
                    if value_bin[i] == "1":
                        state = "active"
                    else:
                        state = "inactive"

                    if tag_params["flags"][i] in ["1", "0"] and\
                       tag_params["flags"][i] != value_bin[i]:
                        returned = True
                        yield 2, "%s %s" % (tag_params["flag_names"][i], state)
                    elif tag_params["flags"][i] == "*":
                        returned = True
                        yield 0, "%s %s" % (tag_params["flag_names"][i], state)
                    elif tag_params["flags"][i] == "+" and value_bin[i] == "1":
                        returned = True
                        yield 0, "%s" % tag_params["flag_names"][i]

    if found and not returned:
        yield 0, "no messages"
>>>>>>> 75a18bda


def parse_ewon(info):
    result = {}
    for tagid, value, name in info:
        result.setdefault(name, {})[int(tagid)] = value
    return result


def inventory_ewon(parsed):
    settings = host_extra_conf(host_name(), ewon_discovery_rules)
    device_name = settings[0] if settings else None
    discovery_params = {"device": device_name}

    yield "eWON Status", discovery_params.copy()

<<<<<<< HEAD
    if device_name == "oxyreduct":
        for item in _inventory_oxyreduct_names(parsed):
            yield item, discovery_params.copy()
=======
    if deviceName == "oxyreduct":
        for res in inventory_oxyreduct(parsed):
            item, params = res
            params["device"] = deviceName
            yield item, params
>>>>>>> 75a18bda


def check_ewon(item, params, parsed):
    if item == "eWON Status":
        if params["device"] is None:
            yield 1, "This device requires configuration. Please pick the device type."
        else:
            yield 0, "Configured for %s" % params["device"]
        return

    device_name = params["device"]
    if device_name != "oxyreduct":
        return

    data = parsed.get(item)
    dev_results = list(_check_oxyreduct(params.get(device_name, {}), data)) if data else []
    if not dev_results:
        yield 0, "no messages"
        return

<<<<<<< HEAD
    for dev_result in dev_results:
        yield dev_result
=======
    deviceName = params["device"]
    if deviceName == "oxyreduct":
        return check_oxyreduct(item, params.get(deviceName, {}), parsed)
>>>>>>> 75a18bda


check_info["ewon"] = {
    "check_function": check_ewon,
    "inventory_function": inventory_ewon,
    "parse_function": parse_ewon,
    "service_description": "%s",
    "has_perfdata": True,
    "snmp_scan_function": lambda oid: oid(".1.3.6.1.2.1.1.2.0") == ".1.3.6.1.4.1.8284.2.1",
    "snmp_info": (
        ".1.3.6.1.4.1.8284.2.1.3.1.11.1",
        [
            2,  #tagCfgId
            4,  #tagValue
            16,  #undocumented name field
        ]),
    "group": "ewon"
}<|MERGE_RESOLUTION|>--- conflicted
+++ resolved
@@ -1,8 +1,28 @@
-#!/usr/bin/env python3
-# -*- coding: utf-8 -*-
-# Copyright (C) 2019 tribe29 GmbH - License: GNU General Public License v2
-# This file is part of Checkmk (https://checkmk.com). It is subject to the terms and
-# conditions defined in the file COPYING, which is part of this source code package.
+#!/usr/bin/python
+# -*- encoding: utf-8; py-indent-offset: 4 -*-
+# +------------------------------------------------------------------+
+# |             ____ _               _        __  __ _  __           |
+# |            / ___| |__   ___  ___| | __   |  \/  | |/ /           |
+# |           | |   | '_ \ / _ \/ __| |/ /   | |\/| | ' /            |
+# |           | |___| | | |  __/ (__|   <    | |  | | . \            |
+# |            \____|_| |_|\___|\___|_|\_\___|_|  |_|_|\_\           |
+# |                                                                  |
+# | Copyright Mathias Kettner 2014             mk@mathias-kettner.de |
+# +------------------------------------------------------------------+
+#
+# This file is part of Check_MK.
+# The official homepage is at http://mathias-kettner.de/check_mk.
+#
+# check_mk is free software;  you can redistribute it and/or modify it
+# under the  terms of the  GNU General Public License  as published by
+# the Free Software Foundation in version 2.  check_mk is  distributed
+# in the hope that it will be useful, but WITHOUT ANY WARRANTY;  with-
+# out even the implied warranty of  MERCHANTABILITY  or  FITNESS FOR A
+# PARTICULAR PURPOSE. See the  GNU General Public License for more de-
+# tails. You should have  received  a copy of the  GNU  General Public
+# License along with GNU Make; see the file  COPYING.  If  not,  write
+# to the Free Software Foundation, Inc., 51 Franklin St,  Fifth Floor,
+# Boston, MA 02110-1301 USA.
 
 #
 # The ewon2005cd is a vpn that can also be used to expose data from a
@@ -22,24 +42,6 @@
 #    "*" - add the flag to the infotext but don't derive a state from it
 #    "+" - add the flag to the infotext if it is set but don't derive a state from it
 # Also, we provide the names of flags for proper info texts.
-
-_O2_MINIMUM = {
-    "name": "O2 minimum",
-    "levels": (16, 17, 14, 13),
-    "scale": 0.01,
-    "unit": "%",
-    "perfvar": "o2_percentage",
-    "condition_flag": (1, 15)
-}
-
-_FLAGS_7_9 = {
-    "flags": "?????000??00000*",
-    "flag_names": [
-        "", "", "", "", "", "luminous field", "optical alarm", "acoustic alarm", "", "", "warnings",
-        "operation report", "shutdown", "incidents", "alarm", "O2 Sensor"
-    ],
-}
-
 oxyreduct_tag_map = {
     1: {
         "name": "alarms",
@@ -82,10 +84,27 @@
             "N2-supply locked", "N2-supply open"
         ]
     },
-    6: _O2_MINIMUM,
-    7: _FLAGS_7_9,
-    8: _O2_MINIMUM,
-    9: _FLAGS_7_9,
+    6: {
+        "name": "O2 minimum",
+        "levels": (16, 17, 14, 13),
+        "scale": 0.01,
+        "unit": "%",
+        "perfvar": "o2_percentage",
+        "condition_flag": (1, 15)
+    },
+    7: {
+        "flags": "?????000??00000*",
+        "flag_names": [
+            "", "", "", "", "", "luminous field", "optical alarm", "acoustic alarm", "", "",
+            "warnings", "operation report", "shutdown", "incidents", "alarm", "O2 Sensor"
+        ]
+    },
+    8: {
+        "same_as": 6
+    },
+    9: {
+        "same_as": 7
+    },
     10: {
         "name": "O2 average",
         "levels_name": "o2_levels",
@@ -180,68 +199,15 @@
 }
 
 
-<<<<<<< HEAD
-def _inventory_oxyreduct_names(parsed):
-    for name, area_info in parsed.items():
-        tagids = area_info
-        if min(tagids) < 10:
-            yield name
-=======
 def inventory_oxyreduct(parsed):
     for name, area_info in parsed.iteritems():
         tagids = area_info.keys()
         if min(tagids) < 10:
             yield name, {}
->>>>>>> 75a18bda
         else:
             # for the "optional" rooms the lsb of the last bitmask says whether the room is used
             flags = int(area_info[max(tagids)])
             if flags % 2 == 1:
-<<<<<<< HEAD
-                yield name
-
-
-def _check_oxyreduct(params, data):
-    def to_binary(number):
-        return ''.join(str(1 & int(number) >> i) for i in reversed(range(16)))
-
-    for tagid, value in data.items():
-        ref_tagid = tagid
-        if ref_tagid > 17:
-            ref_tagid = ((ref_tagid - 18) % 8) + 10
-
-        tag_params = oxyreduct_tag_map.get(ref_tagid)
-
-        # if it's a measure, check levels
-        if "name" in tag_params:
-            if "condition_flag" in tag_params:
-                condition_tagid = tagid + tag_params["condition_flag"][0]
-                if not int(data[condition_tagid]) & tag_params["condition_flag"][1]:
-                    continue
-
-            value = int(value) * float(tag_params.get("scale", 1.0))
-            levels_name = tag_params.get("levels_name")
-            levels = params[levels_name] if levels_name in params else tag_params.get("levels")
-            yield check_levels(
-                value,
-                tag_params.get("perfvar"),
-                levels,
-                unit=tag_params.get("unit", ""),
-                infoname=tag_params["name"],
-            )
-
-        # if it's a bitmask, try to determine if they are good flags
-        flags = tag_params.get("flags", [])
-        for name, flag, value_bin in zip(tag_params.get("flag_names", []), flags, to_binary(value)):
-            state = "active" if value_bin == "1" else "inactive"
-
-            if flag in ("1", "0") and flag != value_bin:
-                yield 2, "%s %s" % (name, state)
-            elif flag == "*":
-                yield 0, "%s %s" % (name, state)
-            elif flag == "+" and value_bin == "1":
-                yield 0, "%s" % name
-=======
                 yield name, {}
 
 
@@ -324,7 +290,6 @@
 
     if found and not returned:
         yield 0, "no messages"
->>>>>>> 75a18bda
 
 
 def parse_ewon(info):
@@ -336,50 +301,28 @@
 
 def inventory_ewon(parsed):
     settings = host_extra_conf(host_name(), ewon_discovery_rules)
-    device_name = settings[0] if settings else None
-    discovery_params = {"device": device_name}
-
-    yield "eWON Status", discovery_params.copy()
-
-<<<<<<< HEAD
-    if device_name == "oxyreduct":
-        for item in _inventory_oxyreduct_names(parsed):
-            yield item, discovery_params.copy()
-=======
+    deviceName = None
+    if settings:
+        deviceName = settings[0]
+
+    yield "eWON Status", {"device": deviceName}
+
     if deviceName == "oxyreduct":
         for res in inventory_oxyreduct(parsed):
             item, params = res
             params["device"] = deviceName
             yield item, params
->>>>>>> 75a18bda
 
 
 def check_ewon(item, params, parsed):
     if item == "eWON Status":
         if params["device"] is None:
-            yield 1, "This device requires configuration. Please pick the device type."
-        else:
-            yield 0, "Configured for %s" % params["device"]
-        return
-
-    device_name = params["device"]
-    if device_name != "oxyreduct":
-        return
-
-    data = parsed.get(item)
-    dev_results = list(_check_oxyreduct(params.get(device_name, {}), data)) if data else []
-    if not dev_results:
-        yield 0, "no messages"
-        return
-
-<<<<<<< HEAD
-    for dev_result in dev_results:
-        yield dev_result
-=======
+            return 1, "This device requires configuration. Plese pick the device type."
+        return 0, "Configured for %s" % params["device"]
+
     deviceName = params["device"]
     if deviceName == "oxyreduct":
         return check_oxyreduct(item, params.get(deviceName, {}), parsed)
->>>>>>> 75a18bda
 
 
 check_info["ewon"] = {
