#!/usr/bin/env python3
# -*- coding: utf-8 -*-
# Copyright (C) 2019 tribe29 GmbH - License: GNU General Public License v2
# This file is part of Checkmk (https://checkmk.com). It is subject to the terms and
# conditions defined in the file COPYING, which is part of this source code package.

# NOTE: Careful when replacing the *-import below with a more specific import. This can cause
# problems because it might remove variables from the check-context which are necessary for
# resolving legacy discovery results such as [("SUMMARY", "diskstat_default_levels")]. Furthermore,
# it might also remove variables needed for accessing discovery rulesets.
from cmk.base.check_legacy_includes.f5_bigip import *  # pylint: disable=wildcard-import,unused-wildcard-import
# Current server status
# vserver["status"]
# 0 - NONE:   disabled
# 1 - GREEN:  available in some capacity
# 2 - YELLOW: not currently available
# 3 - RED:    not available
# 4 - BLUE:   availability is unknown
# 5 - GREY:   unlicensed
MAP_SERVER_STATUS = {
    '0': (1, "is disabled"),
    '1': (0, "is up and available"),
    '2': (2, "is currently not available"),
    '3': (2, "is not available"),
    '4': (1, "availability is unknown"),
    '5': (3, "is unlicensed")
}

MAP_ENABLED = {
    '0': "NONE",
    '1': "enabled",
    '2': "disabled",
    '3': "disabled by parent",
}

# Check configured limits
MAP_PARAM_TO_TEXT = {
    "if_in_octets": "Incoming bytes",
    "if_out_octets": "Outgoing bytes",
    "if_total_octets": "Total bytes",
    "if_in_pkts": "Incoming packets",
    "if_out_pkts": "Outgoing packets",
    "if_total_pkts": "Total packets",
}


def get_ip_address_human_readable(ip_addr):
    """
    u'\xc2;xJ'  ->  '194.59.120.74'
    """
    ip_addr_binary = bytes(ord(x) for x in ip_addr)
    if len(ip_addr_binary) == 4:
        return socket.inet_ntop(socket.AF_INET, ip_addr_binary)
    if len(ip_addr_binary) == 16:
        return socket.inet_ntop(socket.AF_INET6, ip_addr_binary)
    return "-"

# Current server status
# vserver["status"]
# 0 - NONE:   disabled
# 1 - GREEN:  available in some capacity
# 2 - YELLOW: not currently available
# 3 - RED:    not available
# 4 - BLUE:   availability is unknown
# 5 - GREY:   unlicensed
MAP_SERVER_STATUS = {
    '0': (1, "is disabled"),
    '1': (0, "is up and available"),
    '2': (2, "is currently not available"),
    '3': (2, "is not available"),
    '4': (1, "availability is unknown"),
    '5': (3, "is unlicensed")
}

MAP_ENABLED = {
    '0': "NONE",
    '1': "enabled",
    '2': "disabled",
    '3': "disabled by parent",
}

# Check configured limits
MAP_PARAM_TO_TEXT = {
    "if_in_octets": "Incoming bytes",
    "if_out_octets": "Outgoing bytes",
    "if_total_octets": "Total bytes",
    "if_in_pkts": "Incoming packets",
    "if_out_pkts": "Outgoing packets",
    "if_total_pkts": "Total packets",
}


def get_ip_address_human_readable(ip_addr):
    """
    u'\xc2;xJ'  ->  '194.59.120.74'
    """
    if len(ip_addr) == 4:
        ip_addr = "".join(chr(ord(x)) for x in ip_addr)
        return socket.inet_ntop(socket.AF_INET, ip_addr)
    if len(ip_addr) == 16:
        ip_addr = "".join([chr(ord(x)) for x in ip_addr])
        return socket.inet_ntop(socket.AF_INET6, ip_addr)
    return "-"

<<<<<<< HEAD
=======

>>>>>>> 75a18bda
def parse_f5_bigip_vserver(info):
    vservers = {}
    for line in info:
        instance = vservers.setdefault(
            line[0], {
                "status": line[1],
                "enabled": line[2],
                "detail": line[3],
                "ip_address": get_ip_address_human_readable(line[4]),
            })

        for key, index, factor in [
            ("connections_duration_min", 5, 0.001),
            ("connections_duration_max", 6, 0.001),
            ("connections_duration_mean", 7, 0.001),
            ("if_in_pkts", 8, 1),
            ("if_out_pkts", 9, 1),
            ("if_in_octets", 10, 1),
            ("if_out_octets", 11, 1),
            ("connections_rate", 12, 1),
            ("connections", 13, 1),
            ("packet_velocity_asic", 14, 1),
        ]:
            try:
                value = int(line[index]) * factor
            except (IndexError, ValueError):
                continue
            instance.setdefault(key, []).append(value)
    return vservers


def inventory_f5_bigip_vserver(parsed):
    for name, vserver in parsed.items():
        if vserver["status"] in ('1', '4'):  # Green and Blue
            yield name, {}


def get_aggregated_values(vserver):
    aggregation = collections.Counter()
    now = time.time()

    counter_keys = {
        "if_in_pkts", "if_out_pkts", "if_in_octets", "if_out_octets", "connections_rate",
        "packet_velocity_asic"
    }
    # Calculate counters
<<<<<<< HEAD
    for what in counter_keys & set(vserver):
=======
    for what in counter_keys & set(vserver.keys()):
>>>>>>> 75a18bda
        for idx, entry in enumerate(vserver[what]):
            rate = get_rate("%s.%s" % (what, idx), now, entry)
            aggregation[what] += rate

    # Calucate min/max/sum/mean values
    for what, function in [
        ("connections_duration_min", min),
        ("connections_duration_max", max),
        ("connections", sum),
<<<<<<< HEAD
        ("connections_duration_mean", lambda x: float(sum(x)) / len(x)),
=======
        ("connections_duration_mean", lambda x: float(sum(x) / len(x))),
>>>>>>> 75a18bda
    ]:
        value_list = vserver.get(what)
        if value_list:
            aggregation[what] = function(value_list)

    for unit in ("octets", "pkts"):
        in_key = "if_in_%s" % unit
        out_key = "if_out_%s" % unit
        if in_key in aggregation or out_key in aggregation:
            aggregation["if_total_%s" % unit] = aggregation[in_key] + aggregation[out_key]

    return aggregation


def iter_counter_params():
    for unit, hr_function in (
        ("octets", lambda x: get_bytes_human_readable(x, base=1000.0)),
        ("pkts", lambda x: "%s" % x),
    ):
        for direction in ("in", "out", "total"):
            for boundary in ("", "_lower"):
                yield direction, unit, boundary, hr_function


@get_parsed_item_data
def check_f5_bigip_vserver(_item, params, data):
    # Need compatibility to version with _no_params
    if params is None:
        params = {}

    enabled_state = int(data["enabled"] not in MAP_ENABLED)
    enabled_txt = MAP_ENABLED.get(data["enabled"], "in unknown state")
    yield enabled_state, "Virtual Server with IP %s is %s" % (data["ip_address"], enabled_txt)

    state_map = params.get('state', {})
    state, state_readable = MAP_SERVER_STATUS.get(data["status"],
                                                  (3, "Unhandled status (%s)" % data["status"]))
    state = state_map.get(state_readable.replace(' ', '_'), state)

    detail = data["detail"]
    # Special handling: Statement from the network team:
    # Not available => uncritical when the childrens are down
    if data["status"] == '3' and detail.lower() == "the children pool member(s) are down":
        state = state_map.get("children_pool_members_down_if_not_available", 0)

    yield state, "State %s, Detail: %s" % (state_readable, detail)

    aggregation = get_aggregated_values(data)

    if "connections" in aggregation:
        yield 0, "Client connections: %d" % aggregation["connections"], sorted(aggregation.items())
    if "connections_rate" in aggregation:
        yield 0, "Connections rate: %.2f/sec" % aggregation["connections_rate"]

    for direction, unit, boundary, hr_function in iter_counter_params():
        key = "if_%s_%s" % (direction, unit)
        levels = params.get("%s%s" % (key, boundary))
        if levels is None or key not in aggregation:
            continue
        if boundary == "_lower" and isinstance(levels, tuple):
            levels = (None, None) + levels
        state, infotext, _extra_perfdata = check_levels(
            aggregation[key],
            None,
            levels,
            human_readable_func=hr_function,
            infoname=MAP_PARAM_TO_TEXT[key],
            unit="/sec",
        )
        if state:
            yield state, infotext


check_info["f5_bigip_vserver"] = {
<<<<<<< HEAD
    "parse_function": parse_f5_bigip_vserver,
    "check_function": check_f5_bigip_vserver,
    "inventory_function": inventory_f5_bigip_vserver,
    "group": "f5_bigip_vserver",
    "service_description": "Virtual Server %s",
    "has_perfdata": True,
    "snmp_info": (
        ".1.3.6.1.4.1.3375.2.2.10",
        [
            "13.2.1.1",  #  0 ltmVsStatusName
            "13.2.1.2",  #  1 ltmVsStatusAvailState
            "13.2.1.3",  #  2 ltmVsStatusEnabledState
            "13.2.1.5",  #  3 ltmVsStatusDetailReason
            "1.2.1.3",  #  4 IP Address
            "2.3.1.2",  #  5 min conn duration
            "2.3.1.3",  #  6 max conn duration
            "2.3.1.4",  #  7 mean connection duration
            "2.3.1.6",  #  8 Client Packets In
            "2.3.1.8",  #  9 Client Packets Out
            "2.3.1.7",  # 10 Client Bytes In
            "2.3.1.9",  # 11 Client Bytes Out
            "2.3.1.11",  # 12 Client Total Connections
            "2.3.1.12",  # 13 Client Current Connections
            "2.3.1.25",  # 14 packet_velocity_asic Total Connections
        ]),
    "snmp_scan_function": scan_f5_bigip,
=======
    "parse_function"          : parse_f5_bigip_vserver,
    "check_function"          : check_f5_bigip_vserver,
    "inventory_function"      : inventory_f5_bigip_vserver,
    "group"                   : "f5_bigip_vserver",
    "service_description"     : "Virtual Server %s",
    "has_perfdata"            : True,
    "snmp_info"               : (".1.3.6.1.4.1.3375.2.2.10", [
                                    "13.2.1.1", #  0 ltmVsStatusName
                                    "13.2.1.2", #  1 ltmVsStatusAvailState
                                    "13.2.1.3", #  2 ltmVsStatusEnabledState
                                    "13.2.1.5", #  3 ltmVsStatusDetailReason
                                    "1.2.1.3",  #  4 IP Address
                                    "2.3.1.2",  #  5 min conn duration
                                    "2.3.1.3",  #  6 max conn duration
                                    "2.3.1.4",  #  7 mean connection duration
                                    "2.3.1.6",  #  8 Client Packets In
                                    "2.3.1.8",  #  9 Client Packets Out
                                    "2.3.1.7",  # 10 Client Bytes In
                                    "2.3.1.9",  # 11 Client Bytes Out
                                    "2.3.1.11", # 12 Client Total Connections
                                    "2.3.1.12", # 13 Client Current Connections
                                    "2.3.1.25", # 14 packet_velocity_asic Total Connections
                               ]),
    "snmp_scan_function"      : lambda oid: ".1.3.6.1.4.1.3375.2" in oid(".1.3.6.1.2.1.1.2.0") \
                                      and "big-ip" in oid(".1.3.6.1.4.1.3375.2.1.4.1.0").lower(),
>>>>>>> 75a18bda
}<|MERGE_RESOLUTION|>--- conflicted
+++ resolved
@@ -1,14 +1,29 @@
-#!/usr/bin/env python3
-# -*- coding: utf-8 -*-
-# Copyright (C) 2019 tribe29 GmbH - License: GNU General Public License v2
-# This file is part of Checkmk (https://checkmk.com). It is subject to the terms and
-# conditions defined in the file COPYING, which is part of this source code package.
-
-# NOTE: Careful when replacing the *-import below with a more specific import. This can cause
-# problems because it might remove variables from the check-context which are necessary for
-# resolving legacy discovery results such as [("SUMMARY", "diskstat_default_levels")]. Furthermore,
-# it might also remove variables needed for accessing discovery rulesets.
-from cmk.base.check_legacy_includes.f5_bigip import *  # pylint: disable=wildcard-import,unused-wildcard-import
+#!/usr/bin/python
+# -*- encoding: utf-8; py-indent-offset: 4 -*-
+# +------------------------------------------------------------------+
+# |             ____ _               _        __  __ _  __           |
+# |            / ___| |__   ___  ___| | __   |  \/  | |/ /           |
+# |           | |   | '_ \ / _ \/ __| |/ /   | |\/| | ' /            |
+# |           | |___| | | |  __/ (__|   <    | |  | | . \            |
+# |            \____|_| |_|\___|\___|_|\_\___|_|  |_|_|\_\           |
+# |                                                                  |
+# | Copyright Mathias Kettner 2014             mk@mathias-kettner.de |
+# +------------------------------------------------------------------+
+#
+# This file is part of Check_MK.
+# The official homepage is at http://mathias-kettner.de/check_mk.
+#
+# check_mk is free software;  you can redistribute it and/or modify it
+# under the  terms of the  GNU General Public License  as published by
+# the Free Software Foundation in version 2.  check_mk is  distributed
+# in the hope that it will be useful, but WITHOUT ANY WARRANTY;  with-
+# out even the implied warranty of  MERCHANTABILITY  or  FITNESS FOR A
+# PARTICULAR PURPOSE. See the  GNU General Public License for more de-
+# tails. You should have  received  a copy of the  GNU  General Public
+# License along with GNU Make; see the file  COPYING.  If  not,  write
+# to the Free Software Foundation, Inc., 51 Franklin St,  Fifth Floor,
+# Boston, MA 02110-1301 USA.
+
 # Current server status
 # vserver["status"]
 # 0 - NONE:   disabled
@@ -48,52 +63,6 @@
     """
     u'\xc2;xJ'  ->  '194.59.120.74'
     """
-    ip_addr_binary = bytes(ord(x) for x in ip_addr)
-    if len(ip_addr_binary) == 4:
-        return socket.inet_ntop(socket.AF_INET, ip_addr_binary)
-    if len(ip_addr_binary) == 16:
-        return socket.inet_ntop(socket.AF_INET6, ip_addr_binary)
-    return "-"
-
-# Current server status
-# vserver["status"]
-# 0 - NONE:   disabled
-# 1 - GREEN:  available in some capacity
-# 2 - YELLOW: not currently available
-# 3 - RED:    not available
-# 4 - BLUE:   availability is unknown
-# 5 - GREY:   unlicensed
-MAP_SERVER_STATUS = {
-    '0': (1, "is disabled"),
-    '1': (0, "is up and available"),
-    '2': (2, "is currently not available"),
-    '3': (2, "is not available"),
-    '4': (1, "availability is unknown"),
-    '5': (3, "is unlicensed")
-}
-
-MAP_ENABLED = {
-    '0': "NONE",
-    '1': "enabled",
-    '2': "disabled",
-    '3': "disabled by parent",
-}
-
-# Check configured limits
-MAP_PARAM_TO_TEXT = {
-    "if_in_octets": "Incoming bytes",
-    "if_out_octets": "Outgoing bytes",
-    "if_total_octets": "Total bytes",
-    "if_in_pkts": "Incoming packets",
-    "if_out_pkts": "Outgoing packets",
-    "if_total_pkts": "Total packets",
-}
-
-
-def get_ip_address_human_readable(ip_addr):
-    """
-    u'\xc2;xJ'  ->  '194.59.120.74'
-    """
     if len(ip_addr) == 4:
         ip_addr = "".join(chr(ord(x)) for x in ip_addr)
         return socket.inet_ntop(socket.AF_INET, ip_addr)
@@ -102,10 +71,7 @@
         return socket.inet_ntop(socket.AF_INET6, ip_addr)
     return "-"
 
-<<<<<<< HEAD
-=======
-
->>>>>>> 75a18bda
+
 def parse_f5_bigip_vserver(info):
     vservers = {}
     for line in info:
@@ -152,11 +118,7 @@
         "packet_velocity_asic"
     }
     # Calculate counters
-<<<<<<< HEAD
-    for what in counter_keys & set(vserver):
-=======
     for what in counter_keys & set(vserver.keys()):
->>>>>>> 75a18bda
         for idx, entry in enumerate(vserver[what]):
             rate = get_rate("%s.%s" % (what, idx), now, entry)
             aggregation[what] += rate
@@ -166,11 +128,7 @@
         ("connections_duration_min", min),
         ("connections_duration_max", max),
         ("connections", sum),
-<<<<<<< HEAD
-        ("connections_duration_mean", lambda x: float(sum(x)) / len(x)),
-=======
         ("connections_duration_mean", lambda x: float(sum(x) / len(x))),
->>>>>>> 75a18bda
     ]:
         value_list = vserver.get(what)
         if value_list:
@@ -245,34 +203,6 @@
 
 
 check_info["f5_bigip_vserver"] = {
-<<<<<<< HEAD
-    "parse_function": parse_f5_bigip_vserver,
-    "check_function": check_f5_bigip_vserver,
-    "inventory_function": inventory_f5_bigip_vserver,
-    "group": "f5_bigip_vserver",
-    "service_description": "Virtual Server %s",
-    "has_perfdata": True,
-    "snmp_info": (
-        ".1.3.6.1.4.1.3375.2.2.10",
-        [
-            "13.2.1.1",  #  0 ltmVsStatusName
-            "13.2.1.2",  #  1 ltmVsStatusAvailState
-            "13.2.1.3",  #  2 ltmVsStatusEnabledState
-            "13.2.1.5",  #  3 ltmVsStatusDetailReason
-            "1.2.1.3",  #  4 IP Address
-            "2.3.1.2",  #  5 min conn duration
-            "2.3.1.3",  #  6 max conn duration
-            "2.3.1.4",  #  7 mean connection duration
-            "2.3.1.6",  #  8 Client Packets In
-            "2.3.1.8",  #  9 Client Packets Out
-            "2.3.1.7",  # 10 Client Bytes In
-            "2.3.1.9",  # 11 Client Bytes Out
-            "2.3.1.11",  # 12 Client Total Connections
-            "2.3.1.12",  # 13 Client Current Connections
-            "2.3.1.25",  # 14 packet_velocity_asic Total Connections
-        ]),
-    "snmp_scan_function": scan_f5_bigip,
-=======
     "parse_function"          : parse_f5_bigip_vserver,
     "check_function"          : check_f5_bigip_vserver,
     "inventory_function"      : inventory_f5_bigip_vserver,
@@ -298,5 +228,4 @@
                                ]),
     "snmp_scan_function"      : lambda oid: ".1.3.6.1.4.1.3375.2" in oid(".1.3.6.1.2.1.1.2.0") \
                                       and "big-ip" in oid(".1.3.6.1.4.1.3375.2.1.4.1.0").lower(),
->>>>>>> 75a18bda
 }