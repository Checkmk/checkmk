#!/usr/bin/env python3
# -*- coding: utf-8 -*-
# Copyright (C) 2019 tribe29 GmbH - License: GNU General Public License v2
# This file is part of Checkmk (https://checkmk.com). It is subject to the terms and
# conditions defined in the file COPYING, which is part of this source code package.

# Example output:
# <<<fileinfo:sep(124)>>>
# 12968175080
# M:\check_mk.ini|missing
# M:\check_mk.ini|1390|12968174867
# M:\check_mk_agent.cc|86277|12968174554
# M:\Makefile|1820|12964010975
# M:\check_mk_agent.exe|102912|12968174364
# M:\crash.cc|1672|12964010975
# M:\crash.exe|20024|12968154426

# <<<fileinfo:sep(124)>>>
# 12968175080
# FILENAME|not readable|12968154426

# Parameters
# "minsize" : ( 5000,  4000 ),  in bytes
# "maxsize" : ( 8000,  9000 ),  in bytes
# "minage"  : ( 600,  1200 ),  in seconds
# "maxage"  : ( 6000, 12000 ), in seconds

import collections
import typing
import cmk.base.plugins.agent_based.utils.eval_regex as eval_regex

fileinfo_groups = []


def _cast_value(value, data_type):
    '''
    >>> _cast_value('abc', str)
    'abc'

    >>> _cast_value('1.5', float)
    1.5

    >>> _cast_value('blah', int)
    None

    >>> _cast_value(None, str)
    None
    '''
<<<<<<< HEAD
    try:
        return data_type(value)
    except (ValueError, TypeError):
        return None


def _get_field(row, index):
    '''
    >>> _get_field(['monster', 'truck', 'races'], 1)
    'truck'

    >>> _get_field([], 5)
    None
    '''
    try:
        return row[index]
    except IndexError:
        return None


=======
    try:
        return data_type(value)
    except (ValueError, TypeError):
        return None


def _get_field(row, index):
    '''
    >>> _get_field(['monster', 'truck', 'races'], 1)
    'truck'

    >>> _get_field([], 5)
    None
    '''
    try:
        return row[index]
    except IndexError:
        return None


>>>>>>> 75a18bda
def _parse_single_legacy_row(row, **kwargs):
    name = _cast_value(row[0], str)
    if not name or name.endswith("No such file or directory"):
        # endswith("No such file...") is needed to
        # support the very old solaris perl based version of fileinfo
        return {}
    file_stats_dict = {
        'name': name,
        'size': None,
        'time': None,
        'status': 'ok',
    }
    size = _get_field(row, 1)
    if size == 'missing':
        file_stats_dict['status'] = 'missing'
        return file_stats_dict
    if size in ('not readable', ''):
        file_stats_dict['status'] = 'stat failed'
        return file_stats_dict

    file_stats_dict['size'] = _cast_value(size, int)
    file_stats_dict['time'] = _cast_value(_get_field(row, 2), int)
    return file_stats_dict


def _parse_single_row(row, **kwargs):
    return dict([(
        header_stat[0],
        _cast_value(
            header_stat[1],
            kwargs['file_stat_data_types'][header_stat[0]],
        ),
    ) for header_stat in zip(kwargs['header'], row)])


def _construct_fileinfo_item(name, status, file_stats_dict, FileinfoItem):
    return FileinfoItem(
        name,
        'missing' in status,
        'stat failed' in status,
        file_stats_dict.get('size'),
        file_stats_dict.get('time'),
    )


def parse_fileinfo(info):
    if not info:
        return {}
<<<<<<< HEAD

    parsed = {
        'reftime': _cast_value(info[0][0], int),
        'files': {},
    }

=======

    parsed = {
        'reftime': _cast_value(info[0][0], int),
        'files': {},
    }

>>>>>>> 75a18bda
    if len(info) == 1:
        return parsed

    FileinfoItem = collections.namedtuple("FileinfoItem", "name missing failed size time")

    file_stat_data_types = {
        'name': str,
        'size': int,
        'time': int,
        'status': str,
    }

    iter_info = iter(info)
    for row in iter_info:
        if len(row) == 1:
            # the validation whether a section is legacy has to be done inside
            # the loop, because sections might be consolidated, resulting in a
            # legacy section appended to a current section, or vice versa.
            # we have seen this when users monitor both SAP HANA and "regular"
            # files.
            if row == ['[[[header]]]']:
                # non-legacy
                parse_row_func = _parse_single_row
                header = next(iter_info)
                continue
            if row[0].isdigit():
                # designates a timestamp; if following this there is a header (as above),
                # the section is not legacy
                parse_row_func = _parse_single_legacy_row
                header = None
                continue
            continue
        file_stats_dict = parse_row_func(
            row,
            header=header,
            file_stat_data_types=file_stat_data_types,
        )
        name = file_stats_dict.get('name')
        status = file_stats_dict.get('status')
        if not name or not status:
            continue
        parsed['files'][name] = _construct_fileinfo_item(
            name,
            status,
            file_stats_dict,
            FileinfoItem,
        )

    return parsed


def _match(name: str, pattern: str) -> typing.Union[bool, typing.Match]:
    return (regex(pattern[1:]).match(name) if pattern.startswith("~") else  #
            fnmatch.fnmatch(name, pattern))


def fileinfo_groups_get_group_name(group_patterns, filename, reftime):
    found_these_groups = {}
    for group_name, pattern in group_patterns:
        if isinstance(pattern, str):  # support old format
            inclusion, exclusion = pattern, ''
        else:
            inclusion, exclusion = pattern

        if _match(filename, exclusion):
            continue

        inclusion = (("~" + fileinfo_process_date(inclusion[1:], reftime))
                     if inclusion.startswith("~") else fileinfo_process_date(inclusion, reftime))

        incl_match = _match(filename, inclusion)
        if not incl_match:
            continue

        matches = []
        num_perc_s = 0
        if incl_match is not True:  # it's match object then!
            num_perc_s = group_name.count("%s")
            matches = [g and g or "" for g in incl_match.groups()]

<<<<<<< HEAD
            if len(matches) < num_perc_s:
                raise MKGeneralException(
                    "Invalid entry in inventory_fileinfo_groups: "
                    "group name '%s' contains %d times '%%s', but regular expression "
                    "'%s' contains only %d subexpression(s)." %
                    (group_name, num_perc_s, inclusion, len(matches)))
=======
        if len(matches) < num_perc_s:
            raise MKGeneralException(
                "Invalid entry in inventory_fileinfo_groups: "
                "group name '%s' contains %d times '%%s', but regular expression "
                "'%s' contains only %d subexpression(s)." %
                (group_name, num_perc_s, inclusion, len(matches)))
>>>>>>> 75a18bda

        if matches:
            for nr, group in enumerate(matches):
                inclusion = eval_regex.instantiate_regex_pattern_once(inclusion, group)
                group_name = group_name.replace("%%%d" % (nr + 1), group)

            this_group_name = group_name % tuple(matches[:num_perc_s])
            this_pattern = ("~%s" % inclusion, exclusion)

        else:
            this_group_name = group_name
            this_pattern = pattern

        found_these_groups.setdefault(this_group_name, set()).add(this_pattern)

    # Convert pattern containers to lists (sets are not possible in autochecks)
    # It is possible now. keep this to not break the "append" in the check function
    return dict([(k, list(v)) for k, v in found_these_groups.items()])


def inventory_fileinfo_common(parsed, case):
    inventory = []

    reftime = parsed.get('reftime')
    if reftime is None:
        return inventory

    inventory_groups = host_extra_conf(host_name(), fileinfo_groups)

    for item in parsed['files'].values():
        found_groups = {}
        for group_patterns in inventory_groups:
            found_groups.update(fileinfo_groups_get_group_name(group_patterns, item.name, reftime))

        if not found_groups and case == 'single' and not item.missing:
            inventory.append((item.name, {}))

        elif found_groups and case == 'group':
            for group_name, patterns in found_groups.items():
                inventory.append((group_name, {"group_patterns": patterns}))

    return inventory


def fileinfo_process_date(pattern, reftime):
    for what, the_time in [("DATE", reftime), ("YESTERDAY", reftime - 86400)]:
        the_regex = r'((?:/|[A-Za-z]).*)\$%s:((?:%%\w.?){1,})\$(.*)' % what
        disect = re.match(the_regex, pattern)
        if disect:
            prefix = disect.group(1)
            datepattern = time.strftime(disect.group(2), time.localtime(the_time))
            postfix = disect.group(3)
            pattern = prefix + datepattern + postfix
            return pattern
    return pattern


def fileinfo_check_timeranges(params):
    ranges = params.get("timeofday")
    if ranges is None:
        return ""

    now = time.localtime()
    for range_spec in ranges:
        if fileinfo_in_timerange(now, *range_spec):
            return ""
    return "Out of relevant time of day"


def fileinfo_in_timerange(now, range_from, range_to):
    minutes_from = range_from[0] * 60 + range_from[1]
    minutes_to = range_to[0] * 60 + range_to[1]
    minutes_now = now.tm_hour * 60 + now.tm_min
    return minutes_now >= minutes_from and minutes_now < minutes_to


def check_fileinfo(item, params, parsed):

    reftime = parsed.get('reftime')
    if reftime is None:
        yield 3, "Missing reference timestamp"
        return

    outof_range_txt = fileinfo_check_timeranges(params)

    file_stat = parsed['files'].get(item)
    if file_stat is not None and not file_stat.missing:
        if file_stat.failed:
<<<<<<< HEAD
            return 1, "File stat failed"
        if file_stat.time is None:
            return 1, 'File stat time failed'
=======
            yield 1, "File stat failed"
            return
        if file_stat.time is None:
            yield 1, 'File stat time failed'
            return
>>>>>>> 75a18bda
        age = reftime - file_stat.time
        check_definition = [
            ("Size", "size", file_stat.size, get_filesize_human_readable),
            ("Age", "age", age, get_age_human_readable),
        ]
        for file_entry in _fileinfo_check_function(check_definition, params, outof_range_txt):
            yield file_entry
    else:
        if outof_range_txt:
            yield 0, "File not found - %s" % outof_range_txt
            return
        yield params.get("state_missing", 3), "File not found"


<<<<<<< HEAD
=======
# FIXME the following does not apply anymore, because "%s" is allowed in group_name
# WHAT TO DO WITH precompile?
# Extracts patterns that are relevant for the current host and item.
# Constructs simple list of patterns and makes them available for the check
def fileinfo_groups_precompile(hostname, item, params):
    patterns = []
    for line in host_extra_conf(hostname, fileinfo_groups):
        for group_name_pattern, pattern in line:
            if group_name_pattern == item:
                patterns.append(pattern)

    from cmk_base.checking import determine_check_params
    precomped = determine_check_params(params).copy()
    precomped['precompiled_patterns'] = patterns
    return precomped


>>>>>>> 75a18bda
def _filename_matches(filename, reftime, inclusion, exclusion):
    date_inclusion = ""
    inclusion_is_regex = False
    exclusion_is_regex = False

    if inclusion.startswith("~"):
        inclusion_is_regex = True
        inclusion = inclusion[1:]
    if exclusion.startswith("~"):
        exclusion_is_regex = True
        exclusion = exclusion[1:]

    inclusion_tmp = fileinfo_process_date(inclusion, reftime)
    if inclusion != inclusion_tmp:
        inclusion = inclusion_tmp
        date_inclusion = inclusion_tmp

    if inclusion_is_regex:
        incl_match = regex(inclusion).match(filename)
    else:
        incl_match = fnmatch.fnmatch(filename, inclusion)

    if exclusion_is_regex:
        excl_match = regex(exclusion).match(filename)
    else:
        excl_match = fnmatch.fnmatch(filename, exclusion)
    return incl_match and not excl_match, date_inclusion


<<<<<<< HEAD
def _update_minmax(new_value: float, current_minmax: typing.Optional[typing.Tuple[float, float]]):

    if not current_minmax:
        return new_value, new_value

    current_min, current_max = current_minmax

    return min(new_value, current_min), max(new_value, current_max)


def _check_individual_files(params, file_size, file_age):
    '''This function checks individual files against levels defined for the file group.
    This is done to generate information for the long output.'''
    states = []
    for key, value in [
        ("age_oldest", file_age),
        ("age_newest", file_age),
        ("size_smallest", file_size),
        ("size_largest", file_size),
    ]:
        levels = params.get("max" + key, (None, None)) + params.get("min" + key, (None, None))
        state, _text, _no_perf = check_levels(value, key, levels)
        states.append(state)

    overall_state = max(states)
    return overall_state, 'Age: %s, Size: %s%s' % (get_age_human_readable(file_age),
                                                   get_filesize_human_readable(file_size),
                                                   state_markers[overall_state])


def _define_fileinfo_group_check(files_matching, date_inclusion):
    size_smallest, size_largest = files_matching['size_minmax'] or (None, None)
    age_newest, age_oldest = files_matching['age_minmax'] or (None, None)
    return [
        ("Count", "count", files_matching['count_all'], saveint),
        ("Size", "size", files_matching['size_all'], get_filesize_human_readable),
        ("Largest size", "size_largest", size_largest, get_filesize_human_readable),
        ("Smallest size", "size_smallest", size_smallest, get_filesize_human_readable),
        ("Oldest age", "age_oldest", age_oldest, get_age_human_readable),
        ("Newest age", "age_newest", age_newest, get_age_human_readable),
        ("Date pattern", "date pattern", date_inclusion, str),
    ]


def _get_group_patterns_from_extra_conf(item):
    try:
        return collections.OrderedDict(host_extra_conf(host_name(), fileinfo_groups)[0]).get(item)
    except IndexError:
        return None


def check_fileinfo_groups(item, params, parsed):

    outof_range_txt = fileinfo_check_timeranges(params)
    date_inclusion = None
=======
def check_fileinfo_groups(_item, params, parsed):
    outof_range_txt = fileinfo_check_timeranges(params)

    count_all = 0
    age_oldest = None
    age_newest = None

    size_all = 0
    size_smallest = None
    size_largest = None

    date_inclusion = ""
    include_patterns = set()
    exclude_patterns = set()
>>>>>>> 75a18bda
    files_stat_failed = set()
    files_matching = {
        'count_all': 0,
        'size_all': 0,
        'size_minmax': None,
        'age_minmax': None,
        'file_text': {},
    }

    skip_ok_files = params.get('shorten_multiline_output', False)

    reftime = parsed.get('reftime')
    if reftime is None:
        yield 3, "Missing reference timestamp"
        return

    raw_group_patterns = params.get(
        'group_patterns',
        # group pattern is not available in autochecks for enforced services
        _get_group_patterns_from_extra_conf(item),
    )

    if not raw_group_patterns:
        yield 3, ("No group pattern found.")
        return

    group_patterns = set((p, '') if isinstance(p, str) else p for p in raw_group_patterns)

    # Start counting values on all files
    for file_stat in parsed.get('files', {}).values():
        if file_stat.missing:
            continue

        for inclusion, exclusion in group_patterns:

            filename_matches, date_inclusion = _filename_matches(file_stat.name, reftime, inclusion,
                                                                 exclusion)
            if not filename_matches:
                continue
<<<<<<< HEAD
=======

            if file_stat.missing:
                continue

>>>>>>> 75a18bda
            if file_stat.failed:
                files_stat_failed.add(file_stat.name)
                break

            files_matching['size_all'] += file_stat.size
            files_matching['count_all'] += 1

<<<<<<< HEAD
            files_matching['size_minmax'] = _update_minmax(file_stat.size,
                                                           files_matching['size_minmax'])

            age = reftime - file_stat.time
            files_matching['age_minmax'] = _update_minmax(age, files_matching['age_minmax'])

            # Used for long ouput information
            state, text = _check_individual_files(params, file_stat.size, age)
            if not skip_ok_files or state:
                files_matching['file_text'][file_stat.name] = text
            break
=======
            size_all += file_stat.size
            if size_smallest is None:
                size_smallest = file_stat.size
            else:
                size_smallest = min(size_smallest, file_stat.size)

            if size_largest is None:
                size_largest = file_stat.size
            else:
                size_largest = max(size_largest, file_stat.size)

            age = reftime - file_stat.time
            if age_oldest is None:
                age_oldest = age
            else:
                age_oldest = max(age_oldest, age)

            if age_newest is None:
                age_newest = age
            else:
                age_newest = min(age_newest, age)

            count_all += 1

            # Used for long ouput information
            for key, value in [
                ("age_oldest", age),
                ("age_newest", age),
                ("size_smallest", file_stat.size),
                ("size_largest", file_stat.size),
                ("size", file_stat.size),
            ]:
                skip_ok_files = params.get('shorten_multiline_output', False)
                for state, _, __, ___ in _fileinfo_check_file(value, params, key):
                    if skip_ok_files and not state:
                        continue
                    files_matching.setdefault(file_stat.name, {
                        "size": file_stat.size,
                        "age": age,
                        "states": [],
                    })["states"].append(state)
>>>>>>> 75a18bda

    # Start Checking
    check_definition = _define_fileinfo_group_check(files_matching, date_inclusion)

    if files_stat_failed:
        yield 1, "Files with unknown stat: %s" % ", ".join(files_stat_failed)

<<<<<<< HEAD
    yield from _fileinfo_check_function(check_definition, params, outof_range_txt)
=======
    for file_entry in _fileinfo_check_function(check_definition, params, outof_range_txt):
        yield file_entry
>>>>>>> 75a18bda

    yield from _fileinfo_check_conjunctions(check_definition, params)

    long_output = []
    include_patterns = [i for i, _e in group_patterns]
    exclude_patterns = [e for _i, e in group_patterns if e != '']

    long_output.append("Include patterns: %s" % ", ".join(include_patterns))

    if exclude_patterns:
        long_output.append("Exclude patterns: %s" % ", ".join(exclude_patterns))

<<<<<<< HEAD
    long_output.extend(
        ['[%s] %s' % file_text for file_text in sorted(files_matching['file_text'].items())])
=======
    for filename, attrs in sorted(files_matching.iteritems(), key=lambda x: x[0]):
        long_output.append("[%s] Age: %s, Size: %s%s" % \
                          (filename, get_age_human_readable(attrs["age"]),
                           get_filesize_human_readable(attrs["size"]),
                           state_markers[max(attrs["states"])]))
>>>>>>> 75a18bda

    if long_output:
        yield 0, "\n%s" % "\n".join(long_output)


def _fileinfo_check_function(check_definition, params, outof_range_txt):
<<<<<<< HEAD
    infotexts = []
    states = []
    allperfdata = []
    for title, key, value, verbfunc in check_definition:
        if value in [None, ""]:
            continue
        levels = params.get("max" + key, (None, None)) + params.get("min" + key, (None, None))
        state, infotext, perfdata = check_levels(value,
                                                 key,
                                                 levels,
                                                 human_readable_func=verbfunc,
                                                 infoname=title)
        states.append(state)
        infotexts.append(infotext)

        # because strings go into infos but not into perfdata
        if isinstance(value, int):
            allperfdata.append(perfdata)
        else:
            allperfdata.append([])

    if outof_range_txt:
        infotexts = [outof_range_txt] + infotexts
        states = [0] * (len(states) + 1)
        allperfdata = [[]] + allperfdata
=======
    if outof_range_txt:
        yield 0, outof_range_txt

    for title, key, value, verbfunc in check_definition:
        if value in [None, ""]:
            continue
        infotext = "%s: %s" % (title, verbfunc(value))
        states = [0]
        perf_warn, perf_crit = None, None
        for state, warn, crit, comp_text in _fileinfo_check_file(value, params, key):
            if not state:
                continue
            states.append(state)
            infotext += " (warn/crit %s %s/%s)" % (comp_text, verbfunc(warn), verbfunc(crit))
            perf_warn, perf_crit = warn, crit
        yield 0 if outof_range_txt else max(states), infotext, [(key, value, perf_warn, perf_crit)]

>>>>>>> 75a18bda

    for res in zip(states, infotexts, allperfdata):
        yield res


def inventory_fileinfo(parsed):
    return inventory_fileinfo_common(parsed, "single")


def _fileinfo_check_conjunctions(check_definition, params):
    conjunctions = params.get("conjunctions", [])
    for conjunction_state, levels in conjunctions:
        levels = dict(levels)
        match_texts = []
        matches = 0
        for title, key, value, readable_f in check_definition:
            level = levels.get(key)
            if level is not None and value >= level:
                match_texts.append("%s at %s" % (title.lower(), readable_f(level)))
                matches += 1

            level_lower = levels.get("%s_lower" % key)
            if level_lower is not None and value < level_lower:
                match_texts.append("%s below %s" % (title.lower(), readable_f(level_lower)))
                matches += 1

        if matches == len(levels):
            yield conjunction_state, "Conjunction: %s" % " AND ".join(match_texts)


check_info["fileinfo"] = {
    "parse_function": parse_fileinfo,
    "check_function": check_fileinfo,
    "inventory_function": inventory_fileinfo,
    "service_description": "File %s",
    "has_perfdata": True,
    "group": "fileinfo",
}


def inventory_fileinfo_groups(parsed):
    return inventory_fileinfo_common(parsed, "group")


check_info['fileinfo.groups'] = {
    "check_function": check_fileinfo_groups,
    "inventory_function": inventory_fileinfo_groups,
    "service_description": "File group %s",
    "has_perfdata": True,
    "group": "fileinfo-groups",
}<|MERGE_RESOLUTION|>--- conflicted
+++ resolved
@@ -1,8 +1,28 @@
-#!/usr/bin/env python3
-# -*- coding: utf-8 -*-
-# Copyright (C) 2019 tribe29 GmbH - License: GNU General Public License v2
-# This file is part of Checkmk (https://checkmk.com). It is subject to the terms and
-# conditions defined in the file COPYING, which is part of this source code package.
+#!/usr/bin/python
+# -*- encoding: utf-8; py-indent-offset: 4 -*-
+# +------------------------------------------------------------------+
+# |             ____ _               _        __  __ _  __           |
+# |            / ___| |__   ___  ___| | __   |  \/  | |/ /           |
+# |           | |   | '_ \ / _ \/ __| |/ /   | |\/| | ' /            |
+# |           | |___| | | |  __/ (__|   <    | |  | | . \            |
+# |            \____|_| |_|\___|\___|_|\_\___|_|  |_|_|\_\           |
+# |                                                                  |
+# | Copyright Mathias Kettner 2014             mk@mathias-kettner.de |
+# +------------------------------------------------------------------+
+#
+# This file is part of Check_MK.
+# The official homepage is at http://mathias-kettner.de/check_mk.
+#
+# check_mk is free software;  you can redistribute it and/or modify it
+# under the  terms of the  GNU General Public License  as published by
+# the Free Software Foundation in version 2.  check_mk is  distributed
+# in the hope that it will be useful, but WITHOUT ANY WARRANTY;  with-
+# out even the implied warranty of  MERCHANTABILITY  or  FITNESS FOR A
+# PARTICULAR PURPOSE. See the  GNU General Public License for more de-
+# tails. You should have  received  a copy of the  GNU  General Public
+# License along with GNU Make; see the file  COPYING.  If  not,  write
+# to the Free Software Foundation, Inc., 51 Franklin St,  Fifth Floor,
+# Boston, MA 02110-1301 USA.
 
 # Example output:
 # <<<fileinfo:sep(124)>>>
@@ -24,10 +44,7 @@
 # "maxsize" : ( 8000,  9000 ),  in bytes
 # "minage"  : ( 600,  1200 ),  in seconds
 # "maxage"  : ( 6000, 12000 ), in seconds
-
 import collections
-import typing
-import cmk.base.plugins.agent_based.utils.eval_regex as eval_regex
 
 fileinfo_groups = []
 
@@ -46,7 +63,6 @@
     >>> _cast_value(None, str)
     None
     '''
-<<<<<<< HEAD
     try:
         return data_type(value)
     except (ValueError, TypeError):
@@ -67,28 +83,6 @@
         return None
 
 
-=======
-    try:
-        return data_type(value)
-    except (ValueError, TypeError):
-        return None
-
-
-def _get_field(row, index):
-    '''
-    >>> _get_field(['monster', 'truck', 'races'], 1)
-    'truck'
-
-    >>> _get_field([], 5)
-    None
-    '''
-    try:
-        return row[index]
-    except IndexError:
-        return None
-
-
->>>>>>> 75a18bda
 def _parse_single_legacy_row(row, **kwargs):
     name = _cast_value(row[0], str)
     if not name or name.endswith("No such file or directory"):
@@ -137,21 +131,12 @@
 def parse_fileinfo(info):
     if not info:
         return {}
-<<<<<<< HEAD
 
     parsed = {
         'reftime': _cast_value(info[0][0], int),
         'files': {},
     }
 
-=======
-
-    parsed = {
-        'reftime': _cast_value(info[0][0], int),
-        'files': {},
-    }
-
->>>>>>> 75a18bda
     if len(info) == 1:
         return parsed
 
@@ -203,67 +188,68 @@
     return parsed
 
 
-def _match(name: str, pattern: str) -> typing.Union[bool, typing.Match]:
-    return (regex(pattern[1:]).match(name) if pattern.startswith("~") else  #
-            fnmatch.fnmatch(name, pattern))
-
-
 def fileinfo_groups_get_group_name(group_patterns, filename, reftime):
     found_these_groups = {}
     for group_name, pattern in group_patterns:
         if isinstance(pattern, str):  # support old format
-            inclusion, exclusion = pattern, ''
-        else:
-            inclusion, exclusion = pattern
-
-        if _match(filename, exclusion):
-            continue
-
-        inclusion = (("~" + fileinfo_process_date(inclusion[1:], reftime))
-                     if inclusion.startswith("~") else fileinfo_process_date(inclusion, reftime))
-
-        incl_match = _match(filename, inclusion)
-        if not incl_match:
-            continue
+            pattern = (pattern, '')
+
+        inclusion, exclusion = pattern
+        inclusion_is_regex = False
+        exclusion_is_regex = False
+
+        if inclusion.startswith("~"):
+            inclusion_is_regex = True
+            inclusion = inclusion[1:]
+        if exclusion.startswith("~"):
+            exclusion_is_regex = True
+            exclusion = exclusion[1:]
+
+        inclusion_tmp = fileinfo_process_date(inclusion, reftime)
+        if inclusion != inclusion_tmp:
+            inclusion = inclusion_tmp
 
         matches = []
         num_perc_s = 0
-        if incl_match is not True:  # it's match object then!
-            num_perc_s = group_name.count("%s")
-            matches = [g and g or "" for g in incl_match.groups()]
-
-<<<<<<< HEAD
-            if len(matches) < num_perc_s:
-                raise MKGeneralException(
-                    "Invalid entry in inventory_fileinfo_groups: "
-                    "group name '%s' contains %d times '%%s', but regular expression "
-                    "'%s' contains only %d subexpression(s)." %
-                    (group_name, num_perc_s, inclusion, len(matches)))
-=======
+        if inclusion_is_regex:
+            incl_match = regex(inclusion).match(filename)
+            if incl_match:
+                num_perc_s = group_name.count("%s")
+                matches = [g and g or "" for g in incl_match.groups()]
+        else:
+            incl_match = fnmatch.fnmatch(filename, inclusion)
+
+        if exclusion_is_regex:
+            excl_match = regex(exclusion).match(filename)
+        else:
+            excl_match = fnmatch.fnmatch(filename, exclusion)
+
         if len(matches) < num_perc_s:
             raise MKGeneralException(
                 "Invalid entry in inventory_fileinfo_groups: "
                 "group name '%s' contains %d times '%%s', but regular expression "
                 "'%s' contains only %d subexpression(s)." %
                 (group_name, num_perc_s, inclusion, len(matches)))
->>>>>>> 75a18bda
-
-        if matches:
-            for nr, group in enumerate(matches):
-                inclusion = eval_regex.instantiate_regex_pattern_once(inclusion, group)
-                group_name = group_name.replace("%%%d" % (nr + 1), group)
-
-            this_group_name = group_name % tuple(matches[:num_perc_s])
-            this_pattern = ("~%s" % inclusion, exclusion)
-
-        else:
-            this_group_name = group_name
-            this_pattern = pattern
-
-        found_these_groups.setdefault(this_group_name, set()).add(this_pattern)
+
+        this_group_name = None
+        if incl_match and not excl_match:
+            if matches:
+                for nr, group in enumerate(matches):
+                    inclusion = instantiate_regex_pattern_once(inclusion, group)
+                    group_name = group_name.replace("%%%d" % (nr + 1), group)
+
+                this_group_name = group_name % tuple(matches[:num_perc_s])
+                this_pattern = ("~%s" % inclusion, exclusion)
+
+            else:
+                this_group_name = group_name
+                this_pattern = pattern
+
+        if this_group_name is not None:
+            found_these_groups.setdefault(this_group_name, set())
+            found_these_groups[this_group_name].add(this_pattern)
 
     # Convert pattern containers to lists (sets are not possible in autochecks)
-    # It is possible now. keep this to not break the "append" in the check function
     return dict([(k, list(v)) for k, v in found_these_groups.items()])
 
 
@@ -276,7 +262,7 @@
 
     inventory_groups = host_extra_conf(host_name(), fileinfo_groups)
 
-    for item in parsed['files'].values():
+    for item in parsed['files'].itervalues():
         found_groups = {}
         for group_patterns in inventory_groups:
             found_groups.update(fileinfo_groups_get_group_name(group_patterns, item.name, reftime))
@@ -335,17 +321,11 @@
     file_stat = parsed['files'].get(item)
     if file_stat is not None and not file_stat.missing:
         if file_stat.failed:
-<<<<<<< HEAD
-            return 1, "File stat failed"
-        if file_stat.time is None:
-            return 1, 'File stat time failed'
-=======
             yield 1, "File stat failed"
             return
         if file_stat.time is None:
             yield 1, 'File stat time failed'
             return
->>>>>>> 75a18bda
         age = reftime - file_stat.time
         check_definition = [
             ("Size", "size", file_stat.size, get_filesize_human_readable),
@@ -360,8 +340,6 @@
         yield params.get("state_missing", 3), "File not found"
 
 
-<<<<<<< HEAD
-=======
 # FIXME the following does not apply anymore, because "%s" is allowed in group_name
 # WHAT TO DO WITH precompile?
 # Extracts patterns that are relevant for the current host and item.
@@ -379,7 +357,6 @@
     return precomped
 
 
->>>>>>> 75a18bda
 def _filename_matches(filename, reftime, inclusion, exclusion):
     date_inclusion = ""
     inclusion_is_regex = False
@@ -409,63 +386,6 @@
     return incl_match and not excl_match, date_inclusion
 
 
-<<<<<<< HEAD
-def _update_minmax(new_value: float, current_minmax: typing.Optional[typing.Tuple[float, float]]):
-
-    if not current_minmax:
-        return new_value, new_value
-
-    current_min, current_max = current_minmax
-
-    return min(new_value, current_min), max(new_value, current_max)
-
-
-def _check_individual_files(params, file_size, file_age):
-    '''This function checks individual files against levels defined for the file group.
-    This is done to generate information for the long output.'''
-    states = []
-    for key, value in [
-        ("age_oldest", file_age),
-        ("age_newest", file_age),
-        ("size_smallest", file_size),
-        ("size_largest", file_size),
-    ]:
-        levels = params.get("max" + key, (None, None)) + params.get("min" + key, (None, None))
-        state, _text, _no_perf = check_levels(value, key, levels)
-        states.append(state)
-
-    overall_state = max(states)
-    return overall_state, 'Age: %s, Size: %s%s' % (get_age_human_readable(file_age),
-                                                   get_filesize_human_readable(file_size),
-                                                   state_markers[overall_state])
-
-
-def _define_fileinfo_group_check(files_matching, date_inclusion):
-    size_smallest, size_largest = files_matching['size_minmax'] or (None, None)
-    age_newest, age_oldest = files_matching['age_minmax'] or (None, None)
-    return [
-        ("Count", "count", files_matching['count_all'], saveint),
-        ("Size", "size", files_matching['size_all'], get_filesize_human_readable),
-        ("Largest size", "size_largest", size_largest, get_filesize_human_readable),
-        ("Smallest size", "size_smallest", size_smallest, get_filesize_human_readable),
-        ("Oldest age", "age_oldest", age_oldest, get_age_human_readable),
-        ("Newest age", "age_newest", age_newest, get_age_human_readable),
-        ("Date pattern", "date pattern", date_inclusion, str),
-    ]
-
-
-def _get_group_patterns_from_extra_conf(item):
-    try:
-        return collections.OrderedDict(host_extra_conf(host_name(), fileinfo_groups)[0]).get(item)
-    except IndexError:
-        return None
-
-
-def check_fileinfo_groups(item, params, parsed):
-
-    outof_range_txt = fileinfo_check_timeranges(params)
-    date_inclusion = None
-=======
 def check_fileinfo_groups(_item, params, parsed):
     outof_range_txt = fileinfo_check_timeranges(params)
 
@@ -480,73 +400,41 @@
     date_inclusion = ""
     include_patterns = set()
     exclude_patterns = set()
->>>>>>> 75a18bda
     files_stat_failed = set()
-    files_matching = {
-        'count_all': 0,
-        'size_all': 0,
-        'size_minmax': None,
-        'age_minmax': None,
-        'file_text': {},
-    }
-
-    skip_ok_files = params.get('shorten_multiline_output', False)
+    files_matching = {}
 
     reftime = parsed.get('reftime')
     if reftime is None:
         yield 3, "Missing reference timestamp"
         return
 
-    raw_group_patterns = params.get(
-        'group_patterns',
-        # group pattern is not available in autochecks for enforced services
-        _get_group_patterns_from_extra_conf(item),
-    )
-
-    if not raw_group_patterns:
-        yield 3, ("No group pattern found.")
-        return
-
-    group_patterns = set((p, '') if isinstance(p, str) else p for p in raw_group_patterns)
+    # Old format does not support '%s' in group name
+    group_patterns = set(params.get('precompiled_patterns', []))
+    for entry in params.get('group_patterns', []):
+        group_patterns.add(entry)
 
     # Start counting values on all files
-    for file_stat in parsed.get('files', {}).values():
-        if file_stat.missing:
-            continue
-
-        for inclusion, exclusion in group_patterns:
+    for file_stat in parsed['files'].itervalues():
+
+        for pattern in group_patterns:
+            if isinstance(pattern, str):  # support old format
+                pattern = (pattern, '')
+            inclusion, exclusion = pattern
+            include_patterns.add(inclusion)
+            exclude_patterns.add(exclusion)
 
             filename_matches, date_inclusion = _filename_matches(file_stat.name, reftime, inclusion,
                                                                  exclusion)
             if not filename_matches:
                 continue
-<<<<<<< HEAD
-=======
 
             if file_stat.missing:
                 continue
 
->>>>>>> 75a18bda
             if file_stat.failed:
                 files_stat_failed.add(file_stat.name)
-                break
-
-            files_matching['size_all'] += file_stat.size
-            files_matching['count_all'] += 1
-
-<<<<<<< HEAD
-            files_matching['size_minmax'] = _update_minmax(file_stat.size,
-                                                           files_matching['size_minmax'])
-
-            age = reftime - file_stat.time
-            files_matching['age_minmax'] = _update_minmax(age, files_matching['age_minmax'])
-
-            # Used for long ouput information
-            state, text = _check_individual_files(params, file_stat.size, age)
-            if not skip_ok_files or state:
-                files_matching['file_text'][file_stat.name] = text
-            break
-=======
+                continue
+
             size_all += file_stat.size
             if size_smallest is None:
                 size_smallest = file_stat.size
@@ -588,75 +476,45 @@
                         "age": age,
                         "states": [],
                     })["states"].append(state)
->>>>>>> 75a18bda
 
     # Start Checking
-    check_definition = _define_fileinfo_group_check(files_matching, date_inclusion)
+    check_definition = [
+        ("Count", "count", count_all, saveint),
+        ("Size", "size", size_all, get_filesize_human_readable),
+        ("Largest size", "size_largest", size_largest, get_filesize_human_readable),
+        ("Smallest size", "size_smallest", size_smallest, get_filesize_human_readable),
+        ("Oldest age", "age_oldest", age_oldest, get_age_human_readable),
+        ("Newest age", "age_newest", age_newest, get_age_human_readable),
+        ("Date pattern", "date pattern", date_inclusion, str),
+    ]
 
     if files_stat_failed:
         yield 1, "Files with unknown stat: %s" % ", ".join(files_stat_failed)
 
-<<<<<<< HEAD
-    yield from _fileinfo_check_function(check_definition, params, outof_range_txt)
-=======
     for file_entry in _fileinfo_check_function(check_definition, params, outof_range_txt):
         yield file_entry
->>>>>>> 75a18bda
-
-    yield from _fileinfo_check_conjunctions(check_definition, params)
+
+    for res in _fileinfo_check_conjunctions(check_definition, params):
+        yield res
 
     long_output = []
-    include_patterns = [i for i, _e in group_patterns]
-    exclude_patterns = [e for _i, e in group_patterns if e != '']
-
-    long_output.append("Include patterns: %s" % ", ".join(include_patterns))
-
-    if exclude_patterns:
+    if any(include_patterns):
+        long_output.append("Include patterns: %s" % ", ".join(include_patterns))
+
+    if any(exclude_patterns):
         long_output.append("Exclude patterns: %s" % ", ".join(exclude_patterns))
 
-<<<<<<< HEAD
-    long_output.extend(
-        ['[%s] %s' % file_text for file_text in sorted(files_matching['file_text'].items())])
-=======
     for filename, attrs in sorted(files_matching.iteritems(), key=lambda x: x[0]):
         long_output.append("[%s] Age: %s, Size: %s%s" % \
                           (filename, get_age_human_readable(attrs["age"]),
                            get_filesize_human_readable(attrs["size"]),
                            state_markers[max(attrs["states"])]))
->>>>>>> 75a18bda
 
     if long_output:
         yield 0, "\n%s" % "\n".join(long_output)
 
 
 def _fileinfo_check_function(check_definition, params, outof_range_txt):
-<<<<<<< HEAD
-    infotexts = []
-    states = []
-    allperfdata = []
-    for title, key, value, verbfunc in check_definition:
-        if value in [None, ""]:
-            continue
-        levels = params.get("max" + key, (None, None)) + params.get("min" + key, (None, None))
-        state, infotext, perfdata = check_levels(value,
-                                                 key,
-                                                 levels,
-                                                 human_readable_func=verbfunc,
-                                                 infoname=title)
-        states.append(state)
-        infotexts.append(infotext)
-
-        # because strings go into infos but not into perfdata
-        if isinstance(value, int):
-            allperfdata.append(perfdata)
-        else:
-            allperfdata.append([])
-
-    if outof_range_txt:
-        infotexts = [outof_range_txt] + infotexts
-        states = [0] * (len(states) + 1)
-        allperfdata = [[]] + allperfdata
-=======
     if outof_range_txt:
         yield 0, outof_range_txt
 
@@ -674,10 +532,24 @@
             perf_warn, perf_crit = warn, crit
         yield 0 if outof_range_txt else max(states), infotext, [(key, value, perf_warn, perf_crit)]
 
->>>>>>> 75a18bda
-
-    for res in zip(states, infotexts, allperfdata):
-        yield res
+
+def _fileinfo_check_file(value, params, key):
+    if not isinstance(value, (long, int)):
+        # because strings go into infos but not into perfdata
+        return []
+    results = []
+    for how, comp_text, cfunc in [
+        ("min", "below", lambda a, b: a < b),
+        ("max", "at", lambda a, b: a > b),
+    ]:
+        state = 0
+        warn, crit = params.get(how + key, (None, None))
+        if crit is not None and cfunc(value, crit):
+            state = 2
+        elif warn is not None and cfunc(value, warn):
+            state = 1
+        results.append((state, warn, crit, comp_text))
+    return results
 
 
 def inventory_fileinfo(parsed):
@@ -725,4 +597,7 @@
     "service_description": "File group %s",
     "has_perfdata": True,
     "group": "fileinfo-groups",
-}+    "includes": ["eval_regex.include"],
+}
+
+precompile_params['fileinfo.groups'] = fileinfo_groups_precompile