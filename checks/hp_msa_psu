--- conflicted
+++ resolved
@@ -1,19 +1,29 @@
-#!/usr/bin/env python3
-# -*- coding: utf-8 -*-
-# Copyright (C) 2019 tribe29 GmbH - License: GNU General Public License v2
-# This file is part of Checkmk (https://checkmk.com). It is subject to the terms and
-# conditions defined in the file COPYING, which is part of this source code package.
+#!/usr/bin/python
+# -*- encoding: utf-8; py-indent-offset: 4 -*-
+# +------------------------------------------------------------------+
+# |             ____ _               _        __  __ _  __           |
+# |            / ___| |__   ___  ___| | __   |  \/  | |/ /           |
+# |           | |   | '_ \ / _ \/ __| |/ /   | |\/| | ' /            |
+# |           | |___| | | |  __/ (__|   <    | |  | | . \            |
+# |            \____|_| |_|\___|\___|_|\_\___|_|  |_|_|\_\           |
+# |                                                                  |
+# | Copyright Mathias Kettner 2015             mk@mathias-kettner.de |
+# +------------------------------------------------------------------+
+#
+# This file is part of Check_MK.
+# The official homepage is at http://mathias-kettner.de/check_mk.
+#
+# check_mk is free software;  you can redistribute it and/or modify it
+# under the  terms of the  GNU General Public License  as published by
+# the Free Software Foundation in version 2.  check_mk is  distributed
+# in the hope that it will be useful, but WITHOUT ANY WARRANTY;  with-
+# out even the implied warranty of  MERCHANTABILITY  or  FITNESS FOR A
+# PARTICULAR PURPOSE. See the  GNU General Public License for more de-
+# tails. You should have  received  a copy of the  GNU  General Public
+# License along with GNU Make; see the file  COPYING.  If  not,  write
+# to the Free Software Foundation, Inc., 51 Franklin St,  Fifth Floor,
+# Boston, MA 02110-1301 USA.
 
-# NOTE: Careful when replacing the *-import below with a more specific import. This can cause
-# problems because it might remove variables from the check-context which are necessary for
-# resolving legacy discovery results such as [("SUMMARY", "diskstat_default_levels")]. Furthermore,
-# it might also remove variables needed for accessing discovery rulesets.
-from cmk.base.check_legacy_includes.hp_msa import *  # pylint: disable=wildcard-import,unused-wildcard-import
-# NOTE: Careful when replacing the *-import below with a more specific import. This can cause
-# problems because it might remove variables from the check-context which are necessary for
-# resolving legacy discovery results such as [("SUMMARY", "diskstat_default_levels")]. Furthermore,
-# it might also remove variables needed for accessing discovery rulesets.
-from cmk.base.check_legacy_includes.temperature import *  # pylint: disable=wildcard-import,unused-wildcard-import
 # <<<hp_msa_psu>>>
 # power-supplies 1 durable-id psu_1.1
 # power-supplies 1 enclosure-id 1
@@ -63,6 +73,7 @@
     'inventory_function': inventory_hp_msa_health,
     'check_function': check_hp_msa_health,
     'service_description': 'Power Supply Health %s',
+    'includes': ["hp_msa.include"],
 }
 
 #.
@@ -88,19 +99,6 @@
 
 def inventory_hp_msa_psu(parsed):
     """detect if PSU info is invalid
-<<<<<<< HEAD
-
-    Some fields where deprecated for HP MSA 1050/2050.
-    If the PSU is freezing and has no voltage we assume
-    that means data is not valid
-    """
-    indicators = ('dc12v', 'dc5v', 'dc33v', 'dc12i', 'dc5i', 'dctemp')
-    for item, data in parsed.items():
-        if any(data.get(i) != '0' for i in indicators):
-            yield item, {}
-
-
-=======
 
     Some fields where deprecated for HP MSA 1050/2050.
     If the PSU is freezing and has no voltage we assume
@@ -112,7 +110,6 @@
             yield item, {}
 
 
->>>>>>> 75a18bda
 @get_parsed_item_data
 def check_hp_msa_psu(_item, params, data):
     for psu_type, psu_type_readable, levels_type in [("dc12v", "12 V", "levels_12v_"),
@@ -129,6 +126,7 @@
     'service_description': 'Power Supply Voltage %s',
     'default_levels_variable': "hp_msa_psu_default_levels",
     'group': 'hp_msa_psu_voltage',
+    'includes': ["hp_msa.include"],
 }
 
 #.
@@ -158,4 +156,5 @@
     'has_perfdata': True,
     'group': 'temperature',
     'default_levels_variable': 'hp_msa_psu_temp_default_levels',
+    'includes': ["temperature.include", "hp_msa.include"],
 }