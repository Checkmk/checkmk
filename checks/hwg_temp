--- conflicted
+++ resolved
@@ -1,21 +1,3 @@
-<<<<<<< HEAD
-#!/usr/bin/env python3
-# -*- coding: utf-8 -*-
-# Copyright (C) 2019 tribe29 GmbH - License: GNU General Public License v2
-# This file is part of Checkmk (https://checkmk.com). It is subject to the terms and
-# conditions defined in the file COPYING, which is part of this source code package.
-
-# NOTE: Careful when replacing the *-import below with a more specific import. This can cause
-# problems because it might remove variables from the check-context which are necessary for
-# resolving legacy discovery results such as [("SUMMARY", "diskstat_default_levels")]. Furthermore,
-# it might also remove variables needed for accessing discovery rulesets.
-from cmk.base.check_legacy_includes.hwg import *  # pylint: disable=wildcard-import,unused-wildcard-import
-# NOTE: Careful when replacing the *-import below with a more specific import. This can cause
-# problems because it might remove variables from the check-context which are necessary for
-# resolving legacy discovery results such as [("SUMMARY", "diskstat_default_levels")]. Furthermore,
-# it might also remove variables needed for accessing discovery rulesets.
-from cmk.base.check_legacy_includes.temperature import *  # pylint: disable=wildcard-import,unused-wildcard-import
-=======
 #!/usr/bin/python
 # -*- encoding: utf-8; py-indent-offset: 4 -*-
 # +------------------------------------------------------------------+
@@ -115,24 +97,23 @@
     return state, "%s%s" % ("[%s] " % descr if descr else "", infotext), perfdata
 
 
->>>>>>> 75a18bda
 check_info['hwg_temp'] = {
-    'parse_function': parse_hwg,
+    'parse_function': parse_hwg_temp,
     "check_function": check_hwg_temp,
     "inventory_function": inventory_hwg_temp,
     "service_description": "Temperature %s",
     "has_perfdata": True,
     "snmp_info": (
-        # STE-MIB.txt
-        ".1.3.6.1.4.1.21796.4.1.3.1",
-        [
-            "1",  # sensID
-            "2",  # sensName
-            "3",  # sensState
-            "4",  # sensString
-            "7",  # sensUnit
+        ".1.3.6.1.4.1.21796.4.1.3",
+        [  # DAMOCLES-MIB.txt
+            "1.1",  # index
+            "1.2",  # sensName
+            "1.3",  # sensState
+            "1.4",  # sensString
+            "1.7",  # sensUnit
         ]),
-    "snmp_scan_function": lambda oid: "hwg" in oid(".1.3.6.1.2.1.1.1.0").lower(),
+    "snmp_scan_function": lambda oid: "hwg" in oid(".1.3.6.1.2.1.1.1.0", "").lower(),
     "group": "temperature",
+    "includes": ["temperature.include"],
     "default_levels_variable": "hwg_temp_defaultlevels"
 }