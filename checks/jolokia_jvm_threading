--- conflicted
+++ resolved
@@ -1,29 +1,54 @@
-#!/usr/bin/env python3
-# -*- coding: utf-8 -*-
-# Copyright (C) 2019 tribe29 GmbH - License: GNU General Public License v2
-# This file is part of Checkmk (https://checkmk.com). It is subject to the terms and
-# conditions defined in the file COPYING, which is part of this source code package.
+#!/usr/bin/python
+# -*- encoding: utf-8; py-indent-offset: 4 -*-
+# +------------------------------------------------------------------+
+# |             ____ _               _        __  __ _  __           |
+# |            / ___| |__   ___  ___| | __   |  \/  | |/ /           |
+# |           | |   | '_ \ / _ \/ __| |/ /   | |\/| | ' /            |
+# |           | |___| | | |  __/ (__|   <    | |  | | . \            |
+# |            \____|_| |_|\___|\___|_|\_\___|_|  |_|_|\_\           |
+# |                                                                  |
+# | Copyright Mathias Kettner 2014             mk@mathias-kettner.de |
+# +------------------------------------------------------------------+
+#
+# This file is part of Check_MK.
+# The official homepage is at http://mathias-kettner.de/check_mk.
+#
+# check_mk is free software;  you can redistribute it and/or modify it
+# under the  terms of the  GNU General Public License  as published by
+# the Free Software Foundation in version 2.  check_mk is  distributed
+# in the hope that it will be useful, but WITHOUT ANY WARRANTY;  with-
+# out even the implied warranty of  MERCHANTABILITY  or  FITNESS FOR A
+# PARTICULAR PURPOSE. See the  GNU General Public License for more de-
+# tails. You should have  received  a copy of the  GNU  General Public
+# License along with GNU Make; see the file  COPYING.  If  not,  write
+# to the Free Software Foundation, Inc., 51 Franklin St,  Fifth Floor,
+# Boston, MA 02110-1301 USA.
+import json
 
-# NOTE: Careful when replacing the *-import below with a more specific import. This can cause
-# problems because it might remove variables from the check-context which are necessary for
-# resolving legacy discovery results such as [("SUMMARY", "diskstat_default_levels")]. Furthermore,
-# it might also remove variables needed for accessing discovery rulesets.
-from cmk.base.check_legacy_includes.jolokia import *  # pylint: disable=wildcard-import,unused-wildcard-import
 factory_settings['jolokia_jvm_threading.pool'] = {
     'currentThreadsBusy': (80, 90),
 }
+
+
+def parse_jolokia_json_output(info):
+    for line in info:
+        try:
+            instance, mbean, raw_json_data = line
+            yield instance, mbean, json.loads(raw_json_data)
+        except ValueError:
+            continue
 
 
 def parse_jolokia_jvm_threading(info):
     parsed = {}
     for instance, mbean, data in parse_jolokia_json_output(info):
 
-        type_ = jolokia_mbean_attribute('type', mbean)
+        type_ = mbean.split("type=", 1)[-1].split(",", 1)[0].split("/", 1)[0]
         parsed_data = parsed.setdefault(instance, {}).setdefault(type_, {})
 
         if type_ == "ThreadPool":
             for key in data:
-                name = jolokia_mbean_attribute('name', key).strip('"')
+                name = key.split('name="', 1)[-1].split('"', 1)[0]
                 parsed_data[name] = data[key]
         else:
             parsed_data.update(data)
@@ -103,18 +128,6 @@
         value = threadpool_info.get(key)
         if value is None:
             continue
-<<<<<<< HEAD
-        warn, crit = params.get(key, (None, None))
-        if warn is not None:
-            warn *= (max_threads / 100.)
-            crit *= (max_threads / 100.)
-
-        yield check_levels(value,
-                           key, (warn, crit),
-                           boundaries=(None, max_threads),
-                           infoname=name,
-                           human_readable_func=lambda f: "%.f" % f)
-=======
         result = check_levels(value,
                               key,
                               params.get(key),
@@ -123,7 +136,6 @@
                               human_readable_func=lambda f: "%.f" % f)
         result[2][0] = result[2][0][:4] + (None, max_threads)
         yield result
->>>>>>> 75a18bda
 
 
 check_info["jolokia_jvm_threading.pool"] = {
