--- conflicted
+++ resolved
@@ -1,26 +1,36 @@
-#!/usr/bin/env python3
-# -*- coding: utf-8 -*-
-# Copyright (C) 2019 tribe29 GmbH - License: GNU General Public License v2
-# This file is part of Checkmk (https://checkmk.com). It is subject to the terms and
-# conditions defined in the file COPYING, which is part of this source code package.
-import collections
+#!/usr/bin/env python
+# -*- encoding: utf-8; py-indent-offset: 4 -*-
+# +------------------------------------------------------------------+
+# |             ____ _               _        __  __ _  __           |
+# |            / ___| |__   ___  ___| | __   |  \/  | |/ /           |
+# |           | |   | '_ \ / _ \/ __| |/ /   | |\/| | ' /            |
+# |           | |___| | | |  __/ (__|   <    | |  | | . \            |
+# |            \____|_| |_|\___|\___|_|\_\___|_|  |_|_|\_\           |
+# |                                                                  |
+# | Copyright Mathias Kettner 2019             mk@mathias-kettner.de |
+# +------------------------------------------------------------------+
+#
+# This file is part of Check_MK.
+# The official homepage is at http://mathias-kettner.de/check_mk.
+#
+# check_mk is free software;  you can redistribute it and/or modify it
+# under the  terms of the  GNU General Public License  as published by
+# the Free Software Foundation in version 2.  check_mk is  distributed
+# in the hope that it will be useful, but WITHOUT ANY WARRANTY;  with-
+# out even the implied warranty of  MERCHANTABILITY  or  FITNESS FOR A
+# PARTICULAR PURPOSE. See the  GNU General Public License for more de-
+# tails. You should have  received  a copy of the  GNU  General Public
+# License along with GNU Make; see the file  COPYING.  If  not,  write
+# to the Free Software Foundation, Inc., 51 Franklin St,  Fifth Floor,
+# Boston, MA 02110-1301 USA.
 
 
 def inventory_k8s_pod_container(parsed):
-    if parsed:
-        yield (None, {})
+    return [(None, {})]
 
 
 def check_k8s_pod_container(_no_item, params, parsed):
     total = len(parsed)
-<<<<<<< HEAD
-    ready = sum(container['ready'] for container in parsed.values())
-    state = collections.defaultdict(int)
-    exit_code = 0
-    for container in parsed.values():
-        state[container["state"]] += 1
-        exit_code = max(exit_code, 0 if int(container["state_exit_code"]) == 0 else 2)
-=======
     ready = sum(container['ready'] for container in parsed.itervalues())
     containers_state = collections.defaultdict(int)
     states = [0]
@@ -31,17 +41,10 @@
             "waiting": 1,
             "terminated": 0 if int(container["state_exit_code"]) == 0 else 2,
         }[container["state"]])
->>>>>>> 75a18bda
     perfdata = [
         ('docker_all_containers', total, None, None, 0, total),
         ('ready_containers', ready, None, None, 0, total),
     ]
-<<<<<<< HEAD
-    yield 0, "Ready: %d/%d" % (ready, total), perfdata
-    yield 0, "Running: %d" % state["running"]
-    yield 0, "Waiting: %d" % state["waiting"]
-    yield 0 if not exit_code else 2, "Terminated: %d" % state["terminated"]
-=======
     infotext = ", ".join((
         "Ready: %d/%d" % (ready, total),
         "Running: %d" % containers_state["running"],
@@ -50,12 +53,13 @@
     ))
 
     yield max(states), infotext, perfdata
->>>>>>> 75a18bda
 
 
 check_info['k8s_pod_container'] = {
-    # section is already migrated
+    'parse_function': parse_k8s,
     'inventory_function': inventory_k8s_pod_container,
     'check_function': check_k8s_pod_container,
     'service_description': 'Container',
+    'has_perfdata': True,
+    'includes': ['k8s.include'],
 }