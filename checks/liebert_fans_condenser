<<<<<<< HEAD
#!/usr/bin/env python3
# -*- coding: utf-8 -*-
# Copyright (C) 2019 tribe29 GmbH - License: GNU General Public License v2
# This file is part of Checkmk (https://checkmk.com). It is subject to the terms and
# conditions defined in the file COPYING, which is part of this source code package.

# NOTE: Careful when replacing the *-import below with a more specific import. This can cause
# problems because it might remove variables from the check-context which are necessary for
# resolving legacy discovery results such as [("SUMMARY", "diskstat_default_levels")]. Furthermore,
# it might also remove variables needed for accessing discovery rulesets.
from cmk.base.check_legacy_includes.liebert import *  # pylint: disable=wildcard-import,unused-wildcard-import
=======
#!/usr/bin/python
# -*- encoding: utf-8; py-indent-offset: 4 -*-
# +------------------------------------------------------------------+
# |             ____ _               _        __  __ _  __           |
# |            / ___| |__   ___  ___| | __   |  \/  | |/ /           |
# |           | |   | '_ \ / _ \/ __| |/ /   | |\/| | ' /            |
# |           | |___| | | |  __/ (__|   <    | |  | | . \            |
# |            \____|_| |_|\___|\___|_|\_\___|_|  |_|_|\_\           |
# |                                                                  |
# | Copyright Mathias Kettner 2017             mk@mathias-kettner.de |
# +------------------------------------------------------------------+
#
# This file is part of Check_MK.
# The official homepage is at http://mathias-kettner.de/check_mk.
#
# check_mk is free software;  you can redistribute it and/or modify it
# under the  terms of the  GNU General Public License  as published by
# the Free Software Foundation in version 2.  check_mk is  distributed
# in the hope that it will be useful, but WITHOUT ANY WARRANTY;  with-
# out even the implied warranty of  MERCHANTABILITY  or  FITNESS FOR A
# PARTICULAR PURPOSE. See the  GNU General Public License for more de-
# tails. You should have  received  a copy of the  GNU  General Public
# License along with GNU Make; see the file  COPYING.  If  not,  write
# to the Free Software Foundation, Inc., 51 Franklin St,  Fifth Floor,
# Boston, MA 02110-1301 USA.

>>>>>>> 75a18bda
factory_settings["liebert_fans_condenser_default_levels"] = {
    'levels': (80, 90),
}


@get_parsed_item_data
def check_liebert_fans_condenser(_item, params, data):
    levels = params['levels'] + params.get('levels_lower', (None, None))
    yield check_levels(data[0], 'filehandler_perc', levels, unit=data[1])


check_info['liebert_fans_condenser'] = {
<<<<<<< HEAD
    'parse_function': parse_liebert_wrapper,
=======
    'parse_function': parse_liebert,
>>>>>>> 75a18bda
    'inventory_function': discover(),
    'check_function': check_liebert_fans_condenser,
    'service_description': '%s',
    'snmp_info': (
        '.1.3.6.1.4.1.476.1.42.3.9.20.1',
        [
            '10.1.2.1.5276',  #LIEBERT-GP-FLExible-MIB: lgpFlexibleEntryDataLabel
            '20.1.2.1.5276',  #LIEBERT-GP-FLExible-MIB: lgpFlexibleEntryValue
            '30.1.2.1.5276',  #LIEBERT-GP-FLExible-MIB: lgpFlexibleEntryUnitsOfMeasure
        ]),
    'snmp_scan_function': scan_liebert,
    'group': 'hw_fans_perc',
    'default_levels_variable': 'liebert_fans_condenser_default_levels',
    'has_perfdata': True,
}<|MERGE_RESOLUTION|>--- conflicted
+++ resolved
@@ -1,16 +1,3 @@
-<<<<<<< HEAD
-#!/usr/bin/env python3
-# -*- coding: utf-8 -*-
-# Copyright (C) 2019 tribe29 GmbH - License: GNU General Public License v2
-# This file is part of Checkmk (https://checkmk.com). It is subject to the terms and
-# conditions defined in the file COPYING, which is part of this source code package.
-
-# NOTE: Careful when replacing the *-import below with a more specific import. This can cause
-# problems because it might remove variables from the check-context which are necessary for
-# resolving legacy discovery results such as [("SUMMARY", "diskstat_default_levels")]. Furthermore,
-# it might also remove variables needed for accessing discovery rulesets.
-from cmk.base.check_legacy_includes.liebert import *  # pylint: disable=wildcard-import,unused-wildcard-import
-=======
 #!/usr/bin/python
 # -*- encoding: utf-8; py-indent-offset: 4 -*-
 # +------------------------------------------------------------------+
@@ -37,7 +24,6 @@
 # to the Free Software Foundation, Inc., 51 Franklin St,  Fifth Floor,
 # Boston, MA 02110-1301 USA.
 
->>>>>>> 75a18bda
 factory_settings["liebert_fans_condenser_default_levels"] = {
     'levels': (80, 90),
 }
@@ -50,11 +36,7 @@
 
 
 check_info['liebert_fans_condenser'] = {
-<<<<<<< HEAD
-    'parse_function': parse_liebert_wrapper,
-=======
     'parse_function': parse_liebert,
->>>>>>> 75a18bda
     'inventory_function': discover(),
     'check_function': check_liebert_fans_condenser,
     'service_description': '%s',
@@ -66,6 +48,7 @@
             '30.1.2.1.5276',  #LIEBERT-GP-FLExible-MIB: lgpFlexibleEntryUnitsOfMeasure
         ]),
     'snmp_scan_function': scan_liebert,
+    'includes': ['liebert.include'],
     'group': 'hw_fans_perc',
     'default_levels_variable': 'liebert_fans_condenser_default_levels',
     'has_perfdata': True,
