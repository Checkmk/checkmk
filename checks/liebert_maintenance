#!/usr/bin/env python3
# -*- coding: utf-8 -*-
# Copyright (C) 2019 tribe29 GmbH - License: GNU General Public License v2
# This file is part of Checkmk (https://checkmk.com). It is subject to the terms and
# conditions defined in the file COPYING, which is part of this source code package.

# NOTE: Careful when replacing the *-import below with a more specific import. This can cause
# problems because it might remove variables from the check-context which are necessary for
# resolving legacy discovery results such as [("SUMMARY", "diskstat_default_levels")]. Furthermore,
# it might also remove variables needed for accessing discovery rulesets.
from cmk.base.check_legacy_includes.liebert import *  # pylint: disable=wildcard-import,unused-wildcard-import
# example output
# .1.3.6.1.4.1.476.1.42.3.9.20.1.10.1.2.1.4868 Calculated Next Maintenance Month
# .1.3.6.1.4.1.476.1.42.3.9.20.1.20.1.2.1.4868 5
# .1.3.6.1.4.1.476.1.42.3.9.20.1.10.1.2.1.4869 Calculated Next Maintenance Year
# .1.3.6.1.4.1.476.1.42.3.9.20.1.20.1.2.1.4869 2017

factory_settings['liebert_maintenance_default_levels'] = {
    'levels': (10, 5)  # Remaining days until next maintenance
}


def inventory_liebert_maintenance(parsed):
    return [(None, {})]


def check_liebert_maintenance(_no_item, params, parsed):
    month, year = None, None
<<<<<<< HEAD
    for key, value in parsed.items():
=======
    for key, value in parsed.iteritems():
>>>>>>> 75a18bda
        if "month" in key.lower():
            month = value
        elif "year" in key.lower():
            year = value

    if None in (month, year):
        return

    yield 0, "Next maintenance: %s/%s" % (month, year)

    time_left_seconds = time.mktime((year, month, 0, 0, 0, 0, 0, 0, 0)) - time.time()

    warn_days, crit_days = params['levels']
    levels = (None, None, warn_days * 86400, crit_days * 86400)
    yield check_levels(time_left_seconds, None, levels, human_readable_func=get_age_human_readable)


check_info['liebert_maintenance'] = {
<<<<<<< HEAD
    'parse_function': lambda info: parse_liebert_without_unit_wrapper(info, int),
=======
    'parse_function': lambda info: parse_liebert_without_unit(info, int),
>>>>>>> 75a18bda
    'inventory_function': inventory_liebert_maintenance,
    'check_function': check_liebert_maintenance,
    'service_description': 'Maintenance',
    'snmp_info': (
        '.1.3.6.1.4.1.476.1.42.3.9.20.1',
        [
            '10.1.2.1.4868',  #LIEBERT-GP-FLExible-MIB: lgpFlexibleEntryDataLabel
            '20.1.2.1.4868',  #LIEBERT-GP-FLExible-MIB: lgpFlexibleEntryValue
            '10.1.2.1.4869',  #LIEBERT-GP-FLExible-MIB: lgpFlexibleEntryDataLabel
            '20.1.2.1.4869',  #LIEBERT-GP-FLExible-MIB: lgpFlexibleEntryValue
        ]),
    'snmp_scan_function': scan_liebert,
    'default_levels_variable': 'liebert_maintenance_default_levels',
}<|MERGE_RESOLUTION|>--- conflicted
+++ resolved
@@ -1,14 +1,29 @@
-#!/usr/bin/env python3
-# -*- coding: utf-8 -*-
-# Copyright (C) 2019 tribe29 GmbH - License: GNU General Public License v2
-# This file is part of Checkmk (https://checkmk.com). It is subject to the terms and
-# conditions defined in the file COPYING, which is part of this source code package.
+#!/usr/bin/python
+# -*- encoding: utf-8; py-indent-offset: 4 -*-
+# +------------------------------------------------------------------+
+# |             ____ _               _        __  __ _  __           |
+# |            / ___| |__   ___  ___| | __   |  \/  | |/ /           |
+# |           | |   | '_ \ / _ \/ __| |/ /   | |\/| | ' /            |
+# |           | |___| | | |  __/ (__|   <    | |  | | . \            |
+# |            \____|_| |_|\___|\___|_|\_\___|_|  |_|_|\_\           |
+# |                                                                  |
+# | Copyright Mathias Kettner 2017             mk@mathias-kettner.de |
+# +------------------------------------------------------------------+
+#
+# This file is part of Check_MK.
+# The official homepage is at http://mathias-kettner.de/check_mk.
+#
+# check_mk is free software;  you can redistribute it and/or modify it
+# under the  terms of the  GNU General Public License  as published by
+# the Free Software Foundation in version 2.  check_mk is  distributed
+# in the hope that it will be useful, but WITHOUT ANY WARRANTY;  with-
+# out even the implied warranty of  MERCHANTABILITY  or  FITNESS FOR A
+# PARTICULAR PURPOSE. See the  GNU General Public License for more de-
+# tails. You should have  received  a copy of the  GNU  General Public
+# License along with GNU Make; see the file  COPYING.  If  not,  write
+# to the Free Software Foundation, Inc., 51 Franklin St,  Fifth Floor,
+# Boston, MA 02110-1301 USA.
 
-# NOTE: Careful when replacing the *-import below with a more specific import. This can cause
-# problems because it might remove variables from the check-context which are necessary for
-# resolving legacy discovery results such as [("SUMMARY", "diskstat_default_levels")]. Furthermore,
-# it might also remove variables needed for accessing discovery rulesets.
-from cmk.base.check_legacy_includes.liebert import *  # pylint: disable=wildcard-import,unused-wildcard-import
 # example output
 # .1.3.6.1.4.1.476.1.42.3.9.20.1.10.1.2.1.4868 Calculated Next Maintenance Month
 # .1.3.6.1.4.1.476.1.42.3.9.20.1.20.1.2.1.4868 5
@@ -26,11 +41,7 @@
 
 def check_liebert_maintenance(_no_item, params, parsed):
     month, year = None, None
-<<<<<<< HEAD
-    for key, value in parsed.items():
-=======
     for key, value in parsed.iteritems():
->>>>>>> 75a18bda
         if "month" in key.lower():
             month = value
         elif "year" in key.lower():
@@ -49,11 +60,7 @@
 
 
 check_info['liebert_maintenance'] = {
-<<<<<<< HEAD
-    'parse_function': lambda info: parse_liebert_without_unit_wrapper(info, int),
-=======
     'parse_function': lambda info: parse_liebert_without_unit(info, int),
->>>>>>> 75a18bda
     'inventory_function': inventory_liebert_maintenance,
     'check_function': check_liebert_maintenance,
     'service_description': 'Maintenance',
@@ -66,5 +73,6 @@
             '20.1.2.1.4869',  #LIEBERT-GP-FLExible-MIB: lgpFlexibleEntryValue
         ]),
     'snmp_scan_function': scan_liebert,
+    'includes': ['liebert.include'],
     'default_levels_variable': 'liebert_maintenance_default_levels',
 }