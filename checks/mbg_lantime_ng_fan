--- conflicted
+++ resolved
@@ -1,16 +1,29 @@
-#!/usr/bin/env python3
-# -*- coding: utf-8 -*-
-# Copyright (C) 2019 tribe29 GmbH - License: GNU General Public License v2
-# This file is part of Checkmk (https://checkmk.com). It is subject to the terms and
-# conditions defined in the file COPYING, which is part of this source code package.
+#!/usr/bin/python
+# -*- encoding: utf-8; py-indent-offset: 4 -*-
+# +------------------------------------------------------------------+
+# |             ____ _               _        __  __ _  __           |
+# |            / ___| |__   ___  ___| | __   |  \/  | |/ /           |
+# |           | |   | "_ \ / _ \/ __| |/ /   | |\/| | " /            |
+# |           | |___| | | |  __/ (__|   <    | |  | | . \            |
+# |            \____|_| |_|\___|\___|_|\_\___|_|  |_|_|\_\           |
+# |                                                                  |
+# | Copyright Mathias Kettner 2013             mk@mathias-kettner.de |
+# +------------------------------------------------------------------+
+#
+# This file is part of Check_MK.
+# The official homepage is at http://mathias-kettner.de/check_mk.
+#
+# check_mk is free software;  you can redistribute it and/or modify it
+# under the  terms of the  GNU General Public License  as published by
+# the Free Software Foundation in version 2.  check_mk is  distributed
+# in the hope that it will be useful, but WITHOUT ANY WARRANTY;  with-
+# out even the implied warranty of  MERCHANTABILITY  or  FITNESS FOR A
+# PARTICULAR PURPOSE. See the  GNU General Public License for more de-
+# tails. You should have  received  a copy of the  GNU  General Public
+# License along with GNU Make; see the file  COPYING.  If  not,  write
+# to the Free Software Foundation, Inc., 51 Franklin St,  Fifth Floor,
+# Boston, MA 02110-1301 USA.
 
-<<<<<<< HEAD
-# NOTE: Careful when replacing the *-import below with a more specific import. This can cause
-# problems because it might remove variables from the check-context which are necessary for
-# resolving legacy discovery results such as [("SUMMARY", "diskstat_default_levels")]. Furthermore,
-# it might also remove variables needed for accessing discovery rulesets.
-from cmk.base.check_legacy_includes.mbg_lantime import *  # pylint: disable=wildcard-import,unused-wildcard-import
-=======
 
 def inventory_mbg_lantime_ng_fan(info):
     for line in info:
@@ -18,13 +31,10 @@
         if line[1] == "0":
             continue
         yield line[0], None
->>>>>>> 75a18bda
 
 
-def parse_mbg_lantime_ng_fan(info):
-    parsed = {}
+def check_mbg_lantime_ng_fan(item, _no_params, info):
     fan_states = {
-        "0": (3, "not available"),
         "1": (0, "on"),
         "2": (2, "off"),
     }
@@ -33,53 +43,19 @@
         "1": (0, "no"),
         "2": (2, "yes"),
     }
-
     for line in info:
-
         index, fan_status, fan_error = line
-        if not index:
-            continue
-
-        fan_state, fan_state_name = fan_states.get(
-            fan_status,
-            (3, "not available"),
-        )
-        error_state, error_name = fan_errors.get(
-            fan_error,
-            (3, "not available"),
-        )
-
-        parsed.setdefault(
-            index, {
-                "status": {
-                    "state": fan_state,
-                    "name": fan_state_name
-                },
-                "error": {
-                    "state": error_state,
-                    "name": error_name
-                }
-            })
-
-    return parsed
-
-
-@get_parsed_item_data
-def check_mbg_lantime_ng_fan(item, _no_params, parsed):
-    if not parsed:
-        return
-
-    fan_status = parsed["status"]
-    yield fan_status["state"], "Status: %s" % fan_status["name"]
-
-    fan_error = parsed["error"]
-    yield fan_error["state"], "Errors: %s" % fan_error["name"]
+        if index == item:
+            fan_state, fan_state_name = fan_states[fan_status]
+            error_state, error_name = fan_errors[fan_error]
+            infotext = "%s, errors: %s" % (fan_state_name, error_name)
+            state = max(fan_state, error_state)
+            return state, infotext
 
 
 check_info["mbg_lantime_ng_fan"] = {
     "check_function": check_mbg_lantime_ng_fan,
-    "parse_function": parse_mbg_lantime_ng_fan,
-    "inventory_function": discover(lambda k, value: value["status"]["name"] != "not available"),
+    "inventory_function": inventory_mbg_lantime_ng_fan,
     "service_description": "Fan %s",
     "snmp_info": (
         ".1.3.6.1.4.1.5597.30.0.5.1.2.1",
@@ -89,4 +65,5 @@
             3,  # mgbLtNgSysFanError
         ]),
     "snmp_scan_function": snmp_scan_mbg_lantime_ng_hw,
+    "includes": ["mbg_lantime.include"],
 }