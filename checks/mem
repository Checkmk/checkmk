--- conflicted
+++ resolved
@@ -1,14 +1,29 @@
-#!/usr/bin/env python3
-# -*- coding: utf-8 -*-
-# Copyright (C) 2019 tribe29 GmbH - License: GNU General Public License v2
-# This file is part of Checkmk (https://checkmk.com). It is subject to the terms and
-# conditions defined in the file COPYING, which is part of this source code package.
-
-# NOTE: Careful when replacing the *-import below with a more specific import. This can cause
-# problems because it might remove variables from the check-context which are necessary for
-# resolving legacy discovery results such as [("SUMMARY", "diskstat_default_levels")]. Furthermore,
-# it might also remove variables needed for accessing discovery rulesets.
-from cmk.base.check_legacy_includes.mem import *  # pylint: disable=wildcard-import,unused-wildcard-import
+#!/usr/bin/python
+# -*- encoding: utf-8; py-indent-offset: 4 -*-
+# +------------------------------------------------------------------+
+# |             ____ _               _        __  __ _  __           |
+# |            / ___| |__   ___  ___| | __   |  \/  | |/ /           |
+# |           | |   | '_ \ / _ \/ __| |/ /   | |\/| | ' /            |
+# |           | |___| | | |  __/ (__|   <    | |  | | . \            |
+# |            \____|_| |_|\___|\___|_|\_\___|_|  |_|_|\_\           |
+# |                                                                  |
+# | Copyright Mathias Kettner 2014             mk@mathias-kettner.de |
+# +------------------------------------------------------------------+
+#
+# This file is part of Check_MK.
+# The official homepage is at http://mathias-kettner.de/check_mk.
+#
+# check_mk is free software;  you can redistribute it and/or modify it
+# under the  terms of the  GNU General Public License  as published by
+# the Free Software Foundation in version 2.  check_mk is  distributed
+# in the hope that it will be useful, but WITHOUT ANY WARRANTY;  with-
+# out even the implied warranty of  MERCHANTABILITY  or  FITNESS FOR A
+# PARTICULAR PURPOSE. See the  GNU General Public License for more de-
+# tails. You should have  received  a copy of the  GNU  General Public
+# License along with GNU Make; see the file  COPYING.  If  not,  write
+# to the Free Software Foundation, Inc., 51 Franklin St,  Fifth Floor,
+# Boston, MA 02110-1301 USA.
+
 #   .--mem.linux-----------------------------------------------------------.
 #   |                                      _ _                             |
 #   |           _ __ ___   ___ _ __ ___   | (_)_ __  _   ___  __           |
@@ -21,7 +36,115 @@
 #   |  all of its specific information in /proc/meminfo.                   |
 #   '----------------------------------------------------------------------'
 
-import cmk.base.plugins.agent_based.utils.memory as memory
+# BEWARE: half of the information and blob entries about /proc/meminfo
+# in the internet is unprecise or even totally wrong!
+
+# <<<mem>>>
+# MemTotal:       24707592 kB
+# MemFree:          441224 kB
+# Buffers:          320672 kB
+# Cached:         19981008 kB
+# SwapCached:         6172 kB
+# Active:          8756876 kB
+# Inactive:       13360444 kB
+# Active(anon):    1481236 kB
+# Inactive(anon):   371260 kB
+# Active(file):    7275640 kB
+# Inactive(file): 12989184 kB
+# Unevictable:      964808 kB
+# Mlocked:          964808 kB
+# SwapTotal:      16777212 kB
+# SwapFree:       16703328 kB
+# Dirty:           4408124 kB
+# Writeback:         38020 kB
+# AnonPages:       2774444 kB
+# Mapped:            69456 kB
+# Shmem:             33772 kB
+# Slab:             861028 kB
+# SReclaimable:     756236 kB
+# SUnreclaim:       104792 kB
+# KernelStack:        4176 kB
+# PageTables:        15892 kB
+# NFS_Unstable:          0 kB
+# Bounce:                0 kB
+# WritebackTmp:          0 kB
+# CommitLimit:    39014044 kB
+# Committed_AS:    3539808 kB
+# VmallocTotal:   34359738367 kB
+# VmallocUsed:      347904 kB
+# VmallocChunk:   34346795572 kB
+# HardwareCorrupted:     0 kB
+# AnonHugePages:         0 kB
+# HugePages_Total:       0
+# HugePages_Free:        0
+# HugePages_Rsvd:        0
+# HugePages_Surp:        0
+# Hugepagesize:       2048 kB
+# DirectMap4k:      268288 kB
+# DirectMap2M:     8112128 kB
+# DirectMap1G:    16777216 kB
+
+# This is from an earlier kernel (CentOS 5.5). Some entries
+# are missing here:
+# <<<mem>>>
+# MemTotal:       377176 kB
+# MemFree:         60112 kB
+# Buffers:         93864 kB
+# Cached:         116364 kB
+# SwapCached:          0 kB
+# Active:         169140 kB
+# Inactive:        84144 kB
+# HighTotal:           0 kB
+# HighFree:            0 kB
+# LowTotal:       377176 kB
+# LowFree:         60112 kB
+# SwapTotal:     2064376 kB
+# SwapFree:      2062756 kB
+# Dirty:             172 kB
+# Writeback:           0 kB
+# AnonPages:       43080 kB
+# Mapped:           8352 kB
+# Slab:            45892 kB
+# PageTables:       3208 kB
+# NFS_Unstable:        0 kB
+# Bounce:              0 kB
+# CommitLimit:   2252964 kB
+# Committed_AS:   125968 kB
+# VmallocTotal: 34359738367 kB
+# VmallocUsed:     18112 kB
+# VmallocChunk: 34359719415 kB
+# HugePages_Total:     0
+# HugePages_Free:      0
+# HugePages_Rsvd:      0
+# Hugepagesize:     2048 kB
+
+# Yet earlier kernel (SLES 9):
+# <<<mem>>>
+# MemTotal: 6224268 kB
+# MemFree: 2913660 kB
+# Buffers: 84712 kB
+# Cached: 1779052 kB
+# SwapCached: 0 kB
+# Active: 1931528 kB
+# Inactive: 1276156 kB
+# HighTotal: 5373824 kB
+# HighFree: 2233984 kB
+# LowTotal: 850444 kB
+# LowFree: 679676 kB
+# SwapTotal: 1052280 kB
+# SwapFree: 1052280 kB
+# Dirty: 55680 kB
+# Writeback: 0 kB
+# Mapped: 1469268 kB
+# Slab: 71724 kB
+# Committed_AS: 2758332 kB
+# PageTables: 7672 kB
+# VmallocTotal: 112632 kB
+# VmallocUsed: 9324 kB
+# VmallocChunk: 103180 kB
+# HugePages_Total: 0
+# HugePages_Free: 0
+# Hugepagesize: 2048 kB
 
 factory_settings["mem_linux_default_levels"] = {
     "levels_virtual": ("perc_used", (80.0, 90.0)),
@@ -35,61 +158,109 @@
 }
 
 
-def inventory_mem_linux(section):
-    if memory.is_linux_section(section):
-        yield None, {}
-
-
-def check_mem_linux(_no_item, params, section):
-    if not section:
+def is_linux_meminfo(meminfo):
+    return "PageTables" in meminfo and "Writeback" in meminfo and "Committed_AS" in meminfo
+
+
+def inventory_mem_linux(info):
+    meminfo = parse_proc_meminfo_bytes(info)
+    if is_linux_meminfo(meminfo):
+        return [(None, {})]
+
+
+def check_mem_levels(title,
+                     used,
+                     total,
+                     levels,
+                     of_what=None,
+                     of_value=None,
+                     show_percentage=False,
+                     show_free=False):
+    if of_value is None:
+        of_value = total  # Reference for percentage levels
+    state = 0
+    if of_what:
+        if show_free:
+            value = total - used
+        else:
+            value = used
+        infotext = "%s: %s" % (title, get_bytes_human_readable(value))
+    else:
+        infotext = "%s used: %s of %s" % (title, get_bytes_human_readable(used),
+                                          get_bytes_human_readable(total))
+
+    perc_shown = False
+    if levels and levels != "ignore":
+        how = levels[0]
+        if how == "predictive":
+            return 3, "Predictive levels for memory check not yet implemented"
+            # TODO: Hier brauchen wir den Namen der RRD-variable! Das klappt aber
+            # nicht, wenn hier Werte zusammengerechnet wurden. Wir sollten die
+            # Predictive Levels nur für ausgewählte Werte zulassen.
+            # return check_levels(used, levels[1], unit = "GB")
+
+        warn, crit = levels[1]
+        if how.startswith("perc_"):
+            perc_used = 100.0 * float(used) / of_value
+            perc_free = 100 - perc_used
+            if how == "perc_used":
+                if of_what:
+                    t = " of " + of_what
+                else:
+                    t = ""
+                levels_text = " (%.1f%%%s, " % (perc_used, t)
+                if perc_used >= crit:
+                    state = 2
+                elif perc_used >= warn:
+                    state = 1
+
+            elif how == "perc_free":
+                if of_what:
+                    t = "of " + of_what
+                else:
+                    t = "free"
+                levels_text = " (%.1f%% %s, " % (perc_free, t)
+                if perc_free < crit:
+                    state = 2
+                elif perc_free < warn:
+                    state = 1
+
+            if state:
+                perc_shown = True
+                infotext += levels_text + "warn/crit at %.1f%%/%.1f%%)" % (warn, crit)
+
+        else:
+            if how == "abs_used":
+                if used >= crit:
+                    state = 2
+                elif used >= warn:
+                    state = 1
+                levels_info = "at"
+            else:
+                free = total - used
+                if free < crit:
+                    state = 2
+                elif free < warn:
+                    state = 1
+                levels_info = "below"
+
+            if state:
+                infotext += " (warn/crit %s %s/%s)" % (levels_info, get_bytes_human_readable(warn),
+                                                       get_bytes_human_readable(crit))
+
+    if not perc_shown and show_percentage:
+        infotext += " (%.1f%%)" % (100.0 * float(used) / of_value)
+    return state, infotext
+
+
+def check_mem_linux(_no_item, params, info):
+    meminfo = parse_proc_meminfo_bytes(info)
+    if not meminfo:
+        yield 3, "Data not found in agent output"
         return
 
-    # quick fix: stop modifying parsed data in place!
-    section = section.copy()
-
-    # TODO: Currently some of these values are just set to generate the metrics later
-    # See which ones we actually need.
-
     # SReclaimable is not available for older kernels
-    # SwapCached may be missing if swap is disabled, see crash 9d22dcb4-5260-11eb-8458-0b95bfca1bb1
     # Compute memory used by caches, that can be considered "free"
-<<<<<<< HEAD
-    section["Caches"] = section["Cached"] + section["Buffers"] \
-                      + section.get("SwapCached", 0) + section.get("SReclaimable", 0)
-
-    section["MemUsed"] = section["MemTotal"] - section["MemFree"] - section["Caches"]
-    section["SwapUsed"] = section["SwapTotal"] - section["SwapFree"]
-    section["TotalTotal"] = section["MemTotal"] + section["SwapTotal"]
-    section["TotalUsed"] = section["MemUsed"] + section["SwapUsed"]
-
-    # Disk Writeback
-    section["Pending"] = \
-         section["Dirty"] \
-       + section.get("Writeback", 0) \
-       + section.get("NFS_Unstable", 0) \
-       + section.get("Bounce", 0) \
-       + section.get("WritebackTmp", 0)
-
-    results = check_memory_dict(section, params)
-
-    # show this always:
-    yield results.pop("virtual", (0, ""))[:2]
-
-    # show these if not OK:
-    ok_results = []
-    for key, (state, text, _perf) in results.items():
-        if state:
-            yield state, text
-        elif key in ("ram", "swap"):
-            ok_results.append((state, text))
-    for state, text in ok_results:
-        yield state, f"\n{text}"
-
-    # add value of "mem_used_percent" metric to section
-    section["MemUsedPercent"] = results["ram"][2][-1][1]
-
-    # Now send performance data. We simply output *all* fields of section
-=======
     meminfo["Caches"] = meminfo["Cached"] + meminfo["Buffers"] \
                       + meminfo["SwapCached"] + meminfo.get("SReclaimable", 0)
 
@@ -217,22 +388,22 @@
             yield r  # only display if non-OK
 
     # Now send performance data. We simply output *all* fields of meminfo
->>>>>>> 75a18bda
     # except for a few really useless values
     perfdata = []
-    items = sorted(section.items())
+    items = meminfo.items()
+    items.sort()
     for name, value in items:
         if name.startswith("DirectMap"):
             continue
         if name.startswith(
-                "Vmalloc") and section["VmallocTotal"] > 2**40:  # useless on 64 Bit system
+                "Vmalloc") and meminfo["VmallocTotal"] > 2**40:  # useless on 64 Bit system
             continue
         if name.startswith("Huge"):
-            if section["HugePages_Total"] == 0:  # omit useless data
+            if meminfo["HugePages_Total"] == 0:  # omit useless data
                 continue
             if name == "Hugepagesize":
                 continue  # not needed
-            value = value * section["Hugepagesize"]  # convert number to actual memory size
+            value = value * meminfo["Hugepagesize"]  # convert number to actual memory size
         perfdata.append((camelcase_to_underscored(name.replace("(", "_").replace(")", "")), value))
     yield 0, "", perfdata
 
@@ -242,21 +413,21 @@
     previous_lower = False
     previous_underscore = True
     result = ""
-    for char in name:
-        if char.isupper():
+    for c in name:
+        if c.isupper():
             if previous_lower and not previous_underscore:
                 result += "_"
             previous_lower = False
             previous_underscore = False
-            result += char.lower()
-        elif char == "_":
+            result += c.lower()
+        elif c == "_":
             previous_lower = False
             previous_underscore = True
-            result += char
+            result += c
         else:
             previous_lower = True
             previous_underscore = False
-            result += char
+            result += c
     return result
 
 
@@ -267,6 +438,8 @@
     'default_levels_variable': 'mem_linux_default_levels',
     'has_perfdata': True,
     'group': 'memory_linux',
+    "handle_real_time_checks": True,
+    'includes': ['mem.include'],
 }
 
 #.
@@ -282,9 +455,45 @@
 #   | used for unixoide operating systems.                                 |
 #   '----------------------------------------------------------------------'
 
-# The following variable is obsolete. It is kept here so that Checkmk
+
+def parse_proc_meminfo(info):
+    parsed = {}
+    for line in info:
+        try:
+            parsed[line[0][:-1]] = int(line[1])
+        except (ValueError, IndexError) as _exc:
+            pass
+    return parsed
+
+
+# The following variable is obsolete. It is kept here so that Check_MK
 # won't fail if it's found in main.mk
 mem_extended_perfdata = None
+
+
+def inventory_mem_used(info):
+    meminfo = parse_proc_meminfo(info)
+    if "MemTotal" in meminfo \
+        and "PageTotal" not in meminfo \
+        and not is_linux_meminfo(meminfo): # handled by more modern check
+        return [(None, {})]
+
+
+def check_mem_used(_no_item, params, info):
+    meminfo = parse_proc_meminfo(info)
+    return check_memory(params, meminfo)
+
+
+check_info['mem.used'] = {
+    "check_function": check_mem_used,
+    "inventory_function": inventory_mem_used,
+    "service_description": "Memory used",
+    "has_perfdata": True,
+    "group": "memory",
+    "default_levels_variable": "memory_default_levels",
+    "includes": ["mem.include"],
+    "handle_real_time_checks": True,
+}
 
 #.
 #   .--mem.win-------------------------------------------------------------.
@@ -306,12 +515,14 @@
 }
 
 
-def inventory_mem_win(section):
-    if "MemTotal" in section and "PageTotal" in section:
+def inventory_mem_win(info):
+    meminfo = parse_proc_meminfo(info)
+    if "MemTotal" in meminfo and "PageTotal" in meminfo:
         yield None, {}
 
 
-def check_mem_windows(_no_item, params, section):
+def check_mem_windows(_no_item, params, info):
+    meminfo = parse_proc_meminfo(info)
     now = time.time()
 
     def _get_levels_on_used_mb(param_key, total_mb):
@@ -332,32 +543,27 @@
             crit = total_mb - levels[1]
         return warn, crit
 
-    for title, prefix, paramname, metric_name in [("RAM", "Mem", "memory", "mem_used"),
-                                                  ("Commit charge", "Page", "pagefile",
-                                                   "pagefile_used")]:
-
-        total = section.get("%sTotal" % prefix)
-        free = section.get("%sFree" % prefix)
-        if None in (total, free):
+    for title, prefix, paramname in [("Memory usage", "Mem", "memory"),
+                                     ("Commit charge", "Page", "pagefile")]:
+
+        total_kb = meminfo.get("%sTotal" % prefix)
+        free_kb = meminfo.get("%sFree" % prefix)
+        if None in (total_kb, free_kb):
             continue
-        used = total - free
-
-        total_mb = total / 1024.0**2
-        free_mb = free / 1024.0**2
+
+        total_mb = total_kb / 1024.0
+        free_mb = free_kb / 1024.0
+        used_kb = total_kb - free_kb
         used_mb = total_mb - free_mb
-        perc = 100.0 * used / total
+        perc = 100.0 * used_kb / total_kb
 
         warn, crit = _get_levels_on_used_mb(paramname, total_mb)
 
-        status, infotext, perfdata = check_memory_element(
-            title,
-            used,
-            total,
-            None,
-            metric_name=metric_name,
-            create_percent_metric=title == "RAM",
-        )
-
+        infotext = "%s: %s (%s/%s)" % (title, get_percent_human_readable(perc),
+                                       get_bytes_human_readable(used_kb * 1024),
+                                       get_bytes_human_readable(total_kb * 1024))
+
+        perfdata = [(paramname, used_mb, warn, crit, 0, total_mb)]
         if prefix == "Mem":
             perfdata.append(("mem_total", total_mb))
         elif prefix == "Page":
@@ -366,22 +572,13 @@
         # Do averaging, if configured, just for matching the levels
         if "average" in params:
             average_min = params["average"]
-<<<<<<< HEAD
-            used_kb = get_average(
-                "mem.win.%s" % paramname,
-                now,
-                used / 1024.0,  # use kB for compatibility
-                average_min,
-                initialize_zero=False)
-=======
             used_kb = get_average("mem.win.%s" % paramname,
                                   now,
                                   used_kb,
                                   average_min,
                                   initialize_zero=False)
->>>>>>> 75a18bda
             used_mb = used_kb / 1024.0
-            perc = 100.0 * used_mb / total_mb
+            perc = 100.0 * used_kb / total_kb
             infotext += ", %d min average: %s (%s)" % (average_min,
                                                        get_percent_human_readable(perc),
                                                        get_bytes_human_readable(used_kb * 1024))
@@ -421,10 +618,11 @@
 check_info["mem.win"] = {
     'check_function': check_mem_windows,
     'inventory_function': inventory_mem_win,
-    'service_description': 'Memory',
+    'service_description': 'Memory and pagefile',
     'has_perfdata': True,
     'group': 'memory_pagefile_win',
     'default_levels_variable': 'memory_win_default_levels',
+    "handle_real_time_checks": True,
 }
 
 #.
@@ -446,61 +644,58 @@
 mem_vmalloc_default_levels = (80.0, 90.0, 64, 32)
 
 
-def inventory_mem_vmalloc(section):
-    if memory.is_linux_section(section):
+def inventory_mem_vmalloc(info):
+    meminfo = parse_proc_meminfo(info)
+    if is_linux_meminfo(meminfo):
         return  # handled by new Linux memory check
 
     # newer kernel version report wrong data,
-<<<<<<< HEAD
-    # i.d. both VmallocUsed and Chunk equal zero
-    if "VmallocTotal" in section and not (section["VmallocUsed"] == 0 and
-                                          section["VmallocChunk"] == 0):
-=======
     # i.d. VMalloc Chunk equal zero
     if "VmallocTotal" in meminfo and meminfo["VmallocChunk"]:
->>>>>>> 75a18bda
         # Do not checks this on 64 Bit systems. They have almost
         # infinitive vmalloc
-        if section["VmallocTotal"] < 4 * 1024**2:
-            yield None, "mem_vmalloc_default_levels"
-
-
-def check_mem_vmalloc(_item, params, section):
-    total_mb = section["VmallocTotal"] / 1024.0**2
-    used_mb = section["VmallocUsed"] / 1024.0**2
-    chunk_mb = section["VmallocChunk"] / 1024.0**2
+        vmalloc = meminfo["VmallocTotal"] / 1024.4
+        if vmalloc < 4096:
+            return [(None, "mem_vmalloc_default_levels")]
+
+
+def check_mem_vmalloc(item, params, info):
+    meminfo = parse_proc_meminfo(info)
+    total_mb = meminfo["VmallocTotal"] / 1024.0
+    used_mb = meminfo["VmallocUsed"] / 1024.0
+    chunk_mb = meminfo["VmallocChunk"] / 1024.0
     warn, crit, warn_chunk, crit_chunk = params
 
     state = 0
     infotxts = []
     perfdata = []
-    for var, loop_warn, loop_crit, loop_val, neg, what in [
-        ("used", warn, crit, used_mb, False, "used"),
-        ("chunk", warn_chunk, crit_chunk, chunk_mb, True, "largest chunk")
-    ]:
+    for var, w, c, v, neg, what in [("used", warn, crit, used_mb, False, "used"),
+                                    ("chunk", warn_chunk, crit_chunk, chunk_mb, True,
+                                     "largest chunk")]:
 
         # convert levels from percentage to MB values
-        if isinstance(loop_warn, float):
-            w_mb = total_mb * loop_warn / 100
-        else:
-            w_mb = float(loop_warn)
-
-        if isinstance(loop_crit, float):
-            c_mb = total_mb * loop_crit / 100
-        else:
-            c_mb = float(loop_crit)
-
-        loop_state = 0
-        infotxt = "%s %.1f MB" % (what, loop_val)
-        if (loop_val >= c_mb) != neg:
-            loop_state = 2
+        if isinstance(w, float):
+            w_mb = total_mb * w / 100
+        else:
+            w_mb = float(w)
+
+        if isinstance(c, float):
+            c_mb = total_mb * c / 100
+        else:
+            c_mb = float(c)
+
+        infotxt = "%s %.1f MB" % (what, v)
+        if (v >= c_mb) != neg:
+            s = 2
             infotxt += " (critical at %.1f MB!!)" % c_mb
-        elif (loop_val >= w_mb) != neg:
-            loop_state = 1
+        elif (v >= w_mb) != neg:
+            s = 1
             infotxt += " (warning at %.1f MB!)" % w_mb
-        state = max(state, loop_state)
+        else:
+            s = 0
+        state = max(state, s)
         infotxts.append(infotxt)
-        perfdata.append((var, loop_val, w_mb, c_mb, 0, total_mb))
+        perfdata.append((var, v, w_mb, c_mb, 0, total_mb))
     return (state, ("total %.1f MB, " % total_mb) + ", ".join(infotxts), perfdata)
 
 
@@ -509,4 +704,5 @@
     'check_function': check_mem_vmalloc,
     'service_description': 'Vmalloc address space',
     'has_perfdata': True,
+    "handle_real_time_checks": True,
 }