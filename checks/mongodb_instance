#!/usr/bin/env python3
# -*- coding: utf-8 -*-
# Copyright (C) 2019 tribe29 GmbH - License: GNU General Public License v2
# This file is part of Checkmk (https://checkmk.com). It is subject to the terms and
# conditions defined in the file COPYING, which is part of this source code package.

# <<<mongodb_instance:sep(9)>>>
# mode secondary
# address 10.1.2.4


def inventory_mongodb_instance(info):
    return [(None, None)]


def check_mongodb_instance(_no_item, _no_params, info):
<<<<<<< HEAD
    for line in info:
        status, messg = line
        if status == "error":
            yield 2, messg
        else:
            yield 0, '{}: {}'.format(status.title(), messg)
=======
    for status, messg in info:
        if status == "error":
            yield 2, messg
        else:
            yield 0, f"{status.title()}: {messg}"
>>>>>>> a486847e


check_info["mongodb_instance"] = {
    "check_function": check_mongodb_instance,
    "inventory_function": inventory_mongodb_instance,
    "service_description": "MongoDB Instance",
}<|MERGE_RESOLUTION|>--- conflicted
+++ resolved
@@ -14,20 +14,11 @@
 
 
 def check_mongodb_instance(_no_item, _no_params, info):
-<<<<<<< HEAD
-    for line in info:
-        status, messg = line
-        if status == "error":
-            yield 2, messg
-        else:
-            yield 0, '{}: {}'.format(status.title(), messg)
-=======
     for status, messg in info:
         if status == "error":
             yield 2, messg
         else:
             yield 0, f"{status.title()}: {messg}"
->>>>>>> a486847e
 
 
 check_info["mongodb_instance"] = {
