#!/usr/bin/env python3
# -*- coding: utf-8 -*-
# Copyright (C) 2019 tribe29 GmbH - License: GNU General Public License v2
# This file is part of Checkmk (https://checkmk.com). It is subject to the terms and
# conditions defined in the file COPYING, which is part of this source code package.

# NOTE: Careful when replacing the *-import below with a more specific import. This can cause
# problems because it might remove variables from the check-context which are necessary for
# resolving legacy discovery results such as [("SUMMARY", "diskstat_default_levels")]. Furthermore,
# it might also remove variables needed for accessing discovery rulesets.
from cmk.base.check_legacy_includes.wmi import *  # pylint: disable=wildcard-import,unused-wildcard-import
# checks for is store and is clienttype
# as I understand it, these are logically related but the performance
# counters are completely separate

# source for these defaults:
# https://blogs.technet.microsoft.com/samdrey/2015/01/26/exchange-2013-performance-counters-and-their-thresholds/
factory_settings['msexch_info_store_defaultlevels'] = {
    'store_latency': {
        'upper': (40.0, 50.0)
    },
    'clienttype_latency': {
        'upper': (40.0, 50.0)
    },
    'clienttype_requests': {
        'upper': (60, 70)
    }
}


def discover_msexch_isstore(parsed):
    return inventory_wmi_table_instances(parsed)


def check_msexch_isstore(item, params, parsed):
<<<<<<< HEAD
    try:
        average = wmi_calculate_raw_average(parsed[""], item, "RPCAverageLatency", 1)
    except KeyError:
        yield 3, "item not present anymore", []
    else:
        yield check_levels(
            average,
            "average_latency",
            params['store_latency'].get('upper'),
            infoname="Average latency",
            unit="ms",
        )


check_info['msexch_isstore'] = {
    'inventory_function': discover_msexch_isstore,
=======
    yield wmi_yield_raw_average(parsed[""],
                                item,
                                "RPCAverageLatency",
                                label="ms average latency",
                                perfvar="average_latency",
                                levels=params['store_latency'])


check_info['msexch_isstore'] = {
    'inventory_function': lambda p: inventory_wmi_table(p),  # pylint: disable=unnecessary-lambda
>>>>>>> 75a18bda
    'check_function': check_msexch_isstore,
    'parse_function': parse_wmi_table,
    'has_perfdata': True,
    'service_description': "Exchange IS Store %s",
    'group': 'msx_info_store',
    'default_levels_variable': 'msexch_info_store_defaultlevels'
}<|MERGE_RESOLUTION|>--- conflicted
+++ resolved
@@ -1,14 +1,29 @@
-#!/usr/bin/env python3
-# -*- coding: utf-8 -*-
-# Copyright (C) 2019 tribe29 GmbH - License: GNU General Public License v2
-# This file is part of Checkmk (https://checkmk.com). It is subject to the terms and
-# conditions defined in the file COPYING, which is part of this source code package.
+#!/usr/bin/python
+# -*- encoding: utf-8; py-indent-offset: 4 -*-
+# +------------------------------------------------------------------+
+# |             ____ _               _        __  __ _  __           |
+# |            / ___| |__   ___  ___| | __   |  \/  | |/ /           |
+# |           | |   | '_ \ / _ \/ __| |/ /   | |\/| | ' /            |
+# |           | |___| | | |  __/ (__|   <    | |  | | . \            |
+# |            \____|_| |_|\___|\___|_|\_\___|_|  |_|_|\_\           |
+# |                                                                  |
+# | Copyright Mathias Kettner 2015             mk@mathias-kettner.de |
+# +------------------------------------------------------------------+
+#
+# This file is part of Check_MK.
+# The official homepage is at http://mathias-kettner.de/check_mk.
+#
+# check_mk is free software;  you can redistribute it and/or modify it
+# under the  terms of the  GNU General Public License  as published by
+# the Free Software Foundation in version 2.  check_mk is  distributed
+# in the hope that it will be useful, but WITHOUT ANY WARRANTY;  with-
+# out even the implied warranty of  MERCHANTABILITY  or  FITNESS FOR A
+# PARTICULAR PURPOSE. See the  GNU General Public License for more de-
+# tails. You should have  received  a copy of the  GNU  General Public
+# License along with GNU Make; see the file  COPYING.  If  not,  write
+# to the Free Software Foundation, Inc., 51 Franklin St,  Fifth Floor,
+# Boston, MA 02110-1301 USA.
 
-# NOTE: Careful when replacing the *-import below with a more specific import. This can cause
-# problems because it might remove variables from the check-context which are necessary for
-# resolving legacy discovery results such as [("SUMMARY", "diskstat_default_levels")]. Furthermore,
-# it might also remove variables needed for accessing discovery rulesets.
-from cmk.base.check_legacy_includes.wmi import *  # pylint: disable=wildcard-import,unused-wildcard-import
 # checks for is store and is clienttype
 # as I understand it, these are logically related but the performance
 # counters are completely separate
@@ -28,29 +43,7 @@
 }
 
 
-def discover_msexch_isstore(parsed):
-    return inventory_wmi_table_instances(parsed)
-
-
 def check_msexch_isstore(item, params, parsed):
-<<<<<<< HEAD
-    try:
-        average = wmi_calculate_raw_average(parsed[""], item, "RPCAverageLatency", 1)
-    except KeyError:
-        yield 3, "item not present anymore", []
-    else:
-        yield check_levels(
-            average,
-            "average_latency",
-            params['store_latency'].get('upper'),
-            infoname="Average latency",
-            unit="ms",
-        )
-
-
-check_info['msexch_isstore'] = {
-    'inventory_function': discover_msexch_isstore,
-=======
     yield wmi_yield_raw_average(parsed[""],
                                 item,
                                 "RPCAverageLatency",
@@ -61,11 +54,11 @@
 
 check_info['msexch_isstore'] = {
     'inventory_function': lambda p: inventory_wmi_table(p),  # pylint: disable=unnecessary-lambda
->>>>>>> 75a18bda
     'check_function': check_msexch_isstore,
     'parse_function': parse_wmi_table,
     'has_perfdata': True,
     'service_description': "Exchange IS Store %s",
+    'includes': ['wmi.include'],
     'group': 'msx_info_store',
     'default_levels_variable': 'msexch_info_store_defaultlevels'
 }