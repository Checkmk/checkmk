#!/usr/bin/env python3
# -*- coding: utf-8 -*-
# Copyright (C) 2019 tribe29 GmbH - License: GNU General Public License v2
# This file is part of Checkmk (https://checkmk.com). It is subject to the terms and
# conditions defined in the file COPYING, which is part of this source code package.

# NOTE: Careful when replacing the *-import below with a more specific import. This can cause
# problems because it might remove variables from the check-context which are necessary for
# resolving legacy discovery results such as [("SUMMARY", "diskstat_default_levels")]. Furthermore,
# it might also remove variables needed for accessing discovery rulesets.
from cmk.base.check_legacy_includes.wmi import *  # pylint: disable=wildcard-import,unused-wildcard-import
# source for these defaults:
# https://blogs.technet.microsoft.com/samdrey/2015/01/26/exchange-2013-performance-counters-and-their-thresholds/
factory_settings['msexch_rpcclientaccess_defaultlevels'] = {
    'latency': (200.0, 250.0),
    'requests': (30, 40),
}


def discover_msexch_rpcclientaccess(parsed):
    return inventory_wmi_table_total(parsed)


def check_msexch_rpcclientaccess(_no_item, params, parsed):
    # despite the source being raw-data, the averaged latency is
    # pre-processed
    table = parsed[""]
    yield wmi_yield_raw_counter(table,
<<<<<<< HEAD
                                None,
                                "RPCAveragedLatency",
                                infoname="Average latency",
                                perfvar="average_latency",
                                levels=params['latency'],
                                unit="ms")
    yield wmi_yield_raw_persec(table,
                               None,
                               "RPCRequests",
                               infoname="RPC Requests/sec",
                               perfvar="requests_per_sec",
                               levels=params['requests'])
    yield wmi_yield_raw_counter(table, None, "UserCount", infoname="Users", perfvar="current_users")
    yield wmi_yield_raw_counter(table,
                                None,
                                "ActiveUserCount",
                                infoname="Active users",
=======
                                item,
                                "RPCAveragedLatency",
                                label="ms average latency",
                                perfvar="average_latency",
                                levels=params['latency'])
    yield wmi_yield_raw_persec(table,
                               item,
                               "RPCRequests",
                               label=" RPC Requests",
                               perfvar="requests_per_sec",
                               levels=params['requests'])
    yield wmi_yield_raw_counter(table, item, "UserCount", label=" users", perfvar="current_users")
    yield wmi_yield_raw_counter(table,
                                item,
                                "ActiveUserCount",
                                label=" active users",
>>>>>>> 75a18bda
                                perfvar="active_users")


check_info['msexch_rpcclientaccess'] = {
<<<<<<< HEAD
    'inventory_function': discover_msexch_rpcclientaccess,
=======
    'inventory_function': lambda p: inventory_wmi_table(p),  # pylint: disable=unnecessary-lambda
>>>>>>> 75a18bda
    'check_function': check_msexch_rpcclientaccess,
    'parse_function': parse_wmi_table,
    'has_perfdata': True,
    'service_description': "Exchange RPC Client Access",
    'group': 'msx_rpcclientaccess',
    'default_levels_variable': 'msexch_rpcclientaccess_defaultlevels'
}<|MERGE_RESOLUTION|>--- conflicted
+++ resolved
@@ -1,14 +1,29 @@
-#!/usr/bin/env python3
-# -*- coding: utf-8 -*-
-# Copyright (C) 2019 tribe29 GmbH - License: GNU General Public License v2
-# This file is part of Checkmk (https://checkmk.com). It is subject to the terms and
-# conditions defined in the file COPYING, which is part of this source code package.
+#!/usr/bin/python
+# -*- encoding: utf-8; py-indent-offset: 4 -*-
+# +------------------------------------------------------------------+
+# |             ____ _               _        __  __ _  __           |
+# |            / ___| |__   ___  ___| | __   |  \/  | |/ /           |
+# |           | |   | '_ \ / _ \/ __| |/ /   | |\/| | ' /            |
+# |           | |___| | | |  __/ (__|   <    | |  | | . \            |
+# |            \____|_| |_|\___|\___|_|\_\___|_|  |_|_|\_\           |
+# |                                                                  |
+# | Copyright Mathias Kettner 2015             mk@mathias-kettner.de |
+# +------------------------------------------------------------------+
+#
+# This file is part of Check_MK.
+# The official homepage is at http://mathias-kettner.de/check_mk.
+#
+# check_mk is free software;  you can redistribute it and/or modify it
+# under the  terms of the  GNU General Public License  as published by
+# the Free Software Foundation in version 2.  check_mk is  distributed
+# in the hope that it will be useful, but WITHOUT ANY WARRANTY;  with-
+# out even the implied warranty of  MERCHANTABILITY  or  FITNESS FOR A
+# PARTICULAR PURPOSE. See the  GNU General Public License for more de-
+# tails. You should have  received  a copy of the  GNU  General Public
+# License along with GNU Make; see the file  COPYING.  If  not,  write
+# to the Free Software Foundation, Inc., 51 Franklin St,  Fifth Floor,
+# Boston, MA 02110-1301 USA.
 
-# NOTE: Careful when replacing the *-import below with a more specific import. This can cause
-# problems because it might remove variables from the check-context which are necessary for
-# resolving legacy discovery results such as [("SUMMARY", "diskstat_default_levels")]. Furthermore,
-# it might also remove variables needed for accessing discovery rulesets.
-from cmk.base.check_legacy_includes.wmi import *  # pylint: disable=wildcard-import,unused-wildcard-import
 # source for these defaults:
 # https://blogs.technet.microsoft.com/samdrey/2015/01/26/exchange-2013-performance-counters-and-their-thresholds/
 factory_settings['msexch_rpcclientaccess_defaultlevels'] = {
@@ -17,34 +32,11 @@
 }
 
 
-def discover_msexch_rpcclientaccess(parsed):
-    return inventory_wmi_table_total(parsed)
-
-
-def check_msexch_rpcclientaccess(_no_item, params, parsed):
+def check_msexch_rpcclientaccess(item, params, parsed):
     # despite the source being raw-data, the averaged latency is
     # pre-processed
     table = parsed[""]
     yield wmi_yield_raw_counter(table,
-<<<<<<< HEAD
-                                None,
-                                "RPCAveragedLatency",
-                                infoname="Average latency",
-                                perfvar="average_latency",
-                                levels=params['latency'],
-                                unit="ms")
-    yield wmi_yield_raw_persec(table,
-                               None,
-                               "RPCRequests",
-                               infoname="RPC Requests/sec",
-                               perfvar="requests_per_sec",
-                               levels=params['requests'])
-    yield wmi_yield_raw_counter(table, None, "UserCount", infoname="Users", perfvar="current_users")
-    yield wmi_yield_raw_counter(table,
-                                None,
-                                "ActiveUserCount",
-                                infoname="Active users",
-=======
                                 item,
                                 "RPCAveragedLatency",
                                 label="ms average latency",
@@ -61,20 +53,16 @@
                                 item,
                                 "ActiveUserCount",
                                 label=" active users",
->>>>>>> 75a18bda
                                 perfvar="active_users")
 
 
 check_info['msexch_rpcclientaccess'] = {
-<<<<<<< HEAD
-    'inventory_function': discover_msexch_rpcclientaccess,
-=======
     'inventory_function': lambda p: inventory_wmi_table(p),  # pylint: disable=unnecessary-lambda
->>>>>>> 75a18bda
     'check_function': check_msexch_rpcclientaccess,
     'parse_function': parse_wmi_table,
     'has_perfdata': True,
     'service_description': "Exchange RPC Client Access",
+    'includes': ['wmi.include'],
     'group': 'msx_rpcclientaccess',
     'default_levels_variable': 'msexch_rpcclientaccess_defaultlevels'
 }