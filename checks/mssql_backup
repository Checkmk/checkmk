#!/usr/bin/python
# -*- encoding: utf-8; py-indent-offset: 4 -*-
# +------------------------------------------------------------------+
# |             ____ _               _        __  __ _  __           |
# |            / ___| |__   ___  ___| | __   |  \/  | |/ /           |
# |           | |   | '_ \ / _ \/ __| |/ /   | |\/| | ' /            |
# |           | |___| | | |  __/ (__|   <    | |  | | . \            |
# |            \____|_| |_|\___|\___|_|\_\___|_|  |_|_|\_\           |
# |                                                                  |
# | Copyright Mathias Kettner 2014             mk@mathias-kettner.de |
# +------------------------------------------------------------------+
#
# This file is part of Check_MK.
# The official homepage is at http://mathias-kettner.de/check_mk.
#
# check_mk is free software;  you can redistribute it and/or modify it
# under the  terms of the  GNU General Public License  as published by
# the Free Software Foundation in version 2.  check_mk is  distributed
# in the hope that it will be useful, but WITHOUT ANY WARRANTY;  with-
# out even the implied warranty of  MERCHANTABILITY  or  FITNESS FOR A
# PARTICULAR PURPOSE. See the  GNU General Public License for more de-
# tails. You should have  received  a copy of the  GNU  General Public
# License along with GNU Make; see the file  COPYING.  If  not,  write
# to the Free Software Foundation, Inc., 51 Franklin St,  Fifth Floor,
# Boston, MA 02110-1301 USA.

# <<<mssql_backup>>>
# MSSQL_SQLEXPRESS1 test123 1331207325

# <<<mssql_backup>>>
# MSSQL_SQL0x2 master 2016-07-08 20:20:27
# MSSQL_SQL0x2 model 2016-07-08 20:20:28
# MSSQL_SQL0x2 model 2016-07-12 09:09:42
# MSSQL_SQL0x2 model 2016-07-11 20:20:07
# MSSQL_SQL0x2 msdb 2016-07-08 20:20:43
# MSSQL_SQL0x2 msdb 2016-07-11 20:20:07

# <<<mssql_backup>>>
# MSSQL_SQL0x3 master 2016-07-08 20:20:27 D
# MSSQL_SQL0x3 model 2016-07-08 20:20:28 D
# MSSQL_SQL0x3 model 2016-07-12 09:09:42 L
# MSSQL_SQL0x3 model 2016-07-11 20:20:07 I
# MSSQL_SQL0x3 msdb 2016-07-08 20:20:43 D
# MSSQL_SQL0x3 msdb 2016-07-11 20:20:07 I

# <<<mssql_backup:sep(124)>>>
# MSSQL_SQL0x4|master|2016-07-08 20:20:27|D
# MSSQL_SQL0x4|model|2016-07-08 20:20:28|D
# MSSQL_SQL0x4|model|2016-07-12 09:09:42|L
# MSSQL_SQL0x4|model|2016-07-11 20:20:07|I
# MSSQL_SQL0x4|msdb|2016-07-08 20:20:43|D
# MSSQL_SQL0x4|msdb|2016-07-11 20:20:07|I

discovery_mssql_backup = []

factory_settings["mssql_backup_default_levels"] = {
    "database": (None, None),
    "database_diff": (None, None),
    "log": (None, None),
    "file_or_filegroup": (None, None),
    "file_diff": (None, None),
    "partial": (None, None),
    "partial_diff": (None, None),
    "unspecific": (None, None),
}

_mssql_backup_ignore_types = ['log', 'database diff']

def parse_mssql_backup(info):
    def _parse_date_and_time(b_date, b_time):
        try:
            if b_time is None:
                return int(b_date)
            return time.mktime(time.strptime("%s %s" % (b_date, b_time), '%Y-%m-%d %H:%M:%S'))
        except ValueError:
            return None

    map_backup_types = {
        "D": "database",
        "I": "database diff",
        "L": "log",
        "F": "file or filegroup",
        "G": "file diff",
        "P": "partial",
        "Q": "partial diff",
        "-": "unspecific",
    }

    parsed = {}
    Backup = collections.namedtuple("Backup", ["timestamp", "type", "state"])
    for line in info:
        if len(line) <= 2:
            continue
        # handle one special case where spaces are in date/time:
        if len(line) == 4 and " " in line[2]:
            line = line[:2] + line[2].split(" ") + line[3:]

        # (fill up with Nones)
        inst, tablespace, b_date, b_time, b_type, b_state = line + [None] * (6 - len(line))
        timestamp = _parse_date_and_time(b_date, b_time)

        item = "%s %s" % (inst, tablespace)
        backup = Backup(timestamp, map_backup_types.get(b_type), b_state or "")
        parsed.setdefault(item, []).append(backup)

    return parsed


def inventory_mssql_backup(parsed):
    discovery_mode = _mssql_backup_discovery_mode()
    if discovery_mode != "summary":
        return
    for db_name in parsed[0]:
        yield db_name, {}


def _mssql_backup_discovery_mode():
    rules = host_extra_conf(host_name(), discovery_mssql_backup)
    try:
        return rules[0]['mode']
    except (IndexError, KeyError):
        return "summary"  # default, comp. to older versions


def check_mssql_backup(item, params, parsed):
    data = parsed[0].get(item)
    if data is None:
        # Assume general connection problem to the database, which is reported
        # by the "X Instance" service and skip this check.
        raise MKCounterWrapped("Failed to connect to database")

    try:
        # remove MSSQL_ at start of item
        dbinfo = parsed[1].get(item[6:], {})
    except AttributeError:
        dbinfo = {}

    if not isinstance(params, dict):
        params = {"database": params}

    for backup in data:
        if dbinfo.get('Recovery') == 'SIMPLE' and backup.type in _mssql_backup_ignore_types:
            # ignore backups for SIMPLE databases
            continue
        if backup.state == "no backup found":
            state = 1
            # tempdb has no backup by default, so don't treat this as warning
            if item.split(" ", 1)[1] == "tempdb":
                state = 0
            yield params.get("not_found", state), "No backup found"
            continue
        if backup.state.startswith("ERROR: "):
            yield 2, backup.state[7:]
            continue
        if backup.type is None:
            backup_type_var = "database"
            perfkey = "seconds"
            backup_type_info = "[database]"
        else:
            backup_type_var = backup.type.strip().replace(" ", "_")
            perfkey = "backup_age_%s" % backup_type_var
            backup_type_info = "[%s]" % backup.type
        state, infotext, perfdata =\
            _check_mssql_backup(backup, params.get(backup_type_var, (None, None)), perfkey)
        yield state, "%s %s" % (backup_type_info, infotext), perfdata


def _check_mssql_backup(backup, levels, perfkey):
    state = 0
    age_warn, age_crit = levels
    sec_ago = time.time() - backup.timestamp
    if age_crit is not None and sec_ago >= age_crit:
        state = 2
    elif age_warn is not None and sec_ago >= age_warn:
        state = 1

    infotext = 'Last backup was at %s (%s ago)' % (time.strftime(
        '%Y-%m-%d %H:%M:%S', time.localtime(backup.timestamp)), get_age_human_readable(sec_ago))

    if state:
        infotext += " (warn/crit at %s/%s)" % (get_age_human_readable(age_warn),
                                               get_age_human_readable(age_crit))

    return state, infotext, [(perfkey, sec_ago, age_warn, age_crit)]


check_info['mssql_backup'] = {
    'parse_function': parse_mssql_backup,
    'check_function': check_mssql_backup,
    'inventory_function': inventory_mssql_backup,
    'service_description': 'MSSQL %s Backup',
    'has_perfdata': True,
    'group': 'mssql_backup',
    'extra_sections': ['mssql_databases'],
    'default_levels_variable': 'mssql_backup_default_levels',
}

#.
#   .--single--------------------------------------------------------------.
#   |                          _             _                             |
#   |                      ___(_)_ __   __ _| | ___                        |
#   |                     / __| | '_ \ / _` | |/ _ \                       |
#   |                     \__ \ | | | | (_| | |  __/                       |
#   |                     |___/_|_| |_|\__, |_|\___|                       |
#   |                                  |___/                               |
#   '----------------------------------------------------------------------'


def _mssql_backup_per_type_item(db_name, backup):
    if backup.type is None:
        return "%s UNKNOWN" % db_name
    return "%s %s" % (db_name, backup.type.title())


def inventory_mssql_backup_per_type(parsed):
    discovery_mode = _mssql_backup_discovery_mode()
    if discovery_mode != "per_type":
        return
<<<<<<< HEAD
    for db_name, attrs in parsed[0].iteritems():
        try:
            # remove MSSQL_ at start of item
            dbinfo = parsed[1].get(db_name[6:], {})
        except AttributeError:
            dbinfo = {}
=======
    for db_name, attrs in parsed.items():
>>>>>>> 7fa9191a
        for backup in attrs:
            if dbinfo.get('Recovery') == 'SIMPLE' and backup.type in _mssql_backup_ignore_types:
                # ignore backups for SIMPLE databases
                continue
            yield _mssql_backup_per_type_item(db_name, backup), {}


def check_mssql_backup_per_type(item, params, parsed):
<<<<<<< HEAD
    for db_name, attrs in parsed[0].iteritems():
=======
    for db_name, attrs in parsed.items():
>>>>>>> 7fa9191a
        for backup in attrs:
            if item == _mssql_backup_per_type_item(db_name, backup):
                if backup.state == "no backup found":
                    return params.get("not_found", 1), "No backup found"
                return _check_mssql_backup(backup, params.get("levels", (None, None)), "backup_age")
    # Assume general connection problem to the database, which is reported
    # by the "X Instance" service and skip this check.
    raise MKCounterWrapped("Failed to connect to database")


check_info['mssql_backup.per_type'] = {
    'check_function': check_mssql_backup_per_type,
    'inventory_function': inventory_mssql_backup_per_type,
    'service_description': 'MSSQL %s Backup',
    'has_perfdata': True,
    'group': 'mssql_backup_per_type',
}<|MERGE_RESOLUTION|>--- conflicted
+++ resolved
@@ -216,16 +216,12 @@
     discovery_mode = _mssql_backup_discovery_mode()
     if discovery_mode != "per_type":
         return
-<<<<<<< HEAD
-    for db_name, attrs in parsed[0].iteritems():
+    for db_name, attrs in parsed[0].items():
         try:
             # remove MSSQL_ at start of item
             dbinfo = parsed[1].get(db_name[6:], {})
         except AttributeError:
             dbinfo = {}
-=======
-    for db_name, attrs in parsed.items():
->>>>>>> 7fa9191a
         for backup in attrs:
             if dbinfo.get('Recovery') == 'SIMPLE' and backup.type in _mssql_backup_ignore_types:
                 # ignore backups for SIMPLE databases
@@ -234,11 +230,7 @@
 
 
 def check_mssql_backup_per_type(item, params, parsed):
-<<<<<<< HEAD
-    for db_name, attrs in parsed[0].iteritems():
-=======
-    for db_name, attrs in parsed.items():
->>>>>>> 7fa9191a
+    for db_name, attrs in parsed[0].items():
         for backup in attrs:
             if item == _mssql_backup_per_type_item(db_name, backup):
                 if backup.state == "no backup found":
