--- conflicted
+++ resolved
@@ -63,16 +63,10 @@
 
 
 @get_parsed_item_data
-<<<<<<< HEAD
-def check_mysql_version(item, _no_params, values):
-    if 'version' in values:
-        return 0, "Version: " + values['version']
-=======
 def check_mysql_version(_no_item, _no_params, data):
     version = data.get('version')
     if version:
         yield 0, "Version: %s" % version
->>>>>>> a97694f9
 
 
 check_info['mysql'] = {
@@ -101,20 +95,10 @@
 
 
 @get_parsed_item_data
-<<<<<<< HEAD
-def check_mysql_sessions(item, params, values):
-    if not ("Threads_connected" in values and "Threads_running" in values and "Connections" in values):
-        return 3, "Incomplete agent output"
-    else:
-        total_sessions = values["Threads_connected"]
-        running_sessions = values["Threads_running"]
-        connects = get_rate("mysql.sessions", time.time(), values["Connections"])
-=======
 def check_mysql_sessions(_no_item, params, data):
     total_sessions = data["Threads_connected"]
     running_sessions = data["Threads_running"]
     connects = get_rate("mysql.sessions", time.time(), data["Connections"])
->>>>>>> a97694f9
 
     for value, perfvar, what, format_str, unit in [
         (total_sessions, "total_sessions", "total", "%d %s%s", ""),
@@ -157,19 +141,11 @@
 
 
 @get_parsed_item_data
-<<<<<<< HEAD
-def check_mysql_iostat(item, params, values):
-    if not ("Innodb_data_read" in values and "Innodb_data_written" in values):
-        return 3, "Incomplete agent output"
-
-    line = [None, None, values["Innodb_data_read"] / 512, values["Innodb_data_written"] / 512]
-=======
 def check_mysql_iostat(item, params, data):
     if not ("Innodb_data_read" in data and "Innodb_data_written" in data):
         return
 
     line = [None, None, data["Innodb_data_read"] / 512, data["Innodb_data_written"] / 512]
->>>>>>> a97694f9
     return check_diskstat_line(time.time(), 'innodb_io' + item, params, line)
 
 
@@ -196,28 +172,16 @@
 # TODO: This check should rather output the current number of connections.
 # The historic maximum can be viewed in the RRD data...
 @get_parsed_item_data
-<<<<<<< HEAD
-def check_mysql_connections(item, params, values):
-    if 'Max_used_connections' not in values:
-=======
 def check_mysql_connections(_no_item, params, data):
     if 'Max_used_connections' not in data:
->>>>>>> a97694f9
         return 3, 'Connection information are missing'
 
     # The maximum number of connections that have been in use simultaneously
     # since the server started.
-<<<<<<< HEAD
-    conn = float(values['Max_used_connections'])
-
-    # Maximum number of possible parallel connections
-    max_conn = float(values['max_connections'])
-=======
     conn = float(data['Max_used_connections'])
 
     # Maximum number of possible parallel connections
     max_conn = float(data['max_connections'])
->>>>>>> a97694f9
 
     perc_used = conn / max_conn * 100
 
