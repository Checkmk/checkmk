--- conflicted
+++ resolved
@@ -1,24 +1,29 @@
-#!/usr/bin/env python3
-# -*- coding: utf-8 -*-
-# Copyright (C) 2019 tribe29 GmbH - License: GNU General Public License v2
-# This file is part of Checkmk (https://checkmk.com). It is subject to the terms and
-# conditions defined in the file COPYING, which is part of this source code package.
+#!/usr/bin/python
+# -*- encoding: utf-8; py-indent-offset: 4 -*-
+# +------------------------------------------------------------------+
+# |             ____ _               _        __  __ _  __           |
+# |            / ___| |__   ___  ___| | __   |  \/  | |/ /           |
+# |           | |   | '_ \ / _ \/ __| |/ /   | |\/| | ' /            |
+# |           | |___| | | |  __/ (__|   <    | |  | | . \            |
+# |            \____|_| |_|\___|\___|_|\_\___|_|  |_|_|\_\           |
+# |                                                                  |
+# | Copyright Mathias Kettner 2014             mk@mathias-kettner.de |
+# +------------------------------------------------------------------+
+#
+# This file is part of Check_MK.
+# The official homepage is at http://mathias-kettner.de/check_mk.
+#
+# check_mk is free software;  you can redistribute it and/or modify it
+# under the  terms of the  GNU General Public License  as published by
+# the Free Software Foundation in version 2.  check_mk is  distributed
+# in the hope that it will be useful, but WITHOUT ANY WARRANTY;  with-
+# out even the implied warranty of  MERCHANTABILITY  or  FITNESS FOR A
+# PARTICULAR PURPOSE. See the  GNU General Public License for more de-
+# tails. You should have  received  a copy of the  GNU  General Public
+# License along with GNU Make; see the file  COPYING.  If  not,  write
+# to the Free Software Foundation, Inc., 51 Franklin St,  Fifth Floor,
+# Boston, MA 02110-1301 USA.
 
-# NOTE: Careful when replacing the *-import below with a more specific import. This can cause
-# problems because it might remove variables from the check-context which are necessary for
-# resolving legacy discovery results such as [("SUMMARY", "diskstat_default_levels")]. Furthermore,
-# it might also remove variables needed for accessing discovery rulesets.
-from cmk.base.check_legacy_includes.df import *  # pylint: disable=wildcard-import,unused-wildcard-import
-# NOTE: Careful when replacing the *-import below with a more specific import. This can cause
-# problems because it might remove variables from the check-context which are necessary for
-# resolving legacy discovery results such as [("SUMMARY", "diskstat_default_levels")]. Furthermore,
-# it might also remove variables needed for accessing discovery rulesets.
-from cmk.base.check_legacy_includes.netapp_api import *  # pylint: disable=wildcard-import,unused-wildcard-import
-# NOTE: Careful when replacing the *-import below with a more specific import. This can cause
-# problems because it might remove variables from the check-context which are necessary for
-# resolving legacy discovery results such as [("SUMMARY", "diskstat_default_levels")]. Furthermore,
-# it might also remove variables needed for accessing discovery rulesets.
-from cmk.base.check_legacy_includes.size_trend import *  # pylint: disable=wildcard-import,unused-wildcard-import
 # <<<netapp_api_aggr:sep(9)>>>
 # aggregation aggr0_root_n1       size-available 940666880        size-total 1793064960
 # aggregation aggr0_root_n2       size-available 940556288        size-total 1793064960
@@ -27,11 +32,7 @@
 
 
 def inventory_netapp_api_aggr(parsed):
-<<<<<<< HEAD
-    for name, aggr in parsed.items():
-=======
     for name, aggr in parsed.iteritems():
->>>>>>> 75a18bda
         if "size-total" in aggr and "size-available" in aggr:
             yield name, {}
 
@@ -41,8 +42,8 @@
     if not ("size-total" in aggr and "size-available" in aggr):
         return
     mega = 1024.0 * 1024.0
-    size_total = int(aggr.get("size-total")) / mega  # fixed: true-division
-    size_avail = int(aggr.get("size-available")) / mega  # fixed: true-division
+    size_total = int(aggr.get("size-total")) / mega
+    size_avail = int(aggr.get("size-available")) / mega
     return df_check_filesystem_list(item, params, [(item, size_total, size_avail, 0)])
 
 
@@ -53,5 +54,6 @@
     'service_description': 'Aggregation %s',
     'group': 'filesystem',
     'has_perfdata': True,
+    'includes': ["size_trend.include", "df.include", "netapp_api.include"],
     'default_levels_variable': 'filesystem_default_levels',
 }