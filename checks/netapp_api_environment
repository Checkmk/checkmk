--- conflicted
+++ resolved
@@ -1,206 +1,60 @@
-#!/usr/bin/env python3
-# -*- coding: utf-8 -*-
-# Copyright (C) 2019 tribe29 GmbH - License: GNU General Public License v2
-# This file is part of Checkmk (https://checkmk.com). It is subject to the terms and
-# conditions defined in the file COPYING, which is part of this source code package.
+#!/usr/bin/python
+# -*- encoding: utf-8; py-indent-offset: 4 -*-
+# +------------------------------------------------------------------+
+# |             ____ _               _        __  __ _  __           |
+# |            / ___| |__   ___  ___| | __   |  \/  | |/ /           |
+# |           | |   | '_ \ / _ \/ __| |/ /   | |\/| | ' /            |
+# |           | |___| | | |  __/ (__|   <    | |  | | . \            |
+# |            \____|_| |_|\___|\___|_|\_\___|_|  |_|_|\_\           |
+# |                                                                  |
+# | Copyright Mathias Kettner 2014             mk@mathias-kettner.de |
+# +------------------------------------------------------------------+
+#
+# This file is part of Check_MK.
+# The official homepage is at http://mathias-kettner.de/check_mk.
+#
+# check_mk is free software;  you can redistribute it and/or modify it
+# under the  terms of the  GNU General Public License  as published by
+# the Free Software Foundation in version 2.  check_mk is  distributed
+# in the hope that it will be useful, but WITHOUT ANY WARRANTY;  with-
+# out even the implied warranty of  MERCHANTABILITY  or  FITNESS FOR A
+# PARTICULAR PURPOSE. See the  GNU General Public License for more de-
+# tails. You should have  received  a copy of the  GNU  General Public
+# License along with GNU Make; see the file  COPYING.  If  not,  write
+# to the Free Software Foundation, Inc., 51 Franklin St,  Fifth Floor,
+# Boston, MA 02110-1301 USA.
 
-# NOTE: Careful when replacing the *-import below with a more specific import. This can cause
-# problems because it might remove variables from the check-context which are necessary for
-# resolving legacy discovery results such as [("SUMMARY", "diskstat_default_levels")]. Furthermore,
-# it might also remove variables needed for accessing discovery rulesets.
-from cmk.base.check_legacy_includes.netapp_api import *  # pylint: disable=wildcard-import,unused-wildcard-import
-# NOTE: Careful when replacing the *-import below with a more specific import. This can cause
-# problems because it might remove variables from the check-context which are necessary for
-# resolving legacy discovery results such as [("SUMMARY", "diskstat_default_levels")]. Furthermore,
-# it might also remove variables needed for accessing discovery rulesets.
-from cmk.base.check_legacy_includes.temperature import *  # pylint: disable=wildcard-import,unused-wildcard-import
 # <<<netapp_api_environment:sep(9)>>>
 # sensor-name PSU1 FAULT  sensor-type discrete    node-name BIN-CL1-N1    discrete-sensor-value OK    discrete-sensor-state normal    threshold-sensor-state normal
 
 
-def _parse_netapp_api_environment(info):
-    def item_func(name, values):
-        try:
-            return "%(node-name)s / %(sensor-name)s" % values
-        except KeyError:
-            return name
-
-    return netapp_api_parse_lines(info, item_func=item_func)
+def inventory_netapp_api_environment(parsed):
+    for key, values in parsed.items():
+        # Let's hope this simple match catches all PSU FAULTs..
+        if "FAULT" in key:
+            item_name = "%s / %s" % (values.get("node-name"), values.get("sensor-name").replace(
+                " FAULT", ""))
+            yield item_name, None
 
 
-def discover_api_environment(predicate=None):
-    """Discovery function factory accepting 'key' function.
-
-    :param predicate:
-        A function which takes the parsed item-data and evaluates to True if this particular
-        parsed item should be discovered. Returning False will not discover the item.
-
-    :return:
-        A function which takes a parsed item and discovers it or not, depending on the predicate.
-    """
-    def discovery_netapp_api_environment(parsed):
-        for item_name, values in parsed.items():
-            if predicate is None:
-                yield item_name, None
-            elif predicate(values):
-                yield item_name, None
-            else:
-                continue
-
-    return discovery_netapp_api_environment
-
-
-@get_parsed_item_data
-def check_netapp_api_environment_discrete(item, _no_params, parsed):
-    sensor_value = parsed.get('discrete-sensor-value')
-    if sensor_value is None:
+def check_netapp_api_environment(item, _no_params, parsed):
+    psu = parsed.get("%s.%s" % tuple(item.split(" / ")))
+    if not psu:
         return
 
-    # According to the documentation the states may vary depending on the platform,
-    # but will always include "normal" and "failed"
-    sensor_state = parsed['discrete-sensor-state']
-    if sensor_state == "normal":
-        state = 0
-    else:
+    state = 0
+    if psu.get("discrete-sensor-state") != "normal":
         state = 2
 
-    yield state, "Sensor state: %s, Sensor value: %s" % (sensor_state, sensor_value)
-
-
-@get_parsed_item_data
-def check_netapp_api_environment_threshold(item, _no_params, parsed):
-    """Check a service giving continuous values and boundaries of said.
-
-    :param item:
-        The item's key.
-
-    :param _no_params:
-        We currently ignore all parameters.
-
-    :param parsed:
-        The already parsed item.
-
-    :return:
-    """
-    def _perf_key(_key):
-        return _key.replace('/', '').replace(" ", "_").replace("__", "_").lower()
-
-    # We don't want mV or mA, but V or A as this is what the metrics are built for.
-    def _scale(val, _unit):
-        if val is not None and _unit.lower() in ('mv', 'ma'):
-            val /= 1000.0
-        return val
-
-    def _scale_unit(_unit):
-        return {'mv': 'v', 'ma': 'a'}.get(_unit.lower(), _unit.lower())
-
-    sensor_value = maybefloat(parsed.get('threshold-sensor-value'))
-    if sensor_value is None:
-        return
-
-    # NOTE
-    # sensor_type may be fru, discrete (see other check), fan, thermal, current or voltage.
-    # (Also battery_life, unknown and counter, but these are currently not used.)
-    unit = parsed.get('value-units', '')
-
-    # yapf: disable
-    levels = (_scale(maybefloat(parsed.get('warning-high-threshold')), unit),
-              _scale(maybefloat(parsed.get('critical-high-threshold')), unit),
-              _scale(maybefloat(parsed.get('warning-low-threshold')), unit),
-              _scale(maybefloat(parsed.get('critical-low-threshold')), unit))
-    # yapf: enable
-
-    sensor_type = parsed['sensor-type']
-    sensor_name = parsed['sensor-name']
-
-    if sensor_type == 'thermal':
-        return check_temperature(
-            _scale(sensor_value, unit),
-            _no_params,
-            _perf_key('netapp_environment_thermal_%s' % (sensor_name,)),
-            dev_unit=_scale_unit(unit),
-            dev_levels=levels[:2],
-            dev_levels_lower=levels[2:],
-        )
-
-    if sensor_type == 'fan':
-        # we don't want to see decimal rpms
-        human_readable_func = int
-    else:
-        # We want to see the voltage and current in more detail
-        human_readable_func = None
-
-    return check_levels(
-        _scale(sensor_value, unit),
-        sensor_type,  # coincidentally the same as ours. (current, voltage, fan)
-        levels,
-        unit=_scale_unit(unit),
-        human_readable_func=human_readable_func)
+    yield state, "Sensor state: %s, Sensor value: %s" % \
+            (psu["discrete-sensor-state"], psu["discrete-sensor-value"])
 
 
 check_info["netapp_api_environment"] = {
-<<<<<<< HEAD
-    'check_function': check_netapp_api_environment_discrete,
-    'inventory_function': discover_api_environment(
-        lambda v: v['sensor-name'].startswith('PSU') and v['sensor-name'].endswith(' FAULT')),
-    'parse_function': _parse_netapp_api_environment,
-=======
     'check_function': check_netapp_api_environment,
     'inventory_function': inventory_netapp_api_environment,
     'parse_function': lambda info: netapp_api_parse_lines(info,
                                                           custom_keys=["node-name", "sensor-name"]),
->>>>>>> 75a18bda
     'service_description': 'PSU Controller %s',
-    'group': 'hw_psu',
-}
-
-
-def _is_fan(_sensor_name):
-    return _sensor_name is not None and 'fan' in _sensor_name.lower()
-
-
-check_info["netapp_api_environment.fan_faults"] = {
-    'check_function': check_netapp_api_environment_discrete,
-    'inventory_function': discover_api_environment(
-        lambda v: _is_fan(v.get('sensor-name')) and v['sensor-name'].endswith(' Fault')),
-    'parse_function': _parse_netapp_api_environment,
-    'service_description': 'Fan Controller %s',
-    'group': 'hw_fans',
-}
-
-check_info["netapp_api_environment.temperature"] = {
-    'check_function': check_netapp_api_environment_threshold,
-    'inventory_function': discover_api_environment(lambda v: v.get('sensor-type') == 'thermal'),
-    'parse_function': _parse_netapp_api_environment,
-    'service_description': 'System Temperature %s',
-    'has_perfdata': True,
-    'group': 'temperature',
-}
-
-check_info["netapp_api_environment.fans"] = {
-    'check_function': check_netapp_api_environment_threshold,
-    'inventory_function': discover_api_environment(lambda v: v.get('sensor-type') == 'fan'),
-    'parse_function': _parse_netapp_api_environment,
-    'service_description': 'System Fans %s',
-    'has_perfdata': True,
-    'group': 'hw_fans',
-}
-
-check_info["netapp_api_environment.voltage"] = {
-    'check_function': check_netapp_api_environment_threshold,
-    'inventory_function': discover_api_environment(
-        lambda v: v.get('sensor-type') == 'voltage' and v.get('value-units')),
-    'parse_function': _parse_netapp_api_environment,
-    'service_description': 'System Voltage %s',
-    'has_perfdata': True,
-    'group': 'voltage',
-}
-
-check_info["netapp_api_environment.current"] = {
-    'check_function': check_netapp_api_environment_threshold,
-    'inventory_function': discover_api_environment(
-        lambda v: v.get('sensor-type') == 'current' and v.get('value-units')),
-    'parse_function': _parse_netapp_api_environment,
-    'service_description': 'System Currents %s',
-    'has_perfdata': True,
+    'includes': ["netapp_api.include"]
 }