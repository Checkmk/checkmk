--- conflicted
+++ resolved
@@ -1,18 +1,28 @@
-#!/usr/bin/env python3
-# -*- coding: utf-8 -*-
-# Copyright (C) 2019 tribe29 GmbH - License: GNU General Public License v2
-# This file is part of Checkmk (https://checkmk.com). It is subject to the terms and
-# conditions defined in the file COPYING, which is part of this source code package.
-
-# NOTE: Careful when replacing the *-import below with a more specific import. This can cause
-# problems because it might remove variables from the check-context which are necessary for
-# resolving legacy discovery results such as [("SUMMARY", "diskstat_default_levels")]. Furthermore,
-# it might also remove variables needed for accessing discovery rulesets.
-from cmk.base.check_legacy_includes.netapp_api import *  # pylint: disable=wildcard-import,unused-wildcard-import
-from cmk.base.plugins.agent_based.utils.interfaces import (
-    get_traffic_levels,
-    get_specific_traffic_levels,
-)
+#!/usr/bin/python
+# -*- encoding: utf-8; py-indent-offset: 4 -*-
+# +------------------------------------------------------------------+
+# |             ____ _               _        __  __ _  __           |
+# |            / ___| |__   ___  ___| | __   |  \/  | |/ /           |
+# |           | |   | '_ \ / _ \/ __| |/ /   | |\/| | ' /            |
+# |           | |___| | | |  __/ (__|   <    | |  | | . \            |
+# |            \____|_| |_|\___|\___|_|\_\___|_|  |_|_|\_\           |
+# |                                                                  |
+# | Copyright Mathias Kettner 2014             mk@mathias-kettner.de |
+# +------------------------------------------------------------------+
+#
+# This file is part of Check_MK.
+# The official homepage is at http://mathias-kettner.de/check_mk.
+#
+# check_mk is free software;  you can redistribute it and/or modify it
+# under the  terms of the  GNU General Public License  as published by
+# the Free Software Foundation in version 2.  check_mk is  distributed
+# in the hope that it will be useful, but WITHOUT ANY WARRANTY;  with-
+# out even the implied warranty of  MERCHANTABILITY  or  FITNESS FOR A
+# PARTICULAR PURPOSE. See the  GNU General Public License for more de-
+# tails. You should have  received  a copy of the  GNU  General Public
+# License along with GNU Make; see the file  COPYING.  If  not,  write
+# to the Free Software Foundation, Inc., 51 Franklin St,  Fifth Floor,
+# Boston, MA 02110-1301 USA.
 
 # <<<netapp_api_fcp:sep(9)>>>
 # fcp 50:0a:09:84:80:91:96:6e sfp-wavelength 850  fabric-name 10:00:50:eb:1a:b8:68:46 speed auto  port-address 65536  sfp-tx-power 425.7 (uWatts) sfp-part-number AFBR-57F5MZ-NA1 hardware-rev 2  is-sfp-tx-power-in-range true   state online    sfp-connector LC    sfp-formfactor SFP  sfp-encoding 64B66B connection-established ptp  sfp-fc-speedcapabilities 4,8,16 (Gbit/sec)  node TESTSYS01-01 sfp-date-code 15:04:17  is-sfp-rx-power-in-range true   media-type ptp  node-name 50:0a:09:80:80:91:96:6e   sfp-rev 01  sfp-rx-power 423.6 (uWatts) sfp-vendor-oui 0:23:106 switch-port sansw1:0    physical-protocol fibre_channel data-link-rate 8    firmware-rev 7.4.0  adapter 0e  sfp-vendor-name AVAGO   fabric-established true is-sfp-optical-transceiver-valid true   info-name Fibre Channel Target Adapter 0e (QLogic 8324 (8362), rev. 2, 16G) max-speed 16    sfp-serial-number AC1516J01XD   is-sfp-diagnostics-internally-calibrated true   recverr_crc 0   recverr_disparity 0 portlogout_notinloopmap 0   read_ops 0  avg_write_latency 0 write_size_hist 0,0,0,0,0,0,0,0,0,0,0,0,0,0,0,0 portcfg_portid_change 0 read_size_hist 0,0,0,0,0,0,0,0,0,0,0,0,0,0,0,0  ctio_nocontext 0    total_inot 221  other_ops 0 port_name port.0e   tprlo 0 avg_latency 0   login_affecting_tprlo 0 node_name TESTSYS01-01    login_affecting_pdisc 0 write_latency_hist 0,0,0,0,0,0,0,0,0,0,0,0,0,0,0,0,0,0,0,0,0,0,0,0,0,0,0,0,0,0,0,0,0,0,0,0,0,0,0,0  login_affecting_logo 0  recverr_bad_eof 0   ls_reject 0 portlogout_ownopn_rxed 0    avg_read_latency 0  link_failure 0  portlogout_conflicting_adisc 0  invalid_crc 0   portlogout_disc_rjt 0   portlogout_disc_timeout 0   disparity_error 0   login_affecting_adisc 0 portlogout_unexp_adisc_resp 0   portcfg_bad_fan 0   portlogout_login_req 0  discared_frames 0   portlogout_transmit_failed 0    total_ops 0 recv_err 0  write_ops 0 invalid_transmission_word 0 recverr_bad_sof 0   login_affecting_plogi 0 write_data 0    read_latency_hist 0,0,0,0,0,0,0,0,0,0,0,0,0,0,0,0,0,0,0,0,0,0,0,0,0,0,0,0,0,0,0,0,0,0,0,0,0,0,0,0   inits_connected 0   total_logouts 0 invalid_inot 0  port_id port.0e bad_sof 0   instance_uuid 50:0a:09:84:80:91:96:6e   read_data 0 node_uuid 129e1f94-5bab-11e5-9e99-07c86cc5b5aa  bad_eof 0   ctio_nohandle 0 portcfg_toplogy_change 0    avg_other_latency 0 instance_name port.0e   port_wwpn 50:0a:09:84:80:91:96:6e   ctio_noispexch 0    portcfg_flogi_rjt 0 dropped_atio 0  portlogout_abts_timeout 0   portcfg_flogi_timeout 0 recverr_framelen 0  login_affecting_prlo 0  total_logins 0  login_affecting_prli 0  portcfg_flogi_acc 0 frame_length_error 0
@@ -48,104 +58,39 @@
 # }
 
 
-def check_netapp_api_fcp(item, params, parsed):
+def check_fibrechannel_common(item, params, parsed):
     fcp_if = parsed.get(item)
     if not fcp_if:
         return
 
-    yield from _io_bytes_results(item, params, fcp_if)
-    yield from _speed_result(params, fcp_if)
+    # State
+    yield fcp_if["state"] not in ["online"] and 2 or 0, "State: %s" % fcp_if["state"]
 
-    # this may be in the details *or* summary:
-    state_str = fcp_if["state"]
-    yield _notice_only_fy(0 if state_str == "online" else 2, f"State: {state_str}", [])
+    # Speed, in Bits
+    speed_state = 0
+    fcp_speed = fcp_if.get("speed")
 
-    # the rest will be in the details.
-    yield from _io_ops_results(item, params, fcp_if)
-    yield from _latency_results(item, params, fcp_if)
+    speed_info = ""
+    if fcp_speed:
+        speed_info += get_nic_speed_human_readable(fcp_speed)
+    for what in ["speed", "inv_speed"]:
+        if what in params:
+            if params[what] is None:
+                speed_state = 0
+            elif not fcp_speed:
+                speed_state = 1
+                speed_info += "missing speed, expected %s" % (get_nic_speed_human_readable(
+                    params[what]))
+            elif fcp_speed != params[what]:
+                speed_state = 2
+                speed_info += " (wrong speed, expected %s)" % (get_nic_speed_human_readable(
+                    params[what]))
+            break
+    if speed_info:
+        yield speed_state, speed_info
 
-    # Address - details always.
+    # Address
     if "address" in fcp_if:
-<<<<<<< HEAD
-        yield _notice_only_fy(0, "Address %s" % fcp_if["address"], [])
-
-
-def _speed_result(params, fcp_if):
-    speed = fcp_if.get("speed")
-    speed_str = None if speed is None else get_nic_speed_human_readable(speed)
-    expected_speed = params.get("speed", params.get("inv_speed"))
-    expected_speed_str = (None if expected_speed is None else
-                          get_nic_speed_human_readable(expected_speed))
-
-    if speed is None:
-        if expected_speed is not None:
-            yield 1, f"Speed: unknown (expected: {expected_speed_str})"
-        return
-
-    if expected_speed is None or speed == expected_speed:
-        yield 0, f"Speed: {speed_str}"
-        return
-
-    yield 2, f"Speed: {speed_str} (expected: {expected_speed_str})"
-
-
-def _io_bytes_results(item, params, fcp_if):
-    traffic_levels = get_specific_traffic_levels(get_traffic_levels(params), "Bytes",
-                                                 fcp_if.get("speed"), None, None)
-    now = fcp_if["now"]
-    for what, levels_what, descr in [
-        ("read_bytes", "in", "Read"),
-        ("write_bytes", "out", "Write"),
-    ]:
-        value = get_rate("%s.%s" % (item, what), now, fcp_if.get(what))
-        if value is None:  # cannot happen. left in until migration, to illustrate intention.
-            continue
-
-        if (what, 'predictive') in traffic_levels:
-            level_params = traffic_levels[(what, 'predictive')]
-        else:
-            bw_warn = traffic_levels[(levels_what, 'upper', 'warn')]
-            bw_crit = traffic_levels[(levels_what, 'upper', 'crit')]
-            bw_warn_min = traffic_levels[(levels_what, 'lower', 'warn')]
-            bw_crit_min = traffic_levels[(levels_what, 'lower', 'crit')]
-            level_params = (bw_warn, bw_crit, bw_warn_min, bw_crit_min)
-
-        yield check_levels(
-            value,
-            what,
-            level_params,
-            human_readable_func=lambda x: get_bytes_human_readable(x, unit="B/s"),
-            infoname=descr,
-        )
-
-
-def _io_ops_results(item, params, fcp_if):
-    now = fcp_if["now"]
-    for what, descr in [
-        ("read_ops", "Read OPS"),
-        ("write_ops", "Write OPS"),
-    ]:
-        value = get_rate("%s.%s" % (item, what), now, fcp_if.get(what))
-        if value is None:  # cannot happen. left in until migration, to illustrate intention.
-            continue
-
-        yield _notice_only_fy(*check_levels(
-            value,
-            what,
-            None,
-            human_readable_func=int,
-            infoname=descr,
-        ))
-
-
-def _latency_results(item, params, fcp_if):
-    total_ops = fcp_if["total_ops"]
-    for what, text in [
-        ("avg_latency", "Latency"),
-        ("avg_read_latency", "Read Latency"),
-        ("avg_write_latency", "Write Latency"),
-    ]:
-=======
         yield 0, "Address %s" % fcp_if["address"]
 
     # Traffic
@@ -181,29 +126,11 @@
     total_ops = fcp_if["total_ops"]
     for what, text in [("avg_latency", "Latency"), ("avg_read_latency", "Read Latency"),
                        ("avg_write_latency", "Write Latency")]:
->>>>>>> 75a18bda
         try:
             # According to NetApp's "Performance Management Design Guide",
             # the latency is a function of `total_ops`.
             value = get_rate("%s.%s" % (item, what), total_ops, fcp_if.get(what), onwrap=RAISE)
         except MKCounterWrapped:
-<<<<<<< HEAD
-            continue
-
-        yield _notice_only_fy(*check_levels(
-            value,
-            "%s_latency" % what,
-            params.get(what),
-            unit="ms",
-            infoname=text,
-        ))
-
-
-def _notice_only_fy(state, text, metrics):
-    """mimic behaviour of notice_only kwarg of new check_levels to the extend possible"""
-    newline = "" if state else "\n"
-    return state, f"{newline}{text}", metrics
-=======
             value = None
 
         if value is not None:
@@ -212,7 +139,6 @@
                                params.get(what),
                                unit="ms",
                                infoname=text)
->>>>>>> 75a18bda
 
 
 def parse_netapp_api_fcp(info):
@@ -238,6 +164,10 @@
     return fcp_interfaces
 
 
+def check_netapp_api_fcp(item, params, parsed):
+    return check_fibrechannel_common(item, params, parsed)
+
+
 check_info["netapp_api_fcp"] = {
     "parse_function": parse_netapp_api_fcp,
     "inventory_function": inventory_netapp_api_fcp,
@@ -245,4 +175,5 @@
     "service_description": "Interface FCP %s",
     "group": "fcp",
     "has_perfdata": True,
+    "includes": ["netapp_api.include", "if.include"]
 }