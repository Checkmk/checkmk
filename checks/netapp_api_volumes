--- conflicted
+++ resolved
@@ -1,17 +1,28 @@
-#!/usr/bin/env python3
-# -*- coding: utf-8 -*-
-# Copyright (C) 2019 tribe29 GmbH - License: GNU General Public License v2
-# This file is part of Checkmk (https://checkmk.com). It is subject to the terms and
-# conditions defined in the file COPYING, which is part of this source code package.
-
-import time
-
-# NOTE: Careful when replacing the *-import below with a more specific import. This can cause
-# problems because it might remove variables from the check-context which are necessary for
-# resolving legacy discovery results such as [("SUMMARY", "diskstat_default_levels")]. Furthermore,
-# it might also remove variables needed for accessing discovery rulesets.
-from cmk.base.check_legacy_includes.df import *  # pylint: disable=wildcard-import,unused-wildcard-import
-from cmk.base.plugins.agent_based.utils.df import mountpoints_in_group
+#!/usr/bin/python
+# -*- encoding: utf-8; py-indent-offset: 4 -*-
+# +------------------------------------------------------------------+
+# |             ____ _               _        __  __ _  __           |
+# |            / ___| |__   ___  ___| | __   |  \/  | |/ /           |
+# |           | |   | '_ \ / _ \/ __| |/ /   | |\/| | ' /            |
+# |           | |___| | | |  __/ (__|   <    | |  | | . \            |
+# |            \____|_| |_|\___|\___|_|\_\___|_|  |_|_|\_\           |
+# |                                                                  |
+# | Copyright Mathias Kettner 2014             mk@mathias-kettner.de |
+# +------------------------------------------------------------------+
+#
+# This file is part of Check_MK.
+# The official homepage is at http://mathias-kettner.de/check_mk.
+#
+# check_mk is free software;  you can redistribute it and/or modify it
+# under the  terms of the  GNU General Public License  as published by
+# the Free Software Foundation in version 2.  check_mk is  distributed
+# in the hope that it will be useful, but WITHOUT ANY WARRANTY;  with-
+# out even the implied warranty of  MERCHANTABILITY  or  FITNESS FOR A
+# PARTICULAR PURPOSE. See the  GNU General Public License for more de-
+# tails. You should have  received  a copy of the  GNU  General Public
+# License along with GNU Make; see the file  COPYING.  If  not,  write
+# to the Free Software Foundation, Inc., 51 Franklin St,  Fifth Floor,
+# Boston, MA 02110-1301 USA.
 
 # <<<netapp_api_volumes:sep(9)>>>
 # volume vol0 size-available 556613632    state online    files-total 25876   files-used 8646 size-total 848203776    fcp_write_data 0    fcp_read_data 0cifs_write_data 0    iscsi_read_latency 0    iscsi_write_data 0  read_data 201265528798  nfs_write_latency 977623886 san_write_latency 0 san_write_data 0read_latency 1529821621 cifs_read_latency 0 fcp_write_latency 0 fcp_read_latency 0  iscsi_write_latency 0   nfs_read_latency 1491050012 iscsi_read_data 0   instance_name vol0  cifs_read_data 0    nfs_read_data 197072260981  write_latency 1528780977    san_read_data 0 san_read_latency 0  write_data 13926719804  nfs_write_data 2789744628   cifs_write_latency 0
@@ -23,12 +34,8 @@
         volume = {}
         name = line[0].split(" ", 1)[1]
         for element in line[1:]:
-            key, val = element.split(" ", 1)
-            try:
-                val = int(val)
-            except ValueError:
-                pass
-            volume[key] = val
+            tokens = element.split(" ", 1)
+            volume[tokens[0]] = tokens[1]
 
         # Clustermode specific
         if "vserver_name" in volume:
@@ -39,160 +46,36 @@
     return volumes
 
 
-def _create_key(protocol, mode, field):
-    if protocol:
-        return "_".join([protocol, mode, field])
-    return "_".join([mode, field])
-
-
-def _check_single_netapp_api_volume(item, params, volume):
-    mega = 1024.0 * 1024.0
-    inodes_total = volume["files-total"]
-    yield from df_check_filesystem_single_coroutine(
-        item,
-        volume["size-total"] / mega,
-        volume["size-available"] / mega,
-        0,
-        inodes_total,
-        inodes_total - volume["files-used"],
-        params,
-    )
-
-    yield 0, '', list(_generate_volume_metrics(params, volume))
-
-
-def _generate_volume_metrics(
-    params,
-    volume,
-):
-    now = time.time()
-    base = {}
-    metrics_map = {'write_ops': 'write_ops_s'}
-
-    for protocol in params.get("perfdata", []):
-        for mode in ["read", "write", "other"]:
-            for field in ["data", "ops", "latency"]:
-
-                key = _create_key(protocol, mode, field)
-                value = volume.get(key)
-                if value is None:
-                    continue
-
-                try:
-                    delta = get_rate(key, now, value, onwrap=RAISE)
-                except MKCounterWrapped:
-                    continue
-
-                # Quite hacky.. this base information is used later on by the "latency" field
-                if field == "ops":
-                    if delta == 0.0:
-                        base[key] = 1.0
-                    else:
-                        base[key] = float(delta)
-
-                if mode in ["read", "write"] and field == "latency":
-                    # See https://library.netapp.com/ecmdocs/ECMP1608437/html/GUID-04407796-688E-489D-901C-A6C9EAC2A7A2.html
-                    # for scaling issues:
-                    # read_latency           micro
-                    # write_latency          micro
-                    # other_latency          micro
-                    # nfs_read_latency       micro
-                    # nfs_write_latency      micro
-                    # nfs_other_latency      micro
-                    # cifs_read_latency      micro
-                    # cifs_write_latency     micro
-                    # cifs_other_latency     micro
-                    # san_read_latency       micro
-                    # san_write_latency      micro
-                    # san_other_latency      micro
-                    #
-                    # === 7-Mode environments only ===
-                    # fcp_read_latency       milli
-                    # fcp_write_latency      milli
-                    # fcp_other_latency      milli
-                    # iscsi_read_latency     milli
-                    # iscsi_write_latency    milli
-                    # iscsi_other_latency    milli
-                    #
-                    # FIXME The metric system expects milliseconds but should get seconds
-                    if protocol in ["fcp", "iscsi"]:
-                        divisor = 1.0
-                    else:
-                        divisor = 1000.0
-                    delta /= divisor * base[_create_key(
-                        protocol,
-                        mode,
-                        "ops",
-                    )]  # fixed: true-division
-
-                yield metrics_map.get(key, key), delta
-
-
-def _combine_netapp_api_volumes(volumes_in_group, parsed):
-    combined_volume = {}
-    volumes_not_online = {}
-
-    for volume_name in volumes_in_group:
-        volume = parsed[volume_name]
-
-        state = volume.get("state")
-        if volume.get("state") != "online":
-            volumes_not_online[volume_name] = state
-
-        else:
-            for k, v in volume.items():
-                if isinstance(v, int):
-                    combined_volume.setdefault(k, 0)
-                    combined_volume[k] += v
-
-    n_vols_online = len(volumes_in_group) - len(volumes_not_online)
-    if n_vols_online:
-        for k, v in combined_volume.items():
-            if k.endswith('latency'):
-                combined_volume[k] = float(v) / n_vols_online
-
-    return combined_volume, volumes_not_online
+def inventory_netapp_api_volumes(parsed):
+    for volume in parsed.keys():
+        yield volume, {}
 
 
 # Cannot use decorator get_parsed_item_data for this check function due to the
 # specific error message for legacy checks with a UUID as item
 def check_netapp_api_volumes(item, params, parsed):
-    if 'patterns' in params:
-
-        volumes_in_group = mountpoints_in_group(parsed, *params["patterns"])
-        if not volumes_in_group:
-            yield 3, "No volumes matching the patterns of this group"
-            return
-
-        combined_volumes, volumes_not_online = _combine_netapp_api_volumes(
-            volumes_in_group,
-            parsed,
-        )
-
-        for vol, state in volumes_not_online.items():
-            yield 1, "Volume %s is %s" % (vol, state)
-
-        if combined_volumes:
-            yield from _check_single_netapp_api_volume(item, params, combined_volumes)
-
-        yield 0, "\n%d volume(s) in group" % len(volumes_in_group)
-
-        return
-
     volume = parsed.get(item)
-
     if not volume:
-        if item.count("-") >= 4:
-            yield 3, "Service description with UUID is no longer supported. Please rediscover."
+        if len(item.split("-")) > 4:
+            return 3, "The service description with a UUID is no longer supported. Please do a rediscovery."
         return
 
     if volume.get("state") != "online":
-        yield 1, "Volume is %s" % volume.get("state")
-        return
+        return 1, "Volume is %s" % volume.get("state")
 
-<<<<<<< HEAD
-    yield from _check_single_netapp_api_volume(item, params, volume)
-=======
+    mega = 1024.0 * 1024.0
+    size_total = int(volume.get("size-total")) / mega
+    size_avail = int(volume.get("size-available")) / mega
+    inodes_total = int(volume.get("files-total"))
+    inodes_avail = inodes_total - int(volume.get("files-used"))
+    state, info, perf = df_check_filesystem_single(item, size_total, size_avail, 0, inodes_total,
+                                                   inodes_avail, params)
+
+    counter_wrapped = False
+    counters = []
+    now = time.time()
+    base = {}
+
     perf_protocols = params.get("perfdata", [])
     for protocol in ["", "nfs_", "cifs_", "san_", "fcp_", "iscsi_"]:
         if protocol[:-1] not in perf_protocols:
@@ -264,15 +147,15 @@
         info += ", " + ", ".join(counters)
 
     return state, info, perf
->>>>>>> 75a18bda
 
 
 check_info["netapp_api_volumes"] = {
     'check_function': check_netapp_api_volumes,
-    'inventory_function': df_inventory,
+    'inventory_function': inventory_netapp_api_volumes,
     'parse_function': parse_netapp_api_volumes,
     'service_description': 'Volume %s',
     'has_perfdata': True,
     'group': "netapp_volumes",
+    'includes': ["size_trend.include", "df.include", "netapp_api.include"],
     "default_levels_variable": "filesystem_default_levels",
 }