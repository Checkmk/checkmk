--- conflicted
+++ resolved
@@ -1,14 +1,29 @@
-#!/usr/bin/env python3
-# -*- coding: utf-8 -*-
-# Copyright (C) 2019 tribe29 GmbH - License: GNU General Public License v2
-# This file is part of Checkmk (https://checkmk.com). It is subject to the terms and
-# conditions defined in the file COPYING, which is part of this source code package.
+#!/usr/bin/python
+# -*- encoding: utf-8; py-indent-offset: 4 -*-
+# +------------------------------------------------------------------+
+# |             ____ _               _        __  __ _  __           |
+# |            / ___| |__   ___  ___| | __   |  \/  | |/ /           |
+# |           | |   | '_ \ / _ \/ __| |/ /   | |\/| | ' /            |
+# |           | |___| | | |  __/ (__|   <    | |  | | . \            |
+# |            \____|_| |_|\___|\___|_|\_\___|_|  |_|_|\_\           |
+# |                                                                  |
+# | Copyright Mathias Kettner 2014             mk@mathias-kettner.de |
+# +------------------------------------------------------------------+
+#
+# This file is part of Check_MK.
+# The official homepage is at http://mathias-kettner.de/check_mk.
+#
+# check_mk is free software;  you can redistribute it and/or modify it
+# under the  terms of the  GNU General Public License  as published by
+# the Free Software Foundation in version 2.  check_mk is  distributed
+# in the hope that it will be useful, but WITHOUT ANY WARRANTY;  with-
+# out even the implied warranty of  MERCHANTABILITY  or  FITNESS FOR A
+# PARTICULAR PURPOSE. See the  GNU General Public License for more de-
+# tails. You should have  received  a copy of the  GNU  General Public
+# License along with GNU Make; see the file  COPYING.  If  not,  write
+# to the Free Software Foundation, Inc., 51 Franklin St,  Fifth Floor,
+# Boston, MA 02110-1301 USA.
 
-# NOTE: Careful when replacing the *-import below with a more specific import. This can cause
-# problems because it might remove variables from the check-context which are necessary for
-# resolving legacy discovery results such as [("SUMMARY", "diskstat_default_levels")]. Furthermore,
-# it might also remove variables needed for accessing discovery rulesets.
-from cmk.base.check_legacy_includes.netapp_api import *  # pylint: disable=wildcard-import,unused-wildcard-import
 # <<<netapp_api_vs_traffic:sep(9)>>>
 # lif:vserver        instance_uuid 4294967295        instance_name sb1        sent_errors 0        recv_errors 0 ...
 # lif:vserver        instance_uuid 16        instance_name vsFS        sent_errors 0        recv_errors 0        ..
@@ -20,11 +35,7 @@
 
 
 def inventory_netapp_api_vs_traffic(parsed):
-<<<<<<< HEAD
-    vservers = {x.split(".", 1)[1] for x in parsed}
-=======
     vservers = {x.split(".", 1)[1] for x in parsed.keys()}
->>>>>>> 75a18bda
     for vserver in vservers:
         yield vserver, {}
 
@@ -34,87 +45,6 @@
         "Ethernet",
         [
             # ( what         perfname        perftext      scale     format_func)
-<<<<<<< HEAD
-            [("recv_data", "if_in_octets", "received data", 1, get_bytes_human_readable),
-             ("sent_data", "if_out_octets", "sent data", 1, get_bytes_human_readable),
-             ("recv_errors", "if_in_errors", "received errors", 1, int),
-             ("sent_errors", "if_out_errors", "sent errors", 1, int),
-             ("recv_packet", "if_in_pkts", "received packets", 1, int),
-             ("sent_packet", "if_out_pkts", "sent packets", 1, int)]),
-        "fcp_lif:vserver": (
-            "FCP",
-            [("fcp_read_latency", "fcp_read_latency", "avg. Read latency", 0.001,
-              lambda x: "%.2f ms" % (x * 1000)),
-             ("fcp_write_latency", "fcp_write_latency", "avg. Write latency", 0.001,
-              lambda x: "%.2f ms" % (x * 1000)),
-             ("read_data", "fcp_read_data", "read data", 1, get_bytes_human_readable),
-             ("write_data", "fcp_write_data", "write data", 1, get_bytes_human_readable)],
-        ),
-        "cifs:vserver": (
-            "CIFS",
-            [("cifs_read_latency", "cifs_read_latency", "read latency", 0.000000001,
-              lambda x: "%.2f ms" % (x * 1000)),
-             ("cifs_write_latency", "cifs_write_latency", "write latency", 0.000000001,
-              lambda x: "%.2f ms" % (x * 1000)),
-             ("cifs_read_ops", "cifs_read_ios", "read OPs", 1, int),
-             ("cifs_write_ops", "cifs_write_ios", "write OPs", 1, int)],
-        ),
-        "iscsi_lif:vserver": (
-            "iSCSI",
-            [("iscsi_read_latency", "iscsi_read_latency", "avg. Read latency", 0.001,
-              lambda x: "%.2f ms" % (x * 1000)),
-             ("iscsi_write_latency", "iscsi_write_latency", "avg. Write latency", 0.001,
-              lambda x: "%.2f ms" % (x * 1000)),
-             ("read_data", "iscsi_read_data", "read data", 1, get_bytes_human_readable),
-             ("write_data", "iscsi_write_data", "write data", 1, get_bytes_human_readable)],
-        ),
-        "nfsv3": (
-            "NFS",
-            [("nfsv3_read_ops", "nfs_read_ios", "read OPs", 1, int),
-             ("nfsv3_write_ops", "nfs_write_ios", "write OPs", 1, int),
-             ("nfsv3_read_throughput", "nfs_read_throughput", "read throughput", 1,
-              lambda x: get_bytes_human_readable(x) + "/s"),
-             ("nfsv3_write_throughput", "nfs_write_throughput", "write throughput",
-              1, lambda x: get_bytes_human_readable(x) + "/s"),
-             ("nfsv3_ops", "nfs_ios", "OPs", 1, int)],
-        ),
-        "nfsv4": (
-            "NFSv4",
-            [("nfsv4_read_ops", "nfsv4_read_ios", "read OPs", 1, int),
-             ("nfsv4_write_ops", "nfsv4_write_ios", "write OPs", 1, int),
-             ("nfs4_read_throughput", "nfsv4_read_throughput", "read throughput", 1,
-              lambda x: get_bytes_human_readable(x) + "/s"),
-             ("nfs4_write_throughput", "nfsv4_write_throughput", "write throughput", 1,
-              lambda x: get_bytes_human_readable(x) + "/s"),
-             ("nfsv4_ops", "nfsv4_ios", "OPs", 1, int)],
-        ),
-        "nfsv4_1": (
-            "NFSv4.1",
-            [("nfsv4_1_ops", "nfsv4_1_ios", "OPs", 1, int),
-             ("nfs41_read_throughput", "nfsv4_1_read_throughput", "read throughput", 1,
-              lambda x: get_bytes_human_readable(x) + "/s"),
-             ("nfs41_write_throughput", "nfsv4_1_write_throughput", "write throughput", 1,
-              lambda x: get_bytes_human_readable(x) + "/s")],
-        )
-    }
-
-    def get_ref(what, data):
-        # According to "NetApp® Unified Storage Performance Management",
-        # latency calculation is a function of the number of ops.
-        refname = {
-            "iscsi_read_latency": "iscsi_read_ops",
-            "iscsi_write_latency": "iscsi_write_ops",
-            "fcp_read_latency": "fcp_read_ops",
-            "fcp_write_latency": "fcp_write_ops",
-            "cifs_read_latency": "cifs_read_ops",
-            "cifs_write_latency": "cifs_write_ops",
-        }.get(what)
-        try:
-            return int(data[refname])
-        except KeyError:
-            return None
-
-=======
             ("recv_data", "if_in_octets", "received data", 1, get_bytes_human_readable),
             ("sent_data", "if_out_octets", "sent data", 1, get_bytes_human_readable),
             ("recv_errors", "if_in_errors", "received errors", 1, int),
@@ -213,7 +143,6 @@
 
 
 def check_netapp_api_vs_traffic(item, _no_params, parsed):
->>>>>>> 75a18bda
     now = time.time()
     for protocol, (protoname, values) in PROTOCOL_MAP.items():
         data = parsed.get("%s.%s" % (protocol, item))
@@ -224,18 +153,6 @@
             if what not in data:
                 continue
 
-<<<<<<< HEAD
-            ref = get_ref(what, data)
-            if ref is None:
-                ref = now
-
-            rate = get_rate('%s.%s' % (protocol, what), ref, int(data[what]) * scale)
-            yield 0, "%s %s: %s" % (
-                protoname,
-                perftext,
-                format_func(rate),  # pylint: disable=not-callable
-            ), [(perfname, rate)]
-=======
             counter_name = '%s.%s' % (protocol, what)
             value = int(data[what]) * scale
             ref, onwrap = _get_reference_and_onwrap(what, data, now)
@@ -252,7 +169,6 @@
                                    None,
                                    infoname=infoname,
                                    human_readable_func=format_func)
->>>>>>> 75a18bda
 
 
 check_info["netapp_api_vs_traffic"] = {
@@ -262,4 +178,5 @@
     'check_function': check_netapp_api_vs_traffic,
     'service_description': 'Traffic vServer %s',
     'has_perfdata': True,
+    'includes': ["netapp_api.include"]
 }