--- conflicted
+++ resolved
@@ -1,10 +1,3 @@
-<<<<<<< HEAD
-#!/usr/bin/env python3
-# -*- coding: utf-8 -*-
-# Copyright (C) 2019 tribe29 GmbH - License: GNU General Public License v2
-# This file is part of Checkmk (https://checkmk.com). It is subject to the terms and
-# conditions defined in the file COPYING, which is part of this source code package.
-=======
 #!/usr/bin/python
 # -*- encoding: utf-8; py-indent-offset: 4 -*-
 # +------------------------------------------------------------------+
@@ -30,13 +23,7 @@
 # License along with GNU Make; see the file  COPYING.  If  not,  write
 # to the Free Software Foundation, Inc., 51 Franklin St,  Fifth Floor,
 # Boston, MA 02110-1301 USA.
->>>>>>> 75a18bda
 
-# NOTE: Careful when replacing the *-import below with a more specific import. This can cause
-# problems because it might remove variables from the check-context which are necessary for
-# resolving legacy discovery results such as [("SUMMARY", "diskstat_default_levels")]. Furthermore,
-# it might also remove variables needed for accessing discovery rulesets.
-from cmk.base.check_legacy_includes.netstat import *  # pylint: disable=wildcard-import,unused-wildcard-import
 # Example output from agent (Linux) - note missing LISTENING column for UDP
 # <<netstat>>>
 # tcp        0      0 0.0.0.0:6556            0.0.0.0:*               LISTENING
@@ -100,5 +87,6 @@
     'check_function': check_netstat_generic,
     'service_description': "TCP Connection %s",
     'group': "tcp_connections",
+    'includes': ["netstat.include"],
     'has_perfdata': True,
 }