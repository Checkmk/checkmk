#!/usr/bin/env python3
# -*- coding: utf-8 -*-
# Copyright (C) 2019 tribe29 GmbH - License: GNU General Public License v2
# This file is part of Checkmk (https://checkmk.com). It is subject to the terms and
# conditions defined in the file COPYING, which is part of this source code package.

import collections

# Default levels: issue a WARN/CRIT if 1%/2% of read or write IO
# operations have a latency of 10-20 ms or above.
factory_settings["nimble_latency_default_levels"] = {
    # The latency range that is used to start measuring against levels.
    # The numbers of operations of and above this range are added and then
    # taken as a percentage of the total number of operations.
    'range_reference': '20',
    # These are percentage values!
    'read': (10.0, 20.0),
    'write': (10.0, 20.0),
}

NimbleReadsType = "read"
NimbleWritesType = "write"


def parse_nimble_read_latency(info):
    range_keys = [
        ('total', 'Total'),
        ('0.1', '0-0.1 ms'),
        ('0.2', '0.1-0.2 ms'),
        ('0.5', '0.2-0.5 ms'),
        ('1', '0.5-1.0 ms'),
        ('2', '1-2 ms'),
        ('5', '2-5 ms'),
        ('10', '5-10 ms'),
        ('20', '10-20 ms'),
        ('50', '20-50 ms'),
        ('100', '50-100 ms'),
        ('200', '100-200 ms'),
        ('500', '200-500 ms'),
        ('1000', '500+ ms'),
    ]
    parsed = {}

    for line in info:
        vol_name = line[0]
        for ty, start_idx in [
            (NimbleReadsType, 1),
            (NimbleWritesType, 15),
        ]:
            values = line[start_idx:start_idx + 14]
            latencies = {}
            for (key, title), value_str in zip(range_keys, values):
                try:
                    value = int(value_str)
                except ValueError:
                    continue
                if key == 'total':
                    latencies[key] = value
                    continue
                # maintain the key order so that long output is sorted later
                latencies.setdefault('ranges', collections.OrderedDict())[key] = title, value
            parsed.setdefault(vol_name, {}).setdefault(ty, latencies)

    return parsed


def inventory_nimble_latency(parsed, ty):
    for vol_name, vol_attrs in parsed.items():
        if ty in vol_attrs:
            yield vol_name, {}


def _check_nimble_latency(item, params, data, ty):
    ty_data = data.get(ty)
    if ty_data is None:
        return

    total_value = ty_data['total']
    if total_value == 0:
        yield 0, 'No current %s operations' % ty
        return

    range_reference = float(params['range_reference'])
    running_total_percent = 0
    results = []
    for key, (title, value) in ty_data['ranges'].items():
        metric_name = "nimble_%s_latency_%s" % (ty, key.replace(".", ""))
        percent_value = value / total_value * 100

        if float(key) >= range_reference:
            running_total_percent += percent_value

        results.append(
            check_levels(
                value=percent_value,
                dsname=metric_name,
                params=None,
                human_readable_func=get_percent_human_readable,
                infoname=title,
            ))

    yield check_levels(
        value=running_total_percent,
        dsname=None,
        params=params[ty],
        human_readable_func=get_percent_human_readable,
        infoname='At or above %s' % ty_data['ranges'][params['range_reference']][0],
    )

    yield 0, '\nLatency breakdown:'
    for _state, infotext, perfdata in results:
        yield 0, infotext, perfdata


@get_parsed_item_data
def check_nimble_latency_reads(item, params, data):
    return _check_nimble_latency(item, params, data, NimbleReadsType)


check_info['nimble_latency'] = {
    'parse_function': parse_nimble_read_latency,
    'inventory_function': lambda parsed: inventory_nimble_latency(parsed, NimbleReadsType),
    'check_function': check_nimble_latency_reads,
    'service_description': 'Volume %s Read IO',
    'snmp_info': (
        '.1.3.6.1.4.1.37447.1.2.1',
        [
            "3",  # NIMBLE-MIB::volName
            "13",  # NIMBLE-MIB::volIoReads
            "21",  # NIMBLE-MIB::volIoReadLatency0uTo100u
            "22",  # NIMBLE-MIB::volIoReadLatency100uTo200u
            "23",  # NIMBLE-MIB::volIoReadLatency200uTo500u
            "24",  # NIMBLE-MIB::volIoReadLatency500uTo1m
            "25",  # NIMBLE-MIB::volIoReadLatency1mTo2m
            "26",  # NIMBLE-MIB::volIoReadLatency2mTo5m
            "27",  # NIMBLE-MIB::volIoReadLatency5mTo10m
            "28",  # NIMBLE-MIB::volIoReadLatency10mTo20m
            "29",  # NIMBLE-MIB::volIoReadLatency20mTo50m
            "30",  # NIMBLE-MIB::volIoReadLatency50mTo100m
            "31",  # NIMBLE-MIB::volIoReadLatency100mTo200m
            "32",  # NIMBLE-MIB::volIoReadLatency200mTo500m
            "33",  # NIMBLE-MIB::volIoReadLatency500mTomax
            "34",  # NIMBLE-MIB::volIoWrites
            "39",  # NIMBLE-MIB::volIoWriteLatency0uTo100u
            "40",  # NIMBLE-MIB::volIoWriteLatency100uTo200u
            "41",  # NIMBLE-MIB::volIoWriteLatency200uTo500u
            "42",  # NIMBLE-MIB::volIoWriteLatency500uTo1m
            "43",  # NIMBLE-MIB::volIoWriteLatency1mTo2m
            "44",  # NIMBLE-MIB::volIoWriteLatency2mTo5m
            "45",  # NIMBLE-MIB::volIoWriteLatency5mTo10m
            "46",  # NIMBLE-MIB::volIoWriteLatency10mTo20m
            "47",  # NIMBLE-MIB::volIoWriteLatency20mTo50m
            "48",  # NIMBLE-MIB::volIoWriteLatency50mTo100m
            "49",  # NIMBLE-MIB::volIoWriteLatency100mTo200m
            "50",  # NIMBLE-MIB::volIoWriteLatency200mTo500m
            "51",  # NIMBLE-MIB::volIoWriteLatency500mTomax
        ]),
    'snmp_scan_function': lambda oid: oid(".1.3.6.1.2.1.1.2.0").startswith(".1.3.6.1.4.1.37447.3.1"
                                                                          ),
    'group': "nimble_latency",
    'default_levels_variable': "nimble_latency_default_levels",
    'has_perfdata': True,
}


<<<<<<< HEAD
@get_parsed_item_data
def check_nimble_latency_writes(item, params, data):
    return _check_nimble_latency(item, params, data, NimbleWritesType)
=======
def check_nimble_write_latency(item, params, info):
    timestamp = time.time()
    for line in info:
        if line[0] == item:
            counter_base = "nimble_write_latency.%s." % item
            names = {
                "0-0.1 ms": ("0.1", int(line[17])),
                "0.1-0.2 ms": ("0.2", int(line[18])),
                "0.2-0.5 ms": ("0.5", int(line[19])),
                "0.5-1.0 ms": ("1", int(line[20])),
                "1-2 ms": ("2", int(line[21])),
                "2-5 ms": ("5", int(line[22])),
                "5-10 ms": ("10", int(line[23])),
                "10-20 ms": ("20", int(line[24])),
                "20-50 ms": ("50", int(line[25])),
                "50-100 ms": ("100", int(line[26])),
                "100-200 ms": ("200", int(line[27])),
                "200-500 ms": ("500", int(line[28])),
                "500+ ms": ("1000", int(line[29])),
            }
            total_writes = get_rate(counter_base + "total", timestamp, int(line[16]))
            yield 0, "Total Writes: %d" % total_writes
            for key, value in names.iteritems():
                counter = get_rate(counter_base + value[0], timestamp, value[1])
                state, state_count = params[value[0]]
                if counter > state_count:
                    yield state, "%s: %d" % (key, counter)
                else:
                    continue
>>>>>>> 75a18bda


check_info['nimble_latency.write'] = {
    'inventory_function': lambda parsed: inventory_nimble_latency(parsed, NimbleWritesType),
    'check_function': check_nimble_latency_writes,
    'service_description': 'Volume %s Write IO',
    'group': "nimble_latency",
    'default_levels_variable': "nimble_latency_default_levels",
    'has_perfdata': True,
}<|MERGE_RESOLUTION|>--- conflicted
+++ resolved
@@ -1,131 +1,94 @@
-#!/usr/bin/env python3
-# -*- coding: utf-8 -*-
-# Copyright (C) 2019 tribe29 GmbH - License: GNU General Public License v2
-# This file is part of Checkmk (https://checkmk.com). It is subject to the terms and
-# conditions defined in the file COPYING, which is part of this source code package.
+#!/usr/bin/python
+# -*- encoding: utf-8; py-indent-offset: 4 -*-
+# +------------------------------------------------------------------+
+# |             ____ _               _        __  __ _  __           |
+# |            / ___| |__   ___  ___| | __   |  \/  | |/ /           |
+# |           | |   | '_ \ / _ \/ __| |/ /   | |\/| | ' /            |
+# |           | |___| | | |  __/ (__|   <    | |  | | . \            |
+# |            \____|_| |_|\___|\___|_|\_\___|_|  |_|_|\_\           |
+# |                                                                  |
+# | Copyright Mathias Kettner 2017             mk@mathias-kettner.de |
+# +------------------------------------------------------------------+
+#
+# This file is part of Check_MK.
+# The official homepage is at http://mathias-kettner.de/check_mk.
+#
+# check_mk is free software;  you can redistribute it and/or modify it
+# under the  terms of the  GNU General Public License  as published by
+# the Free Software Foundation in version 2.  check_mk is  distributed
+# in the hope that it will be useful, but WITHOUT ANY WARRANTY;  with-
+# out even the implied warranty of  MERCHANTABILITY  or  FITNESS FOR A
+# PARTICULAR PURPOSE. See the  GNU General Public License for more de-
+# tails. You should have  received  a copy of the  GNU  General Public
+# License along with GNU Make; see the file  COPYING.  If  not,  write
+# to the Free Software Foundation, Inc., 51 Franklin St,  Fifth Floor,
+# Boston, MA 02110-1301 USA.
 
-import collections
+# example output
 
-# Default levels: issue a WARN/CRIT if 1%/2% of read or write IO
-# operations have a latency of 10-20 ms or above.
 factory_settings["nimble_latency_default_levels"] = {
-    # The latency range that is used to start measuring against levels.
-    # The numbers of operations of and above this range are added and then
-    # taken as a percentage of the total number of operations.
-    'range_reference': '20',
-    # These are percentage values!
-    'read': (10.0, 20.0),
-    'write': (10.0, 20.0),
+    "0.1": (0, 20),
+    "0.2": (0, 20),
+    "0.5": (0, 20),
+    "1": (0, 20),
+    "2": (0, 20),
+    "5": (0, 20),
+    "10": (1, 20),
+    "20": (1, 20),
+    "50": (1, 20),
+    "100": (2, 20),
+    "200": (2, 20),
+    "500": (2, 20),
+    "1000": (2, 20),
 }
 
-NimbleReadsType = "read"
-NimbleWritesType = "write"
+
+def inventory_nimble_latency(info):
+    for line in info:
+        if line[1] == "1":
+            yield (line[0], {})
 
 
-def parse_nimble_read_latency(info):
-    range_keys = [
-        ('total', 'Total'),
-        ('0.1', '0-0.1 ms'),
-        ('0.2', '0.1-0.2 ms'),
-        ('0.5', '0.2-0.5 ms'),
-        ('1', '0.5-1.0 ms'),
-        ('2', '1-2 ms'),
-        ('5', '2-5 ms'),
-        ('10', '5-10 ms'),
-        ('20', '10-20 ms'),
-        ('50', '20-50 ms'),
-        ('100', '50-100 ms'),
-        ('200', '100-200 ms'),
-        ('500', '200-500 ms'),
-        ('1000', '500+ ms'),
-    ]
-    parsed = {}
-
+def check_nimble_read_latency(item, params, info):
+    timestamp = time.time()
     for line in info:
-        vol_name = line[0]
-        for ty, start_idx in [
-            (NimbleReadsType, 1),
-            (NimbleWritesType, 15),
-        ]:
-            values = line[start_idx:start_idx + 14]
-            latencies = {}
-            for (key, title), value_str in zip(range_keys, values):
-                try:
-                    value = int(value_str)
-                except ValueError:
+        if line[0] == item:
+            counter_base = "nimble_read_latency.%s." % item
+            names = {
+                "0-0.1 ms": ("0.1", int(line[3])),
+                "0.1-0.2 ms": ("0.2", int(line[4])),
+                "0.2-0.5 ms": ("0.5", int(line[5])),
+                "0.5-1.0 ms": ("1", int(line[6])),
+                "1-2 ms": ("2", int(line[7])),
+                "2-5 ms": ("5", int(line[8])),
+                "5-10 ms": ("10", int(line[9])),
+                "10-20 ms": ("20", int(line[10])),
+                "20-50 ms": ("50", int(line[11])),
+                "50-100 ms": ("100", int(line[12])),
+                "100-200 ms": ("200", int(line[13])),
+                "200-500 ms": ("500", int(line[14])),
+                "500+ ms": ("1000", int(line[15])),
+            }
+            total_reads = get_rate(counter_base + "total", timestamp, int(line[2]))
+            yield 0, "Total Reads: %d" % total_reads
+            for key, value in names.iteritems():
+                counter = get_rate(counter_base + value[0], timestamp, value[1])
+                state, state_count = params[value[0]]
+                if counter > state_count:
+                    yield state, "%s: %d" % (key, counter)
+                else:
                     continue
-                if key == 'total':
-                    latencies[key] = value
-                    continue
-                # maintain the key order so that long output is sorted later
-                latencies.setdefault('ranges', collections.OrderedDict())[key] = title, value
-            parsed.setdefault(vol_name, {}).setdefault(ty, latencies)
-
-    return parsed
-
-
-def inventory_nimble_latency(parsed, ty):
-    for vol_name, vol_attrs in parsed.items():
-        if ty in vol_attrs:
-            yield vol_name, {}
-
-
-def _check_nimble_latency(item, params, data, ty):
-    ty_data = data.get(ty)
-    if ty_data is None:
-        return
-
-    total_value = ty_data['total']
-    if total_value == 0:
-        yield 0, 'No current %s operations' % ty
-        return
-
-    range_reference = float(params['range_reference'])
-    running_total_percent = 0
-    results = []
-    for key, (title, value) in ty_data['ranges'].items():
-        metric_name = "nimble_%s_latency_%s" % (ty, key.replace(".", ""))
-        percent_value = value / total_value * 100
-
-        if float(key) >= range_reference:
-            running_total_percent += percent_value
-
-        results.append(
-            check_levels(
-                value=percent_value,
-                dsname=metric_name,
-                params=None,
-                human_readable_func=get_percent_human_readable,
-                infoname=title,
-            ))
-
-    yield check_levels(
-        value=running_total_percent,
-        dsname=None,
-        params=params[ty],
-        human_readable_func=get_percent_human_readable,
-        infoname='At or above %s' % ty_data['ranges'][params['range_reference']][0],
-    )
-
-    yield 0, '\nLatency breakdown:'
-    for _state, infotext, perfdata in results:
-        yield 0, infotext, perfdata
-
-
-@get_parsed_item_data
-def check_nimble_latency_reads(item, params, data):
-    return _check_nimble_latency(item, params, data, NimbleReadsType)
 
 
 check_info['nimble_latency'] = {
-    'parse_function': parse_nimble_read_latency,
-    'inventory_function': lambda parsed: inventory_nimble_latency(parsed, NimbleReadsType),
-    'check_function': check_nimble_latency_reads,
+    'inventory_function': inventory_nimble_latency,
+    'check_function': check_nimble_read_latency,
     'service_description': 'Volume %s Read IO',
     'snmp_info': (
         '.1.3.6.1.4.1.37447.1.2.1',
         [
             "3",  # NIMBLE-MIB::volName
+            "10",  # NIMBLE-MIB::volOnline
             "13",  # NIMBLE-MIB::volIoReads
             "21",  # NIMBLE-MIB::volIoReadLatency0uTo100u
             "22",  # NIMBLE-MIB::volIoReadLatency100uTo200u
@@ -159,15 +122,9 @@
                                                                           ),
     'group': "nimble_latency",
     'default_levels_variable': "nimble_latency_default_levels",
-    'has_perfdata': True,
 }
 
 
-<<<<<<< HEAD
-@get_parsed_item_data
-def check_nimble_latency_writes(item, params, data):
-    return _check_nimble_latency(item, params, data, NimbleWritesType)
-=======
 def check_nimble_write_latency(item, params, info):
     timestamp = time.time()
     for line in info:
@@ -197,14 +154,12 @@
                     yield state, "%s: %d" % (key, counter)
                 else:
                     continue
->>>>>>> 75a18bda
 
 
 check_info['nimble_latency.write'] = {
-    'inventory_function': lambda parsed: inventory_nimble_latency(parsed, NimbleWritesType),
-    'check_function': check_nimble_latency_writes,
+    'inventory_function': inventory_nimble_latency,
+    'check_function': check_nimble_write_latency,
     'service_description': 'Volume %s Write IO',
     'group': "nimble_latency",
     'default_levels_variable': "nimble_latency_default_levels",
-    'has_perfdata': True,
 }