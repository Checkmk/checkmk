--- conflicted
+++ resolved
@@ -1,14 +1,29 @@
-#!/usr/bin/env python3
-# -*- coding: utf-8 -*-
-# Copyright (C) 2019 tribe29 GmbH - License: GNU General Public License v2
-# This file is part of Checkmk (https://checkmk.com). It is subject to the terms and
-# conditions defined in the file COPYING, which is part of this source code package.
-
-# NOTE: Careful when replacing the *-import below with a more specific import. This can cause
-# problems because it might remove variables from the check-context which are necessary for
-# resolving legacy discovery results such as [("SUMMARY", "diskstat_default_levels")]. Furthermore,
-# it might also remove variables needed for accessing discovery rulesets.
-from cmk.base.check_legacy_includes.wmi import *  # pylint: disable=wildcard-import,unused-wildcard-import
+#!/usr/bin/python
+# -*- encoding: utf-8; py-indent-offset: 4 -*-
+# +------------------------------------------------------------------+
+# |             ____ _               _        __  __ _  __           |
+# |            / ___| |__   ___  ___| | __   |  \/  | |/ /           |
+# |           | |   | '_ \ / _ \/ __| |/ /   | |\/| | ' /            |
+# |           | |___| | | |  __/ (__|   <    | |  | | . \            |
+# |            \____|_| |_|\___|\___|_|\_\___|_|  |_|_|\_\           |
+# |                                                                  |
+# | Copyright Mathias Kettner 2016             mk@mathias-kettner.de |
+# +------------------------------------------------------------------+
+#
+# This file is part of Check_MK.
+# The official homepage is at http://mathias-kettner.de/check_mk.
+#
+# check_mk is free software;  you can redistribute it and/or modify it
+# under the  terms of the  GNU General Public License  as published by
+# the Free Software Foundation in version 2.  check_mk is  distributed
+# in the hope that it will be useful, but WITHOUT ANY WARRANTY;  with-
+# out even the implied warranty of  MERCHANTABILITY  or  FITNESS FOR A
+# PARTICULAR PURPOSE. See the  GNU General Public License for more de-
+# tails. You should have  received  a copy of the  GNU  General Public
+# License along with GNU Make; see the file  COPYING.  If  not,  write
+# to the Free Software Foundation, Inc., 51 Franklin St,  Fifth Floor,
+# Boston, MA 02110-1301 USA.
+
 # these defaults were specified by customer
 factory_settings['skype_mobile_defaultlevels'] = {'requests_processing': {"upper": (10000, 20000)}}
 
@@ -142,7 +157,7 @@
 }
 
 
-def check_skype(_no_item, params, parsed):
+def check_skype(item, params, parsed):
     # LS:WEB - Address Book Web Query\WEB - Failed search requests/sec
     # LS:WEB - Location Information Service\WEB - Failed Get Locations Requests/Second
     # LS:WEB - Distribution List Expansion\WEB - Timed out Active Directory Requests/sec
@@ -154,115 +169,67 @@
     # LS:WEB – Auth Provider related calls\WEB – Failed validate cert calls to the cert auth provider
 
     yield wmi_yield_raw_persec(parsed.get("LS:WEB - Address Book Web Query"),
-<<<<<<< HEAD
-                               None,
-                               "WEB - Failed search requests/sec",
-                               infoname="Failed search requests/sec",
-=======
                                item,
                                "WEB - Failed search requests/sec",
                                label=" failed search requests/sec",
->>>>>>> 75a18bda
                                perfvar="failed_search_requests",
                                levels=params['failed_search_requests'])
 
     yield wmi_yield_raw_persec(parsed.get("LS:WEB - Location Information Service"),
-<<<<<<< HEAD
-                               None,
-                               "WEB - Failed Get Locations Requests/Second",
-                               infoname="Failed location requests/sec",
-=======
                                item,
                                "WEB - Failed Get Locations Requests/Second",
                                label=" failed location requests/sec",
->>>>>>> 75a18bda
                                perfvar="failed_location_requests",
                                levels=params['failed_locations_requests'])
 
     yield wmi_yield_raw_persec(parsed.get("LS:WEB - Distribution List Expansion"),
-<<<<<<< HEAD
-                               None,
-                               "WEB - Timed out Active Directory Requests/sec",
-                               infoname="Timeout AD requests/sec",
-=======
                                item,
                                "WEB - Timed out Active Directory Requests/sec",
                                label=" timeout AD requests/sec",
->>>>>>> 75a18bda
                                perfvar="failed_ad_requests",
                                levels=params['timedout_ad_requests'])
 
     yield wmi_yield_raw_persec(parsed.get("LS:WEB - UCWA"),
-<<<<<<< HEAD
-                               None,
-                               "UCWA - HTTP 5xx Responses/Second",
-                               infoname="HTTP 5xx/sec",
-=======
                                item,
                                "UCWA - HTTP 5xx Responses/Second",
                                label="  HTTP 5xx/sec",
->>>>>>> 75a18bda
                                perfvar="http_5xx",
                                levels=params['5xx_responses'])
 
     yield wmi_yield_raw_counter(parsed.get("ASP.NET Apps v4.0.30319"),
-<<<<<<< HEAD
-                                None,
-                                "Requests Rejected",
-                                infoname="Requests rejected",
-=======
                                 item,
                                 "Requests Rejected",
                                 label=" requests rejected",
->>>>>>> 75a18bda
                                 perfvar="asp_requests_rejected",
                                 levels=params['asp_requests_rejected'])
 
     if "LS:WEB - Address Book File Download" in parsed:
         yield wmi_yield_raw_persec(parsed.get("LS:WEB - Address Book File Download"),
-<<<<<<< HEAD
-                                   None,
-                                   "WEB - Failed File Requests/Second",
-                                   infoname="Failed file requests/sec",
-=======
                                    item,
                                    "WEB - Failed File Requests/Second",
                                    label=" failed file requests/sec",
->>>>>>> 75a18bda
                                    perfvar="failed_file_requests",
                                    levels=params['failed_file_requests'])
 
     if "LS:JoinLauncher - Join Launcher Service Failures" in parsed:
         yield wmi_yield_raw_counter(parsed.get("LS:JoinLauncher - Join Launcher Service Failures"),
-<<<<<<< HEAD
-                                    None,
-                                    "JOINLAUNCHER - Join failures",
-                                    infoname="Join failures",
-=======
                                     item,
                                     "JOINLAUNCHER - Join failures",
                                     label=" join failures",
->>>>>>> 75a18bda
                                     perfvar="join_failures",
                                     levels=params['join_failures'])
 
     if "LS:WEB - Auth Provider related calls" in parsed:
         yield wmi_yield_raw_counter(parsed.get("LS:WEB - Auth Provider related calls"),
-<<<<<<< HEAD
-                                    None,
-                                    "WEB - Failed validate cert calls to the cert auth provider",
-                                    infoname="Failed cert validations",
-=======
                                     item,
                                     "WEB - Failed validate cert calls to the cert auth provider",
                                     label=" failed cert validations",
->>>>>>> 75a18bda
                                     perfvar="failed_validate_cert_calls",
                                     levels=params['failed_validate_cert'])
 
 
 check_info['skype'] = {
-    'inventory_function': lambda table: inventory_wmi_table_total(
+    'inventory_function': lambda table: inventory_wmi_table(
         table,
         required_tables=[
             "LS:WEB - Address Book Web Query", "LS:WEB - Location Information Service",
@@ -272,12 +239,13 @@
     'parse_function': lambda info: parse_wmi_table(info, key="instance"),
     'has_perfdata': True,
     'service_description': "Skype Web Components",
+    'includes': ['wmi.include'],
     'group': 'skype',
     'default_levels_variable': 'skype_defaultlevels'
 }
 
 
-def check_skype_mcu(_no_item, _no_params, parsed):
+def check_skype_mcu(item, params, parsed):
     # LS:DATAMCU - MCU Health And Performance\DATAMCU - MCU Health State
     # LS:AVMCU - MCU Health And Performance\AVMCU - MCU Health State
     # LS:AsMcu - MCU Health And Performance\ASMCU - MCU Health State
@@ -309,7 +277,7 @@
 
 
 check_info['skype.mcu'] = {
-    'inventory_function': lambda parsed: inventory_wmi_table_total(
+    'inventory_function': lambda parsed: inventory_wmi_table(
         parsed,
         required_tables=[
             "LS:DATAMCU - MCU Health And Performance",
@@ -322,53 +290,35 @@
 }
 
 
-def check_skype_conferencing(_no_item, params, parsed):
+def check_skype_conferencing(item, params, parsed):
     # LS:CAA - Operations\CAA - Incomplete calls per sec
     # LS:USrv - Conference Mcu Allocator\USrv - Create Conference Latency (msec)
     # LS:USrv - Conference Mcu Allocator\USrv – Allocation Latency (msec)
 
     yield wmi_yield_raw_persec(parsed.get("LS:CAA - Operations"),
-<<<<<<< HEAD
-                               None,
-                               "CAA - Incomplete calls per sec",
-                               infoname="Incomplete calls/sec",
-=======
                                item,
                                "CAA - Incomplete calls per sec",
                                label=" incomplete calls/sec",
->>>>>>> 75a18bda
                                perfvar="caa_incomplete_calls",
                                levels=params['incomplete_calls'])
 
     yield wmi_yield_raw_average(parsed.get("LS:USrv - Conference Mcu Allocator"),
-<<<<<<< HEAD
-                                None,
-                                "USrv - Create Conference Latency (msec)",
-                                infoname="Create conference latency",
-=======
                                 item,
                                 "USrv - Create Conference Latency (msec)",
                                 label=" create conference latency",
->>>>>>> 75a18bda
                                 perfvar="usrv_create_conference_latency",
                                 levels=params['create_conference_latency'])
 
     yield wmi_yield_raw_average(parsed.get("LS:USrv - Conference Mcu Allocator"),
-<<<<<<< HEAD
-                                None,
-                                "USrv - Allocation Latency (msec)",
-                                infoname="Allocation latency",
-=======
                                 item,
                                 "USrv - Allocation Latency (msec)",
                                 label=" allocation latency",
->>>>>>> 75a18bda
                                 perfvar="usrv_allocation_latency",
                                 levels=params['allocation_latency'])
 
 
 check_info['skype.conferencing'] = {
-    'inventory_function': lambda table: inventory_wmi_table_total(
+    'inventory_function': lambda table: inventory_wmi_table(
         table, required_tables=[
             "LS:CAA - Operations",
             "LS:USrv - Conference Mcu Allocator",
@@ -377,25 +327,13 @@
     'parse_function': lambda info: parse_wmi_table(info, key="instance"),
     'has_perfdata': True,
     'service_description': "Skype Conferencing",
+    'includes': ['wmi.include'],
     'group': 'skype_conferencing',
     'default_levels_variable': 'skype_conferencing_defaultlevels'
 }
 
 
-def discover_skype_sip_stack(parsed):
-    return inventory_wmi_table_total(
-        parsed,
-        required_tables=[
-            "LS:SIP - Protocol",
-            "LS:USrv - DBStore",
-            "LS:SIP - Responses",
-            "LS:SIP - Load Management",
-            "LS:SIP - Peers",
-        ],
-    )
-
-
-def check_skype_sip_stack(_no_item, params, parsed):
+def check_skype_sip_stack(item, params, parsed):
     # LS:SIP - Protocol\SIP - Average Incoming Message Processing Time
     # LS:SIP - Protocol\SIP - Incoming Responses Dropped /Sec
     # LS:SIP - Protocol\SIP - Incoming Requests Dropped /Sec
@@ -410,182 +348,101 @@
     # LS:SIP - Peers\SIP - Average Outgoing Queue Delay
     # LS:SIP - Peers(*)\SIP-Sends Timed-Out/sec
     yield wmi_yield_raw_average_timer(parsed.get("LS:SIP - Protocol"),
-<<<<<<< HEAD
-                                      None,
-                                      "SIP - Average Incoming Message Processing Time",
-                                      infoname="Avg incoming message processing time",
-=======
                                       item,
                                       "SIP - Average Incoming Message Processing Time",
                                       label=" avg incoming message processing time",
->>>>>>> 75a18bda
                                       perfvar="sip_message_processing_time",
                                       levels=params['message_processing_time'])
 
     yield wmi_yield_raw_persec(parsed.get("LS:SIP - Protocol"),
-<<<<<<< HEAD
-                               None,
-                               "SIP - Incoming Responses Dropped /Sec",
-                               infoname="Incoming responses dropped/sec",
-=======
                                item,
                                "SIP - Incoming Responses Dropped /Sec",
                                label=" incoming responses dropped/sec",
->>>>>>> 75a18bda
                                perfvar="sip_incoming_responses_dropped",
                                levels=params['incoming_responses_dropped'])
 
     yield wmi_yield_raw_persec(parsed.get("LS:SIP - Protocol"),
-<<<<<<< HEAD
-                               None,
-                               "SIP - Incoming Requests Dropped /Sec",
-                               infoname="Incoming requests dropped/sec",
-=======
                                item,
                                "SIP - Incoming Requests Dropped /Sec",
                                label=" incoming requests dropped/sec",
->>>>>>> 75a18bda
                                perfvar="sip_incoming_requests_dropped",
                                levels=params['incoming_requests_dropped'])
 
     yield wmi_yield_raw_average(parsed.get("LS:USrv - DBStore"),
-<<<<<<< HEAD
-                                None,
-                                "USrv - Queue Latency (msec)",
-                                infoname="Queue latency",
-=======
                                 item,
                                 "USrv - Queue Latency (msec)",
                                 label=" ms queue latency",
->>>>>>> 75a18bda
                                 perfvar="usrv_queue_latency",
                                 perfscale=0.001,
                                 levels=params['queue_latency'])
 
     yield wmi_yield_raw_average(parsed.get("LS:USrv - DBStore"),
-<<<<<<< HEAD
-                                None,
-                                "USrv - Sproc Latency (msec)",
-                                infoname="Sproc latency",
-=======
                                 item,
                                 "USrv - Sproc Latency (msec)",
                                 label=" ms sproc latency",
->>>>>>> 75a18bda
                                 perfvar="usrv_sproc_latency",
                                 perfscale=0.001,
                                 levels=params['sproc_latency'])
 
     yield wmi_yield_raw_persec(parsed.get("LS:USrv - DBStore"),
-<<<<<<< HEAD
-                               None,
-                               "USrv - Throttled requests/sec",
-                               infoname="Throttled requests/sec",
-=======
                                item,
                                "USrv - Throttled requests/sec",
                                label=" throttled requests/sec",
->>>>>>> 75a18bda
                                perfvar="usrv_throttled_requests",
                                levels=params['throttled_requests'])
 
     yield wmi_yield_raw_persec(parsed.get("LS:SIP - Responses"),
-<<<<<<< HEAD
-                               None,
-                               "SIP - Local 503 Responses /Sec",
-                               infoname="Local 503 responses/sec",
-=======
                                item,
                                "SIP - Local 503 Responses /Sec",
                                label=" local 503 responses/sec",
->>>>>>> 75a18bda
                                perfvar="sip_503_responses",
                                levels=params['local_503_responses'])
 
     yield wmi_yield_raw_counter(parsed.get("LS:SIP - Load Management"),
-<<<<<<< HEAD
-                                None,
-                                "SIP - Incoming Messages Timed out",
-                                infoname="Incoming messages timed out",
-=======
                                 item,
                                 "SIP - Incoming Messages Timed out",
                                 label=" incoming messages timed out",
->>>>>>> 75a18bda
                                 perfvar="sip_incoming_messages_timed_out",
                                 levels=params['timedout_incoming_messages'])
 
     yield wmi_yield_raw_average_timer(parsed.get("LS:SIP - Load Management"),
-<<<<<<< HEAD
-                                      None,
-                                      "SIP - Average Holding Time For Incoming Messages",
-                                      infoname="Avg holding time for incoming messages",
-=======
                                       item,
                                       "SIP - Average Holding Time For Incoming Messages",
                                       label=" avg holding time for incoming messages",
->>>>>>> 75a18bda
                                       perfvar="sip_avg_holding_time_incoming_messages",
                                       levels=params['holding_time_incoming'])
 
     yield wmi_yield_raw_counter(parsed.get("LS:SIP - Peers"),
-<<<<<<< HEAD
-                                None,
-                                "SIP - Flow-controlled Connections",
-                                infoname="Flow-controlled connections",
-=======
                                 item,
                                 "SIP - Flow-controlled Connections",
                                 label=" flow-controlled connections",
->>>>>>> 75a18bda
                                 perfvar="sip_flow_controlled_connections",
                                 levels=params['flow_controlled_connections'])
 
     yield wmi_yield_raw_average_timer(parsed.get("LS:SIP - Peers"),
-<<<<<<< HEAD
-                                      None,
-                                      "SIP - Average Outgoing Queue Delay",
-                                      infoname="Avg outgoing queue delay",
-=======
                                       item,
                                       "SIP - Average Outgoing Queue Delay",
                                       label=" avg outgoing queue delay",
->>>>>>> 75a18bda
                                       perfvar="sip_avg_outgoing_queue_delay",
                                       levels=params['outgoing_queue_delay'])
 
     yield wmi_yield_raw_persec(parsed.get("LS:SIP - Peers"),
-<<<<<<< HEAD
-                               None,
-                               "SIP - Sends Timed-Out /Sec",
-                               infoname="Sends timed out/sec",
-=======
                                item,
                                "SIP - Sends Timed-Out /Sec",
                                label=" sends timed out/sec",
->>>>>>> 75a18bda
                                perfvar="sip_sends_timed_out",
                                levels=params['timedout_sends'])
 
     if "LS:SIP - Authentication" in parsed:
         yield wmi_yield_raw_persec(parsed.get("LS:SIP - Authentication"),
-<<<<<<< HEAD
-                                   None,
-                                   "SIP - Authentication System Errors /Sec",
-                                   infoname="Authentication errors/sec",
-=======
                                    item,
                                    "SIP - Authentication System Errors /Sec",
                                    label=" authentication errors/sec",
->>>>>>> 75a18bda
                                    perfvar="sip_authentication_errors",
                                    levels=params['authentication_errors'])
 
 
 check_info['skype.sip_stack'] = {
-<<<<<<< HEAD
-    'inventory_function': discover_skype_sip_stack,
-=======
     'inventory_function': lambda parsed: inventory_wmi_table(parsed,
                                                              required_tables=[
                                                                  "LS:SIP - Protocol",
@@ -594,7 +451,6 @@
                                                                  "LS:SIP - Load Management",
                                                                  "LS:SIP - Peers",
                                                              ]),
->>>>>>> 75a18bda
     'check_function': check_skype_sip_stack,
     'has_perfdata': True,
     'service_description': "Skype SIP Stack",
@@ -603,65 +459,45 @@
 }
 
 
-def check_skype_mediation_server(_no_item, params, parsed):
+def check_skype_mediation_server(item, params, parsed):
     # LS:MediationServer - Health Indices\- Load Call Failure Index
     # LS:MediationServer - Global Counters\- Total failed calls caused by unexpected interaction from the Proxy
     # LS:MediationServer - Global Per Gateway Counters(*)\- Total failed calls caused by unexpected interaction from a gateway
     # LS:MediationServer - Media Relay\- Media Connectivity Check Failure
 
     yield wmi_yield_raw_counter(parsed.get("LS:MediationServer - Health Indices"),
-<<<<<<< HEAD
-                                None,
-                                "- Load Call Failure Index",
-                                infoname="Load call failure index",
-=======
                                 item,
                                 "- Load Call Failure Index",
                                 label=" load call failure index",
->>>>>>> 75a18bda
                                 perfvar="mediation_load_call_failure_index",
                                 levels=params["load_call_failure_index"])
 
     yield wmi_yield_raw_counter(
         parsed.get("LS:MediationServer - Global Counters"),
-<<<<<<< HEAD
-        None,
-=======
         item,
->>>>>>> 75a18bda
         "- Total failed calls caused by unexpected interaction from the Proxy",
-        infoname="Failed calls because of proxy",
+        label=" failed calls because of proxy",
         perfvar="mediation_failed_calls_because_of_proxy",
         levels=params['failed_calls_because_of_proxy'])
 
     yield wmi_yield_raw_counter(
         parsed.get("LS:MediationServer - Global Per Gateway Counters"),
-<<<<<<< HEAD
-        None,
-=======
         item,
->>>>>>> 75a18bda
         "- Total failed calls caused by unexpected interaction from a gateway",
-        infoname="Failed calls because of gateway",
+        label=" failed calls because of gateway",
         perfvar="mediation_failed_calls_because_of_gateway",
         levels=params['failed_calls_because_of_gateway'])
 
     yield wmi_yield_raw_counter(parsed.get("LS:MediationServer - Media Relay"),
-<<<<<<< HEAD
-                                None,
-                                "- Media Connectivity Check Failure",
-                                infoname="Media connectivity check failure",
-=======
                                 item,
                                 "- Media Connectivity Check Failure",
                                 label=" media connectivity check failure",
->>>>>>> 75a18bda
                                 perfvar="mediation_media_connectivity_failure",
                                 levels=params['media_connectivity_failure'])
 
 
 check_info['skype.mediation_server'] = {
-    'inventory_function': lambda parsed: inventory_wmi_table_total(
+    'inventory_function': lambda parsed: inventory_wmi_table(
         parsed,
         required_tables=[
             "LS:MediationServer - Health Indices",
@@ -677,24 +513,18 @@
 }
 
 
-def check_skype_edge_auth(_no_item, params, parsed):
+def check_skype_edge_auth(item, params, parsed):
     # LS:A/V Auth - Requests\- Bad Requests Received/sec
     yield wmi_yield_raw_persec(parsed.get("LS:A/V Auth - Requests"),
-<<<<<<< HEAD
-                               None,
-                               "- Bad Requests Received/sec",
-                               infoname="Bad requests/sec",
-=======
                                item,
                                "- Bad Requests Received/sec",
                                label=" bad requests/sec",
->>>>>>> 75a18bda
                                perfvar="avauth_failed_requests",
                                levels=params['bad_requests'])
 
 
 check_info['skype.edge_auth'] = {
-    'inventory_function': lambda parsed: inventory_wmi_table_total(
+    'inventory_function': lambda parsed: inventory_wmi_table(
         parsed, required_tables=["LS:A/V Auth - Requests"]),
     'check_function': check_skype_edge_auth,
     'has_perfdata': True,
@@ -714,72 +544,48 @@
     yield wmi_yield_raw_persec(parsed.get("LS:A/V Edge - UDP Counters"),
                                item,
                                "A/V Edge - Authentication Failures/sec",
-<<<<<<< HEAD
-                               infoname="UDP auth failures/sec",
-=======
                                label=" UDP auth failures/sec",
->>>>>>> 75a18bda
                                perfvar="edge_udp_failed_auth",
                                levels=params['authentication_failures'])
 
     yield wmi_yield_raw_persec(parsed.get("LS:A/V Edge - TCP Counters"),
                                item,
                                "A/V Edge - Authentication Failures/sec",
-<<<<<<< HEAD
-                               infoname="TCP auth failures/sec",
-=======
                                label=" TCP auth failures/sec",
->>>>>>> 75a18bda
                                perfvar="edge_tcp_failed_auth",
                                levels=params['authentication_failures'])
 
     yield wmi_yield_raw_persec(parsed.get("LS:A/V Edge - UDP Counters"),
                                item,
                                "A/V Edge - Allocate Requests Exceeding Port Limit/sec",
-<<<<<<< HEAD
-                               infoname="UDP allocate requests > port limit/sec",
-=======
                                label=" UDP allocate requests > port limit/sec",
->>>>>>> 75a18bda
                                perfvar="edge_udp_allocate_requests_exceeding_port_limit",
                                levels=params['allocate_requests_exceeding'])
 
     yield wmi_yield_raw_persec(parsed.get("LS:A/V Edge - TCP Counters"),
                                item,
                                "A/V Edge - Allocate Requests Exceeding Port Limit/sec",
-<<<<<<< HEAD
-                               infoname="TCP allocate requests > port limit/sec",
-=======
                                label=" TCP allocate requests > port limit/sec",
->>>>>>> 75a18bda
                                perfvar="edge_tcp_allocate_requests_exceeding_port_limit",
                                levels=params['allocate_requests_exceeding'])
 
     yield wmi_yield_raw_persec(parsed.get("LS:A/V Edge - UDP Counters"),
                                item,
                                "A/V Edge - Packets Dropped/sec",
-<<<<<<< HEAD
-                               infoname="UDP packets dropped/sec",
-=======
                                label=" UDP packets dropped/sec",
->>>>>>> 75a18bda
                                perfvar="edge_udp_packets_dropped",
                                levels=params['packets_dropped'])
 
     yield wmi_yield_raw_persec(parsed.get("LS:A/V Edge - TCP Counters"),
                                item,
                                "A/V Edge - Packets Dropped/sec",
-<<<<<<< HEAD
-                               infoname="TCP packets dropped/sec",
-=======
                                label=" TCP packets dropped/sec",
->>>>>>> 75a18bda
                                perfvar="edge_tcp_packets_dropped",
                                levels=params['packets_dropped'])
 
 
 check_info['skype.edge'] = {
-    'inventory_function': lambda parsed: inventory_wmi_table_instances(
+    'inventory_function': lambda parsed: inventory_wmi_table(
         parsed, required_tables=["LS:A/V Edge - TCP Counters", "LS:A/V Edge - UDP Counters"]),
     'check_function': check_skype_av_edge,
     'has_perfdata': True,
@@ -796,7 +602,7 @@
         parsed.get("LS:DATAPROXY - Server Connections"),
         item,
         "DATAPROXY - Current count of server connections that are throttled",
-        infoname="Server connections throttled",
+        label=" server connections throttled",
         perfvar="dataproxy_connections_throttled",
         levels=params['throttled_connections'])
 
@@ -818,38 +624,26 @@
 }
 
 
-def check_skype_xmpp_proxy(_no_item, params, parsed):
+def check_skype_xmpp_proxy(item, params, parsed):
     # LS:XmppFederationProxy - Streams\XmppFederationProxy - Failed outbound stream establishes/sec
     # LS:XmppFederationProxy - Streams\XmppFederationProxy - Failed inbound stream establishes/sec
     yield wmi_yield_raw_persec(parsed.get("LS:XmppFederationProxy - Streams"),
-<<<<<<< HEAD
-                               None,
-                               "XmppFederationProxy - Failed outbound stream establishes/sec",
-                               infoname="Failed outbound streams",
-=======
                                item,
                                "XmppFederationProxy - Failed outbound stream establishes/sec",
                                label=" failed outbound streams",
->>>>>>> 75a18bda
                                perfvar="xmpp_failed_outbound_streams",
                                levels=params['failed_outbound_streams'])
 
     yield wmi_yield_raw_persec(parsed.get("LS:XmppFederationProxy - Streams"),
-<<<<<<< HEAD
-                               None,
-                               "XmppFederationProxy - Failed inbound stream establishes/sec",
-                               infoname="Failed inbound streams",
-=======
                                item,
                                "XmppFederationProxy - Failed inbound stream establishes/sec",
                                label=" failed inbound streams",
->>>>>>> 75a18bda
                                perfvar="xmpp_failed_inbound_streams",
                                levels=params['failed_inbound_streams'])
 
 
 check_info['skype.xmpp_proxy'] = {
-    'inventory_function': lambda parsed: inventory_wmi_table_total(
+    'inventory_function': lambda parsed: inventory_wmi_table(
         parsed, required_tables=["LS:XmppFederationProxy - Streams"]),
     'check_function': check_skype_xmpp_proxy,
     'has_perfdata': True,
@@ -859,7 +653,7 @@
 }
 
 
-def check_skype_mobile(_no_item, params, parsed):
+def check_skype_mobile(item, params, parsed):
     # LS:WEB - UCWA
     # LS:WEB - Throttling and Authentication\WEB - Total Requests in Processing
 
@@ -882,21 +676,15 @@
                                                   ]
 
     yield wmi_yield_raw_counter(parsed.get("LS:WEB - Throttling and Authentication"),
-<<<<<<< HEAD
-                                None,
-                                "WEB - Total Requests In Processing",
-                                infoname="Requested",
-=======
                                 item,
                                 "WEB - Total Requests In Processing",
                                 label=" requested",
->>>>>>> 75a18bda
                                 perfvar="web_requests_processing",
                                 levels=params['requests_processing'])
 
 
 check_info['skype.mobile'] = {
-    'inventory_function': lambda parsed: inventory_wmi_table_total(
+    'inventory_function': lambda parsed: inventory_wmi_table(
         parsed, required_tables=[
             "LS:WEB - UCWA",
             "LS:WEB - Throttling and Authentication",
