#!/usr/bin/env python3
# -*- coding: utf-8 -*-
# Copyright (C) 2019 tribe29 GmbH - License: GNU General Public License v2
# This file is part of Checkmk (https://checkmk.com). It is subject to the terms and
# conditions defined in the file COPYING, which is part of this source code package.

# Agent output examples:# #   .

# Pre-V15 agent output:

# <<<suseconnect:sep(58)>>>
# identifier: SLES
# version: 12.1
# arch: x86_64
# status: Registered
# regcode: banana001
# starts_at: 2015-12-01 00:00:00 UTC
# expires_at: 2019-12-31 00:00:00 UTC
# subscription_status: ACTIVE
# _type: full

# V15+ agent output

# <<<suseconnect:sep(58)>>>
# Installed Products:

#   advanced Systems Management Module
#   (sle-module-adv-systems-management/12/x86_64)

#   Registered

#   sUSE Linux Enterprise Server for SAP Applications 12 SP5
#   (SLES_SAP/12.5/x86_64)

#   Registered

#     Subscription:

#     Regcode: banana005
#     Starts at: 2018-07-01 00:00:00 UTC
#     Expires at: 2021-06-30 00:00:00 UTC
#     Status: ACTIVE
#     Type: full

#   SUSE Package Hub 12
#   (PackageHub/12.5/x86_64)

#   Registered
##.

factory_settings['sles_license_default_levels'] = {
    'status': 'Registered',
    'subscription_status': 'ACTIVE',
    'days_left': (14, 7),
}


def _join_line(line):
    return ':'.join(line).strip()


def _parse_header(header):

    return dict(zip(['identifier', 'version', 'architecture'], header[1:-1].split('/')))


def _parse_suseconnect_v15(info):
    map_keys = {
        'Regcode': 'registration_code',
        'Starts at': 'starts_at',
        'Expires at': 'expires_at',
        'Status': 'subscription_status',
        'Type': 'subscription_type',
    }
    parsed = {}
    specs = {}
    iter_info = iter(info)

    for line in iter_info:
        if line[0].startswith('(') and line[0].endswith(')'):
            parsed_header = _parse_header(line[0])
            specs = parsed.setdefault(parsed_header['identifier'], parsed_header)
            specs['registration_status'] = next(iter_info)[0]
            continue
        if len(line) > 1:
            key, value = line[0], _join_line(line[1:])
            if key in map_keys:
                specs[map_keys[key]] = value

    return parsed


def _parse_suseconnect_pre_v15(info):
    map_keys = {
        'identifier': 'identifier',
        'version': 'version',
        'arch': 'architecture',
        'status': 'registration_status',
        'type': 'subscription_type',
        'starts_at': 'starts_at',
        'expires_at': 'expires_at',
        'subscription_status': 'subscription_status',
        'regcode': 'registration_code'
    }

    parsed = {
        map_keys[line[0]]: _join_line(line[1:])
        for line in info
        if line[0] in map_keys and len(line) > 1
    }

    # Normalise to get data in the format  {identifier: {specs}}
    return {parsed['identifier']: parsed}


def parse_suseconnect(info):

    try:
        first = info[0][0]
    except IndexError:
        return {}

    if first == 'identifier':
        return _parse_suseconnect_pre_v15(info)

    return _parse_suseconnect_v15(info)


def inventory_suseconnect(parsed):
<<<<<<< HEAD
    if any('SLES' in identifier for identifier in parsed):
=======
    if parsed:
>>>>>>> 75a18bda
        return [(None, {})]


def check_suseconnect(_no_item, params, parsed):
    # we assume here that the parsed data contains all required keys

    specs = None

    for identifier, these_specs in parsed.items():
        if 'SLES' in identifier:
            specs = these_specs
            break

    if specs is None:
        return

    state, infotext = 0, 'Status: %(registration_status)s' % specs
    if params['status'] != 'Ignore' and params['status'] != specs['registration_status']:
        state = 2
    yield state, infotext

    state, infotext = 0, 'Subscription: %(subscription_status)s' % specs
    if (params['subscription_status'] != 'Ignore' and
            params['subscription_status'] != specs['subscription_status']):
        state = 2
    yield state, infotext

    yield 0, ('Subscription type: %(subscription_type)s, Registration code: %(registration_code)s, '
              'Starts at: %(starts_at)s, Expires at: %(expires_at)s') % specs

    expiration_date = time.strptime(specs['expires_at'], '%Y-%m-%d %H:%M:%S %Z')
    expiration_time = time.mktime(expiration_date) - time.time()

    if expiration_time > 0:
        warn, crit = params['days_left']
        days2seconds = 24 * 60 * 60

        if expiration_time <= crit * days2seconds:
            state = 2
        elif expiration_time <= warn * days2seconds:
            state = 1
        else:
            state = 0

        infotext = 'Expires in: %s' % get_age_human_readable(expiration_time)
        if state:
            infotext += ' (warn/crit at %d/%d days)' % (warn, crit)

        yield state, infotext
    else:
        yield 2, 'Expired since: %s' % get_age_human_readable(-1.0 * expiration_time)


check_info['suseconnect'] = {
    'service_description': 'SLES license',
    'parse_function': parse_suseconnect,
    'inventory_function': inventory_suseconnect,
    'check_function': check_suseconnect,
    'group': 'sles_license',
    'default_levels_variable': 'sles_license_default_levels',
}<|MERGE_RESOLUTION|>--- conflicted
+++ resolved
@@ -1,52 +1,39 @@
-#!/usr/bin/env python3
-# -*- coding: utf-8 -*-
-# Copyright (C) 2019 tribe29 GmbH - License: GNU General Public License v2
-# This file is part of Checkmk (https://checkmk.com). It is subject to the terms and
-# conditions defined in the file COPYING, which is part of this source code package.
+#!/usr/bin/python
+# -*- encoding: utf-8; py-indent-offset: 4 -*-
+# +------------------------------------------------------------------+
+# |             ____ _               _        __  __ _  __           |
+# |            / ___| |__   ___  ___| | __   |  \/  | |/ /           |
+# |           | |   | '_ \ / _ \/ __| |/ /   | |\/| | ' /            |
+# |           | |___| | | |  __/ (__|   <    | |  | | . \            |
+# |            \____|_| |_|\___|\___|_|\_\___|_|  |_|_|\_\           |
+# |                                                                  |
+# | Copyright Mathias Kettner 2014             mk@mathias-kettner.de |
+# +------------------------------------------------------------------+
+#
+# This file is part of Check_MK.
+# The official homepage is at http://mathias-kettner.de/check_mk.
+#
+# check_mk is free software;  you can redistribute it and/or modify it
+# under the  terms of the  GNU General Public License  as published by
+# the Free Software Foundation in version 2.  check_mk is  distributed
+# in the hope that it will be useful, but WITHOUT ANY WARRANTY;  with-
+# out even the implied warranty of  MERCHANTABILITY  or  FITNESS FOR A
+# PARTICULAR PURPOSE. See the  GNU General Public License for more de-
+# tails. You should have  received  a copy of the  GNU  General Public
+# License along with GNU Make; see the file  COPYING.  If  not,  write
+# to the Free Software Foundation, Inc., 51 Franklin St,  Fifth Floor,
+# Boston, MA 02110-1301 USA.
 
-# Agent output examples:# #   .
-
-# Pre-V15 agent output:
-
-# <<<suseconnect:sep(58)>>>
+# <<<suse_connect:sep(58)>>>
 # identifier: SLES
 # version: 12.1
 # arch: x86_64
 # status: Registered
-# regcode: banana001
+# regcode: 987498234zGDTS
 # starts_at: 2015-12-01 00:00:00 UTC
 # expires_at: 2019-12-31 00:00:00 UTC
 # subscription_status: ACTIVE
-# _type: full
-
-# V15+ agent output
-
-# <<<suseconnect:sep(58)>>>
-# Installed Products:
-
-#   advanced Systems Management Module
-#   (sle-module-adv-systems-management/12/x86_64)
-
-#   Registered
-
-#   sUSE Linux Enterprise Server for SAP Applications 12 SP5
-#   (SLES_SAP/12.5/x86_64)
-
-#   Registered
-
-#     Subscription:
-
-#     Regcode: banana005
-#     Starts at: 2018-07-01 00:00:00 UTC
-#     Expires at: 2021-06-30 00:00:00 UTC
-#     Status: ACTIVE
-#     Type: full
-
-#   SUSE Package Hub 12
-#   (PackageHub/12.5/x86_64)
-
-#   Registered
-##.
+# type: full
 
 factory_settings['sles_license_default_levels'] = {
     'status': 'Registered',
@@ -55,114 +42,50 @@
 }
 
 
-def _join_line(line):
-    return ':'.join(line).strip()
+def parse_suseconnect(info):
+    parsed = {}
+    used_keys = {'status', 'regcode', 'starts_at', 'expires_at', 'subscription_status', 'type'}
 
+    is_sles = False
+    for item in info:
+        # a value may contain the sep ':' as well
+        key, value = item[0], ":".join(item[1:]).strip()
+        if key == 'identifier':
+            is_sles = True if value == 'SLES' else False
 
-def _parse_header(header):
-
-    return dict(zip(['identifier', 'version', 'architecture'], header[1:-1].split('/')))
-
-
-def _parse_suseconnect_v15(info):
-    map_keys = {
-        'Regcode': 'registration_code',
-        'Starts at': 'starts_at',
-        'Expires at': 'expires_at',
-        'Status': 'subscription_status',
-        'Type': 'subscription_type',
-    }
-    parsed = {}
-    specs = {}
-    iter_info = iter(info)
-
-    for line in iter_info:
-        if line[0].startswith('(') and line[0].endswith(')'):
-            parsed_header = _parse_header(line[0])
-            specs = parsed.setdefault(parsed_header['identifier'], parsed_header)
-            specs['registration_status'] = next(iter_info)[0]
-            continue
-        if len(line) > 1:
-            key, value = line[0], _join_line(line[1:])
-            if key in map_keys:
-                specs[map_keys[key]] = value
+        if is_sles and key in used_keys:
+            parsed[key] = value
 
     return parsed
 
 
-def _parse_suseconnect_pre_v15(info):
-    map_keys = {
-        'identifier': 'identifier',
-        'version': 'version',
-        'arch': 'architecture',
-        'status': 'registration_status',
-        'type': 'subscription_type',
-        'starts_at': 'starts_at',
-        'expires_at': 'expires_at',
-        'subscription_status': 'subscription_status',
-        'regcode': 'registration_code'
-    }
-
-    parsed = {
-        map_keys[line[0]]: _join_line(line[1:])
-        for line in info
-        if line[0] in map_keys and len(line) > 1
-    }
-
-    # Normalise to get data in the format  {identifier: {specs}}
-    return {parsed['identifier']: parsed}
-
-
-def parse_suseconnect(info):
-
-    try:
-        first = info[0][0]
-    except IndexError:
-        return {}
-
-    if first == 'identifier':
-        return _parse_suseconnect_pre_v15(info)
-
-    return _parse_suseconnect_v15(info)
-
-
 def inventory_suseconnect(parsed):
-<<<<<<< HEAD
-    if any('SLES' in identifier for identifier in parsed):
-=======
     if parsed:
->>>>>>> 75a18bda
         return [(None, {})]
 
 
 def check_suseconnect(_no_item, params, parsed):
     # we assume here that the parsed data contains all required keys
 
-    specs = None
-
-    for identifier, these_specs in parsed.items():
-        if 'SLES' in identifier:
-            specs = these_specs
-            break
-
-    if specs is None:
+    if not parsed:
+        yield 3, 'No license information found'
         return
 
-    state, infotext = 0, 'Status: %(registration_status)s' % specs
-    if params['status'] != 'Ignore' and params['status'] != specs['registration_status']:
+    state, infotext = 0, 'Status: %(status)s' % parsed
+    if params['status'] != 'Ignore' and params['status'] != parsed['status']:
         state = 2
     yield state, infotext
 
-    state, infotext = 0, 'Subscription: %(subscription_status)s' % specs
+    state, infotext = 0, ', Subscription: %(subscription_status)s' % parsed
     if (params['subscription_status'] != 'Ignore' and
-            params['subscription_status'] != specs['subscription_status']):
+            params['subscription_status'] != parsed['subscription_status']):
         state = 2
     yield state, infotext
 
-    yield 0, ('Subscription type: %(subscription_type)s, Registration code: %(registration_code)s, '
-              'Starts at: %(starts_at)s, Expires at: %(expires_at)s') % specs
+    yield 0, (', Subscription type: %(type)s, Registration code: %(regcode)s, '
+              'Starts at: %(starts_at)s, Expires at: %(expires_at)s') % parsed
 
-    expiration_date = time.strptime(specs['expires_at'], '%Y-%m-%d %H:%M:%S %Z')
+    expiration_date = time.strptime(parsed['expires_at'], '%Y-%m-%d %H:%M:%S %Z')
     expiration_time = time.mktime(expiration_date) - time.time()
 
     if expiration_time > 0:
@@ -176,13 +99,13 @@
         else:
             state = 0
 
-        infotext = 'Expires in: %s' % get_age_human_readable(expiration_time)
+        infotext = ', Expires in: %s' % get_age_human_readable(expiration_time)
         if state:
             infotext += ' (warn/crit at %d/%d days)' % (warn, crit)
 
         yield state, infotext
     else:
-        yield 2, 'Expired since: %s' % get_age_human_readable(-1.0 * expiration_time)
+        yield 2, ', Expired since: %s' % get_age_human_readable(-1.0 * expiration_time)
 
 
 check_info['suseconnect'] = {
