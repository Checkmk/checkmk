<<<<<<< HEAD
#!/usr/bin/env python3
# -*- coding: utf-8 -*-
# Copyright (C) 2019 tribe29 GmbH - License: GNU General Public License v2
# This file is part of Checkmk (https://checkmk.com). It is subject to the terms and
# conditions defined in the file COPYING, which is part of this source code package.
=======
#!/usr/bin/python
# -*- encoding: utf-8; py-indent-offset: 4 -*-
# +------------------------------------------------------------------+
# |             ____ _               _        __  __ _  __           |
# |            / ___| |__   ___  ___| | __   |  \/  | |/ /           |
# |           | |   | '_ \ / _ \/ __| |/ /   | |\/| | ' /            |
# |           | |___| | | |  __/ (__|   <    | |  | | . \            |
# |            \____|_| |_|\___|\___|_|\_\___|_|  |_|_|\_\           |
# |                                                                  |
# | Copyright Mathias Kettner 2014             mk@mathias-kettner.de |
# +------------------------------------------------------------------+
#
# This file is part of Check_MK.
# The official homepage is at http://mathias-kettner.de/check_mk.
#
# check_mk is free software;  you can redistribute it and/or modify it
# under the  terms of the  GNU General Public License  as published by
# the Free Software Foundation in version 2.  check_mk is  distributed
# in the hope that it will be useful, but WITHOUT ANY WARRANTY;  with-
# out even the implied warranty of  MERCHANTABILITY  or  FITNESS FOR A
# PARTICULAR PURPOSE. See the  GNU General Public License for more de-
# tails. You should have  received  a copy of the  GNU  General Public
# License along with GNU Make; see the file  COPYING.  If  not,  write
# to the Free Software Foundation, Inc., 51 Franklin St,  Fifth Floor,
# Boston, MA 02110-1301 USA.
>>>>>>> 75a18bda

systemtime_default_values = (30, 60)
factory_settings['systemtime_default_levels'] = {'levels': (30, 60)}


<<<<<<< HEAD
=======
def parse_systemtime(info):
    parsed = {}
    for idx, key in enumerate(['foreign_systemtime', 'our_systemtime']):
        try:
            parsed[key] = float(info[0][idx])
        except IndexError:
            return parsed
    return parsed


>>>>>>> 75a18bda
def check_systemtime(item, params, parsed):
    if not parsed:
        return

    systemtime = parsed['foreign_systemtime']
    if 'our_systemtime' in parsed:
        offset = systemtime - parsed['our_systemtime']
    else:
        try:
            systemtime += get_agent_data_time()
        except (NameError, TypeError):
            pass
        offset = systemtime - time.time()

    warn, crit = params if isinstance(params, tuple) else params['levels']
    yield check_levels(
        offset,
        "offset",
        (warn, crit, -warn, -crit),
        human_readable_func=get_age_human_readable,
        infoname="Offset",
    )


check_info["systemtime"] = {
    'parse_function': parse_systemtime,
    'check_function': check_systemtime,
    'inventory_function': discover_single,
    'service_description': 'System Time',
    'has_perfdata': True,
    'group': 'systemtime',
    'default_levels_variable': 'systemtime_default_levels',
}<|MERGE_RESOLUTION|>--- conflicted
+++ resolved
@@ -1,10 +1,3 @@
-<<<<<<< HEAD
-#!/usr/bin/env python3
-# -*- coding: utf-8 -*-
-# Copyright (C) 2019 tribe29 GmbH - License: GNU General Public License v2
-# This file is part of Checkmk (https://checkmk.com). It is subject to the terms and
-# conditions defined in the file COPYING, which is part of this source code package.
-=======
 #!/usr/bin/python
 # -*- encoding: utf-8; py-indent-offset: 4 -*-
 # +------------------------------------------------------------------+
@@ -30,14 +23,11 @@
 # License along with GNU Make; see the file  COPYING.  If  not,  write
 # to the Free Software Foundation, Inc., 51 Franklin St,  Fifth Floor,
 # Boston, MA 02110-1301 USA.
->>>>>>> 75a18bda
 
 systemtime_default_values = (30, 60)
 factory_settings['systemtime_default_levels'] = {'levels': (30, 60)}
 
 
-<<<<<<< HEAD
-=======
 def parse_systemtime(info):
     parsed = {}
     for idx, key in enumerate(['foreign_systemtime', 'our_systemtime']):
@@ -48,7 +38,6 @@
     return parsed
 
 
->>>>>>> 75a18bda
 def check_systemtime(item, params, parsed):
     if not parsed:
         return
