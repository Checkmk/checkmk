#!/usr/bin/env python3
# -*- coding: utf-8 -*-
# Copyright (C) 2019 tribe29 GmbH - License: GNU General Public License v2
# This file is part of Checkmk (https://checkmk.com). It is subject to the terms and
# conditions defined in the file COPYING, which is part of this source code package.

# NOTE: Careful when replacing the *-import below with a more specific import. This can cause
# problems because it might remove variables from the check-context which are necessary for
# resolving legacy discovery results such as [("SUMMARY", "diskstat_default_levels")]. Furthermore,
# it might also remove variables needed for accessing discovery rulesets.
from cmk.base.check_legacy_includes.cpu_util import *  # pylint: disable=wildcard-import,unused-wildcard-import
# NOTE: Careful when replacing the *-import below with a more specific import. This can cause
# problems because it might remove variables from the check-context which are necessary for
# resolving legacy discovery results such as [("SUMMARY", "diskstat_default_levels")]. Furthermore,
# it might also remove variables needed for accessing discovery rulesets.
from cmk.base.check_legacy_includes.ucd_hr import *  # pylint: disable=wildcard-import,unused-wildcard-import
#    UCD-SNMP-MIB::ssCpuRawUser.0 = Counter32: 219998591
#    UCD-SNMP-MIB::ssCpuRawNice.0 = Counter32: 0
#    UCD-SNMP-MIB::ssCpuRawSystem.0 = Counter32: 98206536
#    UCD-SNMP-MIB::ssCpuRawIdle.0 = Counter32: 3896034232
#    UCD-SNMP-MIB::ssCpuRawWait.0 = Counter32: 325152257
#    UCD-SNMP-MIB::ssCpuRawInterrupt.0 = Counter32: 1940759
#    UCD-SNMP-MIB::ssIORawSent.0 = Counter32: 898622850
#    UCD-SNMP-MIB::ssIORawReceived.0 = Counter32: 445747508
#    UCD-SNMP-MIB::ssCpuRawSoftIRQ.0 = Counter32: 277402

# Although this variable is no longer used we keep it for backwards
# compatibility so that old configs in automation calls autocheck do not
# crash.
kernel_util_default_levels = None
<<<<<<< HEAD
=======

>>>>>>> 75a18bda


def parse_ucd_cpu_util(info):
    if not info:
        return {}

    parsed = {}
    error, raw_cpu_user, raw_cpu_nice, raw_cpu_system, raw_cpu_idle, raw_cpu_wait, \
    raw_cpu_interrupt, raw_io_send, raw_io_received, raw_cpu_softirq = info[0]

    raw_cpu_ticks = [
        raw_cpu_user, raw_cpu_nice, raw_cpu_system, raw_cpu_idle, raw_cpu_wait, raw_cpu_interrupt,
        raw_cpu_softirq
    ]

    try:
        parsed = {
            'error': error,
            'raw_cpu_ticks': [int(v) for v in raw_cpu_ticks],
            'raw_io_send': int(raw_io_send),
            'raw_io_received': int(raw_io_received),
        }
    except ValueError:
        pass
    return parsed


def inventory_ucd_cpu_util(info):
    if info:
        yield None, {}


<<<<<<< HEAD
def check_ucd_cpu_util(item, params, parsed):
    now = time.time()
    error = parsed['error']
    if error != 'systemStats':
        yield 1, 'Error: %s' % error
=======
    yield check_levels(user,
                       "user",
                       None,
                       human_readable_func=get_percent_human_readable,
                       infoname="User")
    yield check_levels(system,
                       "system",
                       None,
                       human_readable_func=get_percent_human_readable,
                       infoname="System")
    yield check_levels(wait,
                       "wait",
                       params.get("iowait"),
                       human_readable_func=get_percent_human_readable,
                       infoname="Wait")
>>>>>>> 75a18bda

    cpu_ticks = CPUInfo('cpu', *parsed['raw_cpu_ticks'])
    for result in check_cpu_util_unix(cpu_ticks, params):
        yield result

    perfdata = [
        ('read_blocks', get_rate('io_received', now, parsed['raw_io_received']), None, None),
        ('write_blocks', get_rate('io_send', now, parsed['raw_io_send']), None, None),
    ]
    yield 0, '', perfdata


check_info["ucd_cpu_util"] = {
    'parse_function': parse_ucd_cpu_util,
    'inventory_function': inventory_ucd_cpu_util,
    'check_function': check_ucd_cpu_util,
    'service_description': 'CPU utilization',
    'has_perfdata': True,
    'snmp_info': (
        '.1.3.6.1.4.1.2021.11',
        [
            "2",  # ssErrorName
            "50",  # ssCpuRawUser
            "51",  # ssCpuRawNice
            "52",  # ssCpuRawSystem
            "53",  # ssCpuRawIdle
            "54",  # ssCpuRawWait
            "56",  # ssCpuRawInterrupt
            "57",  # ssIORawSent
            "58",  # ssIORawReceived
            "61",  # ssCpuRawSoftIRQ
        ]),
    'snmp_scan_function': prefer_hr_else_ucd,
    'group': 'cpu_iowait',
}<|MERGE_RESOLUTION|>--- conflicted
+++ resolved
@@ -1,62 +1,41 @@
-#!/usr/bin/env python3
-# -*- coding: utf-8 -*-
-# Copyright (C) 2019 tribe29 GmbH - License: GNU General Public License v2
-# This file is part of Checkmk (https://checkmk.com). It is subject to the terms and
-# conditions defined in the file COPYING, which is part of this source code package.
+#!/usr/bin/python
+# -*- encoding: utf-8; py-indent-offset: 4 -*-
+# +------------------------------------------------------------------+
+# |             ____ _               _        __  __ _  __           |
+# |            / ___| |__   ___  ___| | __   |  \/  | |/ /           |
+# |           | |   | '_ \ / _ \/ __| |/ /   | |\/| | ' /            |
+# |           | |___| | | |  __/ (__|   <    | |  | | . \            |
+# |            \____|_| |_|\___|\___|_|\_\___|_|  |_|_|\_\           |
+# |                                                                  |
+# | Copyright Mathias Kettner 2014             mk@mathias-kettner.de |
+# +------------------------------------------------------------------+
+#
+# This file is part of Check_MK.
+# The official homepage is at http://mathias-kettner.de/check_mk.
+#
+# check_mk is free software;  you can redistribute it and/or modify it
+# under the  terms of the  GNU General Public License  as published by
+# the Free Software Foundation in version 2.  check_mk is  distributed
+# in the hope that it will be useful, but WITHOUT ANY WARRANTY;  with-
+# out even the implied warranty of  MERCHANTABILITY  or  FITNESS FOR A
+# PARTICULAR PURPOSE. See the  GNU General Public License for more de-
+# tails. You should have  received  a copy of the  GNU  General Public
+# License along with GNU Make; see the file  COPYING.  If  not,  write
+# to the Free Software Foundation, Inc., 51 Franklin St,  Fifth Floor,
+# Boston, MA 02110-1301 USA.
 
-# NOTE: Careful when replacing the *-import below with a more specific import. This can cause
-# problems because it might remove variables from the check-context which are necessary for
-# resolving legacy discovery results such as [("SUMMARY", "diskstat_default_levels")]. Furthermore,
-# it might also remove variables needed for accessing discovery rulesets.
-from cmk.base.check_legacy_includes.cpu_util import *  # pylint: disable=wildcard-import,unused-wildcard-import
-# NOTE: Careful when replacing the *-import below with a more specific import. This can cause
-# problems because it might remove variables from the check-context which are necessary for
-# resolving legacy discovery results such as [("SUMMARY", "diskstat_default_levels")]. Furthermore,
-# it might also remove variables needed for accessing discovery rulesets.
-from cmk.base.check_legacy_includes.ucd_hr import *  # pylint: disable=wildcard-import,unused-wildcard-import
 #    UCD-SNMP-MIB::ssCpuRawUser.0 = Counter32: 219998591
 #    UCD-SNMP-MIB::ssCpuRawNice.0 = Counter32: 0
 #    UCD-SNMP-MIB::ssCpuRawSystem.0 = Counter32: 98206536
 #    UCD-SNMP-MIB::ssCpuRawIdle.0 = Counter32: 3896034232
 #    UCD-SNMP-MIB::ssCpuRawWait.0 = Counter32: 325152257
+#    UCD-SNMP-MIB::ssCpuRawKernel.0 = Counter32: 96265777
 #    UCD-SNMP-MIB::ssCpuRawInterrupt.0 = Counter32: 1940759
-#    UCD-SNMP-MIB::ssIORawSent.0 = Counter32: 898622850
-#    UCD-SNMP-MIB::ssIORawReceived.0 = Counter32: 445747508
-#    UCD-SNMP-MIB::ssCpuRawSoftIRQ.0 = Counter32: 277402
 
 # Although this variable is no longer used we keep it for backwards
 # compatibility so that old configs in automation calls autocheck do not
 # crash.
 kernel_util_default_levels = None
-<<<<<<< HEAD
-=======
-
->>>>>>> 75a18bda
-
-
-def parse_ucd_cpu_util(info):
-    if not info:
-        return {}
-
-    parsed = {}
-    error, raw_cpu_user, raw_cpu_nice, raw_cpu_system, raw_cpu_idle, raw_cpu_wait, \
-    raw_cpu_interrupt, raw_io_send, raw_io_received, raw_cpu_softirq = info[0]
-
-    raw_cpu_ticks = [
-        raw_cpu_user, raw_cpu_nice, raw_cpu_system, raw_cpu_idle, raw_cpu_wait, raw_cpu_interrupt,
-        raw_cpu_softirq
-    ]
-
-    try:
-        parsed = {
-            'error': error,
-            'raw_cpu_ticks': [int(v) for v in raw_cpu_ticks],
-            'raw_io_send': int(raw_io_send),
-            'raw_io_received': int(raw_io_received),
-        }
-    except ValueError:
-        pass
-    return parsed
 
 
 def inventory_ucd_cpu_util(info):
@@ -64,13 +43,28 @@
         yield None, {}
 
 
-<<<<<<< HEAD
-def check_ucd_cpu_util(item, params, parsed):
-    now = time.time()
-    error = parsed['error']
-    if error != 'systemStats':
-        yield 1, 'Error: %s' % error
-=======
+def check_ucd_cpu_util(item, params, info):
+    # ancient iowait tuple rule
+    # and legacy None default prior to 1.6
+    params = transform_cpu_iowait(params)
+
+    counters = map(saveint, info[0])
+    this_time = time.time()
+    rates = [
+        get_rate("cpu.util.%d" % index, this_time, counter)
+        for index, counter in enumerate(counters)
+    ]
+
+    total = sum(rates)
+    if total == 0:
+        raise MKCounterWrapped("Rates have not changed since last interval")
+
+    parts = [r / total for r in rates]
+    user = 100 * (parts[0] + parts[1])
+    system = 100 * (parts[2] + parts[5] + parts[6])
+    wait = 100 * (parts[4])
+    util = user + system + wait
+
     yield check_levels(user,
                        "user",
                        None,
@@ -86,39 +80,18 @@
                        params.get("iowait"),
                        human_readable_func=get_percent_human_readable,
                        infoname="Wait")
->>>>>>> 75a18bda
 
-    cpu_ticks = CPUInfo('cpu', *parsed['raw_cpu_ticks'])
-    for result in check_cpu_util_unix(cpu_ticks, params):
-        yield result
-
-    perfdata = [
-        ('read_blocks', get_rate('io_received', now, parsed['raw_io_received']), None, None),
-        ('write_blocks', get_rate('io_send', now, parsed['raw_io_send']), None, None),
-    ]
-    yield 0, '', perfdata
+    for util_result in check_cpu_util(util, params):
+        yield util_result
 
 
 check_info["ucd_cpu_util"] = {
-    'parse_function': parse_ucd_cpu_util,
     'inventory_function': inventory_ucd_cpu_util,
     'check_function': check_ucd_cpu_util,
     'service_description': 'CPU utilization',
     'has_perfdata': True,
-    'snmp_info': (
-        '.1.3.6.1.4.1.2021.11',
-        [
-            "2",  # ssErrorName
-            "50",  # ssCpuRawUser
-            "51",  # ssCpuRawNice
-            "52",  # ssCpuRawSystem
-            "53",  # ssCpuRawIdle
-            "54",  # ssCpuRawWait
-            "56",  # ssCpuRawInterrupt
-            "57",  # ssIORawSent
-            "58",  # ssIORawReceived
-            "61",  # ssCpuRawSoftIRQ
-        ]),
+    'snmp_info': ('.1.3.6.1.4.1.2021.11', [50, 51, 52, 53, 54, 55, 56]),
     'snmp_scan_function': prefer_hr_else_ucd,
+    'includes': ["ucd_hr.include", "transforms.include", "cpu_util.include"],
     'group': 'cpu_iowait',
 }