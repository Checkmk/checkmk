#!/usr/bin/env python3
# -*- coding: utf-8 -*-
# Copyright (C) 2019 tribe29 GmbH - License: GNU General Public License v2
# This file is part of Checkmk (https://checkmk.com). It is subject to the terms and
# conditions defined in the file COPYING, which is part of this source code package.

# NOTE: Careful when replacing the *-import below with a more specific import. This can cause
# problems because it might remove variables from the check-context which are necessary for
# resolving legacy discovery results such as [("SUMMARY", "diskstat_default_levels")]. Furthermore,
# it might also remove variables needed for accessing discovery rulesets.
from cmk.base.check_legacy_includes.elphase import *  # pylint: disable=wildcard-import,unused-wildcard-import
# NOTE: Careful when replacing the *-import below with a more specific import. This can cause
# problems because it might remove variables from the check-context which are necessary for
# resolving legacy discovery results such as [("SUMMARY", "diskstat_default_levels")]. Furthermore,
# it might also remove variables needed for accessing discovery rulesets.
from cmk.base.check_legacy_includes.temperature import *  # pylint: disable=wildcard-import,unused-wildcard-import
import cmk.base.plugins.agent_based.utils.ucs_bladecenter as ucs_bladecenter

# <<<ucs_bladecenter_psu:sep(9)>>>
# equipmentPsuInputStats  Dn sys/switch-A/psu-2/input-stats       Current 0.656250        PowerAvg 153.335938     Voltage 231.500000
# equipmentPsuStats       Dn sys/chassis-1/psu-1/stats    AmbientTemp 17.000000   Output12vAvg 12.008000  Output3v3Avg 3.336000


def ucs_bladecenter_psu_parse(info):
    data = ucs_bladecenter.generic_parse(info)
    psu = {}

    def get_item_name(key):
        tokens = key.split("/")
        tokens[1] = tokens[1].replace("psu-", " Module ")
        tokens = [x[0].upper() + x[1:] for x in tokens]
        return "".join(tokens).replace("-", " ")

    for component, key_low, key_high in [
        ("equipmentPsuInputStats", 4, -12),
        ("equipmentPsuStats", 4, -6),
    ]:
        for key, values in data.get(component, {}).items():
            name = get_item_name(key[key_low:key_high])
            del values["Dn"]
            psu.setdefault(name, {}).update(values)

    return psu


#.
#   .--Chassis Volt.-------------------------------------------------------.
#   |         ____ _                   _      __     __    _ _             |
#   |        / ___| |__   __ _ ___ ___(_)___  \ \   / /__ | | |_           |
#   |       | |   | '_ \ / _` / __/ __| / __|  \ \ / / _ \| | __|          |
#   |       | |___| | | | (_| \__ \__ \ \__ \   \ V / (_) | | |_ _         |
#   |        \____|_| |_|\__,_|___/___/_|___/    \_/ \___/|_|\__(_)        |
#   |                                                                      |
#   '----------------------------------------------------------------------'

factory_settings["ucs_bladecenter_psu_default_levels"] = {
    "levels_3v_lower": (3.25, 3.20),
    "levels_3v_upper": (3.4, 3.45),
    "levels_12v_lower": (11.9, 11.8),
    "levels_12v_upper": (12.1, 12.2)
}


def inventory_ucs_bladecenter_psu(parsed):
    for key in parsed:
        if key.startswith("Chassis"):
            yield key, {}


@get_parsed_item_data
def check_ucs_bladecenter_psu(item, params, psu):
<<<<<<< HEAD
    value_3v = float(psu["Output3v3Avg"])
    value_12v = float(psu["Output12vAvg"])

    levels_3v = params["levels_3v_upper"] + params["levels_3v_lower"]
    levels_12v = params["levels_12v_upper"] + params["levels_12v_lower"]

    power_save_mode = value_3v == 0.0 and value_12v == 0.0

    yield check_levels(
        value_3v,
        "3_3v",
        None if power_save_mode else levels_3v,
        human_readable_func=lambda v: "%.2f V" % v,
        infoname="Output 3.3V-Average",
    )
    yield check_levels(
        value_12v,
        "12v",
        None if power_save_mode else levels_12v,
        human_readable_func=lambda v: "%.2f V" % v,
        infoname="Output 12V-Average",
    )

    if power_save_mode:
        yield 0, "Assuming 'Power Save Mode'"
=======
    for param_key, perfname, key, text in [
        ("levels_3v_", "3_3v", "Output3v3Avg", "Output 3.3V-Average"),
        ("levels_12v_", "12v", "Output12vAvg", "Output 12V-Average")
    ]:
        voltage = float(psu[key])
        yield 0, "%s: %.2f V" % (text, voltage), [(perfname, voltage)]
        if key in psu.keys():
            warn_lower, crit_lower = params[param_key + "lower"]
            if voltage <= crit_lower:
                yield 2, "too low (warn/crit below %.2f/%.2f V)" % params[param_key + "lower"]
            elif voltage <= warn_lower:
                yield 1, "too low (warn/crit below %.2f/%.2f V)" % params[param_key + "lower"]

            warn_upper, crit_upper = params[param_key + "upper"]
            if voltage >= crit_upper:
                yield 2, "too high (warn/crit at %.2f/%.2f V)" % params[param_key + "upper"]
            elif voltage >= warn_upper:
                yield 1, "too high (warn/crit at %.2f/%.2f V)" % params[param_key + "upper"]
>>>>>>> 75a18bda


check_info["ucs_bladecenter_psu"] = {
    'parse_function': ucs_bladecenter_psu_parse,
    'inventory_function': inventory_ucs_bladecenter_psu,
    'check_function': check_ucs_bladecenter_psu,
    'service_description': 'Voltage %s',
    'group': 'ucs_bladecenter_chassis_voltage',
    'has_perfdata': True,
    'default_levels_variable': "ucs_bladecenter_psu_default_levels",
}

#.
#   .--Power Supply--------------------------------------------------------.
#   |    ____                          ____                    _           |
#   |   |  _ \ _____      _____ _ __  / ___| _   _ _ __  _ __ | |_   _     |
#   |   | |_) / _ \ \ /\ / / _ \ '__| \___ \| | | | '_ \| '_ \| | | | |    |
#   |   |  __/ (_) \ V  V /  __/ |     ___) | |_| | |_) | |_) | | |_| |    |
#   |   |_|   \___/ \_/\_/ \___|_|    |____/ \__,_| .__/| .__/|_|\__, |    |
#   |                                             |_|   |_|      |___/     |
#   '----------------------------------------------------------------------'


def inventory_ucs_bladecenter_psu_switch_power(parsed):
    for key in parsed:
        if key.startswith("Switch"):
            yield key, {}


@get_parsed_item_data
def check_ucs_bladecenter_psu_switch_power(item, params, psu):
    # Convert fields
    KEY_MAP = {"Current": "current", "PowerAvg": "power", "Voltage": "voltage"}

    psu_new = {}
    for k, v in psu.items():
        if k in KEY_MAP:
            k, v = KEY_MAP[k], (float(v), None)
        psu_new[k] = v

    return check_elphase(item, params, {item: psu_new})


check_info["ucs_bladecenter_psu.switch_power"] = {
    'inventory_function': inventory_ucs_bladecenter_psu_switch_power,
    'check_function': check_ucs_bladecenter_psu_switch_power,
    'service_description': 'Power Supply %s',
    'has_perfdata': True,
    'group': "el_inphase"
}

#.
#   .--Temperature---------------------------------------------------------.
#   |     _____                                   _                        |
#   |    |_   _|__ _ __ ___  _ __   ___ _ __ __ _| |_ _   _ _ __ ___       |
#   |      | |/ _ \ '_ ` _ \| '_ \ / _ \ '__/ _` | __| | | | '__/ _ \      |
#   |      | |  __/ | | | | | |_) |  __/ | | (_| | |_| |_| | | |  __/      |
#   |      |_|\___|_| |_| |_| .__/ \___|_|  \__,_|\__|\__,_|_|  \___|      |
#   |                       |_|                                            |
#   '----------------------------------------------------------------------'

factory_settings["ucs_bladecenter_psu_chassis_temp_default_levels"] = {
    "levels": (35, 40),
}


def inventory_ucs_bladecenter_psu_chassis_temp(parsed):
    for key, values in parsed.items():
        if key.startswith("Chassis") and values.get("AmbientTemp"):
            yield "Ambient " + " ".join(key.split()[:2]), {}


def check_ucs_bladecenter_psu_chassis_temp(item, params, parsed):
    sensor_item = item[8:]  # drop "Ambient "
    sensor_list = []

    for key, values in sorted(parsed.items()):
        if key.startswith(sensor_item) and "AmbientTemp" in values:
            sensor_list.append((
                "Module %s" % key.split()[-1],
                float(values.get("AmbientTemp")),
            ))
    return check_temperature_list(sensor_list, params, "ucs_bladecenter_psu_chassis_temp_%s" % item)


check_info["ucs_bladecenter_psu.chassis_temp"] = {
    'inventory_function': inventory_ucs_bladecenter_psu_chassis_temp,
    'check_function': check_ucs_bladecenter_psu_chassis_temp,
    'service_description': 'Temperature %s',
    'group': 'temperature',
    'has_perfdata': True,
    'default_levels_variable': "ucs_bladecenter_psu_chassis_temp_default_levels",
}<|MERGE_RESOLUTION|>--- conflicted
+++ resolved
@@ -1,20 +1,28 @@
-#!/usr/bin/env python3
-# -*- coding: utf-8 -*-
-# Copyright (C) 2019 tribe29 GmbH - License: GNU General Public License v2
-# This file is part of Checkmk (https://checkmk.com). It is subject to the terms and
-# conditions defined in the file COPYING, which is part of this source code package.
-
-# NOTE: Careful when replacing the *-import below with a more specific import. This can cause
-# problems because it might remove variables from the check-context which are necessary for
-# resolving legacy discovery results such as [("SUMMARY", "diskstat_default_levels")]. Furthermore,
-# it might also remove variables needed for accessing discovery rulesets.
-from cmk.base.check_legacy_includes.elphase import *  # pylint: disable=wildcard-import,unused-wildcard-import
-# NOTE: Careful when replacing the *-import below with a more specific import. This can cause
-# problems because it might remove variables from the check-context which are necessary for
-# resolving legacy discovery results such as [("SUMMARY", "diskstat_default_levels")]. Furthermore,
-# it might also remove variables needed for accessing discovery rulesets.
-from cmk.base.check_legacy_includes.temperature import *  # pylint: disable=wildcard-import,unused-wildcard-import
-import cmk.base.plugins.agent_based.utils.ucs_bladecenter as ucs_bladecenter
+#!/usr/bin/python
+# -*- encoding: utf-8; py-indent-offset: 4 -*-
+# +------------------------------------------------------------------+
+# |             ____ _               _        __  __ _  __           |
+# |            / ___| |__   ___  ___| | __   |  \/  | |/ /           |
+# |           | |   | '_ \ / _ \/ __| |/ /   | |\/| | ' /            |
+# |           | |___| | | |  __/ (__|   <    | |  | | . \            |
+# |            \____|_| |_|\___|\___|_|\_\___|_|  |_|_|\_\           |
+# |                                                                  |
+# | Copyright Mathias Kettner 2013             mk@mathias-kettner.de |
+# +------------------------------------------------------------------+
+#
+# This file is part of Check_MK.
+# The official homepage is at http://mathias-kettner.de/check_mk.
+#
+# check_mk is free software;  you can redistribute it and/or modify it
+# under the  terms of the  GNU General Public License  as published by
+# the Free Software Foundation in version 2.  check_mk is  distributed
+# in the hope that it will be useful, but WITHOUT ANY WARRANTY;  with-
+# out even the implied warranty of  MERCHANTABILITY  or  FITNESS FOR A
+# PARTICULAR PURPOSE. See the  GNU General Public License for more de-
+# tails. You should have  received  a copy of the  GNU  General Public
+# License along with GNU Make; see the file  COPYING.  If  not,  write
+# to the Free Software Foundation, Inc., 51 Franklin St,  Fifth Floor,
+# Boston, MA 02110-1301 USA.
 
 # <<<ucs_bladecenter_psu:sep(9)>>>
 # equipmentPsuInputStats  Dn sys/switch-A/psu-2/input-stats       Current 0.656250        PowerAvg 153.335938     Voltage 231.500000
@@ -22,7 +30,7 @@
 
 
 def ucs_bladecenter_psu_parse(info):
-    data = ucs_bladecenter.generic_parse(info)
+    data = ucs_bladecenter_convert_info(info)
     psu = {}
 
     def get_item_name(key):
@@ -62,40 +70,13 @@
 
 
 def inventory_ucs_bladecenter_psu(parsed):
-    for key in parsed:
+    for key in parsed.keys():
         if key.startswith("Chassis"):
             yield key, {}
 
 
 @get_parsed_item_data
 def check_ucs_bladecenter_psu(item, params, psu):
-<<<<<<< HEAD
-    value_3v = float(psu["Output3v3Avg"])
-    value_12v = float(psu["Output12vAvg"])
-
-    levels_3v = params["levels_3v_upper"] + params["levels_3v_lower"]
-    levels_12v = params["levels_12v_upper"] + params["levels_12v_lower"]
-
-    power_save_mode = value_3v == 0.0 and value_12v == 0.0
-
-    yield check_levels(
-        value_3v,
-        "3_3v",
-        None if power_save_mode else levels_3v,
-        human_readable_func=lambda v: "%.2f V" % v,
-        infoname="Output 3.3V-Average",
-    )
-    yield check_levels(
-        value_12v,
-        "12v",
-        None if power_save_mode else levels_12v,
-        human_readable_func=lambda v: "%.2f V" % v,
-        infoname="Output 12V-Average",
-    )
-
-    if power_save_mode:
-        yield 0, "Assuming 'Power Save Mode'"
-=======
     for param_key, perfname, key, text in [
         ("levels_3v_", "3_3v", "Output3v3Avg", "Output 3.3V-Average"),
         ("levels_12v_", "12v", "Output12vAvg", "Output 12V-Average")
@@ -114,7 +95,6 @@
                 yield 2, "too high (warn/crit at %.2f/%.2f V)" % params[param_key + "upper"]
             elif voltage >= warn_upper:
                 yield 1, "too high (warn/crit at %.2f/%.2f V)" % params[param_key + "upper"]
->>>>>>> 75a18bda
 
 
 check_info["ucs_bladecenter_psu"] = {
@@ -123,6 +103,7 @@
     'check_function': check_ucs_bladecenter_psu,
     'service_description': 'Voltage %s',
     'group': 'ucs_bladecenter_chassis_voltage',
+    'includes': ['ucs_bladecenter.include'],
     'has_perfdata': True,
     'default_levels_variable': "ucs_bladecenter_psu_default_levels",
 }
@@ -139,7 +120,7 @@
 
 
 def inventory_ucs_bladecenter_psu_switch_power(parsed):
-    for key in parsed:
+    for key in parsed.iterkeys():
         if key.startswith("Switch"):
             yield key, {}
 
@@ -150,7 +131,7 @@
     KEY_MAP = {"Current": "current", "PowerAvg": "power", "Voltage": "voltage"}
 
     psu_new = {}
-    for k, v in psu.items():
+    for k, v in psu.iteritems():
         if k in KEY_MAP:
             k, v = KEY_MAP[k], (float(v), None)
         psu_new[k] = v
@@ -162,6 +143,7 @@
     'inventory_function': inventory_ucs_bladecenter_psu_switch_power,
     'check_function': check_ucs_bladecenter_psu_switch_power,
     'service_description': 'Power Supply %s',
+    'includes': ['ucs_bladecenter.include', 'elphase.include'],
     'has_perfdata': True,
     'group': "el_inphase"
 }
@@ -207,4 +189,5 @@
     'group': 'temperature',
     'has_perfdata': True,
     'default_levels_variable': "ucs_bladecenter_psu_chassis_temp_default_levels",
+    'includes': ['ucs_bladecenter.include', 'temperature.include'],
 }