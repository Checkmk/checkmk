#!/usr/bin/env python3
# -*- coding: utf-8 -*-
# Copyright (C) 2019 tribe29 GmbH - License: GNU General Public License v2
# This file is part of Checkmk (https://checkmk.com). It is subject to the terms and
# conditions defined in the file COPYING, which is part of this source code package.

# NOTE: Careful when replacing the *-import below with a more specific import. This can cause
# problems because it might remove variables from the check-context which are necessary for
# resolving legacy discovery results such as [("SUMMARY", "diskstat_default_levels")]. Furthermore,
# it might also remove variables needed for accessing discovery rulesets.
from cmk.base.check_legacy_includes.uptime import *  # pylint: disable=wildcard-import,unused-wildcard-import


# Special thanks to Rene Stolle (r.stolle@funkemedien.de)
#   .--agent output--------------------------------------------------------.
#   |                           _                 _               _        |
#   |     __ _  __ _  ___ _ __ | |_    ___  _   _| |_ _ __  _   _| |_      |
#   |    / _` |/ _` |/ _ \ '_ \| __|  / _ \| | | | __| '_ \| | | | __|     |
#   |   | (_| | (_| |  __/ | | | |_  | (_) | |_| | |_| |_) | |_| | |_      |
#   |    \__,_|\__, |\___|_| |_|\__|  \___/ \__,_|\__| .__/ \__,_|\__|     |
#   |          |___/                                 |_|                   |
#   '----------------------------------------------------------------------'
# <<<varnish>>>
# client_conn           13687134         4.41 Client connections accepted
# client_drop                  0         0.00 Connection dropped, no sess/wrk
# client_req            22397280         7.21 Client requests received
# cache_hit                 3678         0.00 Cache hits
# cache_hitpass                0         0.00 Cache hits for pass
# cache_miss                5687         0.00 Cache misses
# backend_conn           6870153         2.21 Backend conn. success
# backend_unhealthy            0         0.00 Backend conn. not attempted
# backend_busy                 0         0.00 Backend conn. too many
# backend_fail                 0         0.00 Backend conn. failures
# backend_reuse         15528248         5.00 Backend conn. reuses
# backend_toolate           6235         0.00 Backend conn. was closed
# backend_recycle       15534489         5.00 Backend conn. recycles
# backend_retry               46         0.00 Backend conn. retry
# fetch_head                2026         0.00 Fetch head
# fetch_length            262203         0.08 Fetch with Length
# fetch_chunked         15034709         4.84 Fetch chunked
# fetch_eof                    0         0.00 Fetch EOF
# fetch_bad                    0         0.00 Fetch had bad headers
# fetch_close                  0         0.00 Fetch wanted close
# fetch_oldhttp                0         0.00 Fetch pre HTTP/1.1 closed
# fetch_zero                   0         0.00 Fetch zero len
# fetch_failed                 0         0.00 Fetch failed
# fetch_1xx                    0         0.00 Fetch no body (1xx)
# fetch_204                    0         0.00 Fetch no body (204)
# fetch_304               242534         0.08 Fetch no body (304)
# n_sess_mem              100000          .   N struct sess_mem
# n_sess                  205470          .   N struct sess
# n_object                     5          .   N struct object
# n_vampireobject              0          .   N unresurrected objects
# n_objectcore               101          .   N struct objectcore
# n_objecthead               104          .   N struct objecthead
# n_waitinglist             1655          .   N struct waitinglist
# n_vbc                       60          .   N struct vbc
# n_wrk                     1000          .   N worker threads
# n_wrk_create              1000         0.00 N worker threads created
# n_wrk_failed                 0         0.00 N worker threads not created
# n_wrk_max                  893         0.00 N worker threads limited
# n_wrk_lqueue                 0         0.00 work request queue length
# n_wrk_queued                21         0.00 N queued work requests
# n_wrk_drop                   0         0.00 N dropped work requests
# n_backend                    2          .   N backends
# n_expired                 5680          .   N expired objects
# n_lru_nuked                  0          .   N LRU nuked objects
# n_lru_moved               1031          .   N LRU moved objects
# losthdr                      0         0.00 HTTP header overflows
# n_objsendfile                0         0.00 Objects sent with sendfile
# n_objwrite            15303178         4.93 Objects sent with write
# n_objoverflow                0         0.00 Objects overflowing workspace
# s_sess                13687207         4.41 Total Sessions
# s_req                 22397280         7.21 Total Requests
# s_pipe                 6856634         2.21 Total pipe
# s_pass                15536150         5.00 Total pass
# s_fetch               15535049         5.00 Total fetch
# s_hdrbytes          2623427334       844.71 Total header bytes
# s_bodybytes        64229472478     20681.18 Total body bytes
# sess_closed           13154452         4.24 Session Closed
# sess_pipeline                0         0.00 Session Pipeline
# sess_readahead               0         0.00 Session Read Ahead
# sess_linger           15526026         5.00 Session Linger
# sess_herd             14211876         4.58 Session herd
# shm_records         1455193814       468.56 SHM records
# shm_writes           117694273        37.90 SHM writes
# shm_flushes                  0         0.00 SHM flushes due to overflow
# shm_cont               1081665         0.35 SHM MTX contention
# shm_cycles                 646         0.00 SHM cycles through buffer
# sms_nreq                  1919         0.00 SMS allocator requests
# sms_nobj                     0          .   SMS outstanding allocations
# sms_nbytes                   0          .   SMS outstanding bytes
# sms_balloc              708111          .   SMS bytes allocated
# sms_bfree               708111          .   SMS bytes freed
# backend_req           15541595         5.00 Backend requests made
# n_vcl                        1         0.00 N vcl total
# n_vcl_avail                  1         0.00 N vcl available
# n_vcl_discard                0         0.00 N vcl discarded
# n_ban                        1          .   N total active bans
# n_ban_add                    1         0.00 N new bans added
# n_ban_retire                 0         0.00 N old bans deleted
# n_ban_obj_test               0         0.00 N objects tested
# n_ban_re_test                0         0.00 N regexps tested against
# n_ban_dups                   0         0.00 N duplicate bans removed
# hcb_nolock                9355         0.00 HCB Lookups without lock
# hcb_lock                  5679         0.00 HCB Lookups with lock
# hcb_insert                5535         0.00 HCB Inserts
# esi_errors                   0         0.00 ESI parse errors (unlock)
# esi_warnings                 0         0.00 ESI parse warnings (unlock)
# accept_fail                  0         0.00 Accept failures
# client_drop_late             0         0.00 Connection dropped late
# uptime                 3105696         1.00 Client uptime
# dir_dns_lookups              0         0.00 DNS director lookups
# dir_dns_failed               0         0.00 DNS director failed lookups
# dir_dns_hit                  0         0.00 DNS director cached lookups hit
# dir_dns_cache_full           0         0.00 DNS director full dnscache
# vmods                        1          .   Loaded VMODs
# n_gzip                       0         0.00 Gzip operations
# n_gunzip                 82386         0.03 Gunzip operations
# LCK.sms.creat                1         0.00 Created locks
# LCK.sms.destroy              0         0.00 Destroyed locks
# LCK.sms.locks             5757         0.00 Lock Operations
# LCK.sms.colls                0         0.00 Collisions
# LCK.smp.creat                0         0.00 Created locks
# LCK.smp.destroy              0         0.00 Destroyed locks
# LCK.smp.locks                0         0.00 Lock Operations
# LCK.smp.colls                0         0.00 Collisions
# LCK.sma.creat                2         0.00 Created locks
# LCK.sma.destroy              0         0.00 Destroyed locks
# LCK.sma.locks         76782194        24.72 Lock Operations
# LCK.sma.colls                0         0.00 Collisions
# LCK.smf.creat                0         0.00 Created locks
# LCK.smf.destroy              0         0.00 Destroyed locks
# LCK.smf.locks                0         0.00 Lock Operations
# LCK.smf.colls                0         0.00 Collisions
# LCK.hsl.creat                0         0.00 Created locks
# LCK.hsl.destroy              0         0.00 Destroyed locks
# LCK.hsl.locks                0         0.00 Lock Operations
# LCK.hsl.colls                0         0.00 Collisions
# LCK.hcb.creat                1         0.00 Created locks
# LCK.hcb.destroy              0         0.00 Destroyed locks
# LCK.hcb.locks            28463         0.01 Lock Operations
# LCK.hcb.colls                0         0.00 Collisions
# LCK.hcl.creat                0         0.00 Created locks
# LCK.hcl.destroy              0         0.00 Destroyed locks
# LCK.hcl.locks                0         0.00 Lock Operations
# LCK.hcl.colls                0         0.00 Collisions
# LCK.vcl.creat                1         0.00 Created locks
# LCK.vcl.destroy              0         0.00 Destroyed locks
# LCK.vcl.locks             2849         0.00 Lock Operations
# LCK.vcl.colls                0         0.00 Collisions
# LCK.stat.creat               1         0.00 Created locks
# LCK.stat.destroy             0         0.00 Destroyed locks
# LCK.stat.locks          100000         0.03 Lock Operations
# LCK.stat.colls               0         0.00 Collisions
# LCK.sessmem.creat            1         0.00 Created locks
# LCK.sessmem.destroy            0         0.00 Destroyed locks
# LCK.sessmem.locks       13787845         4.44 Lock Operations
# LCK.sessmem.colls              0         0.00 Collisions
# LCK.wstat.creat                1         0.00 Created locks
# LCK.wstat.destroy              0         0.00 Destroyed locks
# LCK.wstat.locks          9610148         3.09 Lock Operations
# LCK.wstat.colls                0         0.00 Collisions
# LCK.herder.creat               1         0.00 Created locks
# LCK.herder.destroy             0         0.00 Destroyed locks
# LCK.herder.locks               1         0.00 Lock Operations
# LCK.herder.colls               0         0.00 Collisions
# LCK.wq.creat                   2         0.00 Created locks
# LCK.wq.destroy                 0         0.00 Destroyed locks
# LCK.wq.locks            60930521        19.62 Lock Operations
# LCK.wq.colls                   0         0.00 Collisions
# LCK.objhdr.creat            5628         0.00 Created locks
# LCK.objhdr.destroy          5528         0.00 Destroyed locks
# LCK.objhdr.locks           50484         0.02 Lock Operations
# LCK.objhdr.colls               0         0.00 Collisions
# LCK.exp.creat                  1         0.00 Created locks
# LCK.exp.destroy                0         0.00 Destroyed locks
# LCK.exp.locks            3116794         1.00 Lock Operations
# LCK.exp.colls                  0         0.00 Collisions
# LCK.lru.creat                  2         0.00 Created locks
# LCK.lru.destroy                0         0.00 Destroyed locks
# LCK.lru.locks               5685         0.00 Lock Operations
# LCK.lru.colls                  0         0.00 Collisions
# LCK.cli.creat                  1         0.00 Created locks
# LCK.cli.destroy                0         0.00 Destroyed locks
# LCK.cli.locks            1034578         0.33 Lock Operations
# LCK.cli.colls                  0         0.00 Collisions
# LCK.ban.creat                  1         0.00 Created locks
# LCK.ban.destroy                0         0.00 Destroyed locks
# LCK.ban.locks            3116799         1.00 Lock Operations
# LCK.ban.colls                  0         0.00 Collisions
# LCK.vbp.creat                  1         0.00 Created locks
# LCK.vbp.destroy                0         0.00 Destroyed locks
# LCK.vbp.locks                  0         0.00 Lock Operations
# LCK.vbp.colls                  0         0.00 Collisions
# LCK.vbe.creat                  1         0.00 Created locks
# LCK.vbe.destroy                0         0.00 Destroyed locks
# LCK.vbe.locks           13740586         4.42 Lock Operations
# LCK.vbe.colls                  0         0.00 Collisions
# LCK.backend.creat              2         0.00 Created locks
# LCK.backend.destroy            0         0.00 Destroyed locks
# LCK.backend.locks       51685293        16.64 Lock Operations
# LCK.backend.colls              0         0.00 Collisions
# SMA.s0.c_req               13215         0.00 Allocator requests
# SMA.s0.c_fail                  0         0.00 Allocator failures
# SMA.s0.c_bytes         959888353       309.07 Bytes allocated
# SMA.s0.c_freed         959475615       308.94 Bytes freed
# SMA.s0.g_alloc                12          .   Allocations outstanding
# SMA.s0.g_bytes            412738          .   Bytes outstanding
# SMA.s0.g_space         268022718          .   Bytes available
# SMA.Transient.c_req     30821613         9.92 Allocator requests
# SMA.Transient.c_fail           0         0.00 Allocator failures
# SMA.Transient.c_bytes 2049827454520    660021.93 Bytes allocated
# SMA.Transient.c_freed 2049827454520    660021.93 Bytes freed
# SMA.Transient.g_alloc            0          .   Allocations outstanding
# SMA.Transient.g_bytes            0          .   Bytes outstanding
# SMA.Transient.g_space            0          .   Bytes available
# VBE.default(127.0.0.1,,81).vcls            1          .   VCL references
# VBE.default(127.0.0.1,,81).happy           0          .   Happy health probes
# VBE.name(xxx.xxx.xxx.xxx,,80).vcls            1          .   VCL references
# VBE.name(xxx.xxx.xxx.xxx,,80).happy           0          .   Happy health probes
# Newer agent output has MAIN and MGT prefix keys at the beginning
# and provide addtional sections MEMPOOL:
# (LCK, SMA, VBE has the same structure)
# MGT.uptime Management
# MGT.child_start Child
# MGT.child_exit Child
# MGT.child_stop Child
# MGT.child_died Child
# MGT.child_dump Child
# MGT.child_panic Child
# MAIN.summs stat
# MAIN.uptime Child
# MAIN.sess_conn Sessions
# MAIN.sess_drop Sessions
# MAIN.sess_fail Session
# MAIN.client_req_400 Client
# MAIN.client_req_417 Client
# MAIN.client_req Good
# MAIN.cache_hit Cache
# MAIN.cache_hitpass Cache
# MAIN.cache_hitmiss Cache
# MAIN.cache_miss Cache
# ...
# MEMPOOL.busyobj.live In
# MEMPOOL.busyobj.pool In
# MEMPOOL.busyobj.sz_wanted Size
# MEMPOOL.busyobj.sz_actual Size
# MEMPOOL.busyobj.allocs Allocations
# MEMPOOL.busyobj.frees Frees
# MEMPOOL.busyobj.recycle Recycled
# MEMPOOL.busyobj.timeout Timed
# MEMPOOL.busyobj.toosmall Too
# MEMPOOL.busyobj.surplus Too
# MEMPOOL.busyobj.randry Pool
# MEMPOOL.req0.live In
# MEMPOOL.req0.pool In
# MEMPOOL.req0.sz_wanted Size
# MEMPOOL.req0.sz_actual Size
# MEMPOOL.req0.allocs Allocations
# MEMPOOL.req0.frees Frees
# MEMPOOL.req0.recycle Recycled
# MEMPOOL.req0.timeout Timed
# MEMPOOL.req0.toosmall Too
# MEMPOOL.req0.surplus Too
# ...
#.
#   .--common--------------------------------------------------------------.
#   |                                                                      |
#   |               ___ ___  _ __ ___  _ __ ___   ___  _ __                |
#   |              / __/ _ \| '_ ` _ \| '_ ` _ \ / _ \| '_ \               |
#   |             | (_| (_) | | | | | | | | | | | (_) | | | |              |
#   |              \___\___/|_| |_| |_|_| |_| |_|\___/|_| |_|              |
#   |                                                                      |
#   '----------------------------------------------------------------------'
def parse_varnish(info):
    parsed = {}
    for line in info:
        parsed_path = _parse_path(line[0])
        instance = _create_hierarchy(parsed_path, parsed)
        try:
            value = int(line[1])
        except ValueError:
            value = None
        if line[3].lower() in line[0]:
            descr = " ".join(line[4:])
        else:
            descr = " ".join(line[3:])
        perf_var_name = "varnish_%s_rate" % parsed_path[-1]
        if perf_var_name.startswith("varnish_n_wrk"):
            perf_var_name = perf_var_name.replace("n_wrk", "worker")
        elif perf_var_name.startswith("varnish_n_"):
            perf_var_name = perf_var_name.replace("n_", "objects_")
        instance.update({
            "value": value,
            "descr": descr.replace("/", " "),
            "perf_var_name": perf_var_name,
            "params_var_name": parsed_path[-1].split("_", 1)[-1],
        })
    # Newer output has MAIN or MGT prefix keys,
    # see above in 'agent output'
    for key in ["MAIN", "MGT"]:
        values = parsed.pop(key, {})
        parsed.update(values)
    return parsed


def _parse_path(raw_path):
    # Split raw path on ".". We have to deal with different paths:
    # - 'client_conn'
    #   => ['client_conn']
    # - 'LCK.sms.creat'
    #   => ['LCK', 'sms', 'creat']
    # - 'VBE.default(127.0.0.1,,81).happy'
    #   => ['VBE', 'default(127.0.0.1,,81)', 'happy']
    if '(' not in raw_path:
        return raw_path.split(".")
    head, middle = raw_path.split("(", 1)
    address, tail = middle.split(")", 1)
    head = head.strip(".").split(".")
    return head[:-1]\
           + ["%s(%s)" % (head[-1], address)]\
           + tail.strip(".").split(".")


def _create_hierarchy(path, instance):
    if not path:
        return instance
    head, tail = path[0], path[1:]
    child = instance.setdefault(head, {})
    return _create_hierarchy(tail, child)


def inventory_varnish(parsed, needed_keys):
    if all(key in parsed for key in needed_keys):
        return [(None, {})]


def check_varnish_stats(_no_item, params, parsed, expected_keys):
    this_time = time.time()
    for key in expected_keys:
        data = parsed.get(key)
        if not data:
            continue
        descr_per_sec = "%s/s" % data['descr']
        yield check_levels(get_rate("varnish.%s" % key, this_time, data['value']),
                           data['perf_var_name'],
                           params.get(data['params_var_name'], (None, None)),
                           human_readable_func=lambda r, d=descr_per_sec: ("%.1f " + d) % r)


def check_varnish_ratio(_no_item, params, parsed, ratio_keys):
    reference_key, additional_key, perf_key = ratio_keys
    reference_value = parsed[reference_key]['value']
    ratio = 0.0
    total = reference_value + parsed[additional_key]['value']
    if total > 0:
        ratio = 100.0 * reference_value / total
    warn, crit = params["levels_lower"]
    return check_levels(ratio,
                        perf_key, (None, None, warn, crit),
                        human_readable_func=get_percent_human_readable)


#.
#   .--uptime--------------------------------------------------------------.
#   |                              _   _                                   |
#   |                  _   _ _ __ | |_(_)_ __ ___   ___                    |
#   |                 | | | | '_ \| __| | '_ ` _ \ / _ \                   |
#   |                 | |_| | |_) | |_| | | | | | |  __/                   |
#   |                  \__,_| .__/ \__|_|_| |_| |_|\___|                   |
#   |                       |_|                                            |
#   +----------------------------------------------------------------------+
#   |                             main check                               |
#   '----------------------------------------------------------------------'
def inventory_varnish_uptime(parsed):
    if "uptime" in parsed:
        return [(None, None)]


def check_varnish_uptime(_no_item, _no_params, parsed):
    if "uptime" in parsed:
        return check_uptime_seconds(_no_params, parsed["uptime"]["value"])


check_info["varnish"] = {
    "parse_function": parse_varnish,
    "inventory_function": inventory_varnish_uptime,
    "check_function": check_varnish_uptime,
    "service_description": "Varnish Uptime",
    "has_perfdata": True,
}
#.
#   .--cache---------------------------------------------------------------.
#   |                                     _                                |
#   |                       ___ __ _  ___| |__   ___                       |
#   |                      / __/ _` |/ __| '_ \ / _ \                      |
#   |                     | (_| (_| | (__| | | |  __/                      |
#   |                      \___\__,_|\___|_| |_|\___|                      |
#   |                                                                      |
#   '----------------------------------------------------------------------'
check_info["varnish.cache"] = {
    "inventory_function"      : lambda parsed: \
        inventory_varnish(parsed, ["cache_miss"]),
    "check_function"          : lambda item, params, parsed: \
        check_varnish_stats(item, params, parsed, [
            "cache_miss",
            "cache_hit",
            "cache_hitpass",
        ]),
    "service_description"     : "Varnish Cache",
    "group"                   : "varnish_cache",
    "has_perfdata"            : True,
}
#.
#   .--client--------------------------------------------------------------.
#   |                            _ _            _                          |
#   |                        ___| (_) ___ _ __ | |_                        |
#   |                       / __| | |/ _ \ '_ \| __|                       |
#   |                      | (__| | |  __/ | | | |_                        |
#   |                       \___|_|_|\___|_| |_|\__|                       |
#   |                                                                      |
#   '----------------------------------------------------------------------'
check_info["varnish.client"] = {
    "inventory_function"  : lambda parsed: \
        inventory_varnish(parsed, ["client_req"]),
    "check_function"      : lambda item, params, parsed: \
        check_varnish_stats(item, params, parsed, [
            "client_drop",
            "client_req",
            "client_conn",
            "client_drop_late",
        ]),
    "service_description" : "Varnish Client",
    "group"               : "varnish_client",
    "has_perfdata"        : True,
}
#.
#   .--backend-------------------------------------------------------------.
#   |                _                _                  _                 |
#   |               | |__   __ _  ___| | _____ _ __   __| |                |
#   |               | '_ \ / _` |/ __| |/ / _ \ '_ \ / _` |                |
#   |               | |_) | (_| | (__|   <  __/ | | | (_| |                |
#   |               |_.__/ \__,_|\___|_|\_\___|_| |_|\__,_|                |
#   |                                                                      |
#   '----------------------------------------------------------------------'
check_info["varnish.backend"] = {
    "inventory_function"  : lambda parsed: \
        inventory_varnish(parsed, ["backend_fail", "backend_unhealthy", "backend_busy"]),
    "check_function"      : lambda item, params, parsed: \
        check_varnish_stats(item, params, parsed, [
            "backend_busy",
            "backend_unhealthy",
            "backend_req",
            "backend_recycle",
            "backend_retry",
            "backend_fail",
            "backend_toolate",
            "backend_conn",
            "backend_reuse",
        ]),
    "service_description" : "Varnish Backend",
    "group"               : "varnish_backend",
    "has_perfdata"        : True,
}
#.
#   .--fetch---------------------------------------------------------------.
#   |                        __      _       _                             |
#   |                       / _| ___| |_ ___| |__                          |
#   |                      | |_ / _ \ __/ __| '_ \                         |
#   |                      |  _|  __/ || (__| | | |                        |
#   |                      |_|  \___|\__\___|_| |_|                        |
#   |                                                                      |
#   '----------------------------------------------------------------------'
check_info["varnish.fetch"] = {
    "inventory_function"  : lambda parsed: \
        inventory_varnish(parsed, ["fetch_1xx", "fetch_204", "fetch_304",
                                   "fetch_bad", "fetch_eof", "fetch_failed",
                                   "fetch_zero"]),
    "check_function"      : lambda item, params, parsed: \
        check_varnish_stats(item, params, parsed, [
            "fetch_oldhttp",
            "fetch_head",
            "fetch_eof",
            "fetch_zero",
            "fetch_304",
            "fetch_length",
            "fetch_failed",
            "fetch_bad",
            "fetch_close",
            "fetch_1xx",
            "fetch_chunked",
            "fetch_204",
        ]),
    "service_description" : "Varnish Fetch",
    "group"               : "varnish_fetch",
    "has_perfdata"        : True,
}
#.
#   .--ESI-----------------------------------------------------------------.
#   |                           _____ ____ ___                             |
#   |                          | ____/ ___|_ _|                            |
#   |                          |  _| \___ \| |                             |
#   |                          | |___ ___) | |                             |
#   |                          |_____|____/___|                            |
#   |                                                                      |
#   '----------------------------------------------------------------------'
factory_settings["varnish_esi_default_levels"] = {'errors': (1.0, 2.0)}
check_info["varnish.esi"] = {
    "inventory_function"      : lambda parsed: \
        inventory_varnish(parsed, ["esi_errors"]),
    "check_function"          : lambda item, params, parsed: \
        check_varnish_stats(item, params, parsed, [
            "esi_errors",
            "esi_warnings",
        ]),
    "service_description"     : "Varnish ESI",
    "default_levels_variable" : "varnish_esi_default_levels",
    "group"                   : "varnish_esi",
    "has_perfdata"            : True,
}
#.
#   .--objects-------------------------------------------------------------.
#   |                         _     _           _                          |
#   |                    ___ | |__ (_) ___  ___| |_ ___                    |
#   |                   / _ \| '_ \| |/ _ \/ __| __/ __|                   |
#   |                  | (_) | |_) | |  __/ (__| |_\__ \                   |
#   |                   \___/|_.__// |\___|\___|\__|___/                   |
#   |                            |__/                                      |
#   '----------------------------------------------------------------------'
check_info["varnish.objects"] = {
    "inventory_function"  : lambda parsed: \
        inventory_varnish(parsed, ["n_expired", "n_lru_nuked"]),
    "check_function"      : lambda item, params, parsed: \
        check_varnish_stats(item, params, parsed, [
            "n_expired",
            "n_lru_nuked",
            "n_lru_moved",
        ]),
    "service_description" : "Varnish Objects",
    "group"               : "varnish_objects",
    "has_perfdata"        : True,
}
#.
#   .--worker--------------------------------------------------------------.
#   |                                     _                                |
#   |                 __      _____  _ __| | _____ _ __                    |
#   |                 \ \ /\ / / _ \| '__| |/ / _ \ '__|                   |
#   |                  \ V  V / (_) | |  |   <  __/ |                      |
#   |                   \_/\_/ \___/|_|  |_|\_\___|_|                      |
#   |                                                                      |
#   '----------------------------------------------------------------------'
check_info["varnish.worker"] = {
    "inventory_function"  : lambda parsed: \
        inventory_varnish(parsed, ["n_wrk_failed", "n_wrk_queued"]),
    "check_function"      : lambda item, params, parsed: \
        check_varnish_stats(item, params, parsed, [
            "n_wrk_lqueue",
            "n_wrk_create",
            "n_wrk_drop",
            "n_wrk",
            "n_wrk_failed",
            "n_wrk_queued",
            "n_wrk_max",
        ]),
    "service_description" : "Varnish Worker",
    "group"               : "varnish_worker",
    "has_perfdata"        : True,
}
#.
#   .--cache hit ratio-----------------------------------------------------.
#   |                  _            _     _ _               _   _          |
#   |    ___ __ _  ___| |__   ___  | |__ (_) |_   _ __ __ _| |_(_) ___     |
#   |   / __/ _` |/ __| '_ \ / _ \ | '_ \| | __| | '__/ _` | __| |/ _ \    |
#   |  | (_| (_| | (__| | | |  __/ | | | | | |_  | | | (_| | |_| | (_) |   |
#   |   \___\__,_|\___|_| |_|\___| |_| |_|_|\__| |_|  \__,_|\__|_|\___/    |
#   |                                                                      |
#   '----------------------------------------------------------------------'
factory_settings["varnish_cache_hit_ratio_default_levels"] = {'levels_lower': (70.0, 60.0)}
check_info["varnish.cache_hit_ratio"] = {
    "inventory_function"      : lambda parsed: \
        inventory_varnish(parsed, ["cache_miss", "cache_hit"]),
    "check_function"          : lambda item, params, parsed: \
        check_varnish_ratio(item, params, parsed,
                            ('cache_hit', 'cache_miss', 'cache_hit_ratio')),
    "default_levels_variable" : "varnish_cache_hit_ratio_default_levels",
        "service_description"     : "Varnish Cache Hit Ratio",
    "group"                   : "varnish_cache_hit_ratio",
    "has_perfdata"            : True,
}
#.
#   .--backend success ratio-----------------------------------------------.
#   |                _                _                  _                 |
#   |               | |__   __ _  ___| | _____ _ __   __| |                |
#   |               | '_ \ / _` |/ __| |/ / _ \ '_ \ / _` |                |
#   |               | |_) | (_| | (__|   <  __/ | | | (_| |                |
#   |               |_.__/ \__,_|\___|_|\_\___|_| |_|\__,_|                |
#   |                                                                      |
#   |                                                   _   _              |
#   |       ___ _   _  ___ ___ ___  ___ ___   _ __ __ _| |_(_) ___         |
#   |      / __| | | |/ __/ __/ _ \/ __/ __| | '__/ _` | __| |/ _ \        |
#   |      \__ \ |_| | (_| (_|  __/\__ \__ \ | | | (_| | |_| | (_) |       |
#   |      |___/\__,_|\___\___\___||___/___/ |_|  \__,_|\__|_|\___/        |
#   |                                                                      |
#   '----------------------------------------------------------------------'
factory_settings["varnish_backend_success_ratio_default_levels"] = {'levels_lower': (70.0, 60.0)}
check_info["varnish.backend_success_ratio"] = {
    "inventory_function"      : lambda parsed: \
        inventory_varnish(parsed, ["backend_fail", "backend_conn"]),
    "check_function"          : lambda item, params, parsed: \
        check_varnish_ratio(item, params, parsed,
                            ('backend_conn', 'backend_fail', 'varnish_backend_success_ratio')),
    "default_levels_variable" : "varnish_backend_success_ratio_default_levels",
        "service_description"     : "Varnish Backend Success Ratio",
    "group"                   : "varnish_backend_success_ratio",
    "has_perfdata"            : True,
}
#.
#   .--worker thread ratio-------------------------------------------------.
#   |                     _               _   _                        _   |
#   | __      _____  _ __| | _____ _ __  | |_| |__  _ __ ___  __ _  __| |  |
#   | \ \ /\ / / _ \| '__| |/ / _ \ '__| | __| '_ \| '__/ _ \/ _` |/ _` |  |
#   |  \ V  V / (_) | |  |   <  __/ |    | |_| | | | | |  __/ (_| | (_| |  |
#   |   \_/\_/ \___/|_|  |_|\_\___|_|     \__|_| |_|_|  \___|\__,_|\__,_|  |
#   |                                                                      |
#   |                                  _   _                               |
#   |                        _ __ __ _| |_(_) ___                          |
#   |                       | '__/ _` | __| |/ _ \                         |
#   |                       | | | (_| | |_| | (_) |                        |
#   |                       |_|  \__,_|\__|_|\___/                         |
#   |                                                                      |
#   '----------------------------------------------------------------------'
factory_settings["varnish_worker_thread_ratio_default_levels"] = {'levels_lower': (70.0, 60.0)}


def check_varnish_worker_thread_ratio(_no_item, params, parsed):
    ratio = 0.0
    worker_create = parsed["n_wrk_create"]['value']
    if worker_create > 0:
        ratio = 100.0 * parsed["n_wrk"]['value'] / worker_create
    warn, crit = params["levels_lower"]
    return check_levels(ratio,
                        "varnish_worker_thread_ratio", (None, None, warn, crit),
                        human_readable_func=get_percent_human_readable)
<<<<<<< HEAD
=======


>>>>>>> 75a18bda
check_info["varnish.worker_thread_ratio"] = {
    "inventory_function"      : lambda parsed: \
        inventory_varnish(parsed, ["n_wrk", "n_wrk_create"]),
    "check_function"          : check_varnish_worker_thread_ratio,
    "service_description"     : "Varnish Worker Thread Ratio",
    "default_levels_variable" : "varnish_worker_thread_ratio_default_levels",
    "group"                   : "varnish_worker_thread_ratio",
    "has_perfdata"            : True,
}<|MERGE_RESOLUTION|>--- conflicted
+++ resolved
@@ -1,17 +1,31 @@
-#!/usr/bin/env python3
-# -*- coding: utf-8 -*-
-# Copyright (C) 2019 tribe29 GmbH - License: GNU General Public License v2
-# This file is part of Checkmk (https://checkmk.com). It is subject to the terms and
-# conditions defined in the file COPYING, which is part of this source code package.
-
-# NOTE: Careful when replacing the *-import below with a more specific import. This can cause
-# problems because it might remove variables from the check-context which are necessary for
-# resolving legacy discovery results such as [("SUMMARY", "diskstat_default_levels")]. Furthermore,
-# it might also remove variables needed for accessing discovery rulesets.
-from cmk.base.check_legacy_includes.uptime import *  # pylint: disable=wildcard-import,unused-wildcard-import
-
+#!/usr/bin/python
+# -*- encoding: utf-8; py-indent-offset: 4 -*-
+# +------------------------------------------------------------------+
+# |             ____ _               _        __  __ _  __           |
+# |            / ___| |__   ___  ___| | __   |  \/  | |/ /           |
+# |           | |   | '_ \ / _ \/ __| |/ /   | |\/| | ' /            |
+# |           | |___| | | |  __/ (__|   <    | |  | | . \            |
+# |            \____|_| |_|\___|\___|_|\_\___|_|  |_|_|\_\           |
+# |                                                                  |
+# | Copyright Mathias Kettner 2016             mk@mathias-kettner.de |
+# +------------------------------------------------------------------+
+#
+# This file is part of Check_MK.
+# The official homepage is at http://mathias-kettner.de/check_mk.
+#
+# check_mk is free software;  you can redistribute it and/or modify it
+# under the  terms of the  GNU General Public License  as published by
+# the Free Software Foundation in version 2.  check_mk is  distributed
+# in the hope that it will be useful, but WITHOUT ANY WARRANTY;  with-
+# out even the implied warranty of  MERCHANTABILITY  or  FITNESS FOR A
+# PARTICULAR PURPOSE. See the  GNU General Public License for more de-
+# tails. You should have  received  a copy of the  GNU  General Public
+# License along with GNU Make; see the file  COPYING.  If  not,  write
+# to the Free Software Foundation, Inc., 51 Franklin St,  Fifth Floor,
+# Boston, MA 02110-1301 USA
 
 # Special thanks to Rene Stolle (r.stolle@funkemedien.de)
+
 #   .--agent output--------------------------------------------------------.
 #   |                           _                 _               _        |
 #   |     __ _  __ _  ___ _ __ | |_    ___  _   _| |_ _ __  _   _| |_      |
@@ -20,6 +34,7 @@
 #   |    \__,_|\__, |\___|_| |_|\__|  \___/ \__,_|\__| .__/ \__,_|\__|     |
 #   |          |___/                                 |_|                   |
 #   '----------------------------------------------------------------------'
+
 # <<<varnish>>>
 # client_conn           13687134         4.41 Client connections accepted
 # client_drop                  0         0.00 Connection dropped, no sess/wrk
@@ -219,6 +234,7 @@
 # VBE.default(127.0.0.1,,81).happy           0          .   Happy health probes
 # VBE.name(xxx.xxx.xxx.xxx,,80).vcls            1          .   VCL references
 # VBE.name(xxx.xxx.xxx.xxx,,80).happy           0          .   Happy health probes
+
 # Newer agent output has MAIN and MGT prefix keys at the beginning
 # and provide addtional sections MEMPOOL:
 # (LCK, SMA, VBE has the same structure)
@@ -264,6 +280,7 @@
 # MEMPOOL.req0.toosmall Too
 # MEMPOOL.req0.surplus Too
 # ...
+
 #.
 #   .--common--------------------------------------------------------------.
 #   |                                                                      |
@@ -273,6 +290,8 @@
 #   |              \___\___/|_| |_| |_|_| |_| |_|\___/|_| |_|              |
 #   |                                                                      |
 #   '----------------------------------------------------------------------'
+
+
 def parse_varnish(info):
     parsed = {}
     for line in info:
@@ -282,21 +301,25 @@
             value = int(line[1])
         except ValueError:
             value = None
+
         if line[3].lower() in line[0]:
             descr = " ".join(line[4:])
         else:
             descr = " ".join(line[3:])
+
         perf_var_name = "varnish_%s_rate" % parsed_path[-1]
         if perf_var_name.startswith("varnish_n_wrk"):
             perf_var_name = perf_var_name.replace("n_wrk", "worker")
         elif perf_var_name.startswith("varnish_n_"):
             perf_var_name = perf_var_name.replace("n_", "objects_")
+
         instance.update({
             "value": value,
             "descr": descr.replace("/", " "),
             "perf_var_name": perf_var_name,
             "params_var_name": parsed_path[-1].split("_", 1)[-1],
         })
+
     # Newer output has MAIN or MGT prefix keys,
     # see above in 'agent output'
     for key in ["MAIN", "MGT"]:
@@ -373,6 +396,8 @@
 #   +----------------------------------------------------------------------+
 #   |                             main check                               |
 #   '----------------------------------------------------------------------'
+
+
 def inventory_varnish_uptime(parsed):
     if "uptime" in parsed:
         return [(None, None)]
@@ -389,7 +414,9 @@
     "check_function": check_varnish_uptime,
     "service_description": "Varnish Uptime",
     "has_perfdata": True,
-}
+    "includes": ["uptime.include"],
+}
+
 #.
 #   .--cache---------------------------------------------------------------.
 #   |                                     _                                |
@@ -399,6 +426,8 @@
 #   |                      \___\__,_|\___|_| |_|\___|                      |
 #   |                                                                      |
 #   '----------------------------------------------------------------------'
+
+
 check_info["varnish.cache"] = {
     "inventory_function"      : lambda parsed: \
         inventory_varnish(parsed, ["cache_miss"]),
@@ -412,6 +441,7 @@
     "group"                   : "varnish_cache",
     "has_perfdata"            : True,
 }
+
 #.
 #   .--client--------------------------------------------------------------.
 #   |                            _ _            _                          |
@@ -421,6 +451,8 @@
 #   |                       \___|_|_|\___|_| |_|\__|                       |
 #   |                                                                      |
 #   '----------------------------------------------------------------------'
+
+
 check_info["varnish.client"] = {
     "inventory_function"  : lambda parsed: \
         inventory_varnish(parsed, ["client_req"]),
@@ -435,6 +467,7 @@
     "group"               : "varnish_client",
     "has_perfdata"        : True,
 }
+
 #.
 #   .--backend-------------------------------------------------------------.
 #   |                _                _                  _                 |
@@ -444,6 +477,8 @@
 #   |               |_.__/ \__,_|\___|_|\_\___|_| |_|\__,_|                |
 #   |                                                                      |
 #   '----------------------------------------------------------------------'
+
+
 check_info["varnish.backend"] = {
     "inventory_function"  : lambda parsed: \
         inventory_varnish(parsed, ["backend_fail", "backend_unhealthy", "backend_busy"]),
@@ -463,6 +498,7 @@
     "group"               : "varnish_backend",
     "has_perfdata"        : True,
 }
+
 #.
 #   .--fetch---------------------------------------------------------------.
 #   |                        __      _       _                             |
@@ -472,6 +508,8 @@
 #   |                      |_|  \___|\__\___|_| |_|                        |
 #   |                                                                      |
 #   '----------------------------------------------------------------------'
+
+
 check_info["varnish.fetch"] = {
     "inventory_function"  : lambda parsed: \
         inventory_varnish(parsed, ["fetch_1xx", "fetch_204", "fetch_304",
@@ -496,6 +534,7 @@
     "group"               : "varnish_fetch",
     "has_perfdata"        : True,
 }
+
 #.
 #   .--ESI-----------------------------------------------------------------.
 #   |                           _____ ____ ___                             |
@@ -505,7 +544,10 @@
 #   |                          |_____|____/___|                            |
 #   |                                                                      |
 #   '----------------------------------------------------------------------'
+
 factory_settings["varnish_esi_default_levels"] = {'errors': (1.0, 2.0)}
+
+
 check_info["varnish.esi"] = {
     "inventory_function"      : lambda parsed: \
         inventory_varnish(parsed, ["esi_errors"]),
@@ -519,6 +561,7 @@
     "group"                   : "varnish_esi",
     "has_perfdata"            : True,
 }
+
 #.
 #   .--objects-------------------------------------------------------------.
 #   |                         _     _           _                          |
@@ -528,6 +571,8 @@
 #   |                   \___/|_.__// |\___|\___|\__|___/                   |
 #   |                            |__/                                      |
 #   '----------------------------------------------------------------------'
+
+
 check_info["varnish.objects"] = {
     "inventory_function"  : lambda parsed: \
         inventory_varnish(parsed, ["n_expired", "n_lru_nuked"]),
@@ -541,6 +586,7 @@
     "group"               : "varnish_objects",
     "has_perfdata"        : True,
 }
+
 #.
 #   .--worker--------------------------------------------------------------.
 #   |                                     _                                |
@@ -550,6 +596,8 @@
 #   |                   \_/\_/ \___/|_|  |_|\_\___|_|                      |
 #   |                                                                      |
 #   '----------------------------------------------------------------------'
+
+
 check_info["varnish.worker"] = {
     "inventory_function"  : lambda parsed: \
         inventory_varnish(parsed, ["n_wrk_failed", "n_wrk_queued"]),
@@ -567,6 +615,7 @@
     "group"               : "varnish_worker",
     "has_perfdata"        : True,
 }
+
 #.
 #   .--cache hit ratio-----------------------------------------------------.
 #   |                  _            _     _ _               _   _          |
@@ -576,7 +625,10 @@
 #   |   \___\__,_|\___|_| |_|\___| |_| |_|_|\__| |_|  \__,_|\__|_|\___/    |
 #   |                                                                      |
 #   '----------------------------------------------------------------------'
+
 factory_settings["varnish_cache_hit_ratio_default_levels"] = {'levels_lower': (70.0, 60.0)}
+
+
 check_info["varnish.cache_hit_ratio"] = {
     "inventory_function"      : lambda parsed: \
         inventory_varnish(parsed, ["cache_miss", "cache_hit"]),
@@ -588,6 +640,7 @@
     "group"                   : "varnish_cache_hit_ratio",
     "has_perfdata"            : True,
 }
+
 #.
 #   .--backend success ratio-----------------------------------------------.
 #   |                _                _                  _                 |
@@ -603,7 +656,10 @@
 #   |      |___/\__,_|\___\___\___||___/___/ |_|  \__,_|\__|_|\___/        |
 #   |                                                                      |
 #   '----------------------------------------------------------------------'
+
 factory_settings["varnish_backend_success_ratio_default_levels"] = {'levels_lower': (70.0, 60.0)}
+
+
 check_info["varnish.backend_success_ratio"] = {
     "inventory_function"      : lambda parsed: \
         inventory_varnish(parsed, ["backend_fail", "backend_conn"]),
@@ -615,6 +671,7 @@
     "group"                   : "varnish_backend_success_ratio",
     "has_perfdata"            : True,
 }
+
 #.
 #   .--worker thread ratio-------------------------------------------------.
 #   |                     _               _   _                        _   |
@@ -630,6 +687,7 @@
 #   |                       |_|  \__,_|\__|_|\___/                         |
 #   |                                                                      |
 #   '----------------------------------------------------------------------'
+
 factory_settings["varnish_worker_thread_ratio_default_levels"] = {'levels_lower': (70.0, 60.0)}
 
 
@@ -642,11 +700,8 @@
     return check_levels(ratio,
                         "varnish_worker_thread_ratio", (None, None, warn, crit),
                         human_readable_func=get_percent_human_readable)
-<<<<<<< HEAD
-=======
-
-
->>>>>>> 75a18bda
+
+
 check_info["varnish.worker_thread_ratio"] = {
     "inventory_function"      : lambda parsed: \
         inventory_varnish(parsed, ["n_wrk", "n_wrk_create"]),
