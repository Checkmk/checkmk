#!/usr/bin/env python3
# -*- coding: utf-8 -*-
# Copyright (C) 2019 tribe29 GmbH - License: GNU General Public License v2
# This file is part of Checkmk (https://checkmk.com). It is subject to the terms and
# conditions defined in the file COPYING, which is part of this source code package.


def inventory_win_cpuusage(info):
    for line in info:
        try:
            if line[0] == '238:6':
                return [(None, {})]
        except Exception:
            pass


def check_win_cpuusage(item, params, info):
    if isinstance(params, tuple):
        levels = params
    elif isinstance(params, dict):
        levels = params.get('levels')
    else:  # legacy: old params may be None
        levels = None

    for line in info:
        if line[0] == '238:6':
            this_time = int(float(line[1]))
            # Windows sends one counter for each CPU plus one counter that
            # I've forgotton what's it for (idle?)
            num_cpus = len(line) - 4
            overall_perc = 0
            for cpu in range(0, num_cpus):
                ticks = int(line[2 + cpu])
                ticks_per_sec = get_rate("cpuusage.%d" % cpu, this_time, ticks)
                secs_per_sec = ticks_per_sec / 10000000.0
                used_perc = 100 * (1 - secs_per_sec)
                overall_perc += used_perc

            used_perc = overall_perc / num_cpus
            if used_perc < 0:
                used_perc = 0
            elif used_perc > 100:
                used_perc = 100

            if num_cpus == 1:
                num_txt = ""
            else:
                num_txt = " / %d CPUs" % num_cpus

            return check_levels(
                used_perc,
                "cpuusage",
                levels,
                human_readable_func=get_percent_human_readable,
                infoname="Used%s" % num_txt,
                boundaries=(0, 100),
            )

    return (3, "counter for cpu (238:6) not found")


def inventory_win_diskstat(info):
    for line in info:
        try:
            if line[0] == '2:16' or line[0] == '2:18':
                return [(None, None, None)]
        except Exception:
            pass
    return []


def check_win_diskstat(item, params, info):
    read_bytes_ctr = 0
    write_bytes_ctr = 0
    this_time = None
    for line in info:
        if line[0] == '2:16':
            read_bytes_ctr = int(line[2])
        elif line[0] == '2:18':
            write_bytes_ctr = int(line[2])
            this_time = int(float(line[1]))
            break

    if not this_time:
        return

    try:
        read_per_sec = get_rate("diskstat.read", this_time, read_bytes_ctr)
        write_per_sec = get_rate("diskstat.write", this_time, write_bytes_ctr)
    except MKCounterWrapped as e:
        # make sure that inital check does not need three cycles for all counters
        # to be initialized
        get_rate("diskstat.write", this_time, write_bytes_ctr)
        raise e

    perfdata = [("read", "%dc" % read_bytes_ctr), ("write", "%dc" % write_bytes_ctr)]
    return (0, "reading %.1f MB/s, writing %.1f MB/s" %
<<<<<<< HEAD
            (read_per_sec / 1024.0**2, write_per_sec / 1024.0**2), perfdata)
=======
            (read_per_sec / 1048576, write_per_sec / 1048576), perfdata)
>>>>>>> 75a18bda


check_info["winperf.cpuusage"] = {
    'check_function': check_win_cpuusage,
    'inventory_function': inventory_win_cpuusage,
    'service_description': 'CPU Usage',
    'has_perfdata': True,
}

check_info["winperf.diskstat"] = {
    'check_function': check_win_diskstat,
    'inventory_function': inventory_win_diskstat,
    'service_description': 'Disk IO',
    'has_perfdata': True,
}<|MERGE_RESOLUTION|>--- conflicted
+++ resolved
@@ -1,8 +1,28 @@
-#!/usr/bin/env python3
-# -*- coding: utf-8 -*-
-# Copyright (C) 2019 tribe29 GmbH - License: GNU General Public License v2
-# This file is part of Checkmk (https://checkmk.com). It is subject to the terms and
-# conditions defined in the file COPYING, which is part of this source code package.
+#!/usr/bin/python
+# -*- encoding: utf-8; py-indent-offset: 4 -*-
+# +------------------------------------------------------------------+
+# |             ____ _               _        __  __ _  __           |
+# |            / ___| |__   ___  ___| | __   |  \/  | |/ /           |
+# |           | |   | '_ \ / _ \/ __| |/ /   | |\/| | ' /            |
+# |           | |___| | | |  __/ (__|   <    | |  | | . \            |
+# |            \____|_| |_|\___|\___|_|\_\___|_|  |_|_|\_\           |
+# |                                                                  |
+# | Copyright Mathias Kettner 2014             mk@mathias-kettner.de |
+# +------------------------------------------------------------------+
+#
+# This file is part of Check_MK.
+# The official homepage is at http://mathias-kettner.de/check_mk.
+#
+# check_mk is free software;  you can redistribute it and/or modify it
+# under the  terms of the  GNU General Public License  as published by
+# the Free Software Foundation in version 2.  check_mk is  distributed
+# in the hope that it will be useful, but WITHOUT ANY WARRANTY;  with-
+# out even the implied warranty of  MERCHANTABILITY  or  FITNESS FOR A
+# PARTICULAR PURPOSE. See the  GNU General Public License for more de-
+# tails. You should have  received  a copy of the  GNU  General Public
+# License along with GNU Make; see the file  COPYING.  If  not,  write
+# to the Free Software Foundation, Inc., 51 Franklin St,  Fifth Floor,
+# Boston, MA 02110-1301 USA.
 
 
 def inventory_win_cpuusage(info):
@@ -10,17 +30,17 @@
         try:
             if line[0] == '238:6':
                 return [(None, {})]
-        except Exception:
+        except:
             pass
 
 
 def check_win_cpuusage(item, params, info):
     if isinstance(params, tuple):
-        levels = params
+        warn, crit = params
     elif isinstance(params, dict):
-        levels = params.get('levels')
+        warn, crit = params['levels']
     else:  # legacy: old params may be None
-        levels = None
+        warn, crit = None, None
 
     for line in info:
         if line[0] == '238:6':
@@ -47,15 +67,16 @@
             else:
                 num_txt = " / %d CPUs" % num_cpus
 
-            return check_levels(
-                used_perc,
-                "cpuusage",
-                levels,
-                human_readable_func=get_percent_human_readable,
-                infoname="Used%s" % num_txt,
-                boundaries=(0, 100),
-            )
-
+            infotext = "%d%% used%s" % (int(used_perc), num_txt)
+            state = 0
+            if crit is not None and used_perc >= crit:
+                state = 2
+            elif warn is not None and used_perc >= warn:
+                state = 1
+            if state:
+                infotext += " (warn/crit at %s/%s)" % (get_percent_human_readable(warn),
+                                                       get_percent_human_readable(crit))
+            return state, infotext, [("cpuusage", "%.2f" % used_perc, warn, crit, 0, 100)]
     return (3, "counter for cpu (238:6) not found")
 
 
@@ -64,7 +85,7 @@
         try:
             if line[0] == '2:16' or line[0] == '2:18':
                 return [(None, None, None)]
-        except Exception:
+        except:
             pass
     return []
 
@@ -87,7 +108,7 @@
     try:
         read_per_sec = get_rate("diskstat.read", this_time, read_bytes_ctr)
         write_per_sec = get_rate("diskstat.write", this_time, write_bytes_ctr)
-    except MKCounterWrapped as e:
+    except MKCounterWrapped, e:
         # make sure that inital check does not need three cycles for all counters
         # to be initialized
         get_rate("diskstat.write", this_time, write_bytes_ctr)
@@ -95,11 +116,7 @@
 
     perfdata = [("read", "%dc" % read_bytes_ctr), ("write", "%dc" % write_bytes_ctr)]
     return (0, "reading %.1f MB/s, writing %.1f MB/s" %
-<<<<<<< HEAD
-            (read_per_sec / 1024.0**2, write_per_sec / 1024.0**2), perfdata)
-=======
             (read_per_sec / 1048576, write_per_sec / 1048576), perfdata)
->>>>>>> 75a18bda
 
 
 check_info["winperf.cpuusage"] = {
@@ -107,6 +124,8 @@
     'inventory_function': inventory_win_cpuusage,
     'service_description': 'CPU Usage',
     'has_perfdata': True,
+    'default_levels_variable': 'winperf_cpu_default_levels',
+    'includes': ["winperf.include"],
 }
 
 check_info["winperf.diskstat"] = {
