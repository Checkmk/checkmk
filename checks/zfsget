--- conflicted
+++ resolved
@@ -1,21 +1,3 @@
-<<<<<<< HEAD
-#!/usr/bin/env python3
-# -*- coding: utf-8 -*-
-# Copyright (C) 2019 tribe29 GmbH - License: GNU General Public License v2
-# This file is part of Checkmk (https://checkmk.com). It is subject to the terms and
-# conditions defined in the file COPYING, which is part of this source code package.
-
-# NOTE: Careful when replacing the *-import below with a more specific import. This can cause
-# problems because it might remove variables from the check-context which are necessary for
-# resolving legacy discovery results such as [("SUMMARY", "diskstat_default_levels")]. Furthermore,
-# it might also remove variables needed for accessing discovery rulesets.
-from cmk.base.check_legacy_includes.df import *  # pylint: disable=wildcard-import,unused-wildcard-import
-# NOTE: Careful when replacing the *-import below with a more specific import. This can cause
-# problems because it might remove variables from the check-context which are necessary for
-# resolving legacy discovery results such as [("SUMMARY", "diskstat_default_levels")]. Furthermore,
-# it might also remove variables needed for accessing discovery rulesets.
-from cmk.base.check_legacy_includes.size_trend import *  # pylint: disable=wildcard-import,unused-wildcard-import
-=======
 #!/usr/bin/python
 # -*- encoding: utf-8; py-indent-offset: 4 -*-
 # +------------------------------------------------------------------+
@@ -42,7 +24,6 @@
 # to the Free Software Foundation, Inc., 51 Franklin St,  Fifth Floor,
 # Boston, MA 02110-1301 USA.
 
->>>>>>> 75a18bda
 # Example output from agent (sizes are in bytes). Note: the part
 # [df] in this check is duplicated. We need this information because
 # zfsget does not show pass-through filesystems like '/'. :-(
@@ -122,11 +103,7 @@
     # several device names per mount point, and we know only
     # later which one to take
     parsed = {}
-<<<<<<< HEAD
-    for entry in data.values():
-=======
     for entry in data.itervalues():
->>>>>>> 75a18bda
         if entry["mountpoint"].startswith("/"):
             entry["is_pool"] = "/" not in entry["name"]
             if entry["type"] == "filesystem":
@@ -152,17 +129,10 @@
                 # 'first' contians all elements from the beginning until the first kbytes item
                 # we compare 'first' to zfs mountpoint names and take the device name with the highest similarity
                 matches = []
-<<<<<<< HEAD
-                for name in parsed_zfs:
-                    matches.append(_get_similarity_of_strings(name, _first))
-                if matches and max(matches) > 0.5:
-                    device = list(parsed_zfs)[matches.index(max(matches))]
-=======
                 for name in parsed_zfs.keys():
                     matches.append(_get_similarity_of_strings(name, _first))
                 if matches and max(matches) > 0.5:
                     device = parsed_zfs.keys()[matches.index(max(matches))]
->>>>>>> 75a18bda
                 else:
                     # TODO: fix special case that will fail here if not zfs item exists
                     # white space in name and fs_type ("/foo", "bar", "zfs")
@@ -223,11 +193,7 @@
     parsed_df = _parse_df(info_df, parsed_zfs)
 
     # parsed_df and parsed_final have the mount point as key
-<<<<<<< HEAD
-    for mountpoint, entry_df in parsed_df.items():
-=======
     for mountpoint, entry_df in parsed_df.iteritems():
->>>>>>> 75a18bda
         # for every mount point in the df section, if the device name
         # is also present in the "parsed" variable, we take those data
         for name, entry_zfs in parsed_zfs.items():
@@ -244,11 +210,7 @@
 
 def inventory_zfsget(parsed):
     mplist = []
-<<<<<<< HEAD
-    for mountpoint in parsed:
-=======
     for mountpoint in parsed.iterkeys():
->>>>>>> 75a18bda
         if mountpoint not in inventory_df_exclude_mountpoints:
             mplist.append(mountpoint)
     return df_inventory(mplist)
@@ -282,4 +244,5 @@
     "has_perfdata": True,
     "group": "filesystem",
     "default_levels_variable": "filesystem_default_levels",
+    "includes": ["size_trend.include", "df.include"],
 }