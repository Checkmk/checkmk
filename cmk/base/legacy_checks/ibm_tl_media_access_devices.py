--- conflicted
+++ resolved
@@ -76,15 +76,11 @@
 
 
 check_info["ibm_tl_media_access_devices"] = LegacyCheckDefinition(
-<<<<<<< HEAD
+    name="ibm_tl_media_access_devices",
     detect=any_of(
         startswith(".1.3.6.1.2.1.1.2.0", ".1.3.6.1.4.1.32925.1"),
         startswith(".1.3.6.1.2.1.1.2.0", ".1.3.6.1.4.1.2.6.254"),
     ),
-=======
-    name="ibm_tl_media_access_devices",
-    detect=startswith(".1.3.6.1.2.1.1.2.0", ".1.3.6.1.4.1.32925.1"),
->>>>>>> e29ccc09
     fetch=[
         SNMPTree(
             base=".1.3.6.1.4.1.14851.3.1.6.2.1",
