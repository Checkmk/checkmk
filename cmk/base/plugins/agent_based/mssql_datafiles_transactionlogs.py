--- conflicted
+++ resolved
@@ -248,25 +248,15 @@
         unlimited |= instance["unlimited"]
         allocated_size_sum += instance["allocated_size"] or 0
         used_size_sum += (used_size := instance["used_size"] or 0)
-<<<<<<< HEAD
 
         mountpoint = _get_mountpoint(available_bytes, instance["physical_name"])
 
-        max_size = instance["max_size"] or 0
-
-        filesystem_free_size = available_bytes.get(mountpoint)
-        # when the free space of a mountpoint is added to the max size, then it should not be added again
-        if filesystem_free_size is not None and ((max_size > filesystem_free_size) or unlimited):
-            if mountpoint in used_mointpoints:filesystem_free_size = 0
-            max_size = filesystem_free_size + used_size
-=======
         max_size = _effective_max_size(
             instance["max_size"],
-            available_bytes.get(instance["mountpoint"]),
+            available_bytes.get(mountpoint),
             used_size,
             unlimited,
         )
->>>>>>> f5183333
         max_size_sum += max_size
 
         used_mointpoints.append(mountpoint)
