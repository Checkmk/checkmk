#!/usr/bin/env python3
# -*- coding: utf-8 -*-
# Copyright (C) 2019 tribe29 GmbH - License: GNU General Public License v2
# This file is part of Checkmk (https://checkmk.com). It is subject to the terms and
# conditions defined in the file COPYING, which is part of this source code package.

from logging import Logger
import os
import subprocess
import time
from typing import Any, Dict, Optional, Set

import cmk.utils.debug
import cmk.utils.defines
from cmk.utils.log import VERBOSE
import livestatus

from .settings import Settings

#.
#   .--Actions-------------------------------------------------------------.
#   |                     _        _   _                                   |
#   |                    / \   ___| |_(_) ___  _ __  ___                   |
#   |                   / _ \ / __| __| |/ _ \| '_ \/ __|                  |
#   |                  / ___ \ (__| |_| | (_) | | | \__ \                  |
#   |                 /_/   \_\___|\__|_|\___/|_| |_|___/                  |
#   |                                                                      |
#   +----------------------------------------------------------------------+
#   | Global functions for executing rule actions like sending emails and  |
#   | executing scripts.                                                   |
#   '----------------------------------------------------------------------'


def event_has_opened(history: Any, settings: Settings, config: Dict[str, Any], logger: Logger,
                     event_server: Any, event_columns: Any, rule: Any, event: Any) -> None:
    # Prepare for events with a limited livetime. This time starts
    # when the event enters the open state or acked state
    if "livetime" in rule:
        livetime, phases = rule["livetime"]
        event["live_until"] = time.time() + livetime
        event["live_until_phases"] = phases

    if rule.get("actions_in_downtime", True) is False and event["host_in_downtime"]:
        logger.info("Skip actions for event %d: Host is in downtime" % event["id"])
        return

    do_event_actions(history,
                     settings,
                     config,
                     logger,
                     event_server,
                     event_columns,
                     rule.get("actions", []),
                     event,
                     is_cancelling=False)


# Execute a list of actions on an event that has just been
# opened or cancelled.
def do_event_actions(history: Any, settings: Settings, config: Dict[str, Any], logger: Logger,
                     event_server: Any, event_columns: Any, actions: Any, event: Any,
                     is_cancelling: bool) -> None:
    for aname in actions:
        if aname == "@NOTIFY":
            do_notify(event_server, logger, event, is_cancelling=is_cancelling)
        else:
            action = config["action"].get(aname)
            if not action:
                logger.info("Cannot execute undefined action '%s'" % aname)
                logger.info("We have to following actions: %s" % ", ".join(config["action"].keys()))
            else:
                logger.info("Going to execute action '%s' on event %d" %
                            (action["title"], event["id"]))
                do_event_action(history, settings, config, logger, event_columns, action, event, "")


# Rule actions are currently done synchronously. Actions should
# not hang for more than a couple of ms.


def do_event_action(history: Any, settings: Settings, config: Dict[str, Any], logger: Logger,
                    event_columns: Any, action: Any, event: Any, user: Any) -> None:
    if action["disabled"]:
        logger.info("Skipping disabled action %s." % action["id"])
        return

    try:
        action_type, action_settings = action["action"]
        if action_type == 'email':
            to = _escape_null_bytes(
                _substitute_event_tags(event_columns, action_settings["to"], event))
            subject = _escape_null_bytes(
                _substitute_event_tags(event_columns, action_settings["subject"], event))
            body = _escape_null_bytes(
                _substitute_event_tags(event_columns, action_settings["body"], event))

            _send_email(config, to, subject, body, logger)
            history.add(event, "EMAIL", user, "%s|%s" % (to, subject))
        elif action_type == 'script':
            _execute_script(
                event_columns,
                _escape_null_bytes(
                    _substitute_event_tags(event_columns, action_settings["script"],
                                           _get_quoted_event(event, logger))), event, logger)
            history.add(event, "SCRIPT", user, action['id'])
        else:
            logger.error("Cannot execute action %s: invalid action type %s" %
                         (action["id"], action_type))
    except Exception:
        if settings.options.debug:
            raise
        logger.exception("Error during execution of action %s" % action["id"])


def _escape_null_bytes(s: Any) -> Any:
    return s.replace("\000", "\\000")


def _get_quoted_event(event: Any, logger: Logger) -> Any:
    new_event: Dict[str, Any] = {}
    fields_to_quote = ["application", "match_groups", "text", "comment", "contact"]
    for key, value in event.items():
        if key not in fields_to_quote:
            new_event[key] = value
        else:
            try:
                new_value: Any = None
                if isinstance(value, list):
                    new_value = list(map(quote_shell_string, value))
                elif isinstance(value, tuple):
                    new_value = value
                else:
                    new_value = quote_shell_string(value)
                new_event[key] = new_value
            except Exception as e:
                # If anything unforeseen happens, we use the intial value
                new_event[key] = value
                logger.exception("Unable to quote event text %r: %r, %r" % (key, value, e))

    return new_event


def _substitute_event_tags(event_columns: Any, text: Any, event: Any) -> Any:
    for key, value in _get_event_tags(event_columns, event).items():
        text = text.replace('$%s$' % key.upper(), value)
    return text


def quote_shell_string(s: Any) -> Any:
    return "'" + s.replace("'", "'\"'\"'") + "'"


def _send_email(config: Dict[str, Any], to: Any, subject: Any, body: Any, logger: Logger) -> bool:
    command_utf8 = [
        "mail", "-S", "sendcharsets=utf-8", "-s",
        subject.encode("utf-8"),
        to.encode("utf-8")
    ]

    if config["debug_rules"]:
        logger.info("  Executing: %s" % " ".join(command_utf8))

<<<<<<< HEAD
    p = subprocess.Popen(
        command_utf8,
        close_fds=True,
        stdout=subprocess.PIPE,
        stderr=subprocess.PIPE,
        stdin=subprocess.PIPE,
        encoding="utf-8",
    )
=======
    p = subprocess.Popen(command_utf8,
                         close_fds=True,
                         stdout=subprocess.PIPE,
                         stderr=subprocess.PIPE,
                         stdin=subprocess.PIPE)
>>>>>>> 75a18bda
    # FIXME: This may lock on too large buffer. We should move all "mail sending" code
    # to a general place and fix this for all our components (notification plugins,
    # notify.py, this one, ...)
    stdout, stderr = p.communicate(input=body)
    exitcode = p.returncode

    logger.info('  Exitcode: %d' % exitcode)
    if exitcode != 0:
        logger.info("  Error: Failed to send the mail.")
        for line in (stdout + stderr).splitlines():
            logger.info("  Output: %s" % line.rstrip())
        return False

    return True


def _execute_script(event_columns: Any, body: Any, event: Any, logger: Any) -> None:
    script_env = os.environ.copy()

    for key, value in _get_event_tags(event_columns, event).items():
        if isinstance(key, str):
            key = key.encode("utf-8")
        if isinstance(value, str):
            value = value.encode("utf-8")
        script_env["CMK_" + key.upper()] = value

    # Traps can contain 0-Bytes. We need to remove this from the script
    # body. Otherwise suprocess.Popen will crash.
    p = subprocess.Popen(
        ['/bin/bash'],
        stdin=subprocess.PIPE,
        stdout=subprocess.PIPE,
        stderr=subprocess.STDOUT,
        close_fds=True,
        env=script_env,
        encoding="utf-8",
    )
    stdout, _stderr = p.communicate(input=body)
    logger.info('  Exit code: %d' % p.returncode)
    if stdout:
        logger.info('  Output: \'%s\'' % stdout)


def _get_event_tags(event_columns: Any, event: Any) -> Dict[Any, Any]:
    substs = [
        ("match_group_%d" % (nr + 1), g) for (nr, g) in enumerate(event.get("match_groups", ()))
    ]

    for key, defaultvalue in event_columns:
        varname = key[6:]
        substs.append((varname, event.get(varname, defaultvalue)))

    def to_string(v: Any) -> str:
        if isinstance(v, str):
            return v
        return "%s" % v

    tags = {}
    for key, value in substs:
        if isinstance(value, tuple):
            value = " ".join(map(to_string, value))
        else:
            value = to_string(value)

        tags[key] = value

    return tags


#.
#   .--Notification--------------------------------------------------------.
#   |         _   _       _   _  __ _           _   _                      |
#   |        | \ | | ___ | |_(_)/ _(_) ___ __ _| |_(_) ___  _ __           |
#   |        |  \| |/ _ \| __| | |_| |/ __/ _` | __| |/ _ \| '_ \          |
#   |        | |\  | (_) | |_| |  _| | (_| (_| | |_| | (_) | | | |         |
#   |        |_| \_|\___/ \__|_|_| |_|\___\__,_|\__|_|\___/|_| |_|         |
#   |                                                                      |
#   +----------------------------------------------------------------------+
#   |  EC create Checkmk native notifications via cmk --notify.           |
#   '----------------------------------------------------------------------'

# Es fehlt:
# - Wenn CONTACTS fehlen, dann müssen in notify.py die Fallbackadressen
#   genommen werden.
# - Was ist mit Nagios als Core. Sendet der CONTACTS? Nein!!
#
# - Das muss sich in den Hilfetexten wiederspiegeln


# This function creates a Checkmk Notification for a locally running Checkmk.
# We simulate a *service* notification.
def do_notify(event_server: Any,
              logger: Logger,
              event: Any,
              username: Optional[bool] = None,
              is_cancelling: bool = False) -> None:
    if _core_has_notifications_disabled(event, logger):
        return

    context = _create_notification_context(event_server, event, username, is_cancelling, logger)

    if logger.isEnabledFor(VERBOSE):
        logger.log(VERBOSE, "Sending notification via Check_MK with the following context:")
        for varname, value in sorted(context.items()):
            logger.log(VERBOSE, "  %-25s: %s", varname, value)

    if context["HOSTDOWNTIME"] != "0":
        logger.info("Host %s is currently in scheduled downtime. "
                    "Skipping notification of event %s." % (context["HOSTNAME"], event["id"]))
        return

    # Send notification context via stdin.
    context_string = "".join(
        ["%s=%s\n" % (varname, value.replace("\n", "\\n")) for (varname, value) in context.items()])

    p = subprocess.Popen(
        ["cmk", "--notify", "stdin"],
        stdin=subprocess.PIPE,
        stdout=subprocess.PIPE,
        stderr=subprocess.STDOUT,
        close_fds=True,
        encoding="utf-8",
    )
    stdout, _stderr = p.communicate(input=context_string)
    status = p.returncode
    if status:
        logger.error("Error notifying via Check_MK: %s" % stdout.strip())
    else:
        logger.info("Successfully forwarded notification for event %d to Check_MK" % event["id"])


def _create_notification_context(event_server: Any, event: Any, username: Any, is_cancelling: bool,
                                 logger: Logger) -> Any:
    context = _base_notification_context(event, username, is_cancelling)
    _add_infos_from_monitoring_host(event_server, context, event)  # involves Livestatus query
    _add_contacts_from_rule(context, event, logger)
    return context


def _base_notification_context(event: Any, username: Any, is_cancelling: bool) -> Dict[str, Any]:
    return {
        "WHAT": "SERVICE",
        "CONTACTNAME": "check-mk-notify",
        "DATE": str(int(event["last"])),  # -> Event: Time
        "MICROTIME": str(int(event["last"] * 1000000)),
        "LASTSERVICESTATE": is_cancelling and "CRITICAL"
                            or "OK",  # better assume OK, we have no transition information
        "LASTSERVICESTATEID": is_cancelling and "2" or "0",  # -> immer OK
        "LASTSERVICEOK": "0",  # 1.1.1970
        "LASTSERVICESTATECHANGE": str(int(event["last"])),
        "LONGSERVICEOUTPUT": "",
        "NOTIFICATIONAUTHOR": username or "",
        "NOTIFICATIONAUTHORALIAS": username or "",
        "NOTIFICATIONAUTHORNAME": username or "",
        "NOTIFICATIONCOMMENT": "",
        "NOTIFICATIONTYPE": is_cancelling and "RECOVERY" or "PROBLEM",
        "SERVICEACKAUTHOR": "",
        "SERVICEACKCOMMENT": "",
        "SERVICEATTEMPT": "1",
        "SERVICECHECKCOMMAND": event["rule_id"] is None and "ec-internal"
                               or "ec-rule-" + event["rule_id"],
        "SERVICEDESC": event["application"] or "Event Console",
        "SERVICENOTIFICATIONNUMBER": "1",
        "SERVICEOUTPUT": event["text"],
        "SERVICEPERFDATA": "",
        "SERVICEPROBLEMID": "ec-id-" + str(event["id"]),
        "SERVICESTATE": cmk.utils.defines.service_state_name(event["state"]),
        "SERVICESTATEID": str(event["state"]),
        "SERVICE_EC_CONTACT": event.get("owner", ""),
        "SERVICE_SL": str(event["sl"]),
        "SVC_SL": str(event["sl"]),

        # Some fields only found in EC notifications
        "EC_ID": str(event["id"]),
        "EC_RULE_ID": event["rule_id"] or "",
        "EC_PRIORITY": str(event["priority"]),
        "EC_FACILITY": str(event["facility"]),
        "EC_PHASE": event["phase"],
        "EC_COMMENT": event.get("comment", ""),
        "EC_OWNER": event.get("owner", ""),
        "EC_CONTACT": event.get("contact", ""),
        "EC_PID": str(event.get("pid", 0)),
        "EC_MATCH_GROUPS": "\t".join(event["match_groups"]),
        "EC_CONTACT_GROUPS": " ".join(event.get("contact_groups") or []),
        "EC_ORIG_HOST": event.get("orig_host", event["host"]),
    }


# "CONTACTS" is allowed to be missing in the context, cmk --notify will
# add the fallback contacts then.
def _add_infos_from_monitoring_host(event_server: Any, context: Any, event: Any) -> None:
    def _add_artificial_context_info() -> None:
        context.update({
            "HOSTNAME": event["host"],
            "HOSTALIAS": event["host"],
            "HOSTADDRESS": event["ipaddress"],
            "HOSTTAGS": "",
            "HOSTDOWNTIME": "0",  # Non existing host cannot be in scheduled downtime ;-)
            "CONTACTS": "?",  # Will trigger using fallback contacts
            "SERVICECONTACTGROUPNAMES": "",
        })

    if not event["core_host"]:
        # Host not known in active monitoring. Create artificial host context
        # as good as possible.
        _add_artificial_context_info()
        return

    host_config = event_server.host_config.get_config_for_host(event["core_host"], None)
    if not host_config:
        _add_artificial_context_info()  # No config found - Host has vanished?
        return

    context.update({
        "HOSTNAME": host_config["name"],
        "HOSTALIAS": host_config["alias"],
        "HOSTADDRESS": host_config["address"],
        "HOSTTAGS": host_config["custom_variables"].get("TAGS", ""),
        "CONTACTS": ",".join(host_config["contacts"]),
        "SERVICECONTACTGROUPNAMES": ",".join(host_config["contact_groups"]),
    })

    # Add custom variables to the notification context
    for key, val in host_config["custom_variables"].items():
        context["HOST_%s" % key] = val

    context["HOSTDOWNTIME"] = "1" if event["host_in_downtime"] else "0"


def _add_contacts_from_rule(context: Any, event: Any, logger: Logger) -> None:
    # Add contact information from the rule, but only if the
    # host is unknown or if contact groups in rule have precedence

    if event.get("contact_groups") is not None and \
       event.get("contact_groups_notify") and (
           "CONTACTS" not in context or
           event.get("contact_groups_precedence", "host") != "host" or
           not event['core_host']):
        _add_contact_information_to_context(context, event["contact_groups"], logger)


def _add_contact_information_to_context(context: Any, contact_groups: Any, logger: Any) -> None:
    contact_names = _rbn_groups_contacts(contact_groups)
    context["CONTACTS"] = ",".join(contact_names)
    context["SERVICECONTACTGROUPNAMES"] = ",".join(contact_groups)
    logger.log(VERBOSE, "Setting %d contacts %s resulting from rule contact groups %s",
               len(contact_names), ",".join(contact_names), ",".join(contact_groups))


# NOTE: This function is an exact copy from modules/notify.py. We need
# to move all this Checkmk-specific livestatus query stuff to a helper
# module in lib some day.
# NOTE: Typing chaos ahead!
def _rbn_groups_contacts(groups: Any) -> Any:
    if not groups:
        return {}
    query = "GET contactgroups\nColumns: members\n"
    for group in groups:
        query += "Filter: name = %s\n" % group
    query += "Or: %d\n" % len(groups)

    try:
        contacts: Set[str] = set()
        for contact_list in livestatus.LocalConnection().query_column(query):
            contacts.update(contact_list)
        return contacts

    except livestatus.MKLivestatusNotFoundError:
        return []

    except Exception:
        if cmk.utils.debug.enabled():
            raise
        return []


def _core_has_notifications_disabled(event: Any, logger: Logger) -> bool:
    try:
        notifications_enabled = livestatus.LocalConnection().query_value(
            "GET status\nColumns: enable_notifications")
        if not notifications_enabled:
            logger.info("Notifications are currently disabled. Skipped notification for event %d" %
                        event["id"])
            return True
    except Exception as e:
        logger.info("Cannot determine whether notifcations are enabled in core: %s. Assuming YES." %
                    e)
<<<<<<< HEAD
    return False
=======

    return False


def to_utf8(x):
    if isinstance(x, unicode):
        return x.encode("utf-8")
    return x
>>>>>>> 75a18bda
<|MERGE_RESOLUTION|>--- conflicted
+++ resolved
@@ -1,21 +1,39 @@
-#!/usr/bin/env python3
-# -*- coding: utf-8 -*-
-# Copyright (C) 2019 tribe29 GmbH - License: GNU General Public License v2
-# This file is part of Checkmk (https://checkmk.com). It is subject to the terms and
-# conditions defined in the file COPYING, which is part of this source code package.
-
-from logging import Logger
+#!/usr/bin/env python
+# -*- encoding: utf-8; py-indent-offset: 4 -*-
+# +------------------------------------------------------------------+
+# |             ____ _               _        __  __ _  __           |
+# |            / ___| |__   ___  ___| | __   |  \/  | |/ /           |
+# |           | |   | '_ \ / _ \/ __| |/ /   | |\/| | ' /            |
+# |           | |___| | | |  __/ (__|   <    | |  | | . \            |
+# |            \____|_| |_|\___|\___|_|\_\___|_|  |_|_|\_\           |
+# |                                                                  |
+# | Copyright Mathias Kettner 2018             mk@mathias-kettner.de |
+# +------------------------------------------------------------------+
+#
+# This file is part of Check_MK.
+# The official homepage is at http://mathias-kettner.de/check_mk.
+#
+# check_mk is free software;  you can redistribute it and/or modify it
+# under the  terms of the  GNU General Public License  as published by
+# the Free Software Foundation in version 2.  check_mk is  distributed
+# in the hope that it will be useful, but WITHOUT ANY WARRANTY;  with-
+# out even the implied warranty of  MERCHANTABILITY  or  FITNESS FOR A
+# PARTICULAR PURPOSE. See the  GNU General Public License for more de-
+# tails. You should have  received  a copy of the  GNU  General Public
+# License along with GNU Make; see the file  COPYING.  If  not,  write
+# to the Free Software Foundation, Inc., 51 Franklin St,  Fifth Floor,
+# Boston, MA 02110-1301 USA.
+
 import os
 import subprocess
 import time
-from typing import Any, Dict, Optional, Set
-
+
+import six
+
+import cmk
 import cmk.utils.debug
 import cmk.utils.defines
-from cmk.utils.log import VERBOSE
 import livestatus
-
-from .settings import Settings
 
 #.
 #   .--Actions-------------------------------------------------------------.
@@ -31,8 +49,7 @@
 #   '----------------------------------------------------------------------'
 
 
-def event_has_opened(history: Any, settings: Settings, config: Dict[str, Any], logger: Logger,
-                     event_server: Any, event_columns: Any, rule: Any, event: Any) -> None:
+def event_has_opened(history, settings, config, logger, event_server, event_columns, rule, event):
     # Prepare for events with a limited livetime. This time starts
     # when the event enters the open state or acked state
     if "livetime" in rule:
@@ -57,9 +74,8 @@
 
 # Execute a list of actions on an event that has just been
 # opened or cancelled.
-def do_event_actions(history: Any, settings: Settings, config: Dict[str, Any], logger: Logger,
-                     event_server: Any, event_columns: Any, actions: Any, event: Any,
-                     is_cancelling: bool) -> None:
+def do_event_actions(history, settings, config, logger, event_server, event_columns, actions, event,
+                     is_cancelling):
     for aname in actions:
         if aname == "@NOTIFY":
             do_notify(event_server, logger, event, is_cancelling=is_cancelling)
@@ -78,8 +94,7 @@
 # not hang for more than a couple of ms.
 
 
-def do_event_action(history: Any, settings: Settings, config: Dict[str, Any], logger: Logger,
-                    event_columns: Any, action: Any, event: Any, user: Any) -> None:
+def do_event_action(history, settings, config, logger, event_columns, action, event, user):
     if action["disabled"]:
         logger.info("Skipping disabled action %s." % action["id"])
         return
@@ -112,21 +127,20 @@
         logger.exception("Error during execution of action %s" % action["id"])
 
 
-def _escape_null_bytes(s: Any) -> Any:
+def _escape_null_bytes(s):
     return s.replace("\000", "\\000")
 
 
-def _get_quoted_event(event: Any, logger: Logger) -> Any:
-    new_event: Dict[str, Any] = {}
+def _get_quoted_event(event, logger):
+    new_event = {}
     fields_to_quote = ["application", "match_groups", "text", "comment", "contact"]
-    for key, value in event.items():
+    for key, value in event.iteritems():
         if key not in fields_to_quote:
             new_event[key] = value
         else:
             try:
-                new_value: Any = None
                 if isinstance(value, list):
-                    new_value = list(map(quote_shell_string, value))
+                    new_value = map(quote_shell_string, value)
                 elif isinstance(value, tuple):
                     new_value = value
                 else:
@@ -140,17 +154,17 @@
     return new_event
 
 
-def _substitute_event_tags(event_columns: Any, text: Any, event: Any) -> Any:
-    for key, value in _get_event_tags(event_columns, event).items():
+def _substitute_event_tags(event_columns, text, event):
+    for key, value in _get_event_tags(event_columns, event).iteritems():
         text = text.replace('$%s$' % key.upper(), value)
     return text
 
 
-def quote_shell_string(s: Any) -> Any:
+def quote_shell_string(s):
     return "'" + s.replace("'", "'\"'\"'") + "'"
 
 
-def _send_email(config: Dict[str, Any], to: Any, subject: Any, body: Any, logger: Logger) -> bool:
+def _send_email(config, to, subject, body, logger):
     command_utf8 = [
         "mail", "-S", "sendcharsets=utf-8", "-s",
         subject.encode("utf-8"),
@@ -160,45 +174,34 @@
     if config["debug_rules"]:
         logger.info("  Executing: %s" % " ".join(command_utf8))
 
-<<<<<<< HEAD
-    p = subprocess.Popen(
-        command_utf8,
-        close_fds=True,
-        stdout=subprocess.PIPE,
-        stderr=subprocess.PIPE,
-        stdin=subprocess.PIPE,
-        encoding="utf-8",
-    )
-=======
     p = subprocess.Popen(command_utf8,
                          close_fds=True,
                          stdout=subprocess.PIPE,
                          stderr=subprocess.PIPE,
                          stdin=subprocess.PIPE)
->>>>>>> 75a18bda
     # FIXME: This may lock on too large buffer. We should move all "mail sending" code
     # to a general place and fix this for all our components (notification plugins,
     # notify.py, this one, ...)
-    stdout, stderr = p.communicate(input=body)
+    stdout_txt, stderr_txt = p.communicate(body.encode("utf-8"))
     exitcode = p.returncode
 
     logger.info('  Exitcode: %d' % exitcode)
     if exitcode != 0:
         logger.info("  Error: Failed to send the mail.")
-        for line in (stdout + stderr).splitlines():
+        for line in (stdout_txt + stderr_txt).splitlines():
             logger.info("  Output: %s" % line.rstrip())
         return False
 
     return True
 
 
-def _execute_script(event_columns: Any, body: Any, event: Any, logger: Any) -> None:
+def _execute_script(event_columns, body, event, logger):
     script_env = os.environ.copy()
 
-    for key, value in _get_event_tags(event_columns, event).items():
-        if isinstance(key, str):
+    for key, value in _get_event_tags(event_columns, event).iteritems():
+        if isinstance(key, unicode):
             key = key.encode("utf-8")
-        if isinstance(value, str):
+        if isinstance(value, unicode):
             value = value.encode("utf-8")
         script_env["CMK_" + key.upper()] = value
 
@@ -211,15 +214,14 @@
         stderr=subprocess.STDOUT,
         close_fds=True,
         env=script_env,
-        encoding="utf-8",
     )
-    stdout, _stderr = p.communicate(input=body)
+    output = p.communicate(body.encode('utf-8'))[0]
     logger.info('  Exit code: %d' % p.returncode)
-    if stdout:
-        logger.info('  Output: \'%s\'' % stdout)
-
-
-def _get_event_tags(event_columns: Any, event: Any) -> Dict[Any, Any]:
+    if output:
+        logger.info('  Output: \'%s\'' % output)
+
+
+def _get_event_tags(event_columns, event):
     substs = [
         ("match_group_%d" % (nr + 1), g) for (nr, g) in enumerate(event.get("match_groups", ()))
     ]
@@ -228,8 +230,8 @@
         varname = key[6:]
         substs.append((varname, event.get(varname, defaultvalue)))
 
-    def to_string(v: Any) -> str:
-        if isinstance(v, str):
+    def to_string(v):
+        if isinstance(v, six.string_types):
             return v
         return "%s" % v
 
@@ -254,7 +256,7 @@
 #   |        |_| \_|\___/ \__|_|_| |_|\___\__,_|\__|_|\___/|_| |_|         |
 #   |                                                                      |
 #   +----------------------------------------------------------------------+
-#   |  EC create Checkmk native notifications via cmk --notify.           |
+#   |  EC create Check_MK native notifications via cmk --notify.           |
 #   '----------------------------------------------------------------------'
 
 # Es fehlt:
@@ -265,22 +267,18 @@
 # - Das muss sich in den Hilfetexten wiederspiegeln
 
 
-# This function creates a Checkmk Notification for a locally running Checkmk.
+# This function creates a Check_MK Notification for a locally running Check_MK.
 # We simulate a *service* notification.
-def do_notify(event_server: Any,
-              logger: Logger,
-              event: Any,
-              username: Optional[bool] = None,
-              is_cancelling: bool = False) -> None:
+def do_notify(event_server, logger, event, username=None, is_cancelling=False):
     if _core_has_notifications_disabled(event, logger):
         return
 
     context = _create_notification_context(event_server, event, username, is_cancelling, logger)
 
-    if logger.isEnabledFor(VERBOSE):
-        logger.log(VERBOSE, "Sending notification via Check_MK with the following context:")
-        for varname, value in sorted(context.items()):
-            logger.log(VERBOSE, "  %-25s: %s", varname, value)
+    if logger.is_verbose():
+        logger.verbose("Sending notification via Check_MK with the following context:")
+        for varname, value in sorted(context.iteritems()):
+            logger.verbose("  %-25s: %s" % (varname, value))
 
     if context["HOSTDOWNTIME"] != "0":
         logger.info("Host %s is currently in scheduled downtime. "
@@ -288,34 +286,32 @@
         return
 
     # Send notification context via stdin.
-    context_string = "".join(
-        ["%s=%s\n" % (varname, value.replace("\n", "\\n")) for (varname, value) in context.items()])
-
-    p = subprocess.Popen(
-        ["cmk", "--notify", "stdin"],
-        stdin=subprocess.PIPE,
-        stdout=subprocess.PIPE,
-        stderr=subprocess.STDOUT,
-        close_fds=True,
-        encoding="utf-8",
-    )
-    stdout, _stderr = p.communicate(input=context_string)
+    context_string = to_utf8("".join([
+        "%s=%s\n" % (varname, value.replace("\n", "\\n"))
+        for (varname, value) in context.iteritems()
+    ]))
+
+    p = subprocess.Popen(["cmk", "--notify", "stdin"],
+                         stdin=subprocess.PIPE,
+                         stdout=subprocess.PIPE,
+                         stderr=subprocess.STDOUT,
+                         close_fds=True)
+    response = p.communicate(input=context_string)[0]
     status = p.returncode
     if status:
-        logger.error("Error notifying via Check_MK: %s" % stdout.strip())
+        logger.error("Error notifying via Check_MK: %s" % response.strip())
     else:
         logger.info("Successfully forwarded notification for event %d to Check_MK" % event["id"])
 
 
-def _create_notification_context(event_server: Any, event: Any, username: Any, is_cancelling: bool,
-                                 logger: Logger) -> Any:
+def _create_notification_context(event_server, event, username, is_cancelling, logger):
     context = _base_notification_context(event, username, is_cancelling)
     _add_infos_from_monitoring_host(event_server, context, event)  # involves Livestatus query
     _add_contacts_from_rule(context, event, logger)
     return context
 
 
-def _base_notification_context(event: Any, username: Any, is_cancelling: bool) -> Dict[str, Any]:
+def _base_notification_context(event, username, is_cancelling):
     return {
         "WHAT": "SERVICE",
         "CONTACTNAME": "check-mk-notify",
@@ -366,8 +362,8 @@
 
 # "CONTACTS" is allowed to be missing in the context, cmk --notify will
 # add the fallback contacts then.
-def _add_infos_from_monitoring_host(event_server: Any, context: Any, event: Any) -> None:
-    def _add_artificial_context_info() -> None:
+def _add_infos_from_monitoring_host(event_server, context, event):
+    def _add_artificial_context_info():
         context.update({
             "HOSTNAME": event["host"],
             "HOSTALIAS": event["host"],
@@ -399,13 +395,13 @@
     })
 
     # Add custom variables to the notification context
-    for key, val in host_config["custom_variables"].items():
+    for key, val in host_config["custom_variables"].iteritems():
         context["HOST_%s" % key] = val
 
     context["HOSTDOWNTIME"] = "1" if event["host_in_downtime"] else "0"
 
 
-def _add_contacts_from_rule(context: Any, event: Any, logger: Logger) -> None:
+def _add_contacts_from_rule(context, event, logger):
     # Add contact information from the rule, but only if the
     # host is unknown or if contact groups in rule have precedence
 
@@ -417,19 +413,18 @@
         _add_contact_information_to_context(context, event["contact_groups"], logger)
 
 
-def _add_contact_information_to_context(context: Any, contact_groups: Any, logger: Any) -> None:
+def _add_contact_information_to_context(context, contact_groups, logger):
     contact_names = _rbn_groups_contacts(contact_groups)
     context["CONTACTS"] = ",".join(contact_names)
     context["SERVICECONTACTGROUPNAMES"] = ",".join(contact_groups)
-    logger.log(VERBOSE, "Setting %d contacts %s resulting from rule contact groups %s",
-               len(contact_names), ",".join(contact_names), ",".join(contact_groups))
+    logger.verbose("Setting %d contacts %s resulting from rule contact groups %s" %
+                   (len(contact_names), ",".join(contact_names), ",".join(contact_groups)))
 
 
 # NOTE: This function is an exact copy from modules/notify.py. We need
-# to move all this Checkmk-specific livestatus query stuff to a helper
+# to move all this Check_MK-specific livestatus query stuff to a helper
 # module in lib some day.
-# NOTE: Typing chaos ahead!
-def _rbn_groups_contacts(groups: Any) -> Any:
+def _rbn_groups_contacts(groups):
     if not groups:
         return {}
     query = "GET contactgroups\nColumns: members\n"
@@ -438,7 +433,7 @@
     query += "Or: %d\n" % len(groups)
 
     try:
-        contacts: Set[str] = set()
+        contacts = set([])
         for contact_list in livestatus.LocalConnection().query_column(query):
             contacts.update(contact_list)
         return contacts
@@ -452,7 +447,7 @@
         return []
 
 
-def _core_has_notifications_disabled(event: Any, logger: Logger) -> bool:
+def _core_has_notifications_disabled(event, logger):
     try:
         notifications_enabled = livestatus.LocalConnection().query_value(
             "GET status\nColumns: enable_notifications")
@@ -463,9 +458,6 @@
     except Exception as e:
         logger.info("Cannot determine whether notifcations are enabled in core: %s. Assuming YES." %
                     e)
-<<<<<<< HEAD
-    return False
-=======
 
     return False
 
@@ -473,5 +465,4 @@
 def to_utf8(x):
     if isinstance(x, unicode):
         return x.encode("utf-8")
-    return x
->>>>>>> 75a18bda
+    return x