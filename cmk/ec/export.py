<<<<<<< HEAD
#!/usr/bin/env python3
# -*- coding: utf-8 -*-
# Copyright (C) 2019 tribe29 GmbH - License: GNU General Public License v2
# This file is part of Checkmk (https://checkmk.com). It is subject to the terms and
# conditions defined in the file COPYING, which is part of this source code package.

# flake8: noqa
# pylint: disable=unused-import

from .defaults import (
    default_config,
    default_rule_pack,
)

from .settings import (
    PortNumber,
    FileDescriptor,
    Settings,
    settings,
)

from .rule_packs import (
    ECRulePack,
    ECRulePacks,
    ECRulePackSpec,
    ECRuleSpec,
    MkpRulePackProxy,
    RulePackType,
    rule_pack_dir,
    mkp_rule_pack_dir,
    load_config,
    load_rule_packs,
    save_rule_packs,
    export_rule_pack,
    remove_exported_rule_pack,
    add_rule_pack_proxies,
    override_rule_pack_proxy,
    release_packaged_rule_packs,
)
=======
#!/usr/bin/env python
# -*- encoding: utf-8; py-indent-offset: 4 -*-
# +------------------------------------------------------------------+
# |             ____ _               _        __  __ _  __           |
# |            / ___| |__   ___  ___| | __   |  \/  | |/ /           |
# |           | |   | '_ \ / _ \/ __| |/ /   | |\/| | ' /            |
# |           | |___| | | |  __/ (__|   <    | |  | | . \            |
# |            \____|_| |_|\___|\___|_|\_\___|_|  |_|_|\_\           |
# |                                                                  |
# | Copyright Mathias Kettner 2016             mk@mathias-kettner.de |
# +------------------------------------------------------------------+
#
# This file is part of Check_MK.
# The official homepage is at http://mathias-kettner.de/check_mk.
#
# check_mk is free software;  you can redistribute it and/or modify it
# under the  terms of the  GNU General Public License  as published by
# the Free Software Foundation in version 2.  check_mk is  distributed
# in the hope that it will be useful, but WITHOUT ANY WARRANTY;  with-
# out even the implied warranty of  MERCHANTABILITY  or  FITNESS FOR A
# PARTICULAR PURPOSE. See the  GNU General Public License for more de-
# tails. You should have  received  a copy of the  GNU  General Public
# License along with GNU Make; see the file  COPYING.  If  not,  write
# to the Free Software Foundation, Inc., 51 Franklin St,  Fifth Floor,
# Boston, MA 02110-1301 USA.
"""
Utility module for common code between the Event Console and other parts
of Check_MK. The GUI is e.g. accessing this module for gathering the default
configuration.
"""

import copy
from enum import Enum
import os
import pprint
from typing import Any, Dict, Iterable, List, Optional, Tuple  # pylint: disable=unused-import
import UserDict

from pathlib2 import Path

import cmk.utils.log
import cmk.utils.paths
import cmk.utils.store
import cmk.ec.defaults
import cmk.ec.settings


class MkpRulePackBindingError(Exception):
    """Base class for exceptions related to rule pack binding"""
    pass


class MkpRulePackProxy(UserDict.DictMixin):
    """
    An object of this class represents an entry (i.e. a rule pack) in
    mkp_rule_packs. It is used as a reference to an EC rule pack
    that either can be exported or is already exported in a MKP.

    A newly created instance is not yet connected to a specific rule pack.
    This is achieved via the method bind_to.
    """
    def __init__(self, rule_pack_id):
        # Ideally the 'id_' would not be necessary and the proxy object would
        # be bound to it's referenced object upon initialization. Unfortunately,
        # this is not possible because the mknotifyd.mk could specify referenced
        # objects as well.
        self.id_ = rule_pack_id  # type: str
        self.rule_pack = None  # type: Dict[str, Any]

    def __getitem__(self, key):
        return self.rule_pack[key]

    def __setitem__(self, key, value):
        self.rule_pack[key] = value

    def __delitem__(self, key):
        del self.rule_pack[key]

    def __repr__(self):
        return '%s("%s")' % (self.__class__.__name__, self.id_)

    # __iter__ and __len__ are only defined as a workaround for a buggy entry
    # in the typeshed
    def __iter__(self):
        for k in self.keys():
            yield k

    def __len__(self):
        return len(self.keys())

    def keys(self):
        # type: () -> List[str]
        """List of keys of this rule pack"""
        return self.rule_pack.keys()

    def bind_to(self, mkp_rule_pack):
        # type: (Dict[str, Any]) -> None
        """Binds this rule pack to the given MKP rule pack"""
        if self.id_ != mkp_rule_pack['id']:
            raise MkpRulePackBindingError('The IDs of %s and %s cannot be different.' %
                                          (self, mkp_rule_pack))

        self.rule_pack = mkp_rule_pack

    @property
    def is_bound(self):
        # type: () -> bool
        """Has this rule pack been bound via bind_to()?"""
        return self.rule_pack is not None


class RulePackType(Enum):  # pylint: disable=too-few-public-methods
    """
    A class to distinguishes the four kinds of rule pack types:

        1. internal: A rule pack that is not available in the Extension Packages module.
        2. exported: A rule pack that is available in the Extension Packages, but not
                     yet part of a MKP.
        3. unmodified MKP: A rule pack that is packaged/provided in a MKP.
        4. modified MKP: A rule pack that was orignially packaged/provided in a MKP but
                         was modified by a User and therefore replaced by a modified copy
                         of the rule pack.

    To get the type of a rule pack for an existing rule pack ID to
    MKP mapping the static method type_of can be used.
    """
    internal = 'internal'
    exported = 'exported'
    unmodified_mkp = 'unmodified, packaged'
    modified_mkp = 'modified, packaged'

    @staticmethod
    def type_of(rule_pack, id_to_mkp):
        # type: (Dict[str, Any], Dict[Any, Any]) -> RulePackType
        """
        Returns the type of rule pack for a given rule pack ID to MKP mapping.
        """
        is_proxy = isinstance(rule_pack, MkpRulePackProxy)
        is_packaged = id_to_mkp.get(rule_pack.get('id')) is not None

        if not is_proxy and not is_packaged:
            return RulePackType.internal
        if is_proxy and not is_packaged:
            return RulePackType.exported
        if is_proxy and is_packaged:
            return RulePackType.unmodified_mkp
        return RulePackType.modified_mkp


def _default_settings():
    # type: () -> cmk.ec.settings.Settings
    """Returns default EC settings. This function should vanish in the long run!"""
    return cmk.ec.settings.settings('', Path(cmk.utils.paths.omd_root),
                                    Path(cmk.utils.paths.default_config_dir), [''])


def rule_pack_dir():
    # type: () -> Path
    """
    Returns the default WATO directory of the Event Console.
    """
    return _default_settings().paths.rule_pack_dir.value


def mkp_rule_pack_dir():
    # type: () -> Path
    """
    Returns the default directory for rule pack exports of the
    Event Console.
    """
    return _default_settings().paths.mkp_rule_pack_dir.value


def remove_exported_rule_pack(id_):
    # type: (str) -> None
    """
    Removes the .mk file representing the exported rule pack.
    """
    export_file = mkp_rule_pack_dir() / ("%s.mk" % id_)
    export_file.unlink()


def _bind_to_rule_pack_proxies(rule_packs, mkp_rule_packs):
    # type: (Any, Any) -> None
    """
    Binds all proxy rule packs of the variable rule_packs to
    the corresponding mkp_rule_packs.
    """
    for rule_pack in rule_packs:
        try:
            if isinstance(rule_pack, MkpRulePackProxy):
                rule_pack.bind_to(mkp_rule_packs[rule_pack.id_])
        except KeyError:
            raise MkpRulePackBindingError('Exported rule pack with ID "%s" not found.' %
                                          rule_pack.id_)


def load_config(settings):
    # type: (cmk.ec.settings.Settings) -> Dict[str, Any]
    """Load event console configuration."""
    config = cmk.ec.defaults.default_config()
    config["MkpRulePackProxy"] = MkpRulePackProxy
    for path in [settings.paths.main_config_file.value] + \
            sorted(settings.paths.config_dir.value.glob('**/*.mk')):
        with open(str(path)) as file_object:
            exec (file_object, config)  # pylint: disable=exec-used
    config.pop("MkpRulePackProxy", None)
    _bind_to_rule_pack_proxies(config['rule_packs'], config['mkp_rule_packs'])

    # Convert livetime fields in rules into new format
    for rule in config["rules"]:
        if "livetime" in rule:
            livetime = rule["livetime"]
            if not isinstance(livetime, tuple):
                rule["livetime"] = (livetime, ["open"])

    # Convert legacy rules into a default rule pack. Note that we completely
    # ignore legacy rules if there are rule packs alreday. It's a bit unclear
    # if we really want that, but at least that's how it worked in the past...
    if config["rules"] and not config["rule_packs"]:
        config["rule_packs"] = [cmk.ec.defaults.default_rule_pack(config["rules"])]
    config["rules"] = []

    for rule_pack in config["rule_packs"]:
        for rule in rule_pack["rules"]:
            # Convert old contact_groups config
            if isinstance(rule.get("contact_groups"), list):
                rule["contact_groups"] = {
                    "groups": rule["contact_groups"],
                    "notify": False,
                    "precedence": "host",
                }
            # Old configs only have a naked service level without a precedence.
            if isinstance(rule["sl"], int):
                rule["sl"] = {"value": rule["sl"], "precedence": "message"}

    # Convert old logging configurations
    levels = config["log_level"]
    if isinstance(levels, int):
        level = cmk.utils.log.INFO if levels == 0 else cmk.utils.log.VERBOSE
        levels = {
            "cmk.mkeventd": level,
            "cmk.mkeventd.EventServer": level,
            "cmk.mkeventd.EventStatus": level,
            "cmk.mkeventd.StatusServer": level,
            "cmk.mkeventd.lock": level
        }
    if "cmk.mkeventd.lock" not in levels:
        levels["cmk.mkeventd.lock"] = levels["cmk.mkeventd"]
    config["log_level"] = levels

    # Convert pre 1.4 hostname translation config
    translation = config["hostname_translation"]
    if "regex" in translation and not isinstance(translation["regex"], list):
        translation["regex"] = [translation["regex"]]

    return config


def load_rule_packs():
    # type: () -> Any
    """Returns all rule packs (including MKP rule packs) of a site. Proxy objects
    in the rule packs are already bound to the referenced object."""
    return load_config(_default_settings())["rule_packs"]


def save_rule_packs(rule_packs, pretty_print=False, dir_=None):
    # type: (List[Dict[str, Any]], bool, Optional[Path]) -> None
    """Saves the given rule packs to rules.mk. By default they are saved to the
    default directory for rule packs. If dir_ is given it is used instead of
    the default."""
    output = "# Written by WATO\n# encoding: utf-8\n\n"

    if pretty_print:
        rule_packs_text = pprint.pformat(rule_packs)
    else:
        rule_packs_text = repr(rule_packs)

    output += "rule_packs += \\\n%s\n" % rule_packs_text

    if not dir_:
        dir_ = rule_pack_dir()
    dir_.mkdir(parents=True, exist_ok=True)
    cmk.utils.store.save_file(str(dir_ / "rules.mk"), output)


# NOTE: It is essential that export_rule_pack() is called *before*
# save_rule_packs(), otherwise there is a race condition when the EC
# recursively reads all *.mk files!
def export_rule_pack(rule_pack, pretty_print=False, dir_=None):
    # type: (Dict[str, Any], bool, Optional[Path]) -> None
    """
    Export the representation of a rule pack (i.e. a dict) to a .mk
    file accessible by the WATO module Extension Packages. In case
    of a MkpRulePackProxy the representation of the underlying rule
    pack is used.
    The name of the .mk file is determined by the ID of the rule pack,
    i.e. the rule pack 'test' will be saved as 'test.mk'
    By default the rule pack is saved to the default directory for
    mkp rule packs. If dir_ is given the default is replaced by the
    directory dir_.
    """
    if isinstance(rule_pack, MkpRulePackProxy):
        rule_pack = rule_pack.rule_pack

    repr_ = (pprint.pformat(rule_pack) if pretty_print else repr(rule_pack))
    output = ("# Written by WATO\n"
              "# encoding: utf-8\n"
              "\n"
              "mkp_rule_packs['%s'] = \\\n"
              "%s\n") % (rule_pack['id'], repr_)

    if not dir_:
        dir_ = mkp_rule_pack_dir()
    dir_.mkdir(parents=True, exist_ok=True)
    cmk.utils.store.save_file(str(dir_ / ("%s.mk" % rule_pack['id'])), output)


def add_rule_pack_proxies(file_names):
    # type: (Iterable[str]) -> None
    """
    Adds rule pack proxy objects to the list of rule packs given a list
    of file names. The file names without the file extension are used as
    the ID of the rule pack.
    """
    rule_packs = load_rule_packs()
    rule_pack_ids = {rp['id']: i for i, rp in enumerate(rule_packs)}
    ids = [os.path.splitext(fn)[0] for fn in file_names]
    for id_ in ids:
        index = rule_pack_ids.get(id_)
        if index is not None and isinstance(rule_packs[index], MkpRulePackProxy):
            rule_packs[index] = MkpRulePackProxy(id_)
        else:
            rule_packs.append(MkpRulePackProxy(id_))
    save_rule_packs(rule_packs)


def override_rule_pack_proxy(rule_pack_nr, rule_packs):
    # type: (str, Dict[str, Any]) -> None
    """
    Replaces a MkpRulePackProxy by a working copy of the underlying rule pack.
    """
    proxy = rule_packs[rule_pack_nr]
    if not isinstance(proxy, MkpRulePackProxy):
        raise TypeError('Expected an instance of %s got %s' %
                        (MkpRulePackProxy.__name__, proxy.__class__.__name__))
    rule_packs[rule_pack_nr] = copy.deepcopy(proxy.rule_pack)


def release_packaged_rule_packs(file_names):
    # type: (Iterable[str]) -> None
    """
    This function synchronizes the rule packs in rules.mk and the rule packs
    packaged in a MKP upon release of that MKP. The following cases have
    to be distinguished:

        1. Upon release of an unmodified MKP package the proxy in rules.mk
           and the exported rule pack are unchanged.
        2. Upon release of a MKP package with locally modified rule packs the
           modified rule pack updates the exported version.
    """
    if not file_names:
        return

    rule_packs = load_rule_packs()
    rule_pack_ids = [rp['id'] for rp in rule_packs]
    affected_ids = [os.path.splitext(fn)[0] for fn in file_names]

    save = False
    for id_ in affected_ids:
        index = rule_pack_ids.index(id_)
        if not isinstance(rule_packs[index], MkpRulePackProxy):
            save = True
            export_rule_pack(rule_packs[index])
            rule_packs[index] = MkpRulePackProxy(id_)

    if save:
        save_rule_packs(rule_packs)


def remove_packaged_rule_packs(file_names, delete_export=True):
    # type: (Iterable[str], bool) -> None
    """
    This function synchronizes the rule packs in rules.mk and the packaged rule packs
    of a MKP upon deletion of that MKP. When a modified or an unmodified MKP is
    deleted the exported rule pack and the rule pack in rules.mk are both deleted.
    """
    if not file_names:
        return

    rule_packs = load_rule_packs()
    rule_pack_ids = [rp['id'] for rp in rule_packs]
    affected_ids = [os.path.splitext(fn)[0] for fn in file_names]

    for id_ in affected_ids:
        index = rule_pack_ids.index(id_)
        del rule_packs[index]
        if delete_export:
            remove_exported_rule_pack(id_)

    save_rule_packs(rule_packs)


def rule_pack_id_to_mkp(package_info):
    # type: (Any) -> Dict[str, Any]
    """
    Returns a dictionary of rule pack ID to MKP package for a given package_info.
    The package info has to be in the format defined by cmk_base/packaging.py.
    Every rule pack is contained exactly once in this mapping. If no corresponding
    MKP exists, the value of that mapping is None.
    """
    def mkp_of(rule_pack_file):
        # type: (str) -> Any
        """Find the MKP for the given file"""
        for mkp, content in package_info.get('installed', {}).iteritems():
            if rule_pack_file in content.get('files', {}).get('ec_rule_packs', []):
                return mkp
        return None

    exported_rule_packs = package_info['parts']['ec_rule_packs']['files']

    return {os.path.splitext(file_)[0]: mkp_of(file_) for file_ in exported_rule_packs}
>>>>>>> 75a18bda
<|MERGE_RESOLUTION|>--- conflicted
+++ resolved
@@ -1,44 +1,3 @@
-<<<<<<< HEAD
-#!/usr/bin/env python3
-# -*- coding: utf-8 -*-
-# Copyright (C) 2019 tribe29 GmbH - License: GNU General Public License v2
-# This file is part of Checkmk (https://checkmk.com). It is subject to the terms and
-# conditions defined in the file COPYING, which is part of this source code package.
-
-# flake8: noqa
-# pylint: disable=unused-import
-
-from .defaults import (
-    default_config,
-    default_rule_pack,
-)
-
-from .settings import (
-    PortNumber,
-    FileDescriptor,
-    Settings,
-    settings,
-)
-
-from .rule_packs import (
-    ECRulePack,
-    ECRulePacks,
-    ECRulePackSpec,
-    ECRuleSpec,
-    MkpRulePackProxy,
-    RulePackType,
-    rule_pack_dir,
-    mkp_rule_pack_dir,
-    load_config,
-    load_rule_packs,
-    save_rule_packs,
-    export_rule_pack,
-    remove_exported_rule_pack,
-    add_rule_pack_proxies,
-    override_rule_pack_proxy,
-    release_packaged_rule_packs,
-)
-=======
 #!/usr/bin/env python
 # -*- encoding: utf-8; py-indent-offset: 4 -*-
 # +------------------------------------------------------------------+
@@ -460,5 +419,4 @@
 
     exported_rule_packs = package_info['parts']['ec_rule_packs']['files']
 
-    return {os.path.splitext(file_)[0]: mkp_of(file_) for file_ in exported_rule_packs}
->>>>>>> 75a18bda
+    return {os.path.splitext(file_)[0]: mkp_of(file_) for file_ in exported_rule_packs}