--- conflicted
+++ resolved
@@ -1,33 +1,46 @@
-#!/usr/bin/env python3
-# -*- coding: utf-8 -*-
-# Copyright (C) 2019 tribe29 GmbH - License: GNU General Public License v2
-# This file is part of Checkmk (https://checkmk.com). It is subject to the terms and
-# conditions defined in the file COPYING, which is part of this source code package.
+#!/usr/bin/env python
+# -*- encoding: utf-8; py-indent-offset: 4 -*-
+# +------------------------------------------------------------------+
+# |             ____ _               _        __  __ _  __           |
+# |            / ___| |__   ___  ___| | __   |  \/  | |/ /           |
+# |           | |   | '_ \ / _ \/ __| |/ /   | |\/| | ' /            |
+# |           | |___| | | |  __/ (__|   <    | |  | | . \            |
+# |            \____|_| |_|\___|\___|_|\_\___|_|  |_|_|\_\           |
+# |                                                                  |
+# | Copyright Mathias Kettner 2018             mk@mathias-kettner.de |
+# +------------------------------------------------------------------+
+#
+# This file is part of Check_MK.
+# The official homepage is at http://mathias-kettner.de/check_mk.
+#
+# check_mk is free software;  you can redistribute it and/or modify it
+# under the  terms of the  GNU General Public License  as published by
+# the Free Software Foundation in version 2.  check_mk is  distributed
+# in the hope that it will be useful, but WITHOUT ANY WARRANTY;  with-
+# out even the implied warranty of  MERCHANTABILITY  or  FITNESS FOR A
+# PARTICULAR PURPOSE. See the  GNU General Public License for more de-
+# tails. You should have  received  a copy of the  GNU  General Public
+# License along with GNU Make; see the file  COPYING.  If  not,  write
+# to the Free Software Foundation, Inc., 51 Franklin St,  Fifth Floor,
+# Boston, MA 02110-1301 USA.
 
 import os
-import struct
+import string
 import subprocess
 import threading
 import time
-from logging import Logger
-from pathlib import Path
-from typing import Any, AnyStr, Dict, Iterable, List, Optional, Tuple, Union
-
-from cmk.utils.log import VERBOSE
-from cmk.utils.render import date_and_time
-
-from .actions import quote_shell_string
-from .query import QueryGET
-from .settings import Settings
+
+import six
+
+import cmk.ec.actions
+import cmk.utils.render
 
 # TODO: As one can see clearly below, we should really have a class hierarchy here...
 
 
-class History:
-    def __init__(self, settings: Settings, config: Dict[str, Any], logger: Logger,
-                 event_columns: List[Tuple[str, Any]], history_columns: List[Tuple[str,
-                                                                                   Any]]) -> None:
-        super().__init__()
+class History(object):
+    def __init__(self, settings, config, logger, event_columns, history_columns):
+        super(History, self).__init__()
         self._settings = settings
         self._config = config
         self._logger = logger
@@ -38,31 +51,31 @@
         self._active_history_period = ActiveHistoryPeriod()
         self.reload_configuration(config)
 
-    def reload_configuration(self, config: Dict[str, Any]) -> None:
+    def reload_configuration(self, config):
         self._config = config
         if self._config['archive_mode'] == 'mongodb':
             _reload_configuration_mongodb(self)
         else:
             _reload_configuration_files(self)
 
-    def flush(self) -> None:
+    def flush(self):
         if self._config['archive_mode'] == 'mongodb':
             _flush_mongodb(self)
         else:
             _flush_files(self)
 
-    def add(self, event: Dict[str, Any], what: str, who: str = "", addinfo: str = "") -> None:
+    def add(self, event, what, who="", addinfo=""):
         if self._config['archive_mode'] == 'mongodb':
             _add_mongodb(self, event, what, who, addinfo)
         else:
             _add_files(self, event, what, who, addinfo)
 
-    def get(self, query: QueryGET) -> Iterable[Any]:
+    def get(self, query):
         if self._config['archive_mode'] == 'mongodb':
             return _get_mongodb(self, query)
         return _get_files(self, self._logger, query)
 
-    def housekeeping(self) -> None:
+    def housekeeping(self):
         if self._config['archive_mode'] == 'mongodb':
             _housekeeping_mongodb(self)
         else:
@@ -83,39 +96,39 @@
 #   '----------------------------------------------------------------------'
 
 try:
-    from pymongo.connection import Connection  # type: ignore[import]
-    from pymongo import DESCENDING  # type: ignore[import]
-    from pymongo.errors import OperationFailure  # type: ignore[import]
+    from pymongo.connection import Connection
+    from pymongo import DESCENDING
+    from pymongo.errors import OperationFailure
     import datetime
 except ImportError:
     Connection = None
 
 
-class MongoDB:
-    def __init__(self) -> None:
-        super().__init__()
-        self.connection: Connection = None
-        self.db: Any = None
-
-
-def _reload_configuration_mongodb(history: History) -> None:
+class MongoDB(object):
+    def __init__(self):
+        super(MongoDB, self).__init__()
+        self.connection = None
+        self.db = None
+
+
+def _reload_configuration_mongodb(history):
     # Configure the auto deleting indexes in the DB
     _update_mongodb_indexes(history._settings, history._mongodb)
     _update_mongodb_history_lifetime(history._settings, history._config, history._mongodb)
 
 
-def _housekeeping_mongodb(history: History) -> None:
+def _housekeeping_mongodb(history):
     pass
 
 
-def _connect_mongodb(settings: Settings, mongodb: MongoDB) -> None:
+def _connect_mongodb(settings, mongodb):
     if Connection is None:
         raise Exception('Could not initialize MongoDB (Python-Modules are missing)')
     mongodb.connection = Connection(*_mongodb_local_connection_opts(settings))
     mongodb.db = mongodb.connection.__getitem__(os.environ['OMD_SITE'])
 
 
-def _mongodb_local_connection_opts(settings: Settings) -> Tuple[Optional[str], Optional[int]]:
+def _mongodb_local_connection_opts(settings):
     ip, port = None, None
     with settings.paths.mongodb_config_file.value.open(encoding='utf-8') as f:
         for l in f:
@@ -126,18 +139,18 @@
     return ip, port
 
 
-def _flush_mongodb(history: History) -> None:
-    history._mongodb.db.ec_archive.drop()
-
-
-def _get_mongodb_max_history_age(mongodb: MongoDB) -> int:
+def _flush_mongodb(history):
+    history._mongodb._mongodb.db.ec_archive.drop()
+
+
+def _get_mongodb_max_history_age(mongodb):
     result = mongodb.db.ec_archive.index_information()
     if 'dt_-1' not in result or 'expireAfterSeconds' not in result['dt_-1']:
         return -1
     return result['dt_-1']['expireAfterSeconds']
 
 
-def _update_mongodb_indexes(settings: Settings, mongodb: MongoDB) -> None:
+def _update_mongodb_indexes(settings, mongodb):
     if not mongodb.connection:
         _connect_mongodb(settings, mongodb)
     result = mongodb.db.ec_archive.index_information()
@@ -146,8 +159,7 @@
         mongodb.db.ec_archive.ensure_index([('time', DESCENDING)])
 
 
-def _update_mongodb_history_lifetime(settings: Settings, config: Dict[str, Any],
-                                     mongodb: MongoDB) -> None:
+def _update_mongodb_history_lifetime(settings, config, mongodb):
     if not mongodb.connection:
         _connect_mongodb(settings, mongodb)
 
@@ -165,11 +177,7 @@
                                        unique=False)
 
 
-<<<<<<< HEAD
-def _mongodb_next_id(mongodb: MongoDB, name: str, first_id: int = 0) -> int:
-=======
 def _mongodb_next_id(mongodb, name, first_id=0):
->>>>>>> 75a18bda
     ret = mongodb.db.counters.find_and_modify(query={'_id': name},
                                               update={'$inc': {
                                                   'seq': 1
@@ -183,8 +191,7 @@
     return ret['seq']
 
 
-def _add_mongodb(history: History, event: Dict[str, Any], what: str, who: str,
-                 addinfo: str) -> None:
+def _add_mongodb(history, event, what, who, addinfo):
     _log_event(history._config, history._logger, event, what, who, addinfo)
     if not history._mongodb.connection:
         _connect_mongodb(history._settings, history._mongodb)
@@ -204,13 +211,12 @@
     })
 
 
-def _log_event(config: Dict[str, Any], logger: Logger, event: Dict[str, Any], what: str, who: str,
-               addinfo: str) -> None:
+def _log_event(config, logger, event, what, who, addinfo):
     if config['debug_rules']:
         logger.info("Event %d: %s/%s/%s - %s" % (event["id"], what, who, addinfo, event["text"]))
 
 
-def _get_mongodb(history: History, query: QueryGET) -> Iterable[Any]:
+def _get_mongodb(history, query):
     filters, limit = query.filters, query.limit
 
     history_entries = []
@@ -220,11 +226,11 @@
 
     # Construct the mongodb filtering specification. We could fetch all information
     # and do filtering on this data, but this would be way too inefficient.
-    mongo_query = {}
+    query = {}
     for column_name, operator_name, _predicate, argument in filters:
 
         if operator_name == '=':
-            mongo_filter: Union[str, Dict[str, str]] = argument
+            mongo_filter = argument
         elif operator_name == '>':
             mongo_filter = {'$gt': argument}
         elif operator_name == '<':
@@ -246,19 +252,19 @@
                             column_name)
 
         if column_name[:6] == 'event_':
-            mongo_query['event.' + column_name[6:]] = mongo_filter
+            query['event.' + column_name[6:]] = mongo_filter
         elif column_name[:8] == 'history_':
             key = column_name[8:]
             if key == 'line':
                 key = '_id'
-            mongo_query[key] = mongo_filter
+            query[key] = mongo_filter
         else:
             raise Exception('Filter %s not implemented for MongoDB' % column_name)
 
-    result = history._mongodb.db.ec_archive.find(mongo_query).sort('time', -1)
+    result = history._mongodb.db.ec_archive.find(query).sort('time', -1)
 
     # Might be used for debugging / profiling
-    #open(cmk.utils.paths.omd_root + '/var/log/check_mk/ec_history_debug.log', 'a').write(
+    #file(cmk.utils.paths.omd_root + '/var/log/check_mk/ec_history_debug.log', 'a').write(
     #    pprint.pformat(filters) + '\n' + pprint.pformat(result.explain()) + '\n')
 
     if limit:
@@ -294,15 +300,15 @@
 #   '----------------------------------------------------------------------'
 
 
-def _reload_configuration_files(history: History) -> None:
+def _reload_configuration_files(history):
     pass
 
 
-def _flush_files(history: History) -> None:
+def _flush_files(history):
     _expire_logfiles(history._settings, history._config, history._logger, history._lock, True)
 
 
-def _housekeeping_files(history: History) -> None:
+def _housekeeping_files(history):
     _expire_logfiles(history._settings, history._config, history._logger, history._lock, False)
 
 
@@ -313,15 +319,10 @@
 # 2: user who initiated the action (for GUI actions)
 # 3: additional information about the action
 # 4-oo: StatusTableEvents.columns
-def _add_files(history: History, event: Dict[str, Any], what: str, who: str, addinfo: str) -> None:
+def _add_files(history, event, what, who, addinfo):
     _log_event(history._config, history._logger, event, what, who, addinfo)
     with history._lock:
-        columns = [
-            quote_tab(str(time.time())),
-            quote_tab(scrub_string(what)),
-            quote_tab(scrub_string(who)),
-            quote_tab(scrub_string(addinfo))
-        ]
+        columns = [str(time.time()), scrub_string(what), scrub_string(who), scrub_string(addinfo)]
         columns += [
             quote_tab(event.get(colname[6:], defval))  # drop "event_"
             for colname, defval in history._event_columns
@@ -329,35 +330,34 @@
 
         with get_logfile(history._config, history._settings.paths.history_dir.value,
                          history._active_history_period).open(mode='ab') as f:
-            f.write(b"\t".join(columns) + b"\n")
-
-
-def quote_tab(col: Any) -> bytes:
+            f.write("\t".join(map(cmk.ec.actions.to_utf8, columns)) + "\n")
+
+
+def quote_tab(col):
     ty = type(col)
     if ty in [float, int]:
-        return str(col).encode("utf-8")
-    if ty is bool:
-        return b'1' if col else b'0'
-    if ty in [tuple, list]:
-        col = b"\1" + b"\1".join([quote_tab(e) for e in col])
+        return str(col)
+    elif ty is bool:
+        return '1' if col else '0'
+    elif ty in [tuple, list]:
+        col = "\1" + "\1".join([quote_tab(e) for e in col])
     elif col is None:
-        col = b"\2"
-    elif ty is str:
+        col = "\2"
+    elif ty is unicode:
         col = col.encode("utf-8")
 
-    return col.replace(b"\t", b" ")
-
-
-class ActiveHistoryPeriod:
-    def __init__(self) -> None:
-        super().__init__()
-        self.value: Optional[int] = None
+    return col.replace("\t", " ")
+
+
+class ActiveHistoryPeriod(object):
+    def __init__(self):
+        super(ActiveHistoryPeriod, self).__init__()
+        self.value = None
 
 
 # Get file object to current log file, handle also
 # history and lifetime limit.
-def get_logfile(config: Dict[str, Any], log_dir: Path,
-                active_history_period: ActiveHistoryPeriod) -> Path:
+def get_logfile(config, log_dir, active_history_period):
     log_dir.mkdir(parents=True, exist_ok=True)
     # Log into file starting at current history period,
     # but: if a newer logfile exists, use that one. This
@@ -381,38 +381,27 @@
 
 # Return timestamp of the beginning of the current history
 # period.
-def _current_history_period(config: Dict[str, Any]) -> int:
-    lt = time.localtime()
-    ts = time.mktime(
-        time.struct_time((
-            lt.tm_year,
-            lt.tm_mon,
-            lt.tm_mday,
-            0,  # tm_hour
-            0,  # tm_min
-            0,  # tm_sec
-            lt.tm_wday,
-            lt.tm_yday,
-            lt.tm_isdst,
-            lt.tm_zone,
-            lt.tm_gmtoff)))
-    offset = lt.tm_wday * 86400 if config["history_rotation"] == "weekly" else 0
-    return int(ts) - offset
+def _current_history_period(config):
+    now_broken = list(time.localtime())
+    now_broken[3:6] = [0, 0, 0]  # set clock to 00:00:00
+    now_ts = time.mktime(now_broken)  # convert to timestamp
+    if config["history_rotation"] == "weekly":
+        now_ts -= now_broken[6] * 86400  # convert to monday
+    return int(now_ts)
 
 
 # Delete old log files
-def _expire_logfiles(settings: Settings, config: Dict[str, Any], logger: Logger,
-                     lock_history: threading.Lock, flush: bool) -> None:
+def _expire_logfiles(settings, config, logger, lock_history, flush):
     with lock_history:
         try:
             days = config["history_lifetime"]
             min_mtime = time.time() - days * 86400
-            logger.log(VERBOSE, "Expiring logfiles (Horizon: %d days -> %s)", days,
-                       date_and_time(min_mtime))
+            logger.verbose("Expiring logfiles (Horizon: %d days -> %s)" %
+                           (days, cmk.utils.render.date_and_time(min_mtime)))
             for path in settings.paths.history_dir.value.glob('*.log'):
                 if flush or path.stat().st_mtime < min_mtime:
                     logger.info("Deleting log file %s (age %s)" %
-                                (path, date_and_time(path.stat().st_mtime)))
+                                (path, cmk.utils.render.date_and_time(path.stat().st_mtime)))
                     path.unlink()
         except Exception as e:
             if settings.options.debug:
@@ -420,9 +409,9 @@
             logger.exception("Error expiring log files: %s" % e)
 
 
-def _get_files(history: History, logger: Logger, query: QueryGET) -> Iterable[Any]:
+def _get_files(history, logger, query):
     filters, limit = query.filters, query.limit
-    history_entries: List[Any] = []
+    history_entries = []
     if not history._settings.paths.history_dir.value.exists():
         return []
 
@@ -454,23 +443,19 @@
     # It's ok if the filters don't match 100% accurately on the right lines. If in
     # doubt, you can output more lines than necessary. This is only a kind of
     # prefiltering.
-    grep_pairs: List[Tuple[int, str]] = []
+    greptexts = []
     for column_name, operator_name, _predicate, argument in filters:
         # Make sure that the greptexts are in the same order as in the
         # actual logfiles. They will be joined with ".*"!
         try:
             nr = grepping_filters.index(column_name)
             if operator_name in ['=', '~~']:
-<<<<<<< HEAD
-                grep_pairs.append((nr, str(argument)))
-=======
                 greptexts.append((nr, str(argument)))
->>>>>>> 75a18bda
         except Exception:
             pass
 
-    grep_pairs.sort()
-    greptexts = [x[1] for x in grep_pairs]
+    greptexts.sort()
+    greptexts = [x[1] for x in greptexts]
     logger.debug("Texts for grep: %r", greptexts)
 
     time_filters = [f for f in filters if f[0].split("_")[-1] == "time"]
@@ -517,19 +502,16 @@
     return history_entries
 
 
-def _parse_history_file(history: History, path: Path, query: Any, greptexts: List[str],
-                        limit: Optional[int], logger: Logger) -> List[Any]:
-    entries: List[Any] = []
+def _parse_history_file(history, path, query, greptexts, limit, logger):
+    entries = []
     line_no = 0
     # If we have greptexts we pre-filter the file using the extremely
     # fast GNU Grep
     # Revert lines from the log file to have the newer lines processed first
-    cmd = 'tac %s' % quote_shell_string(str(path))
+    cmd = 'tac %s' % cmk.ec.actions.quote_shell_string(str(path))
     if greptexts:
-        cmd += " | egrep -i -e %s" % quote_shell_string(".*".join(greptexts))
+        cmd += " | egrep -i -e %s" % cmk.ec.actions.quote_shell_string(".*".join(greptexts))
     grep = subprocess.Popen(cmd, shell=True, close_fds=True, stdout=subprocess.PIPE)  # nosec
-    if grep.stdout is None:
-        raise Exception("Huh? stdout vanished...")
 
     for line in grep.stdout:
         line_no += 1
@@ -539,20 +521,20 @@
             break
 
         try:
-            parts: List[Any] = line.decode('utf-8').rstrip('\n').split('\t')
+            parts = line.decode('utf-8').rstrip('\n').split('\t')
             _convert_history_line(history, parts)
             values = [line_no] + parts
             if query.filter_row(values):
                 entries.append(values)
         except Exception as e:
-            logger.exception("Invalid line '%r' in history file %s: %s" % (line, path, e))
+            logger.exception("Invalid line '%s' in history file %s: %s" % (line, path, e))
 
     return entries
 
 
 # Speed-critical function for converting string representation
 # of log line back to Python values
-def _convert_history_line(history: History, values: List[Any]) -> None:
+def _convert_history_line(history, values):
     # NOTE: history_line column is missing here, so indices are off by 1! :-P
     values[0] = float(values[0])  # history_time
     values[4] = int(values[4])  # event_id
@@ -588,21 +570,21 @@
         values[28] = _unsplit(values[28])
 
 
-def _unsplit(s: Any) -> Any:
-    if not isinstance(s, str):
+def _unsplit(s):
+    if not isinstance(s, six.string_types):
         return s
 
-    if s.startswith('\2'):
+    elif s.startswith('\2'):
         return None  # \2 is the designator for None
 
-    if s.startswith('\1'):
+    elif s.startswith('\1'):
         if len(s) == 1:
             return ()
         return tuple(s[1:].split('\1'))
     return s
 
 
-def _get_logfile_timespan(path: Path) -> Tuple[float, float]:
+def _get_logfile_timespan(path):
     try:
         with path.open(encoding="utf-8") as f:
             first_entry = float(f.readline().split('\t', 1)[0])
@@ -619,16 +601,15 @@
 # encoded history files, see e.g. quote_tab. In theory this shouldn't be
 # necessary, because there are a bunch of bytes which are not contained in any
 # valid UTF-8 string, but following Murphy's Law, those are not used in
-# Checkmk. To keep backwards compatibility with old history files, we have no
+# Check_MK. To keep backwards compatibility with old history files, we have no
 # choice and continue to do it wrong... :-/
-def scrub_string(s: AnyStr) -> AnyStr:
-    if isinstance(s, bytes):
-        return s.translate(_scrub_string_str_table, b"\0\1\2\n")
+def scrub_string(s):
     if isinstance(s, str):
-        return s.translate(_scrub_string_unicode_table)
+        return s.translate(scrub_string.str_table, "\0\1\2\n")
+    if isinstance(s, unicode):
+        return s.translate(scrub_string.unicode_table)
     raise TypeError("scrub_string expects a string argument")
 
 
-_scrub_string_str_table = b''.join(
-    b' ' if x == ord(b'\t') else struct.Struct(">B").pack(x) for x in range(256))
-_scrub_string_unicode_table = {0: None, 1: None, 2: None, ord("\n"): None, ord("\t"): ord(" ")}+scrub_string.str_table = string.maketrans("\t", " ")
+scrub_string.unicode_table = {0: None, 1: None, 2: None, ord("\n"): None, ord("\t"): ord(" ")}