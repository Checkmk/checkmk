--- conflicted
+++ resolved
@@ -1,40 +1,51 @@
-#!/usr/bin/env python3
-# -*- coding: utf-8 -*-
-# Copyright (C) 2019 tribe29 GmbH - License: GNU General Public License v2
-# This file is part of Checkmk (https://checkmk.com). It is subject to the terms and
-# conditions defined in the file COPYING, which is part of this source code package.
+#!/usr/bin/env python
+# -*- encoding: utf-8; py-indent-offset: 4 -*-
+# +------------------------------------------------------------------+
+# |             ____ _               _        __  __ _  __           |
+# |            / ___| |__   ___  ___| | __   |  \/  | |/ /           |
+# |           | |   | '_ \ / _ \/ __| |/ /   | |\/| | ' /            |
+# |           | |___| | | |  __/ (__|   <    | |  | | . \            |
+# |            \____|_| |_|\___|\___|_|\_\___|_|  |_|_|\_\           |
+# |                                                                  |
+# | Copyright Mathias Kettner 2016             mk@mathias-kettner.de |
+# +------------------------------------------------------------------+
+#
+# This file is part of Check_MK.
+# The official homepage is at http://mathias-kettner.de/check_mk.
+#
+# check_mk is free software;  you can redistribute it and/or modify it
+# under the  terms of the  GNU General Public License  as published by
+# the Free Software Foundation in version 2.  check_mk is  distributed
+# in the hope that it will be useful, but WITHOUT ANY WARRANTY;  with-
+# out even the implied warranty of  MERCHANTABILITY  or  FITNESS FOR A
+# PARTICULAR PURPOSE. See the  GNU General Public License for more de-
+# tails. You should have  received  a copy of the  GNU  General Public
+# License along with GNU Make; see the file  COPYING.  If  not,  write
+# to the Free Software Foundation, Inc., 51 Franklin St,  Fifth Floor,
+# Boston, MA 02110-1301 USA.
 
 import errno
 import logging
 import multiprocessing
 import os
-from pathlib import Path
 import pprint
 import shutil
 import signal
 import sys
 import time
 import traceback
-from types import FrameType
-import io
-from typing import Tuple, Callable, Type, List, Optional, Dict, Any, Sequence
-
-import psutil  # type: ignore[import]
-from six import ensure_binary, ensure_str
-
+
+import psutil  # type: ignore
+from pathlib2 import Path
+
+from cmk.gui.i18n import _
+import cmk
 import cmk.utils.log
-import cmk.utils.render as render
-from cmk.utils.log import VERBOSE
 import cmk.utils.daemon as daemon
 import cmk.utils.store as store
 from cmk.utils.exceptions import MKGeneralException, MKTerminate
 
 import cmk.gui.log
-from cmk.gui.i18n import _
-
-JobId = str
-JobParameters = Dict[str, Any]
-JobStatusSpec = Dict[str, Any]
 
 
 class BackgroundJobAlreadyRunning(MKGeneralException):
@@ -58,46 +69,43 @@
 #   +----------------------------------------------------------------------+
 
 
-class BackgroundProcessInterface:
-    def __init__(self, job_parameters: JobParameters) -> None:
+class BackgroundProcessInterface(object):
+    def __init__(self, job_parameters):
         super(BackgroundProcessInterface, self).__init__()
         self._job_parameters = job_parameters
 
-    def get_work_dir(self) -> str:
+    def get_work_dir(self):
         return self._job_parameters["work_dir"]
 
-    def get_job_id(self) -> str:
+    def get_job_id(self):
         return self._job_parameters["job_id"]
 
-    def get_logger(self) -> logging.Logger:
+    def get_logger(self):
         return self._job_parameters["logger"]
 
-    def send_progress_update(self, info: str, with_timestamp: bool = False) -> None:
+    def send_progress_update(self, info):
         """ The progress update is written to stdout and will be catched by the threads counterpart """
-        message = ensure_str(info)
-        if with_timestamp:
-            message = "%s %s" % (render.time_of_day(time.time()), message)
-        sys.stdout.write(message + "\n")
-
-    def send_result_message(self, info: str) -> None:
+        sys.stdout.write(info.encode("utf-8") + "\n")
+
+    def send_result_message(self, info):
         """ The result message is written to stdout because of log output clarity
         as well as into a distinct file, to separate this info from the rest of the context information"""
-        encoded_info = "%s\n" % ensure_str(info)
+        encoded_info = "%s\n" % info.encode("utf-8")
         sys.stdout.write(encoded_info)
 
         result_message_path = Path(
             self.get_work_dir()) / BackgroundJobDefines.result_message_filename
-        with result_message_path.open("ab") as f:
-            f.write(ensure_binary(encoded_info))
-
-    def send_exception(self, info: str) -> None:
+        with result_message_path.open("ab") as f:  # pylint: disable=no-member
+            f.write(encoded_info)
+
+    def send_exception(self, info):
         """ Exceptions are written to stdout because of log output clarity
         as well as into a distinct file, to separate this info from the rest of the context information"""
         # Exceptions also get an extra newline, since some error messages tend not output a \n at the end..
-        encoded_info = "%s\n" % ensure_str(info)
+        encoded_info = "%s\n" % info.encode("utf-8")
         sys.stdout.write(encoded_info)
-        with (Path(self.get_work_dir()) / BackgroundJobDefines.exceptions_filename).open("ab") as f:
-            f.write(ensure_binary(encoded_info))
+        with (Path(self.get_work_dir()) / BackgroundJobDefines.exceptions_filename).open("ab") as f:  # pylint: disable=no-member
+            f.write(encoded_info)
 
 
 #.
@@ -120,18 +128,18 @@
 
 
 class BackgroundProcess(BackgroundProcessInterface, multiprocessing.Process):
-    def __init__(self, job_parameters: JobParameters) -> None:
+    def __init__(self, job_parameters):
         super(BackgroundProcess, self).__init__(job_parameters)
         self._jobstatus = self._job_parameters["jobstatus"]
         # TODO: Hand over the logger via arguments
         self._logger = cmk.gui.log.logger.getChild("background_process")
         self._job_parameters["logger"] = self._logger
 
-    def _register_signal_handlers(self) -> None:
+    def _register_signal_handlers(self):
         self._logger.debug("Register signal handler %d", os.getpid())
         signal.signal(signal.SIGTERM, self._handle_sigterm)
 
-    def _handle_sigterm(self, signum: int, frame: Optional[FrameType]) -> None:
+    def _handle_sigterm(self, signum, frame):
         self._logger.debug("Received SIGTERM")
         status = self._jobstatus.get_status_from_file()
         if not status.get("stoppable", True):
@@ -141,18 +149,19 @@
 
         raise MKTerminate()
 
-    def run(self) -> None:
-        self._detach_from_parent()
+    def run(self):
+        # Detach from parent and cleanup inherited file descriptors
+        os.setsid()
+        daemon.set_procname(BackgroundJobDefines.process_name)
+        sys.stdin.close()
+        sys.stdout.close()
+        sys.stderr.close()
+        daemon.closefrom(0)
 
         try:
             self.initialize_environment()
-<<<<<<< HEAD
-            self._logger.log(VERBOSE, "Initialized background job (Job ID: %s)",
-                             self._job_parameters["job_id"])
-=======
             self._logger.verbose("Initialized background job (Job ID: %s)" %
                                  self._job_parameters["job_id"])
->>>>>>> 75a18bda
             self._jobstatus.update_status({
                 "pid": self.pid,
                 "state": JobStatusStates.RUNNING,
@@ -180,35 +189,14 @@
             self._logger.error("Exception while preparing background function environment",
                                exc_info=True)
             self._jobstatus.update_status({"state": JobStatusStates.EXCEPTION})
-<<<<<<< HEAD
-
-    def _detach_from_parent(self):
-        # Detach from parent and cleanup inherited file descriptors
-        os.setsid()
-        daemon.set_procname(ensure_binary(BackgroundJobDefines.process_name))
-        sys.stdin.close()
-        # NOTE
-        # When forking off from an mod_wsgi process, these handles are not the standard stdout and
-        # stderr handles but rather proxies to internal data-structures of mod_wsgi. If these are
-        # closed then mod_wsgi will trigger a "RuntimeError: log object has expired" if you want to
-        # use them again, as this is considered a programming error. The logging framework
-        # installs an "atexit" callback which flushes the logs upon the process exiting. This
-        # tries to write to the now closed fake stdout/err handles and triggers the RuntimeError.
-        # This will happen even if sys.stdout and sys.stderr are reset to their originals because
-        # the logging.StreamHandler will still hold a reference to the mod_wsgi stdout/err handles.
-        # sys.stdout.close()
-        # sys.stderr.close()
-        daemon.closefrom(0)
-=======
->>>>>>> 75a18bda
-
-    def initialize_environment(self) -> None:
+
+    def initialize_environment(self):
         """Setup environment (Logging, Livestatus handles, etc.)"""
         self._open_stdout_and_stderr()
         self._enable_logging_to_stdout()
         self._register_signal_handlers()
 
-    def _execute_function(self) -> None:
+    def _execute_function(self):
         func_ptr, args, kwargs = self._job_parameters["function_parameters"]
         job_interface = BackgroundProcessInterface(self._job_parameters)
         kwargs["job_interface"] = job_interface
@@ -218,30 +206,23 @@
         except MKTerminate:
             raise
         except Exception as e:
-            self._logger.exception("Exception in background function")
+            self._logger.error("Exception in background function", exc_info=True)
             job_interface.send_exception(_("Exception: %s") % (e))
 
-    def _open_stdout_and_stderr(self) -> None:
+    def _open_stdout_and_stderr(self):
         """Create a temporary file and use it as stdout / stderr buffer"""
         # - We can not use io.BytesIO() or similar because we need real file descriptors
         #   to be able to catch the (debug) output of libraries like libldap or subproccesses
         # - Use buffering=0 to make the non flushed output directly visible in
         #   the job progress dialog
-<<<<<<< HEAD
-        # - Python 3's stdout and stderr expect 'str' not 'bytes'
-        unbuffered = (Path(self.get_work_dir()) /
-                      BackgroundJobDefines.progress_update_filename).open("wb", buffering=0)
-        sys.stdout = sys.stderr = io.TextIOWrapper(unbuffered, write_through=True)
-=======
         sys.stdout = sys.stderr = (
             Path(self.get_work_dir()) /  # pylint: disable=no-member
             BackgroundJobDefines.progress_update_filename).open("wb", buffering=0)
 
->>>>>>> 75a18bda
         os.dup2(sys.stdout.fileno(), 1)
         os.dup2(sys.stderr.fileno(), 2)
 
-    def _enable_logging_to_stdout(self) -> None:
+    def _enable_logging_to_stdout(self):
         """In addition to the web.log we also want to see the job specific logs
         in stdout (which results in job progress info)"""
         handler = logging.StreamHandler(stream=sys.stdout)
@@ -249,7 +230,7 @@
         cmk.gui.log.logger.addHandler(handler)
 
 
-class BackgroundJobDefines:
+class BackgroundJobDefines(object):
     base_dir = os.path.join(cmk.utils.paths.var_dir, "background_jobs")
     process_name = "cmk-job"  # NOTE: keep this name short! psutil.Process tends to truncate long names
 
@@ -278,15 +259,12 @@
 #   '----------------------------------------------------------------------'
 
 
-class BackgroundJob:
+class BackgroundJob(object):
     _background_process_class = BackgroundProcess
     housekeeping_max_age_sec = 86400 * 30
     housekeeping_max_count = 50
 
-    # TODO: Make this an abstract property
-    job_prefix = "unnamed-job"
-
-    def __init__(self, job_id: str, logger: Optional[logging.Logger] = None, **kwargs: Any) -> None:
+    def __init__(self, job_id, logger=None, **kwargs):
         super(BackgroundJob, self).__init__()
         self._job_id = job_id
         self._job_base_dir = BackgroundJobDefines.base_dir
@@ -303,38 +281,27 @@
         self._jobstatus = JobStatus(self._work_dir)
 
         # The function ptr and its args/kwargs
-        self._queued_function: Optional[Tuple[Callable, Tuple[Any, ...], Dict[str, Any]]] = None
-
-    def get_job_id(self) -> str:
+        self._queued_function = None
+
+    def get_job_id(self):
         return self._job_id
 
-<<<<<<< HEAD
-    def get_title(self) -> str:
-=======
     def get_title(self):
->>>>>>> 75a18bda
         return self._jobstatus.get_status_from_file().get("title", _("Background job"))
 
-    def get_work_dir(self) -> str:
+    def get_work_dir(self):
         return self._work_dir
 
-    def exists(self) -> bool:
+    def exists(self):
         return os.path.exists(self._work_dir) and self._jobstatus.statusfile_exists()
 
-    def is_available(self) -> bool:
+    def is_available(self):
         return self.exists()
 
-<<<<<<< HEAD
-    def is_stoppable(self) -> bool:
-        return self._jobstatus.get_status_from_file().get("stoppable", True)
-
-    def _verify_running(self, job_status: JobStatusSpec) -> bool:
-=======
     def is_stoppable(self):
         return self._jobstatus.get_status_from_file().get("stoppable", True)
 
     def _verify_running(self, job_status):
->>>>>>> 75a18bda
         if job_status["state"] == JobStatusStates.INITIALIZED:
             # The process was created a millisecond ago
             # The child process however, did not have time to update the statefile with its PID
@@ -354,28 +321,17 @@
 
         return False
 
-<<<<<<< HEAD
-    def is_active(self) -> bool:
-=======
     def is_active(self):
->>>>>>> 75a18bda
         if not self.exists():
             return False
 
         job_status = self.get_status()
         return job_status["is_active"] and self._verify_running(job_status)
 
-<<<<<<< HEAD
-    def update_status(self, new_data: JobStatusSpec) -> None:
-        self._jobstatus.update_status(new_data)
-
-    def stop(self) -> None:
-=======
     def update_status(self, new_data):
         self._jobstatus.update_status(new_data)
 
     def stop(self):
->>>>>>> 75a18bda
         if not self.is_active():
             raise MKGeneralException(_("Job already finished"))
 
@@ -391,18 +347,14 @@
             "duration": duration,
         })
 
-<<<<<<< HEAD
-    def delete(self) -> None:
-=======
     def delete(self):
->>>>>>> 75a18bda
         if not self.is_stoppable() and self.is_active():
             raise MKGeneralException(_("Cannot delete job. Job cannot be stopped."))
 
         self._terminate_processes()
         self._delete_work_dir()
 
-    def _delete_work_dir(self) -> None:
+    def _delete_work_dir(self):
         try:
             shutil.rmtree(self._work_dir)
         except OSError as e:
@@ -411,7 +363,7 @@
             else:
                 raise
 
-    def _terminate_processes(self) -> None:
+    def _terminate_processes(self):
         job_status = self.get_status()
 
         if job_status["pid"] is None:
@@ -453,18 +405,13 @@
         except (psutil.NoSuchProcess, psutil.AccessDenied):
             return
 
-    def _is_correct_process(self, job_status: JobStatusSpec,
-                            psutil_process: psutil.Process) -> bool:
+    def _is_correct_process(self, job_status, psutil_process):
         if psutil_process.name() != BackgroundJobDefines.process_name:
             return False
 
         return True
 
-<<<<<<< HEAD
-    def get_status(self) -> JobStatusSpec:
-=======
     def get_status(self):
->>>>>>> 75a18bda
         status = self._jobstatus.get_status_from_file()
 
         # Some dynamic stuff
@@ -484,22 +431,17 @@
 
         return status
 
-    # TODO: Clean this up (functions are registered by subclassing, no need to register them here)
-    def set_function(self, func_ptr: Callable, *args: Any, **kwargs: Any) -> None:
+    def set_function(self, func_ptr, *args, **kwargs):
         self._queued_function = (func_ptr, args, kwargs)
 
-    def start(self) -> None:
-        try:
-            store.aquire_lock(self._job_initializiation_lock)
+    def start(self):
+        try:
+            cmk.utils.store.aquire_lock(self._job_initializiation_lock)
             self._start()
         finally:
-            store.release_lock(self._job_initializiation_lock)
-
-<<<<<<< HEAD
-    def _start(self) -> None:
-=======
+            cmk.utils.store.release_lock(self._job_initializiation_lock)
+
     def _start(self):
->>>>>>> 75a18bda
         if self.is_active():
             raise BackgroundJobAlreadyRunning(_("Background Job %s already running") % self._job_id)
 
@@ -515,13 +457,12 @@
         initial_status.update(self._kwargs)
         self._jobstatus.update_status(initial_status)
 
-        job_parameters: JobParameters = {}
+        job_parameters = {}
         job_parameters["work_dir"] = self._work_dir
         job_parameters["job_id"] = self._job_id
         job_parameters["jobstatus"] = self._jobstatus
         job_parameters["function_parameters"] = self._queued_function
-        p = multiprocessing.Process(target=self._start_background_subprocess,
-                                    args=(job_parameters,))
+        p = multiprocessing.Process(target=self._start_background_subprocess, args=[job_parameters])
 
         p.start()
         p.join()
@@ -530,11 +471,11 @@
             job_status = self.get_status()
             self._logger.debug("Started job \"%s\" (PID: %s)", self._job_id, job_status["pid"])
 
-    def _prepare_work_dir(self) -> None:
+    def _prepare_work_dir(self):
         self._delete_work_dir()
         os.makedirs(self._work_dir)
 
-    def _start_background_subprocess(self, job_parameters: JobParameters) -> None:
+    def _start_background_subprocess(self, job_parameters):
         try:
             # Even the "short living" intermediate process here needs to close
             # the inherited file descriptors as soon as possible to prevent
@@ -554,38 +495,21 @@
             p = self._background_process_class(job_parameters)
             p.start()
         except Exception as e:
-            self._logger.exception("Error while starting subprocess: %s", e)
-            self._exit(1)
-        self._exit(0)
-
-    def _exit(self, code):
-        """Exit the interpreter.
-
-        This is here so we can mock this away cleanly."""
-        os._exit(code)
-
-
-<<<<<<< HEAD
-class JobStatusStates:
-=======
+            self._logger.error("Error while starting subprocess: %s", e, exc_info=True)
+            os._exit(1)
+        os._exit(0)
+
+
 class JobStatusStates(object):
->>>>>>> 75a18bda
     INITIALIZED = "initialized"
     RUNNING = "running"
     FINISHED = "finished"
     STOPPED = "stopped"
     EXCEPTION = "exception"
-<<<<<<< HEAD
-
-
-class JobStatus:
-    def __init__(self, work_dir: str) -> None:
-=======
 
 
 class JobStatus(object):
     def __init__(self, work_dir):
->>>>>>> 75a18bda
         super(JobStatus, self).__init__()
         self._work_dir = work_dir
         self._jobstatus_path = Path(work_dir) / BackgroundJobDefines.jobstatus_filename
@@ -594,32 +518,14 @@
         self._result_message_path = Path(work_dir) / BackgroundJobDefines.result_message_filename
         self._exceptions_path = Path(work_dir) / BackgroundJobDefines.exceptions_filename
 
-<<<<<<< HEAD
-    def get_status_from_file(self) -> JobStatusSpec:
-        if not self._jobstatus_path.exists():
-            data: JobStatusSpec = {}
-            data["state"] = JobStatusStates.INITIALIZED
-            data["started"] = time.time()
-=======
     def get_status_from_file(self):
         if not self._jobstatus_path.exists():  # pylint: disable=no-member
             data = {}
             data["state"] = "initialized"
->>>>>>> 75a18bda
         else:
             try:
                 # Read this data with an explicit lock
                 # This prevents a race condition where an empty jobstatus.mk file is read
-<<<<<<< HEAD
-                data = store.load_object_from_file(str(self._jobstatus_path), default={}, lock=True)
-
-                # Repair broken/invalid files
-                if "state" not in data:
-                    data["state"] = JobStatusStates.INITIALIZED
-                    data["started"] = time.time()
-            finally:
-                store.release_lock(str(self._jobstatus_path))
-=======
                 data = store.load_data_from_file(str(self._jobstatus_path), default={}, lock=True)
 
                 # Repair broken/invalid files
@@ -628,16 +534,14 @@
                     data["started"] = time.time()
             finally:
                 cmk.utils.store.release_lock(str(self._jobstatus_path))
->>>>>>> 75a18bda
 
         data.setdefault("pid", None)
         data["loginfo"] = {}
         for field_id, field_path in [("JobProgressUpdate", self._progress_update_path),
                                      ("JobResult", self._result_message_path),
                                      ("JobException", self._exceptions_path)]:
-            if field_path.exists():
-                with field_path.open(encoding="utf-8") as f:
-                    data["loginfo"][field_id] = f.read().splitlines()
+            if field_path.exists():  # pylint: disable=no-member
+                data["loginfo"][field_id] = file(str(field_path)).read().splitlines()
             else:
                 data["loginfo"][field_id] = []
 
@@ -651,40 +555,40 @@
         data["is_active"] = map_substate_to_active[data["state"]]
         return data
 
-    def statusfile_exists(self) -> bool:
-        return self._jobstatus_path.exists()
-
-    def update_status(self, params: JobStatusSpec) -> None:
-        if not self._jobstatus_path.parent.exists():
+    def statusfile_exists(self):
+        return self._jobstatus_path.exists()  # pylint: disable=no-member
+
+    def update_status(self, params):
+        if not self._jobstatus_path.parent.exists():  # pylint: disable=no-member
             return
 
         if params:
             try:
-                status = store.load_object_from_file(str(self._jobstatus_path), {}, lock=True)
+                status = store.load_data_from_file(str(self._jobstatus_path), {}, lock=True)
                 status.update(params)
                 store.save_mk_file(str(self._jobstatus_path), self._format_value(status))
             finally:
                 store.release_lock(str(self._jobstatus_path))
 
-    def _format_value(self, value: Any) -> str:
+    def _format_value(self, value):
         return pprint.pformat(value)
 
 
-class BackgroundJobManager:
-    def __init__(self, logger: logging.Logger) -> None:
+class BackgroundJobManager(object):
+    def __init__(self, logger):
         self._logger = logger.getChild("job_manager")
         super(BackgroundJobManager, self).__init__()
 
-    def get_running_job_ids(self, job_class: Type[BackgroundJob]) -> List[JobId]:
-        """Checks for running jobs in the jobs default basedir"""
+    # Checks for running jobs in the jobs default basedir
+    def get_running_job_ids(self, job_class):
         all_jobs = self.get_all_job_ids(job_class)
         return [
             job_id for job_id in all_jobs if BackgroundJob(job_id, logger=self._logger).is_active()
         ]
 
-    def get_all_job_ids(self, job_class: Type[BackgroundJob]) -> List[JobId]:
-        """Checks for running jobs in the jobs default basedir"""
-        job_ids: List[JobId] = []
+    # Checks for running jobs in the jobs default basedir
+    def get_all_job_ids(self, job_class):
+        job_ids = []
         if not os.path.exists(BackgroundJobDefines.base_dir):
             return job_ids
 
@@ -695,7 +599,7 @@
 
         return job_ids
 
-    def do_housekeeping(self, job_classes: Sequence[Type[BackgroundJob]]) -> None:
+    def do_housekeeping(self, job_classes):
         try:
             for job_class in job_classes:
                 job_ids = self.get_all_job_ids(job_class)
