#!/usr/bin/env python3
# -*- coding: utf-8 -*-
# Copyright (C) 2019 tribe29 GmbH - License: GNU General Public License v2
# This file is part of Checkmk (https://checkmk.com). It is subject to the terms and
# conditions defined in the file COPYING, which is part of this source code package.

import abc
from contextlib import contextmanager
from typing import Any, List, Optional, Set, Tuple, Type, Union

from cmk.gui.valuespec import DropdownChoiceEntry
from pathlib import Path
import cmk.gui.watolib as watolib
import cmk.gui.config as config
import cmk.gui.pages
import cmk.gui.i18n
import cmk.gui.utils
import cmk.gui.view_utils
import cmk.gui.escaping as escaping
from cmk.gui.i18n import _, _l
from cmk.gui.globals import html, g, request
from cmk.gui.htmllib import HTML, HTMLContent
from cmk.gui.permissions import (
    permission_section_registry,
    PermissionSection,
    permission_registry,
    Permission,
)
from cmk.gui.utils.urls import makeuri_contextless

from cmk.utils.bi.bi_packs import BIAggregationPacks
from cmk.utils.bi.bi_data_fetcher import BIStatusFetcher
from cmk.utils.bi.bi_compiler import BICompiler
from cmk.utils.bi.bi_lib import SitesCallback, BIStates, NodeResultBundle
from cmk.utils.bi.bi_computer import BIComputer, BIAggregationFilter
from cmk.utils.bi.bi_trees import BICompiledRule
from cmk.gui.exceptions import MKConfigError
from livestatus import SiteId, LivestatusResponse


@permission_section_registry.register
class PermissionSectionBI(PermissionSection):
    @property
    def name(self):
        return "bi"

    @property
    def title(self):
        return _("BI - Checkmk Business Intelligence")


permission_registry.register(
    Permission(
        section=PermissionSectionBI,
        name="see_all",
        title=_l("See all hosts and services"),
        description=_l("With this permission set, the BI aggregation rules are applied to all "
                       "hosts and services - not only those the user is a contact for. If you "
                       "remove this permissions then the user will see incomplete aggregation "
                       "trees with status based only on those items."),
        defaults=["admin", "guest"],
    ))


def is_part_of_aggregation(host, service):
    if BIAggregationPacks.get_num_enabled_aggregations() == 0:
        return False
    return get_cached_bi_compiler().is_part_of_aggregation(host, service)


def get_aggregation_group_trees():
    # Here we have to deal with weird legacy
    # aggregation group definitions:
    # - "GROUP"
    # - ["GROUP_1", "GROUP2", ..]
<<<<<<< HEAD
=======
    migrate_bi_configuration()  # convert bi_packs into legacy variables
    groups = set()
    for aggr_def in config.aggregations + config.host_aggregations:
        if aggr_def[0].get("disabled"):
            continue
        legacy_group = aggr_def[1]
        if isinstance(legacy_group, list):
            groups.update(legacy_group)
        else:
            groups.add(legacy_group)
    return sorted(groups)


def aggregation_group_choices():
    """ Returns a sorted list of aggregation group names """
    migrate_bi_configuration()

    group_names = set()
    for aggr_def in config.aggregations + config.host_aggregations:
        group_names.update(aggr_def[1])

    return [(g, g) for g in sorted(group_names, key=lambda x: x.lower())]


def log(*args):
    for idx, arg in enumerate(args):
        if isinstance(arg, six.string_types):
            arg = pprint.pformat(arg)
        compile_logger.debug('BI: %s%s' % (idx > 5 and "\n" or "", arg))


def get_cache_dir():
    bi_cache_dir = cmk.utils.paths.tmp_dir + "/bi_cache"
    try:
        os.makedirs(bi_cache_dir)
    except OSError:
        pass
    return bi_cache_dir


class JobWorker(multiprocessing.Process):
    def __init__(self, site_data, jobs):
        super(JobWorker, self).__init__()
        self._site_data = site_data
        self._jobs = jobs
        self._compiled_aggr = []
        self._compilation_errors = []

        # This flag is toggled, when the compiled data is ready for transmission
        self._compilation_finished = multiprocessing.Value("i", 0)

        self._recv_pipe, self._send_pipe = multiprocessing.Pipe(duplex=False)
        self._recv_error_pipe, self._send_error_pipe = multiprocessing.Pipe(duplex=False)

        self._parent_pid = os.getpid()

    def compilation_finished(self):
        return bool(self._compilation_finished.value)

    def get_compiled_aggregations(self):
        return self._recv_pipe.recv()

    def get_compilation_errors(self):
        return self._recv_error_pipe.recv()

    def run(self):
        new_data = {}
        for job in self._jobs:
            try:
                start_time = time.time()
                log("[%s] ###################################### Compiling %r" % (
                    self._parent_pid,
                    job["id"],
                ))
                new_data = self.compile_job(job["id"], job["info"])
                log("[%s] Compilation finished %r - took %.3f sec" % (
                    self._parent_pid,
                    job["id"],
                    time.time() - start_time,
                ))
            except Exception:
                log("[%s] MP-Worker Exception %s" % (self._parent_pid, traceback.format_exc()))
                self._compilation_errors.append("Aggregation error: %s" % traceback.format_exc())
            finally:
                # Even in an error scenario we consider these hosts as compiled
                if job["id"][0] == AGGR_HOST:
                    new_data["compiled_hosts"] = job["info"]["queued_hosts"]

                self._compiled_aggr.append((job, new_data))

        # Notify the parent process that there is data to read
        self._compilation_finished.value = 1

        log("[%s] Send BI data to pipe, size %d" % (
            self._parent_pid,
            len(repr(self._compiled_aggr)),
        ))
        self._send_pipe.send(self._compiled_aggr)
        log("[%s] Send ERROR data to pipe, size %d" % (
            self._parent_pid,
            len(repr(self._compilation_errors)),
        ))
        self._send_error_pipe.send(self._compilation_errors)
        log("[%s] Finish worker" % self._parent_pid)

    # Does the compilation of one aggregation
    def compile_job(self, job, job_info):
        # This variable holds all newly found entries and is returned later on
        new_data = BICacheManager.empty_compiled_tree()
        aggr_type, aggr_idx, groups = job

        global g_services
        global g_services_items
        global g_services_by_hostname

        # Prepare service globals for this job
        if aggr_type == AGGR_MULTI:
            g_services = self._site_data["services"]
            g_services_by_hostname = self._site_data["services_by_hostname"]
        else:
            # Single host aggregation. The data parameter contains the requested hosts
            g_services = {}
            g_services_by_hostname = {}

            required_hosts = job_info["queued_hosts"]
            for key, values in self._site_data["services"].iteritems():
                if key in required_hosts:
                    g_services[key] = values

            hostnames = [x[1] for x in required_hosts]
            for key, values in self._site_data["services_by_hostname"].iteritems():
                if key in hostnames:
                    g_services_by_hostname[key] = values

        g_services_items = g_services.items()
>>>>>>> 75a18bda

    return get_cached_bi_packs().get_aggregation_group_trees()


<<<<<<< HEAD
def aggregation_group_choices() -> List[DropdownChoiceEntry]:
    """ Returns a sorted list of aggregation group names """
    return get_cached_bi_packs().get_aggregation_group_choices()


def api_get_aggregation_state(filter_names: Optional[List[str]] = None,
                              filter_groups: Optional[List[str]] = None):
    bi_manager = BIManager()
    bi_aggregation_filter = BIAggregationFilter(
        [],
        [],
        [],
        filter_names or [],
        filter_groups or [],
        [],
    )

    def collect_infos(node_result_bundle: NodeResultBundle, is_single_host_aggregation: bool):
        actual_result = node_result_bundle.actual_result

        own_infos = {}
        if actual_result.custom_infos:
            own_infos["custom"] = actual_result.custom_infos

        if actual_result.state not in [BIStates.OK, BIStates.PENDING]:
            node_instance = node_result_bundle.instance
            line_tokens = []
            if isinstance(node_instance, BICompiledRule):
                line_tokens.append(node_instance.properties.title)
=======
        aggr = enabled_aggregations[aggr_idx]

        if aggr[0] != aggr_type:
            raise MKConfigError("Aggregation type mismatch")

        aggr = aggr[1]
        if groups != get_aggr_groups(aggr):
            raise MKConfigError("Aggregation groups mismatch")

        aggr_options, aggr = aggr[0], aggr[1:]
        aggregation_id = aggr_options.get("id", "")
        node_visualization = aggr_options.get("node_visualization", {})
        use_hard_states = aggr_options.get("hard_states")
        downtime_aggr_warn = aggr_options.get("downtime_aggr_warn")

        if len(aggr) < 3:
            raise MKConfigError(
                _("<h1>Invalid aggregation <tt>%s</tt></h1>"
                  "Must have at least 3 entries (has %d)") % (aggr, len(aggr)))

        new_entries = compile_rule_node(aggr_type, aggr[1:], 0)

        for this_entry in new_entries:
            remove_empty_nodes(this_entry)
            this_entry["aggregation_id"] = aggregation_id
            this_entry["node_visualization"] = node_visualization
            this_entry["use_hard_states"] = use_hard_states
            this_entry["downtime_aggr_warn"] = downtime_aggr_warn

        new_entries = [e for e in new_entries if len(e["nodes"]) > 0]
        for entry in new_entries:
            entry["aggr_group_tree"] = groups
            entry["aggr_type"] = "multi" if aggr_type == AGGR_MULTI else "single"

        # Generates a unique id for the given entry
        def get_hash(entry):
            return hashlib.md5(repr(entry)).hexdigest()

        for group in {g for g in groups}:  # Flattened groups
            new_entries_hash = map(get_hash, new_entries)
            if group not in new_data['forest']:
                new_data['forest_ref'][group] = new_entries_hash
            else:
                new_data['forest_ref'][group] += new_entries_hash

            # Update several global speed-up indices
            for aggr in new_entries:
                aggr_hash = get_hash(aggr)
                # There are better was to create the hash (frozenset(aggr.items()))
                new_data["aggr_ref"][aggr_hash] = aggr
                req_hosts = aggr["reqhosts"]

                # Aggregations by last part of title (assumed to be host name)
                name = aggr["title"].split()[-1]
                new_data["aggregations_by_hostname_ref"].setdefault(name, []).append((
                    group,
                    aggr_hash,
                ))

                # All single-host aggregations looked up per host
                # Only process the aggregations of hosts which are mentioned in only_hosts
                if aggr_type == AGGR_HOST:
                    # In normal cases a host aggregation has only one req_hosts item, we could use
                    # index 0 here. But clusters (which are also allowed now) have all their nodes
                    # in the list of required nodes.
                    # Before the latest change this used the last item of the req_hosts. I think it
                    # would be better to register this for all hosts mentioned in req_hosts. Give it a try...
                    # ASSERT: len(req_hosts) == 1!
                    for host in req_hosts:
                        new_data["host_aggregations_ref"].setdefault(host, []).append((
                            group,
                            aggr_hash,
                        ))

                # Also all other aggregations that contain exactly one hosts are considered to
                # be "single host aggregations"
                elif len(req_hosts) == 1:
                    new_data["host_aggregations_ref"].setdefault(req_hosts[0], []).append((
                        group,
                        aggr_hash,
                    ))

                # All aggregations containing a specific host
                for h in req_hosts:
                    new_data["affected_hosts_ref"].setdefault(h, []).append((
                        group,
                        aggr_hash,
                    ))

                # All aggregations containing a specific service
                services = find_all_leaves(aggr)
                for s in services:  # triples of site, host, service
                    new_data["affected_services_ref"].setdefault(s, []).append((
                        group,
                        aggr_hash,
                    ))
        return new_data


# This class handles the fcntl-locking of one file
# There are multiple locking options:
# - shared access
# - exclusive access
# - blocking mode, waits for lock
# - nonblocking mode, tries to get lock
#   The has_lock(..) indicates if the locking attempt was successful
# Since this class has __enter__ and __exit__ functions its best use
# is in conjunction with a with-statement
class BILock(object):
    def __init__(self, filepath, shared=False, blocking=True):
        self._filepath = filepath
        self._blocking = blocking
        self._shared = shared
        self._fd = None

        super(BILock, self).__init__()

    def has_lock(self):
        return self._fd is not None

    def __enter__(self):
        if not os.path.exists(self._filepath):
            file(self._filepath, "a+")

        lock_options = fcntl.LOCK_SH if self._shared else fcntl.LOCK_EX
        lock_options = lock_options if self._blocking else (lock_options | fcntl.LOCK_NB)

        self._fd = os.open(self._filepath, os.O_RDONLY | os.O_CREAT, 0660)
        lock_info = []
        lock_info.append(self._shared and "SHARED" or "EXCLUSIVE")
        lock_info.append(self._blocking and "BLOCKING" or "NON-BLOCKING")
        log('BI: BILock %-2s %30s <<<%s>>>' % (
            self._fd,
            " ".join(lock_info),
            os.path.basename(self._filepath),
        ))

        try:
            fcntl.flock(self._fd, lock_options)
        except IOError:
            # This should only happen with LOCK_NB
            log("Unable to get LOCK")
            os.close(self._fd)
            self._fd = None

        return self

    def __exit__(self, exception_type, exception_value, tb):
        if self._fd:
            log('BI: BILock %-2s %30s <<<%s>>>' % (
                self._fd,
                "RELEASE",
                os.path.basename(self._filepath),
            ))
            fcntl.flock(self._fd, fcntl.LOCK_UN)
            os.close(self._fd)
            self._fd = None


def marshal_save_data(filepath, data):
    with file(filepath, "w") as the_file:
        marshal.dump(data, the_file)
        os.fsync(the_file.fileno())


def marshal_load_data(filepath):
    return marshal.load(file(filepath))


# This class allows you to load and save python data
# The data is always stored as marshaled data on disk
# This class also helps reducing diskio by keeping track
# if there is actually new data available on disk.
# When the disk data is unchanged it simply returns cached data
# Note  : Since the data is kept in cache it is not a good idea
#         to open huge files with it
# Note 2: Generally these files are never deleted, just overwritten
#         or truncated. This helps preserving any locked filedescriptor
class BICacheFile(object):
    def __init__(self, **kwargs):
        self._filepath = kwargs.get("filepath")
        self._cached_data = None
        self._filetime = None

        try:
            file(self._filepath, "a")
        except IOError:
            pass

        super(BICacheFile, self).__init__()

    def clear_cache(self):
        if self._cached_data is not None:
            log("Discarded cached data from file %s" % self._filepath)
            self._cached_data = None

    def get_filepath(self):
        return self._filepath

    def has_new_data(self):
        try:
            filestats = os.stat(self._filepath)
            if filestats.st_size == 0:
                return False

            if not self._filetime:
                return True

            if self._filetime != filestats.st_mtime:
                return True

            return False

        except OSError:
            return False

    def load(self):
        try:
            filestats = os.stat(self._filepath)
            if filestats.st_size == 0:
                self._cached_data = None
                return None

            if (not self._filetime or self._filetime != filestats.st_mtime):
                with BILock(self._filepath, shared=True):
                    log("Loaded data from %s" % self._filepath)
                    self._cached_data = marshal_load_data(self._filepath)
                    self._filetime = filestats.st_mtime
            return self._cached_data
        except OSError:
            return None

    def save(self, data):
        with BILock(self._filepath):
            marshal_save_data(self._filepath, data)
            self._cached_data = data
            self._filetime = os.stat(self._filepath).st_mtime

    def truncate(self):
        log("Truncate %s" % self._filepath)
        with BILock(self._filepath):
            file(self._filepath, "w")
            self._cached_data = None
            self._filetime = os.stat(self._filepath).st_mtime


# This class contains all host and service data used for the compilation
# of an aggregation. It takes care of querying the data and tries to
# prevent reduntant livestatus calls by caching the data.
class BISitedataManager(object):
    def __init__(self):
        self._data_filepath_lock = "%s/bi_cache_data_LOCK" % get_cache_dir()

        self._reset_cached_data()

        # Housekeeping parameters
        self._clear_orphaned_caches_after = 120  # Remove data files older than x seconds
        self._cache_update_interval = 30  # Touch data files every x seconds when used

        super(BISitedataManager, self).__init__()

    def _reset_cached_data(self):
        # The actual processed data this class provides
        self._data = {"services": {}, "services_by_hostname": {}}
        # Sites from which we have data
        self._have_sites = set()
        # Cached all hosts info
        self._all_hosts_cached = None

    def discard_cached_data(self):
        self._reset_cached_data()

    def get_data(self):
        self._aquire_data()
        return self._data

    def get_all_hosts(self):
        self._aquire_data()  # Updates the following value
        return self._all_hosts_cached

    def _get_sitedata_filepath(self, siteinfo):
        return "%s/bi_cache_data.%s.%s" % (get_cache_dir(), siteinfo[0], siteinfo[1])

    def _datafile_exists(self, siteinfo):
        filepath = self._get_sitedata_filepath(siteinfo)
        return os.path.exists(filepath) and os.stat(filepath).st_size > 0

    def _cleanup_orphaned_files(self):
        current_sitestats = get_current_sitestats()
        known_sites = dict(current_sitestats.get("known_sites"))

        # Cleanup obsolete files
        for filename in os.listdir(get_cache_dir()):
            filepath = "%s/%s" % (get_cache_dir(), filename)
            if not filename.startswith("bi_cache_data."):
                continue

            try:
                _rest, site, timestamp = filename.split(".", 2)
                timestamp = int(timestamp)

                if known_sites.get(site) == timestamp:
                    # Data still valid
                    continue

                # Delete obsolete data files older than 2 minutes
                if time.time() - os.stat(filepath).st_mtime > self._clear_orphaned_caches_after:
                    log("Cleanup orphaned file", filename)
                    os.unlink(filepath)
            except (IndexError, IOError):
                try:
                    os.unlink(filepath)
                except:
                    pass

    def _query_data(self, only_sites):
        try:
            sites.live().set_only_sites(only_sites)
            sites.live().set_prepend_site(True)
            sites.live().set_auth_domain('bi_all')

            data = sites.live().query("GET hosts\n"
                                      "Columns: name custom_variable_names custom_variable_values "
                                      "services childs parents alias\n"
                                      "Cache: reload\n")
        finally:
            sites.live().set_auth_domain('read')
            sites.live().set_prepend_site(False)
            sites.live().set_only_sites(None)

        site_dict = {}
        for site, host, varnames, values, svcs, childs, parents, alias in data:
            vars_ = dict(zip(varnames, values))
            tags = vars_.get("TAGS", "").split(" ")
            entry = (tags, svcs, childs, parents, alias)

            site_dict.setdefault(site, {"services": {}, "services_by_hostname": {}})
            site_dict[site]["services"][(site, host)] = entry
            site_dict[site]["services_by_hostname"].setdefault(host, []).append((site, entry))

        return site_dict

    def _get_missing_sites(self, online_sites):
        site_data_on_disk = set([])
        for siteinfo in online_sites:
            if self._datafile_exists(siteinfo):
                site_data_on_disk.add(siteinfo)
        return online_sites - site_data_on_disk

    def _absorb_sitedata(self, siteinfo, new_data):
        for key, values in new_data.iteritems():
            self._data.setdefault(key, {})
            self._data[key].update(values)
        self._have_sites.add(siteinfo)
        log("Absorbed data %s/%s" % siteinfo)

    # Returns True if data was actuall queried
    def _query_missing_sitedata(self, online_sites):
        if not self._get_missing_sites(online_sites):
            return False

        with BILock(self._data_filepath_lock):
            # Only get the data if it is still not available..
            # An other lock might have taken care of
            missing_sites = self._get_missing_sites(online_sites)
            if missing_sites:
                only_sites = [x[0] for x in missing_sites]
                new_data = self._query_data(only_sites)

                sites_with_no_data = {x[0] for x in missing_sites} - set(new_data.keys())
                for site in sites_with_no_data:
                    new_data[site] = {}

                for site, sitedata in new_data.iteritems():
                    # Write data to disk
                    siteinfo = (site, dict(missing_sites).get(site))
                    sitedata_filepath = self._get_sitedata_filepath(siteinfo)
                    log("Saving datafile: %s" % os.path.basename(sitedata_filepath))
                    marshal_save_data(sitedata_filepath, sitedata)

                    # Add this data into the local cache, so there is no need
                    # to read it again from file in the following code block
                    if siteinfo not in self._have_sites:
                        self._absorb_sitedata(siteinfo, sitedata)
            return True

    def _read_missing_sitedata(self, online_sites):
        with BILock(self._data_filepath_lock, shared=True):
            for siteinfo in online_sites:
                if siteinfo in self._have_sites:
                    continue
                sitedata_filepath = self._get_sitedata_filepath(siteinfo)
                log("Loading datafile: %s" % os.path.basename(sitedata_filepath))
                site_data = marshal_load_data(sitedata_filepath)
                self._absorb_sitedata(siteinfo, site_data)

                # Touch this file to indicate it is still useful
                # Untouched data files older than 5 minutes will be removed by the cleanup function
                if time.time() - os.stat(sitedata_filepath).st_mtime > self._cache_update_interval:
                    try:
                        os.utime(sitedata_filepath, None)
                    except OSError:
                        pass

    # Returns True if new data was aquired
    def _aquire_data(self):
        online_sites = get_current_sitestats().get("online_sites")

        if online_sites == self._have_sites:
            return False


# TODO: check this, currently once read data is never discarded
#        if self._have_sites - online_sites:
#            # There is too much cached site data.
#            # Discard and reread cache. Can be optimized easily
#            self._reset_caches()

# Query missing files returns True if it queried any data
        cleanup_orphaned_files = self._query_missing_sitedata(online_sites)

        self._read_missing_sitedata(online_sites)

        # The apache process which was responsible for the
        # data update also cleans up obsolete files
        if cleanup_orphaned_files:
            self._cleanup_orphaned_files()

        self._all_hosts_cached = set(self._data.get("services", {}).keys())

        return True


class BIJobManager(object):
    def _get_only_hosts_and_only_groups(self, aggr_ids, only_hosts, only_groups, all_hosts):
        all_groups = set([])
        for _aggr_type, _idx, aggr_groups in aggr_ids:
            all_groups.update(aggr_groups)

        if not only_hosts and not only_groups:
            # All aggregations
            required_hosts = all_hosts
            required_groups = all_groups
        elif only_hosts and not only_groups:
            # All aggregations, Host aggregations not fully compiled
            required_hosts = set(only_hosts)
            required_groups = all_groups
        elif not only_hosts and only_groups:
            # Aggregations filtered by group, all hosts
            required_hosts = all_hosts
            required_groups = set(only_groups)
        else:
            # Explicit hosts and groups
            required_hosts = set(only_hosts)
            required_groups = set(only_groups)

        return required_hosts, required_groups

    def get_missing_jobs(self, only_hosts, only_groups, all_hosts):
        jobs = {}
        aggr_ids = get_aggr_ids([AGGR_HOST, AGGR_MULTI])
        required_hosts, required_groups = self._get_only_hosts_and_only_groups(
            aggr_ids, only_hosts, only_groups, all_hosts)

        # Get involved aggregations and filter out already compiled aggregations
        compiled_trees = g_bi_cache_manager.get_compiled_trees()
        for aggr_id in aggr_ids:
            aggr_type, _idx, aggr_groups = aggr_id

            # Filter out aggregations
            for group in required_groups:
                if group in aggr_groups:
                    break
            else:
                continue

            if aggr_type == AGGR_HOST:
                compiled_hosts = compiled_trees["compiled_host_aggr"].get(aggr_id, {}).get(
                    "compiled_hosts", set([]))
                missing_hosts = required_hosts - compiled_hosts
                if missing_hosts:
                    jobs[aggr_id] = {"queued_hosts": missing_hosts}

            else:
                for group in required_groups:
                    if group in aggr_groups and aggr_id not in compiled_trees["compiled_multi_aggr"]:
                        jobs[aggr_id] = {"compiled": False}

        return jobs

    def _prepare_compilation(self, discard_old_cache=False):
        # Check if the currently known cache is worth keeping
        # The cache may have more, but not less than the required sites

        if discard_old_cache:
            log("#### CLEARING CACHEFILES ####")
            g_bi_cache_manager.truncate_cachefiles()  # Clears files
            g_bi_cache_manager.reset_cached_data()  # Reset internal caches

        # Determine number of workers
        self._maximum_workers = multiprocessing.cpu_count()
        # Just in case the multiprocessing call is not working as intended
        if self._maximum_workers < 1:
            self._maximum_workers = 2

        # Contains the worker processes
        self._workers = []

    def _is_compilation_finished(self):
        return not self._workers

    def _start_workers(self):
        site_data = g_bi_sitedata_manager.get_data()
        for x in range(self._maximum_workers):
            jobs = self._queued_jobs[x::self._maximum_workers]
            if not jobs:
                break
            new_worker = JobWorker(site_data, jobs)
            new_worker.daemon = True
            new_worker.start()
            self._workers.append(new_worker)
        self._queued_jobs = []

    def _reap_worker_results(self):
        results = []
        errors = []

        still_running = []
        for worker in self._workers:
            if worker.compilation_finished():
                log("Read BI data from worker [%s]" % worker.pid)
                results += worker.get_compiled_aggregations()
                log("Read ERROR data from worker [%s]" % worker.pid)
                errors += worker.get_compilation_errors()
            else:
                still_running.append(worker)

        self._workers = still_running
        return results, errors

    def _merge_worker_results(self, results):
        if not results:
            return

        for job, new_data in results:
            g_bi_cache_manager._merge_compiled_data(job, new_data)

        g_bi_cache_manager.generate_cachefiles()

    def _compile_jobs_parallel(self):
        with BILock("%s/bi_cache_COMPILATION_LOCK" % get_cache_dir(),
                    blocking=False) as compilation_lock:
            if not compilation_lock.has_lock():
                log("Did not get compilation lock")
                return False  # Someone else is compiling

            log("Has compilation lock")

            # Check if the cache still requires a complete recompilation
            current_sitestats = get_current_sitestats()
            if g_bi_cache_manager.can_handle_sitestats(current_sitestats):
                log("Skip compilation. Cache is already fully compiled in cachefile")
                g_bi_cache_manager.load_cachefile()
                return

            log("Do compilation, discarding old caches")
            self._queued_jobs = self._get_all_jobs()
            self._prepare_compilation(discard_old_cache=True)
            self._set_compilation_info(current_sitestats)

            error_info = ""
            self._start_workers()
            while True:
                if self._is_compilation_finished():
                    log("Worker threads finished")
                    break

                # Collect results
                results, errors = self._reap_worker_results()
                error_info += "<br>".join(errors)

                # Update cache with new results
                self._merge_worker_results(results)

                # Allow the worker thread to compile their jobs
                time.sleep(0.05)

            try:
                check_aggregation_title_uniqueness(
                    g_bi_cache_manager.get_compiled_trees()["aggr_ref"])
            except MKConfigError as e:
                error_info += str(e)

            g_bi_cache_manager.get_compiled_trees()["compiled_all"] = True
            g_bi_cache_manager.generate_cachefiles(error_info=error_info)

        # Everything is compiled, clear cached data
        g_bi_sitedata_manager.discard_cached_data()
        g_bi_cache_manager.discard_cachefile_data()
        return True  # Did compilation

    def _get_all_jobs(self):
        jobs = []
        aggr_ids = get_aggr_ids([AGGR_HOST, AGGR_MULTI])
        all_hosts = g_bi_sitedata_manager.get_all_hosts()

        for aggr_id in aggr_ids:
            aggr_type, _idx, _aggr_groups = aggr_id

            if aggr_type == AGGR_HOST:
                new_job = {"id": aggr_id, "info": {"queued_hosts": all_hosts}}
>>>>>>> 75a18bda
            else:
                node_info = []
                if not is_single_host_aggregation:
                    node_info.append(node_instance.host_name)
                if node_instance.service_description:
                    node_info.append(node_instance.service_description)
                if node_info:
                    line_tokens.append("/".join(node_info))
            if actual_result.output:
                line_tokens.append(actual_result.output)
            own_infos["error"] = {"state": actual_result.state, "output": ", ".join(line_tokens)}

        nested_infos = [
            x for y in node_result_bundle.nested_results
            for x in [collect_infos(y, is_single_host_aggregation)] if x is not None
        ]

        if own_infos or nested_infos:
            return [own_infos, nested_infos]
        return None

    aggregations = {}
    results = bi_manager.computer.compute_result_for_filter(bi_aggregation_filter)
    for compiled_aggregation, node_result_bundles in results:
        if filter_groups and not any(x in filter_groups for x in compiled_aggregation.groups.names):
            continue
        for node_result_bundle in node_result_bundles:
            aggr_title = node_result_bundle.instance.properties.title
            required_hosts = [x[1] for x in node_result_bundle.instance.get_required_hosts()]
            is_single_host_aggregation = len(required_hosts) == 1
            aggregations[aggr_title] = {
                "state": node_result_bundle.actual_result.state,
                "hosts": required_hosts,
                "acknowledged": node_result_bundle.actual_result.acknowledged,
                "in_downtime": node_result_bundle.actual_result.downtime_state != 0,
                "in_service_period": node_result_bundle.actual_result.in_service_period,
                "infos": collect_infos(node_result_bundle, is_single_host_aggregation)
            }

    have_sites = {x[0] for x in bi_manager.status_fetcher.states.keys()}
    missing_aggregations = []
    required_sites = set()
    required_aggregations = bi_manager.computer.get_required_aggregations(bi_aggregation_filter)
    for _bi_aggregation, branches in required_aggregations:
        for branch in branches:
            branch_sites = {x[0] for x in branch.required_elements()}
            required_sites.update(branch_sites)
            if branch.properties.title not in aggregations:
                missing_aggregations.append(branch.properties.title)

    response = {
        "aggregations": aggregations,
        "missing_sites": list(required_sites - have_sites),
        "missing_aggr": missing_aggregations,
    }
    return response


def check_title_uniqueness(forest):
    # Legacy, will be removed any decade from now
    # One aggregation cannot be in mutliple groups.
    known_titles: Set[Any] = set()
    for aggrs in forest.values():
        for aggr in aggrs:
            title = aggr["title"]
            if title in known_titles:
                raise MKConfigError(
                    _("Duplicate BI aggregation with the title \"<b>%s</b>\". "
                      "Please check your BI configuration and make sure that within each group no aggregation has "
                      "the same title as any other. Note: you can use arguments in the top level "
                      "aggregation rule, like <tt>Host $HOST$</tt>.") %
                    (escaping.escape_attribute(title)))
            known_titles.add(title)


def check_aggregation_title_uniqueness(aggregations):
    known_titles: Set[Any] = set()
    for attrs in aggregations.values():
        title = attrs["title"]
        if title in known_titles:
<<<<<<< HEAD
            raise MKConfigError(
                _("Duplicate BI aggregation with the title \"<b>%s</b>\". "
                  "Please check your BI configuration and make sure that within each group no aggregation has "
                  "the same title as any other. Note: you can use arguments in the top level "
                  "aggregation rule, like <tt>Host $HOST$</tt>.") %
                (escaping.escape_attribute(title)))
        known_titles.add(title)


def _get_state_assumption_key(site: Any, host: Any,
                              service: Any) -> Union[Tuple[Any, Any], Tuple[Any, Any, Any]]:
    if service:
        return (site, host, service)
    return (site, host)
=======
            raise MKConfigError(_("Duplicate BI aggregation with the title \"<b>%s</b>\". "
                     "Please check your BI configuration and make sure that within each group no aggregation has "
                     "the same title as any other. Note: you can use arguments in the top level "
                     "aggregation rule, like <tt>Host $HOST$</tt>.") % \
                     (html.attrencode(title)))
        else:
            known_titles.add(title)


# Execute an aggregation rule, but prepare arguments
# and iterate FOREACH first
def compile_rule_node(aggr_type, calllist, lvl):
    # Lookup rule source code
    rulename, arglist = calllist[-2:]
    what = calllist[0]
    if rulename not in config.aggregation_rules:
        raise MKConfigError(
            _("<h1>Invalid configuration in variable <tt>aggregations</tt></h1>"
              "There is no rule named <tt>%s</tt>. Available are: <tt>%s</tt>") %
            (rulename, "</tt>, <tt>".join(config.aggregation_rules.keys())))
    rule = config.aggregation_rules[rulename]
    if rule.get("disabled", False):
        return []

    # Execute FOREACH: iterate over matching hosts/services.
    # Create an argument list where $1$, $2$, ... are
    # substituted with matched strings for each match.
    if what in [
            config.FOREACH_HOST,
            config.FOREACH_CHILD,
            config.FOREACH_CHILD_WITH,
            config.FOREACH_PARENT,
            config.FOREACH_SERVICE,
    ]:
        matches = find_matching_services(aggr_type, what, calllist[1:])
        new_elements = []
        handled_args = set()  # avoid duplicate rule incarnations
        for (hostname, hostalias), matchgroups in matches:
            args = substitute_matches(arglist, hostname, hostalias, matchgroups)
            if tuple(args) not in handled_args:
                new_elements += compile_aggregation_rule(aggr_type,
                                                         rule,
                                                         args,
                                                         lvl,
                                                         rulename=rulename)
                handled_args.add(tuple(args))

        return new_elements

    return compile_aggregation_rule(aggr_type, rule, arglist, lvl, rulename=rulename)


def find_matching_services(aggr_type, what, calllist):
    if what == config.FOREACH_CHILD_WITH:  # extract foreach child specific parameters
        required_child_tags = calllist[0]
        child_spec = calllist[1]
        calllist = calllist[2:]

    # honor list of host tags preceding the host_re
    if isinstance(calllist[0], list):
        required_tags = calllist[0]
        calllist = calllist[1:]
    else:
        required_tags = []

    if len(calllist) == 0:
        raise MKConfigError(_("Invalid syntax in FOREACH_..."))

    host_spec = calllist[0]
    if what in [
            config.FOREACH_HOST,
            config.FOREACH_CHILD,
            config.FOREACH_CHILD_WITH,
            config.FOREACH_PARENT,
    ]:
        service_re = config.HOST_STATE
    else:
        service_re = calllist[1]

    matches = set([])

    if isinstance(host_spec, tuple):
        host_spec, honor_site, entries = get_services_filtered_by_host_alias(host_spec)
    else:
        host_spec, honor_site, entries = get_services_filtered_by_host_name(host_spec)

    # TODO: Hier könnte man - wenn der Host bekannt ist, effektiver arbeiten, als komplett alles durchzugehen.
    for (site, hostname), (tags, services, childs, parents, alias) in entries:
        # Skip already compiled hosts
        if aggr_type == AGGR_HOST and (site, hostname) in g_tree_cache.get('compiled_hosts', []):
            continue

        host_matches = match_host(hostname, alias, host_spec, tags, required_tags, site, honor_site)
        list_of_matches = []
        if host_matches is not None:
            if what == config.FOREACH_CHILD:
                list_of_matches = [host_matches + (child_name,) for child_name in childs]

            elif what == config.FOREACH_CHILD_WITH:
                for child_name in childs:
                    child_tags = g_services_by_hostname[child_name][0][1][0]
                    child_alias = g_services_by_hostname[child_name][0][1][4]
                    child_matches = match_host(child_name, child_alias, child_spec, child_tags,
                                               required_child_tags, site, honor_site)
                    if child_matches is not None:
                        list_of_matches.append(host_matches + child_matches)

            elif what == config.FOREACH_PARENT:
                list_of_matches = [host_matches + (parent,) for parent in parents]

            else:
                list_of_matches = [host_matches]

        for host_matches in list_of_matches:
            if service_re == config.HOST_STATE:
                matches.add(((hostname, alias), host_matches))
                continue

            for service in services:
                mo = (service_re, service)
                if mo in regex_svc_miss_cache:
                    continue

                if mo not in regex_svc_hit_cache:
                    m = regex(service_re).match(service)
                    if m:
                        regex_svc_hit_cache.add(mo)
                    else:
                        regex_svc_miss_cache.add(mo)
                        continue
                else:
                    m = regex(service_re).match(service)

                svc_matches = tuple(m.groups())
                matches.add(((hostname, alias), host_matches + svc_matches))

    return sorted(list(matches))


def get_services_filtered_by_host_alias(host_spec):
    honor_site = SITE_SEP in host_spec[1]
    if g_services_items:
        return host_spec, honor_site, g_services_items
    return host_spec, honor_site, g_services.items()


def get_services_filtered_by_host_name(host_re):
    honor_site = SITE_SEP in host_re

    if host_re.startswith("^(") and host_re.endswith(")$"):
        # Exact host match
        middle = host_re[2:-2]
        if middle in g_services_by_hostname:
            entries = [((e[0], host_re), e[1]) for e in g_services_by_hostname[middle]]
            host_re = "(.*)"

    elif not honor_site and not '*' in host_re and not '$' in host_re \
         and not '|' in host_re and not '[' in host_re:
        # Exact host match
        entries = [((e[0], host_re), e[1]) for e in g_services_by_hostname.get(host_re, [])]

    else:
        # All services
        if g_services_items:
            entries = g_services_items
        else:
            entries = g_services.items()

    return host_re, honor_site, entries


def do_match(reg, text):
    mo = regex(reg).match(text)
    if not mo:
        return None
    return tuple(mo.groups())


# Debugging function
def render_forest():
    for group, trees in g_tree_cache["forest"].iteritems():
        html.write("<h2>%s</h2>" % group)
        for tree in trees:
            ascii = render_tree(tree)
            html.write("<pre>\n" + ascii + "<pre>\n")


# Debugging function
def render_tree(node, indent=""):
    h = ""
    if node["type"] == NT_LEAF:  # leaf node
        h += indent + "S/H/S: %s/%s/%s%s\n" % (
            node["host"][0],
            node["host"][1],
            node.get("service"),
            node.get("hidden") is True and " (hidden)" or "",
        )
    else:
        h += indent + "Aggregation:\n"
        indent += "    "
        h += indent + "Description:  %s\n" % node["title"]
        h += indent + "Hidden:       %s\n" % (node.get("hidden") is True and "yes" or "no")
        h += indent + "Needed Hosts: %s\n" % " ".join([("%s/%s" % h_s) for h_s in node["reqhosts"]])
        h += indent + "Aggregation:  %s\n" % node["func"]
        h += indent + "Nodes:\n"
        for n in node["nodes"]:
            h += render_tree(n, indent + "  ")
        h += "\n"
    return h


# Compute dictionary of arguments from arglist and
# actual values
def make_arginfo(arglist, args):
    arginfo = {}
    for name, value in zip(arglist, args):
        if name[0] == 'a':
            expansion = SINGLE
            name = name[1:]
        elif name[-1] == 's':
            expansion = MULTIPLE
            name = name[:-1]
        else:
            raise MKConfigError(
                _("Invalid argument name %s. Must begin with 'a' or end with 's'.") % name)
        arginfo[name] = (expansion, value)
    return arginfo


def find_all_leaves(node):
    # leaf node
    if node["type"] == NT_LEAF:
        site, host = node["host"]
        return [(site, host, node.get("service"))]

    # rule node
    elif node["type"] == NT_RULE:
        entries = []
        for n in node["nodes"]:
            entries += find_all_leaves(n)
        return entries

    # place holders
    return []


# Removes all empty nodes from the given rule tree
def remove_empty_nodes(node):
    if node["type"] != NT_RULE:
        # simply return leaf nodes without action
        return node
    else:
        subnodes = node["nodes"]
        # loop all subnodes recursing down to the lowest level
        for subnode in subnodes:
            remove_empty_nodes(subnode)
        # remove all subnode rules which have no subnodes
        for i in range(0, len(subnodes))[::-1]:
            if node_is_empty(subnodes[i]):
                del subnodes[i]


# Checks whether or not a rule node has no subnodes
def node_is_empty(node):
    if node["type"] != NT_RULE:  # leaf node
        return False
    return len(node["nodes"]) == 0


# Precompile one aggregation rule. This outputs a list of trees.
# The length of this list is current either 0 or 1
def compile_aggregation_rule(aggr_type, rule, args, lvl, rulename=None):
    # When compiling root nodes we essentially create
    # complete top-level aggregations. In that case we
    # need to deal with REMAINING-entries
    if lvl == 0:
        # A global variable used for recursive function calls..
        global g_remaining_refs
        g_remaining_refs = []

        global g_compiled_services_leafes
        g_compiled_services_leafes = {}

    description = rule.get("title", _("Untitled BI rule"))
    arglist = rule.get("params", [])
    funcname = rule.get("aggregation", "worst")
    nodes = rule.get("nodes", [])
    state_messages = rule.get("state_messages")
    docu_url = rule.get("docu_url")
    icon = rule.get("icon")

    if lvl == 50:
        raise MKConfigError(
            _("<b>BI depth limit reached</b>: "
              "The nesting level of aggregations is limited to 50. You either configured "
              "too many levels or built an infinite recursion. This happened in rule %s") %
            pprint.pformat(rule))

    # check arguments and convert into dictionary
    if len(arglist) != len(args):
        raise MKConfigError(
            _("<b>Invalid BI rule usage</b>: "
              "The rule '%s' needs %d arguments: <tt>%s</tt>. "
              "You've specified %d arguments: <tt>%s</tt>") %
            (description, len(arglist), repr(arglist), len(args), repr(args)))

    arginfo = dict(zip(arglist, args))
    inst_description = subst_vars(description, arginfo)

    elements = []

    for node in nodes:
        # Handle HIDDEN nodes. There are compiled just as normal nodes, but
        # will not be visible in the tree view later (at least not per default).
        # The HIDDEN flag needs just to be packed into the compilation and not
        # further handled here.
        if node[0] == config.HIDDEN:
            hidden = True
            node = node[1:]
        else:
            hidden = False

        # Each node can return more than one incarnation (due to regexes in
        # leaf nodes and FOREACH in rule nodes)

        if node[1] in [config.HOST_STATE, config.REMAINING]:
            new_elements = compile_leaf_node(subst_vars(node[0], arginfo), node[1])
            new_new_elements = []
            for entry in new_elements:
                # Postpone: remember reference to list where we need to add
                # remaining services of host
                if entry["type"] == NT_REMAINING:
                    # create unique pointer which we find later
                    placeholder = {"type": NT_PLACEHOLDER, "id": str(len(g_remaining_refs))}
                    g_remaining_refs.append((entry["host"], elements, placeholder))

                    new_new_elements.append(placeholder)
                else:
                    new_new_elements.append(entry)
            new_elements = new_new_elements

        elif not isinstance(node[-1], list):
            if node[0] in [
                    config.FOREACH_HOST,
                    config.FOREACH_CHILD,
                    config.FOREACH_PARENT,
                    config.FOREACH_SERVICE,
            ]:
                # Handle case that leaf elements also need to be iterable via FOREACH_HOST
                # 1: config.FOREACH_HOST
                # 2: (['waage'], '(.*)')
                calllist = []
                for n in node[1:-2]:
                    if isinstance(n, six.string_types + (list, tuple)):
                        n = subst_vars(n, arginfo)
                    calllist.append(n)

                matches = find_matching_services(aggr_type, node[0], calllist)
                new_elements = []
                handled_args = set()  # avoid duplicate rule incarnations
                for (hostname, hostalias), matchgroups in matches:
                    if tuple(args) + matchgroups not in handled_args:
                        new_elements += compile_leaf_node(
                            substitute_matches(node[-2], hostname, hostalias, matchgroups),
                            substitute_matches(node[-1], hostname, hostalias, matchgroups))
                        handled_args.add(tuple(args) + matchgroups)
            else:
                # This is a plain leaf node with just host/service
                new_elements = compile_leaf_node(subst_vars(node[0], arginfo),
                                                 subst_vars(node[1], arginfo))

        else:
            # substitute our arguments in rule arguments
            # rule_args:
            # ['$1$']
            # rule_parts:
            # (<class _mp_84b7bd024cff73bf04ba9045f980becb.FOREACH_HOST at 0x7f03600dc8d8>, ['waage'], '(.*)', 'host')
            rule_args = [subst_vars(a, arginfo) for a in node[-1]]
            rule_parts = tuple([subst_vars(part, arginfo) for part in node[:-1]])
            new_elements = compile_rule_node(aggr_type, rule_parts + (rule_args,), lvl + 1)

        if hidden:
            for element in new_elements:
                element["hidden"] = True

        elements += new_elements

    needed_hosts = set([])
    for element in elements:
        needed_hosts.update(element.get("reqhosts", []))

    aggregation = {
        "type": NT_RULE,
        "reqhosts": needed_hosts,
        "title": inst_description,
        "func": funcname,
        "nodes": elements
    }

    if state_messages:
        aggregation["state_messages"] = state_messages

    if docu_url:
        aggregation["docu_url"] = docu_url

    layout_style = rule.get("layout_style")
    if layout_style:
        aggregation["rule_layout_style"] = layout_style

    if icon:
        aggregation["icon"] = icon

    aggregation["rule_id"] = [_rule_to_pack_lookup.get(rulename, "default"), rulename, funcname]

    # Handle REMAINING references, if we are a root node
    if lvl == 0:
        for hostspec, ref, placeholder in g_remaining_refs:
            new_entries = find_remaining_services(hostspec, aggregation)
            for entry in new_entries:
                aggregation['reqhosts'].update(entry['reqhosts'])
            where_to_put = ref.index(placeholder)
            ref[where_to_put:where_to_put + 1] = new_entries

    aggregation['reqhosts'] = list(aggregation['reqhosts'])

    return [aggregation]


def find_remaining_services(hostspec, aggregation):
    _tags, all_services, _childs, _parents, _alias = g_services[hostspec]
    all_services = set(all_services)

    remaining = all_services - g_compiled_services_leafes.get(hostspec, set([]))
    g_compiled_services_leafes.get(hostspec, set([])).update(remaining)
    return [{
        "type": NT_LEAF,
        "host": hostspec,
        "reqhosts": [hostspec],
        "service": service,
        "title": "%s - %s" % (hostspec[1], service)
    } for service in remaining]


# Helper function that finds all occurrances of a variable
# enclosed with $ and $. Returns a list of positions.
def find_variables(pattern, varname):
    found = []
    start = 0
    while True:
        pos = pattern.find('$' + varname + '$', start)
        if pos >= 0:
            found.append(pos)
            start = pos + 1
        else:
            return found


def subst_vars(pattern, arginfo):
    if isinstance(pattern, list):
        return [subst_vars(x, arginfo) for x in pattern]
    elif isinstance(pattern, tuple):
        return tuple([subst_vars(x, arginfo) for x in pattern])

    for name, value in arginfo.iteritems():
        if isinstance(pattern, six.string_types):
            pattern = pattern.replace('$' + name + '$', value)
    return pattern


def substitute_matches(arg, hostname, hostalias, matchgroups):
    arginfo = dict([(str(n + 1), x) for (n, x) in enumerate(matchgroups)])
    arginfo["HOSTNAME"] = hostname
    arginfo["HOSTALIAS"] = hostalias

    return subst_vars(arg, arginfo)


def match_host_tags(have_tags, required_tags):
    for tag in required_tags:
        if tag.startswith('!'):
            negate = True
            tag = tag[1:]
        else:
            negate = False
        has_it = tag in have_tags
        if has_it == negate:
            return False
    return True


def match_host(hostname, hostalias, host_spec, tags, required_tags, site, honor_site):
    if not match_host_tags(tags, required_tags):
        return None

    if not isinstance(host_spec, tuple):  # matching by host name
        pattern = host_spec
        to_match = hostname
    else:
        pattern = host_spec[1]
        to_match = hostalias

    if pattern == '(.*)':
        return (to_match,)
    else:
        # For regex to have '$' anchor for end. Users might be surprised
        # to get a prefix match on host names. This is almost never what
        # they want. For services this is useful, however.
        if pattern[-1] == "$":
            anchored = pattern
        else:
            anchored = pattern + "$"

        # In order to distinguish hosts with the same name on different
        # sites we prepend the site to the host name. If the host specification
        # does not contain the site separator - though - we ignore the site
        # an match the rule for all sites.
        if honor_site:
            return do_match(anchored, "%s%s%s" % (site, SITE_SEP, to_match))
        return do_match(anchored, to_match)


def compile_leaf_node(host_re, service_re=config.HOST_STATE):
    found = []

    if host_re == "$1$":
        return found

    honor_site = SITE_SEP in host_re
    if not honor_site and not '*' in host_re and not '$' in host_re \
        and not '|' in host_re and '[' not in host_re:
        # Exact host match
        entries = [((e[0], host_re), e[1]) for e in g_services_by_hostname.get(host_re, [])]

    else:
        if g_services_items:
            entries = g_services_items
        else:
            entries = g_services.items()

    # TODO: If we already know the host we deal with, we could avoid this loop
    for (site, hostname), (_tags, services, _childs, _parents, _alias) in entries:
        # For regex to have '$' anchor for end. Users might be surprised
        # to get a prefix match on host names. This is almost never what
        # they want. For services this is useful, however.
        if host_re[-1] == "$":
            anchored = host_re
        else:
            anchored = host_re + "$"

        # In order to distinguish hosts with the same name on different
        # sites we prepend the site to the host name. If the host specification
        # does not contain the site separator - though - we ignore the site
        # an match the rule for all sites.
        if honor_site:
            search_term = "%s%s%s" % (site, SITE_SEP, hostname)
        else:
            search_term = hostname

        cache_id = (anchored, search_term)
        if cache_id in regex_host_miss_cache:
            continue

        if cache_id not in regex_host_hit_cache:
            if regex(anchored).match(search_term):
                regex_host_hit_cache.add(cache_id)
            else:
                regex_host_miss_cache.add(cache_id)
                continue

        if service_re == config.HOST_STATE:
            found.append({
                "type": NT_LEAF,
                "reqhosts": [(site, hostname)],
                "host": (site, hostname),
                "title": hostname
            })

        elif service_re == config.REMAINING:
            found.append({
                "type": NT_REMAINING,
                "reqhosts": [(site, hostname)],
                "host": (site, hostname)
            })
        else:
            for service in services:
                mo = (service_re, service)
                if mo in regex_svc_miss_cache:
                    continue

                if mo not in regex_svc_hit_cache:
                    if regex(service_re).match(service):
                        regex_svc_hit_cache.add(mo)
                    else:
                        regex_svc_miss_cache.add(mo)
                        continue

                found.append({
                    "type": NT_LEAF,
                    "reqhosts": [(site, hostname)],
                    "host": (site, hostname),
                    "service": service,
                    "title": "%s - %s" % (hostname, service)
                })

    found.sort()

    for entry in found:
        if "service" in entry:
            g_compiled_services_leafes.setdefault(entry["host"], set([])).add(entry["service"])

    return found


#     _____                     _   _
#    | ____|_  _____  ___ _   _| |_(_) ___  _ __
#    |  _| \ \/ / _ \/ __| | | | __| |/ _ \| '_ \
#    | |___ >  <  __/ (__| |_| | |_| | (_) | | | |
#    |_____/_/\_\___|\___|\__,_|\__|_|\___/|_| |_|
#

#                  + services               + states
# multisite.d/*.mk =========> compiled tree ========> executed tree
#                   compile                 execute

# Format of executed tree:
# leaf: ( state, assumed_state, compiled_node )
# rule: ( state, assumed_state, compiled_node, nodes )

# Format of state and assumed_state:
# { "state" : OK, WARN ...
#   "output" : aggregated output or service output }


# Execution of the trees. Returns a tree object reflecting
# the states of all nodes
def execute_tree(tree, status_info=None):
    aggregation_options = {
        #        "use_aggregation_id": tree["aggregation_id"],
        "node_visualization": tree["node_visualization"],
        "use_hard_states": tree["use_hard_states"],
        "downtime_aggr_warn": tree["downtime_aggr_warn"],
    }

    if status_info is None:
        required_hosts = tree["reqhosts"]
        status_info = get_status_info(required_hosts)
    return execute_node(tree, status_info, aggregation_options)


def execute_node(node, status_info, aggregation_options):
    if node["type"] == NT_LEAF:
        return execute_leaf_node(node, status_info, aggregation_options)
    return execute_rule_node(node, status_info, aggregation_options)


def execute_leaf_node(node, status_info, aggregation_options):

    site, host = node["host"]
    service = node.get("service")

    # Get current state of host and services
    status = status_info.get((site, host))
    if status is None:
        return ({
            "state": None,
            "output": _("Host %s not found") % host,
            "in_downtime": 0,
            "acknowledged": False,
            "in_service_period": True,
        }, None, node)
    host_state, host_hard_state, host_output, host_in_downtime, host_acknowledged, host_in_service_period, service_state = status

    # Get state assumption from user
    if service:
        key = (site, host, service)
    else:
        key = (site, host)
    state_assumption = g_assumptions.get(key)

    # assemble state
    if service:
        for entry in service_state:  # list of all services of that host
            if entry[0] == service:
                if len(entry) < 10:
                    # old versions of Livestatus do not send in_service_period
                    entry = entry + [True]
                (state, has_been_checked, output, hard_state, _attempt, _max_attempts,
                 downtime_depth, acknowledged, in_service_period) = entry[1:10]
                if has_been_checked == 0:
                    output = _("This service has not been checked yet")
                    state = PENDING
                if aggregation_options["use_hard_states"]:
                    st = hard_state
                else:
                    st = state
                state = {
                    "state": st,
                    "output": output,
                    "in_downtime": downtime_depth > 0 and 2 or host_in_downtime != 0 and 1 or 0,
                    "acknowledged": bool(acknowledged),
                    "in_service_period": in_service_period,
                }
                if state_assumption is not None:
                    assumed_state = {
                        "state": state_assumption,
                        "output": _("Assumed to be %s") % _service_state_names()[state_assumption],
                        "in_downtime": downtime_depth > 0 and 2 or host_in_downtime != 0 and 1 or 0,
                        "acknowledged": bool(acknowledged),
                        "in_service_period": in_service_period,
                    }

                else:
                    assumed_state = None
                return (state, assumed_state, node)

        return ({
            "state": None,
            "output": _("This host has no such service"),
            "in_downtime": host_in_downtime,
            "acknowledged": False,
            "in_service_period": True,
        }, None, node)

    else:
        if aggregation_options["use_hard_states"]:
            st = host_hard_state
        else:
            st = host_state
        aggr_state = {0: OK, 1: CRIT, 2: UNKNOWN, -1: PENDING, None: None}[st]
        state = {
            "state": aggr_state,
            "output": host_output,
            "in_downtime": host_in_downtime,
            "acknowledged": host_acknowledged,
            "in_service_period": host_in_service_period,
        }
        if state_assumption is not None:
            assumed_state = {
                "state": state_assumption,
                "output": _("Assumed to be %s") % host_state_name(state_assumption),
                "in_downtime": host_in_downtime != 0,
                "acknowledged": host_acknowledged,
                "in_service_period": host_in_service_period,
            }
        else:
            assumed_state = None
        return (state, assumed_state, node)


def execute_rule_node(node, status_info, aggregation_options):
    # get aggregation function
    funcspec = node["func"]
    parts = funcspec.split('!')
    funcname = parts[0]
    funcargs = parts[1:]
    func = config.aggregation_functions.get(funcname)
    if not func:
        raise MKConfigError(
            _("Undefined aggregation function '%s'. Available are: %s") %
            (funcname, ", ".join(config.aggregation_functions.keys())))

    # prepare information for aggregation function
    subtrees = []
    node_states = []
    assumed_states = []
    downtime_states = []
    service_period_states = []
    ack_states = []  # Needed for computing the acknowledgement of non-OK nodes
    one_assumption = False
    for n in node["nodes"]:
        # state, assumed_state, node [, subtrees]
        result = execute_node(n, status_info, aggregation_options)

        if result[0][
                "state"] is None:  # Omit this node (used in availability for unmonitored things)
            continue
        subtrees.append(result)

        # Assume items in downtime as CRIT when computing downtime state
        downtime_states.append((
            {
                "state": result[0]["in_downtime"] != 0 and 2 or 0,
                "output": "",
            },
            result[2],
        ))

        # Assume non-OK nodes that are acked as OK
        if result[0]["acknowledged"]:
            acked_state = 0
        else:
            acked_state = result[0]["state"]
        ack_states.append((
            {
                "state": acked_state,
                "output": "",
            },
            result[2],
        ))

        # Assume items oo their service period as CRIT when computing in_service_period of aggregate
        service_period_states.append((
            {
                "state": (not result[0]["in_service_period"]) and 2 or 0,
                "output": "",
            },
            result[2],
        ))

        node_states.append((result[0], result[2]))
        if result[1] is not None:
            assumed_states.append((result[1], result[2]))
            one_assumption = True
        else:
            # no assumption, take real state into assumption array
            assumed_states.append(node_states[-1])

    if len(node_states) == 0:
        state = {"state": None, "output": _("Not yet monitored")}
        downtime_state = state
    else:
        state = func(*([node_states] + funcargs))
        downtime_state = func(*([downtime_states] + funcargs))

    if aggregation_options["downtime_aggr_warn"]:
        state["in_downtime"] = downtime_state["state"] >= 1
    else:
        state["in_downtime"] = downtime_state["state"] >= 2

    # Compute acknowledgedment state
    if state["state"] > 0:  # Non-OK-State -> compute acknowledgedment
        ack_state = func(*([ack_states] + funcargs))
        state["acknowledged"] = ack_state["state"] == 0  # would be OK if acked problems would be OK
    else:
        state["acknowledged"] = False

    # Compute service period state
    service_period_state = func(*([service_period_states] + funcargs))
    state["in_service_period"] = service_period_state["state"] < 2

    if one_assumption:
        assumed_state = func(*([assumed_states] + funcargs))
        assumed_state["in_downtime"] = state["in_downtime"]
        assumed_state["acknowledged"] = state["acknowledged"]
        assumed_state["in_service_period"] = state["in_service_period"]
    else:
        assumed_state = None
    return (state, assumed_state, node, subtrees)


# Get all status information we need for the aggregation from
# a known lists of lists (list of site/host pairs)
def get_status_info(required_hosts):
    # Query each site only for hosts that that site provides
    req_hosts = set()
    req_sites = set()

    for site, host in required_hosts:
        req_hosts.add(host)
        req_sites.add(site)

    host_filter = ""
    for host in req_hosts:
        host_filter += "Filter: name = %s\n" % host
    if len(req_hosts) > 1:
        host_filter += "Or: %d\n" % len(req_hosts)
    sites.live().set_auth_domain('bi')
    sites.live().set_only_sites(list(req_sites))
    sites.live().set_prepend_site(True)
    data = sites.live().query(
        "GET hosts\n"
        "Columns: name state hard_state plugin_output scheduled_downtime_depth "
        "acknowledged in_service_period services_with_fullstate\n" + host_filter)
    sites.live().set_auth_domain('read')
    sites.live().set_only_sites(None)
    sites.live().set_prepend_site(False)
    return dict([((e[0], e[1]), e[2:]) for e in data])


# This variant of the function is configured not with a list of
# hosts but with a livestatus filter header and a list of columns
# that need to be fetched in any case
def get_status_info_filtered(filter_header, only_sites, limit, host_columns, precompile_on_demand,
                             bygroup):
    columns = [
        "name",
        "host_name",
        "state",
        "hard_state",
        "plugin_output",
        "scheduled_downtime_depth",
        "host_in_service_period",
        "acknowledged",
        "services_with_fullstate",
        "parents",
    ] + host_columns

    query = "GET hosts%s\n" % ("bygroup" if bygroup else "")
    query += "Columns: " + (" ".join(columns)) + "\n"
    query += filter_header

    sites.live().set_only_sites(only_sites)
    sites.live().set_prepend_site(True)
    sites.live().set_auth_domain('bi')

    data = sites.live().query(query)

    sites.live().set_prepend_site(False)
    sites.live().set_only_sites(None)
    sites.live().set_auth_domain('read')

    headers = ["site"] + columns
    hostnames = [row[1] for row in data]
    rows = [dict(zip(headers, row)) for row in data]

    # on demand compile: if parents have been found, also fetch data of the parents.
    # This is needed to allow cluster hosts (which have the nodes as parents) in the
    # host_aggregation construct.
    if precompile_on_demand:
        parent_filter = []
        for row in rows:
            parent_filter += ['Filter: host_name = %s\n' % p for p in row["parents"]]

        if parent_filter:
            parent_filter_txt = ''.join(parent_filter)
            parent_filter_txt += 'Or: %d\n' % len(parent_filter)

            for row in get_status_info_filtered(parent_filter_txt, only_sites, limit, host_columns,
                                                False, bygroup):
                if row['name'] not in hostnames:
                    rows.append(row)

    return rows


#       _                      _____                 _   _
#      / \   __ _  __ _ _ __  |  ___|   _ _ __   ___| |_(_) ___  _ __  ___
#     / _ \ / _` |/ _` | '__| | |_ | | | | '_ \ / __| __| |/ _ \| '_ \/ __|
#    / ___ \ (_| | (_| | | _  |  _|| |_| | | | | (__| |_| | (_) | | | \__ \
#   /_/   \_\__, |\__, |_|(_) |_|   \__,_|_| |_|\___|\__|_|\___/|_| |_|___/
#           |___/ |___/

# API for aggregation functions
# it is called with at least one argument: a list of node infos.
# Each node info is a pair of the node state and the compiled node information.
# The node state is a dictionary with at least "state" and "output", where
# "state" is the Nagios state. It is allowed to place arbitrary additional
# information to the array, e.g. downtime & acknowledgement information.
# The compiled node information is a dictionary as created by the rule
# compiler. It contains "type" (NT_LEAF, NT_RULE), "reqhosts" and "title". For rule
# node it contains also "func". For leaf nodes it contains
# host" and (if not a host leaf) "service".
#
# The aggregation function must return one state dictionary containing
# at least "state" and "output".


# Function for sorting states. Pending should be slightly
# worst then OK. CRIT is worse than UNKNOWN.
def state_weight(s):
    if s == CRIT:
        return 10.0
    elif s == PENDING:
        return 0.5
    return float(s)


def x_best_state(l, x):
    ll = [(state_weight(s), s) for s in l]
    ll.sort()
    if x < 0:
        ll.reverse()
    n = abs(x)
    if len(ll) < n:
        n = len(ll)

    return ll[n - 1][1]


def aggr_nth_state(nodelist, n, worst_state, ignore_states=None):
    states = [
        i[0]["state"] for i in nodelist if not ignore_states or i[0]["state"] not in ignore_states
    ]
    # In case of the ignored states it might happen that the states list is empty. Use the
    # OK state in this case.
    if not states:
        state = OK
    else:
        state = x_best_state(states, n)

    # limit to worst state
    if state_weight(state) > state_weight(worst_state):
        state = worst_state

    return {"state": state, "output": ""}


def aggr_worst(nodes, n=1, worst_state=CRIT, ignore_states=None):
    return aggr_nth_state(nodes, -int(n), int(worst_state), ignore_states)


def aggr_best(nodes, n=1, worst_state=CRIT, ignore_states=None):
    return aggr_nth_state(nodes, int(n), int(worst_state), ignore_states)


config.aggregation_functions["worst"] = aggr_worst
config.aggregation_functions["best"] = aggr_best


def aggr_countok_convert(num, count):
    if str(num)[-1] == "%":
        return int(num[:-1]) / 100.0 * count
    return int(num)


def aggr_countok(nodes, needed_for_ok=2, needed_for_warn=1):
    states = [i[0]["state"] for i in nodes]
    num_ok = len([s for s in states if s == 0])
    num_nonok = len([s for s in states if s > 0])
    num_nodes = num_ok + num_nonok

    # We need to handle the special case "PENDING" separately.
    # Example: count is set to 50%. You have 10 nodes, all of
    # which are PENDING, then the outcome must be PENDING, not
    # CRIT.
    if num_nodes == 0:  # All are pending
        return {"state": -1, "output": ""}

    # counts can be specified as integer (e.g. '2') or
    # as percentages (e.g. '70%').
    ok_count = aggr_countok_convert(needed_for_ok, num_nodes)
    warn_count = aggr_countok_convert(needed_for_warn, num_nodes)

    # Enough nodes are OK -> state is OK
    if num_ok >= ok_count:
        return {"state": 0, "output": ""}

    # Enough nodes OK in order to trigger warn level -> WARN
    elif num_ok >= warn_count:
        return {"state": 1, "output": ""}

    return {"state": 2, "output": ""}


config.aggregation_functions["count_ok"] = aggr_countok


def aggr_running_on(nodes, regex_pattern):
    first_check = nodes[0]

    # extract hostname we run on
    mo = re.match(regex_pattern, first_check[0]["output"])

    # if not found, then do normal aggregation with 'worst'
    if not mo or len(mo.groups()) == 0:
        state = config.aggregation_functions['worst'](nodes[1:])
        state["output"] += _(", running nowhere")
        return state

    running_on = mo.groups()[0]
    for state, node in nodes[1:]:
        for _site, host in node["reqhosts"]:
            if host == running_on:
                state["output"] += _(", running on %s") % running_on
                return state

    # host we run on not found. Strange...
    return {"state": UNKNOWN, "output": _("running on unknown host '%s'") % running_on}


config.aggregation_functions['running_on'] = aggr_running_on

#      ____
#     |  _ \ __ _  __ _  ___  ___
#     | |_) / _` |/ _` |/ _ \/ __|
#     |  __/ (_| | (_| |  __/\__ \
#     |_|   \__,_|\__, |\___||___/
#                 |___/


# Just for debugging, as well
@cmk.gui.pages.register("bi")
def page_all():
    html.header("All")
    compile_forest()
    load_assumptions()
    for group, trees in g_tree_cache["forest"].iteritems():
        html.write("<h2>%s</h2>" % group)
        for _inst_args, tree in trees:
            state = execute_tree(tree)
            debug(state)
    html.footer()
>>>>>>> 75a18bda


@cmk.gui.pages.register("bi_set_assumption")
def ajax_set_assumption() -> None:
    site = html.request.get_unicode_input("site")
    host = html.request.get_unicode_input("host")
    service = html.request.get_unicode_input("service")
    state = html.request.var("state")
    if state == 'none':
        del config.user.bi_assumptions[_get_state_assumption_key(site, host, service)]
    elif state is not None:
        config.user.bi_assumptions[_get_state_assumption_key(site, host, service)] = int(state)
    else:
        raise Exception("ajax_set_assumption: state is None")
    config.user.save_bi_assumptions()


@cmk.gui.pages.register("bi_save_treestate")
def ajax_save_treestate():
    path_id = html.request.get_unicode_input_mandatory("path")
    current_ex_level_str, path = path_id.split(":", 1)
    current_ex_level = int(current_ex_level_str)

    if config.user.bi_expansion_level != current_ex_level:
        config.user.set_tree_states('bi', {})
    config.user.set_tree_state('bi', path, html.request.var("state") == "open")
    config.user.save_tree_states()

    config.user.bi_expansion_level = current_ex_level


@cmk.gui.pages.register("bi_render_tree")
def ajax_render_tree():
    aggr_group = html.request.get_unicode_input("group")
    aggr_title = html.request.get_unicode_input("title")
    omit_root = bool(html.request.var("omit_root"))
    only_problems = bool(html.request.var("only_problems"))

    rows = []
    bi_manager = BIManager()
    bi_manager.status_fetcher.set_assumed_states(config.user.bi_assumptions)
    aggregation_id = html.request.get_str_input_mandatory("aggregation_id")
    bi_aggregation_filter = BIAggregationFilter([], [], [aggregation_id],
                                                [aggr_title] if aggr_title is not None else [],
                                                [aggr_group] if aggr_group is not None else [], [])
    rows = bi_manager.computer.compute_legacy_result_for_filter(bi_aggregation_filter)

    # TODO: Cleanup the renderer to use a class registry for lookup
    renderer_class_name = html.request.var("renderer")
    if renderer_class_name == "FoldableTreeRendererTree":
        renderer_cls: Type[ABCFoldableTreeRenderer] = FoldableTreeRendererTree
    elif renderer_class_name == "FoldableTreeRendererBoxes":
        renderer_cls = FoldableTreeRendererBoxes
    elif renderer_class_name == "FoldableTreeRendererBottomUp":
        renderer_cls = FoldableTreeRendererBottomUp
    elif renderer_class_name == "FoldableTreeRendererTopDown":
        renderer_cls = FoldableTreeRendererTopDown
    else:
        raise NotImplementedError()

<<<<<<< HEAD
    renderer = renderer_cls(rows[0],
                            omit_root=omit_root,
                            expansion_level=config.user.bi_expansion_level,
                            only_problems=only_problems,
                            lazy=False)
    html.write(renderer.render())
=======
    # Make sure that BI aggregates are available
    if config.bi_precompile_on_demand:
        compile_forest(only_hosts=reqhosts, only_groups=[aggr_group])
    else:
        compile_forest()

    # Load current assumptions
    load_assumptions()

    # Now look for our aggregation
    if aggr_group not in g_tree_cache["forest"]:
        raise MKGeneralException(
            _("Unknown BI Aggregation group %s. Available are: %s") %
            (aggr_group, ", ".join(g_tree_cache["forest"].keys())))

    trees = g_tree_cache["forest"][aggr_group]
    for tree in trees:
        if tree["title"] == aggr_title:
            row = create_aggregation_row(tree)
            if row["aggr_state"]["state"] is None:
                continue  # Not yet monitored, aggregation is not displayed
            row["aggr_group"] = aggr_group

            # ZUTUN: omit_root, boxes, only_problems has HTML-Variablen
            renderer = renderer_cls(row,
                                    omit_root=omit_root,
                                    expansion_level=load_ex_level(),
                                    only_problems=only_problems,
                                    lazy=False)
            html.write(renderer.render())
            return

    raise MKGeneralException(_("Unknown BI Aggregation %s") % aggr_title)


def compute_output_message(effective_state, rule):
    output = []
    if effective_state["output"]:
        output.append(effective_state["output"])

    str_state = str(effective_state["state"])
    if str_state in rule.get("state_messages", {}):
        output.append(html.attrencode(rule["state_messages"][str_state]))
    return ", ".join(output)
>>>>>>> 75a18bda


def render_tree_json(row):
    expansion_level = html.request.get_integer_input_mandatory("expansion_level", 999)

    treestate = config.user.get_tree_states('bi')
    if expansion_level != config.user.bi_expansion_level:
        treestate = {}
        config.user.set_tree_states('bi', treestate)
        config.user.save_tree_states()

    def render_node_json(tree, show_host):
        is_leaf = len(tree) == 3
        if is_leaf:
            service = tree[2].get("service")
            if not service:
                title = _("Host status")
            else:
                title = service
        else:
            title = tree[2]["title"]

        json_node = {
            "title": title,
            # 2 -> This element is currently in a scheduled downtime
            # 1 -> One of the subelements is in a scheduled downtime
            "in_downtime": tree[0]["in_downtime"],
            "acknowledged": tree[0]["acknowledged"],
            "in_service_period": tree[0]["in_service_period"],
        }

        if is_leaf:
            site, hostname = tree[2]["host"]
            json_node["site"] = site
            json_node["hostname"] = hostname

        # Check if we have an assumed state: comparing assumed state (tree[1]) with state (tree[0])
        if tree[1] and tree[0] != tree[1]:
            json_node["assumed"] = True
            effective_state = tree[1]
        else:
            json_node["assumed"] = False
            effective_state = tree[0]

        json_node["state"] = effective_state["state"]
        json_node["output"] = compute_output_message(effective_state, tree[2])
        return json_node

    def render_subtree_json(node, path, show_host):
        json_node = render_node_json(node, show_host)

        is_leaf = len(node) == 3
        is_next_level_open = len(path) <= expansion_level

        if not is_leaf and is_next_level_open:
            json_node["nodes"] = []
            for child_node in node[3]:
                if not child_node[2].get("hidden"):
                    new_path = path + [child_node[2]["title"]]
                    json_node["nodes"].append(render_subtree_json(child_node, new_path, show_host))

        return json_node

    root_node = row["aggr_treestate"]
    affected_hosts = row["aggr_hosts"]

    return "", render_subtree_json(root_node, [root_node[2]["title"]], len(affected_hosts) > 1)


def compute_output_message(effective_state, rule):
    output = []
    if effective_state["output"]:
        output.append(effective_state["output"])

    str_state = str(effective_state["state"])
    if str_state in rule.get("state_messages", {}):
        output.append(escaping.escape_attribute(rule["state_messages"][str_state]))
    return ", ".join(output)


# possible aggregated states
MISSING = -2  # currently unused
PENDING = -1
OK = 0
WARN = 1
CRIT = 2
UNKNOWN = 3
UNAVAIL = 4


class ABCFoldableTreeRenderer(metaclass=abc.ABCMeta):
    def __init__(self, row, omit_root, expansion_level, only_problems, lazy, wrap_texts=True):
        self._row = row
        self._omit_root = omit_root
        self._expansion_level = expansion_level
        self._only_problems = only_problems
        self._lazy = lazy
        self._wrap_texts = wrap_texts
        self._load_tree_state()

    def _load_tree_state(self):
        self._treestate = config.user.get_tree_states('bi')
        if self._expansion_level != config.user.bi_expansion_level:
            self._treestate = {}
            config.user.set_tree_states('bi', self._treestate)
            config.user.save_tree_states()

    @abc.abstractmethod
    def css_class(self):
        raise NotImplementedError()

    def render(self):
        with html.plugged():
            self._show_tree()
            return html.drain()

    def _show_tree(self):
        tree = self._get_tree()
        affected_hosts = self._row["aggr_hosts"]
        title = self._row["aggr_tree"]["title"]
        group = self._row["aggr_group"]

        url_id = html.urlencode_vars([
            ("aggregation_id", self._row["aggr_tree"]["aggregation_id"]),
            ("group", group),
            ("title", title),
            ("omit_root", "yes" if self._omit_root else ""),
            ("renderer", self.__class__.__name__),
            ("only_problems", "yes" if self._only_problems else ""),
            ("reqhosts", ",".join('%s#%s' % sitehost for sitehost in affected_hosts)),
        ])

        html.open_div(id_=url_id, class_="bi_tree_container")
        self._show_subtree(tree, path=[tree[2]["title"]], show_host=len(affected_hosts) > 1)
        html.close_div()

    @abc.abstractmethod
    def _show_subtree(self, tree, path, show_host):
        raise NotImplementedError()

    def _get_tree(self):
        tree = self._row["aggr_treestate"]
        if self._only_problems:
            tree = self._filter_tree_only_problems(tree)
        return tree

    # Convert tree to tree contain only node in non-OK state
    def _filter_tree_only_problems(self, tree):
        state, assumed_state, node, subtrees = tree
        # remove subtrees in state OK
        new_subtrees = []
        for subtree in subtrees:
            effective_state = subtree[1] if subtree[1] is not None else subtree[0]
            if effective_state["state"] not in [OK, PENDING]:
                if len(subtree) == 3:
                    new_subtrees.append(subtree)
                else:
                    new_subtrees.append(self._filter_tree_only_problems(subtree))

        return state, assumed_state, node, new_subtrees

    def _is_leaf(self, tree):
        return len(tree) == 3

    def _path_id(self, path):
        return "/".join(path)

    def _is_open(self, path):
        is_open = self._treestate.get(self._path_id(path))
        if is_open is None:
            is_open = len(path) <= self._expansion_level

        # Make sure that in case of BI Boxes (omit root) the root level is *always* visible
        if not is_open and self._omit_root and len(path) == 1:
            is_open = True

        return is_open

    def _omit_content(self, path):
        return self._lazy and not self._is_open(path)

    def _get_mousecode(self, path):
        return "%s(this, %d);" % (self._toggle_js_function(), self._omit_content(path))

    @abc.abstractmethod
    def _toggle_js_function(self):
        raise NotImplementedError()

    def _show_leaf(self, tree, show_host):
        site, host = tree[2]["host"]
        service = tree[2].get("service")

        # Four cases:
        # (1) zbghora17 . Host status   (show_host == True, service is None)
        # (2) zbghora17 . CPU load      (show_host == True, service is not None)
        # (3) Host Status               (show_host == False, service is None)
        # (4) CPU load                  (show_host == False, service is not None)

        if show_host or not service:
            host_url = makeuri_contextless(
                request,
                [("view_name", "hoststatus"), ("site", site), ("host", host)],
                filename="view.py",
            )

        if service:
            service_url = makeuri_contextless(
                request,
                [("view_name", "service"), ("site", site), ("host", host), ("service", service)],
                filename="view.py",
            )

        with self._show_node(tree, show_host):
            self._assume_icon(site, host, service)

            if show_host:
                html.a(host.replace(" ", "&nbsp;"), href=host_url)
                html.b(HTML("&diams;"), class_="bullet")

            if not service:
                html.a(_("Host&nbsp;status"), href=host_url)
            else:
                html.a(service.replace(" ", "&nbsp;"), href=service_url)

    @abc.abstractmethod
    def _show_node(self, tree, show_host, mousecode=None, img_class=None):
        raise NotImplementedError()

    def _assume_icon(self, site, host, service):
        ass = config.user.bi_assumptions.get(_get_state_assumption_key(site, host, service))
        current_state = str(ass).lower()

        html.icon_button(
            url=None,
            title=_("Assume another state for this item (reload page to activate)"),
            icon="assume_%s" % current_state,
            onclick="cmk.bi.toggle_assumption(this, '%s', '%s', '%s');" %
            (site, host, service.replace('\\', '\\\\') if service else ''),
            cssclass="assumption",
        )

    def _render_bi_state(self, state):
        return {
            PENDING: _("PD"),
            OK: _("OK"),
            WARN: _("WA"),
            CRIT: _("CR"),
            UNKNOWN: _("UN"),
            MISSING: _("MI"),
            UNAVAIL: _("NA"),
        }.get(state, _("??"))


class FoldableTreeRendererTree(ABCFoldableTreeRenderer):
    def css_class(self):
        return "aggrtree"

    def _toggle_js_function(self):
        return "cmk.bi.toggle_subtree"

    def _show_subtree(self, tree, path, show_host):
        if self._is_leaf(tree):
            self._show_leaf(tree, show_host)
            return

        html.open_span(class_="title")

        is_empty = len(tree[3]) == 0
        if is_empty:
            mc = None
        else:
            mc = self._get_mousecode(path)

        css_class = "open" if self._is_open(path) else "closed"

        with self._show_node(tree, show_host, mousecode=mc, img_class=css_class):
            if tree[2].get('icon'):
                html.write(html.render_icon(tree[2]['icon']))
                html.write("&nbsp;")

            if tree[2].get("docu_url"):
                html.icon_button(tree[2]["docu_url"],
                                 _("Context information about this rule"),
                                 "url",
                                 target="_blank")
                html.write("&nbsp;")

            html.write_text(tree[2]["title"])

        if not is_empty:
            html.open_ul(id_="%d:%s" % (self._expansion_level or 0, self._path_id(path)),
                         class_=["subtree", css_class])

            if not self._omit_content(path):
                for node in tree[3]:
                    if not node[2].get("hidden"):
                        new_path = path + [node[2]["title"]]
                        html.open_li()
                        self._show_subtree(node, new_path, show_host)
                        html.close_li()

            html.close_ul()

        html.close_span()

    @contextmanager
    def _show_node(self, tree, show_host, mousecode=None, img_class=None):
        # Check if we have an assumed state: comparing assumed state (tree[1]) with state (tree[0])
        if tree[1] and tree[0] != tree[1]:
            addclass: Optional[str] = "assumed"
            effective_state = tree[1]
        else:
            addclass = None
            effective_state = tree[0]

        class_: List[Optional[str]] = [
            "content",  #
            "state",
            "state%d" % (effective_state["state"] if effective_state["state"] is not None else -1),
            addclass
        ]
        html.open_span(class_=class_)
        html.write_text(self._render_bi_state(effective_state["state"]))
        html.close_span()

        if mousecode:
            if img_class:
<<<<<<< HEAD
                html.img(src=html.theme_url("images/tree_closed.svg"),
=======
                html.img(src=html.theme_url("images/tree_closed.png"),
>>>>>>> 75a18bda
                         class_=["treeangle", img_class],
                         onclick=mousecode)

            html.open_span(class_=["content", "name"])

        icon_name, icon_title = None, None
        if tree[0]["in_downtime"] == 2:
            icon_name = "downtime"
            icon_title = _("This element is currently in a scheduled downtime.")

        elif tree[0]["in_downtime"] == 1:
            # only display host downtime if the service has no own downtime
            icon_name = "derived_downtime"
            icon_title = _("One of the subelements is in a scheduled downtime.")

        if tree[0]["acknowledged"]:
            icon_name = "ack"
            icon_title = _("This problem has been acknowledged.")

        if not tree[0]["in_service_period"]:
            icon_name = "outof_serviceperiod"
            icon_title = _("This element is currently not in its service period.")

        if icon_name and icon_title:
            html.icon(icon_name, title=icon_title, class_=["icon", "bi"])

        yield

        if mousecode:
            if str(effective_state["state"]) in tree[2].get("state_messages", {}):
                html.b(HTML("&diams;"), class_="bullet")
                html.write_text(tree[2]["state_messages"][str(effective_state["state"])])

            html.close_span()

<<<<<<< HEAD
        output: HTMLContent = cmk.gui.view_utils.format_plugin_output(
            effective_state["output"], shall_escape=config.escape_plugin_output)
=======
        output = cmk.gui.view_utils.format_plugin_output(effective_state["output"],
                                                         shall_escape=config.escape_plugin_output)
>>>>>>> 75a18bda
        if output:
            output = html.render_b(HTML("&diams;"), class_="bullet") + output
        else:
            output = ""

        html.span(output, class_=["content", "output"])


class FoldableTreeRendererBoxes(ABCFoldableTreeRenderer):
    def css_class(self):
        return "aggrtree_box"

    def _toggle_js_function(self):
        return "cmk.bi.toggle_box"

    def _show_subtree(self, tree, path, show_host):
        # Check if we have an assumed state: comparing assumed state (tree[1]) with state (tree[0])
        if tree[1] and tree[0] != tree[1]:
            addclass: Optional[str] = "assumed"
            effective_state = tree[1]
        else:
            addclass = None
            effective_state = tree[0]

        is_leaf = self._is_leaf(tree)
        if is_leaf:
            leaf = "leaf"
            mc = None
        else:
            leaf = "noleaf"
            mc = self._get_mousecode(path)

        classes = [
            "bibox_box",
            leaf,
            "open" if self._is_open(path) else "closed",
            "state",
            "state%d" % effective_state["state"],
            addclass,
        ]

        omit = self._omit_root and len(path) == 1
        if not omit:
            html.open_span(id_="%d:%s" % (self._expansion_level or 0, self._path_id(path)),
                           class_=classes,
                           onclick=mc)

            if is_leaf:
                self._show_leaf(tree, show_host)
            else:
                html.write_text(tree[2]["title"].replace(" ", "&nbsp;"))

            html.close_span()

        if not is_leaf and not self._omit_content(path):
            html.open_span(class_="bibox",
                           style="display: none;" if not self._is_open(path) and not omit else "")
            for node in tree[3]:
                new_path = path + [node[2]["title"]]
                self._show_subtree(node, new_path, show_host)
            html.close_span()

    @contextmanager
    def _show_node(self, tree, show_host, mousecode=None, img_class=None):
        yield

    def _assume_icon(self, site, host, service):
        return  # No assume icon with boxes


class ABCFoldableTreeRendererTable(FoldableTreeRendererTree):
    _mirror = False

    def css_class(self):
        return "aggrtree"

    def _toggle_js_function(self):
        return "cmk.bi.toggle_subtree"

    def _show_tree(self):
        td_style = None if self._wrap_texts == "wrap" else "white-space: nowrap;"

        tree = self._get_tree()
        depth = status_tree_depth(tree)
        leaves = self._gen_table(tree, depth, self._row["aggr_hosts"] > 1)

        html.open_table(class_=["aggrtree", "ltr"])
        odd = "odd"
        for code, colspan, parents in leaves:
            html.open_tr()

            leaf_td = html.render_td(code, class_=["leaf", odd], style=td_style, colspan=colspan)

            tds = [leaf_td]
            for rowspan, c in parents:
                tds.append(html.render_td(c, class_=["node"], style=td_style, rowspan=rowspan))

            if self._mirror:
                tds.reverse()

            html.write_html(HTML("").join(tds))
            html.close_tr()

        html.close_table()

    def _gen_table(self, tree, height, show_host):
        if self._is_leaf(tree):
            return self._gen_leaf(tree, height, show_host)
        return self._gen_node(tree, height, show_host)

    def _gen_leaf(self, tree, height, show_host):
        with html.plugged():
            self._show_leaf(tree, show_host)
            content = HTML(html.drain())
        return [(content, height, [])]

    def _gen_node(self, tree, height, show_host):
        leaves: List[Any] = []
        for node in tree[3]:
            if not node[2].get("hidden"):
                leaves += self._gen_table(node, height - 1, show_host)

        with html.plugged():
            html.open_div(class_="aggr_tree")
            with self._show_node(tree, show_host):
                html.write_text(tree[2]["title"])
            html.close_div()
            content = HTML(html.drain())

        if leaves:
            leaves[0][2].append((len(leaves), content))

        return leaves


def find_all_leaves(node):
    # leaf node
    if node["type"] == 1:
        site, host = node["host"]
        return [(site, host, node.get("service"))]

    # rule node
    if node["type"] == 2:
        entries: List[Any] = []
        for n in node["nodes"]:
            entries += find_all_leaves(n)
        return entries

    # place holders
    return []


<<<<<<< HEAD
def status_tree_depth(tree):
    if len(tree) == 3:
        return 1
=======
#    ____        _
#   |  _ \  __ _| |_ __ _ ___  ___  _   _ _ __ ___ ___  ___
#   | | | |/ _` | __/ _` / __|/ _ \| | | | '__/ __/ _ \/ __|
#   | |_| | (_| | || (_| \__ \ (_) | |_| | | | (_|  __/\__ \
#   |____/ \__,_|\__\__,_|___/\___/ \__,_|_|  \___\___||___/
#


def create_aggregation_row(tree, status_info=None):
    tree_state = execute_tree(tree, status_info)

    # TODO: the tree state may include hosts the current user has
    #       no access to. Reason: The BI aggregation is always compiled
    #       with full host/service access.
    #       To fix this properly we need a list of all hosts/services
    #       available to this user

    state, assumed_state, node, _subtrees = tree_state
    eff_state = state
    if assumed_state is not None:
        eff_state = assumed_state

    output = compute_output_message(eff_state, node)

    return {
        "aggr_tree": tree,
        "aggr_treestate": tree_state,
        "aggr_state": state,  # state disregarding assumptions
        "aggr_assumed_state": assumed_state,  # is None, if there are no assumptions
        "aggr_effective_state": eff_state,  # is assumed_state, if there are assumptions, else real state
        "aggr_name": node["title"],
        "aggr_output": output,
        "aggr_hosts": node["reqhosts"],
        "aggr_function": node["func"],
        "aggr_type": node["aggr_type"],
    }
>>>>>>> 75a18bda

    subtrees = tree[3]
    maxdepth = 0
    for node in subtrees:
        maxdepth = max(maxdepth, status_tree_depth(node))
    return maxdepth + 1


<<<<<<< HEAD
class FoldableTreeRendererBottomUp(ABCFoldableTreeRendererTable):
    pass
=======
    # Apply group filter. This is important for performance. We
    # must not compute any aggregations from other groups and filter
    # later out again.
    only_group = None
    only_service = None
    only_aggr_name = None
    aggr_name_regex = None
    group_prefix = None
    for filter_ in all_active_filters:
        if filter_.ident == "aggr_group":
            val = filter_.selected_group()
            if val:
                only_group = val
        elif filter_.ident == "aggr_service":
            only_service = filter_.service_spec()
        elif filter_.ident == "aggr_name":
            only_aggr_name = filter_.value().get("aggr_name")
        # TODO: can be further improved by filtering aggr_name_regex
        #       See BITextFilter(Filter): filter_table(self, rows)
        elif filter_.ident == "aggr_group_tree":
            group_prefix = filter_.value().get("aggr_group_tree")
        elif filter_.ident == "aggr_name_regex":
            value = filter_.value().get("aggr_name_regex")
            if value != "":
                aggr_name_regex = value

    if config.bi_precompile_on_demand and only_group:
        # optimized mode: if aggregation group known only precompile this one
        compile_forest(only_groups=[only_group])
    else:
        # classic mode: precompile everything
        compile_forest()

    # TODO: Optimation of affected_hosts filter!
    if only_service:
        affected = g_tree_cache["affected_services"].get(only_service)
        if affected is None:
            items = {}
        else:
            by_groups = {}
            for group, aggr in affected:
                entries = by_groups.get(group, [])
                entries.append(aggr)
                by_groups[group] = entries
            items = by_groups
    else:
        items = g_tree_cache["forest"]

    online_sites = {x[0] for x in get_current_sitestats()["online_sites"]}

    # Prefetch data for later usage - this saves lots of redundant livestatus queries
    def is_tree_required(tree):
        title = tree["title"]
        if only_aggr_name and only_aggr_name != title:
            return False

        if aggr_name_regex is not None:
            try:
                if not re.search(aggr_name_regex, title, re.IGNORECASE):
                    return False
            except re.error:
                # Worst outcome on any exception:
                # - More data will be queried, but discarded during processing
                pass

        if group_prefix is not None:
            if not any(name.startswith(group_prefix) for name in tree.get("aggr_group_tree")):
                return False

        aggr_sites = set(x[0] for x in tree.get("reqhosts"))
        if not aggr_sites.intersection(online_sites):
            return False
        return True

    required_hosts = set()
    for group, trees in items.iteritems():
        for tree in trees:
            if not is_tree_required(tree):
                continue
            required_hosts.update(tree.get("reqhosts"))
    status_info = get_status_info(required_hosts)

    for group, trees in items.iteritems():
        if only_group not in [None, group]:
            continue
>>>>>>> 75a18bda


class FoldableTreeRendererTopDown(ABCFoldableTreeRendererTable):
    _mirror = True


<<<<<<< HEAD
def compute_bi_aggregation_filter(all_active_filters):
    only_hosts = []
    only_group = []
    only_service = []
    only_aggr_name = []
    group_prefix = []

    for active_filter in all_active_filters:
        if active_filter.ident == "aggr_host":
            host_match = active_filter.value()
            if host_match:
                only_hosts = [host_match]
        elif active_filter.ident == "aggr_group":
            aggr_group = active_filter.selected_group()
            if aggr_group:
                only_group = [aggr_group]
        elif active_filter.ident == "aggr_service":
            # TODO: this is broken, in every version
            # service_spec: site_id, host, service
            service_spec = active_filter.service_spec()
            if service_spec:
                only_service = [service_spec]
        elif active_filter.ident == "aggr_name":
            aggr_name = active_filter.value().get("aggr_name")
            if aggr_name:
                only_aggr_name = [aggr_name]
        elif active_filter.ident == "aggr_group_tree":
            group_name = active_filter.value().get("aggr_group_tree")
            if group_name:
                group_prefix = [group_name]

    # BIAggregationFilter
    #("hosts", List[HostSpec]),
    #("services", List[Tuple[HostSpec, ServiceName]]),
    #("aggr_ids", List[str]),
    #("aggr_names", List[str]),
    #("aggr_groups", List[str]),
    #("aggr_paths", List[List[str]]),
    return BIAggregationFilter(
        only_hosts,  # hosts
        only_service,  # services
        [],  # ids
        only_aggr_name,  # names
        only_group,  # groups
        group_prefix,  # paths
    )


def table(view, columns, query, only_sites, limit, all_active_filters):
    bi_aggregation_filter = compute_bi_aggregation_filter(all_active_filters)
    bi_manager = BIManager()
    bi_manager.status_fetcher.set_assumed_states(config.user.bi_assumptions)
    return bi_manager.computer.compute_legacy_result_for_filter(bi_aggregation_filter)
=======
            row["aggr_group"] = group
            rows.append(row)
            if cmk.gui.view_utils.row_limit_exceeded(len(rows), limit):
                cmk.gui.view_utils.query_limit_exceeded_warn(limit, config.user)
                del rows[limit:]
                return rows
    return rows
>>>>>>> 75a18bda


def hostname_table(view, columns, query, only_sites, limit, all_active_filters):
    """Table of all host aggregations, i.e. aggregations using data from exactly one host"""
    return singlehost_table(view,
                            columns,
                            query,
                            only_sites,
                            limit,
                            all_active_filters,
                            joinbyname=True,
                            bygroup=False)


def hostname_by_group_table(view, columns, query, only_sites, limit, all_active_filters):
    return singlehost_table(view,
                            columns,
                            query,
                            only_sites,
                            limit,
                            all_active_filters,
                            joinbyname=True,
                            bygroup=True)


def host_table(view, columns, query, only_sites, limit, all_active_filters):
    return singlehost_table(view,
                            columns,
                            query,
                            only_sites,
                            limit,
                            all_active_filters,
                            joinbyname=False,
                            bygroup=False)


def singlehost_table(view, columns, query, only_sites, limit, all_active_filters, joinbyname,
                     bygroup):

    filter_code = ""
    for filt in all_active_filters:
        header = filt.filter("bi_host_aggregations")
        filter_code += header
    host_columns = [c for c in columns if c.startswith("host_")]
<<<<<<< HEAD

    rows = []
    bi_manager = BIManager()
    bi_manager.status_fetcher.set_assumed_states(config.user.bi_assumptions)
    bi_aggregation_filter = compute_bi_aggregation_filter(all_active_filters)
    required_aggregations = bi_manager.computer.get_required_aggregations(bi_aggregation_filter)
    bi_manager.status_fetcher.update_states_filtered(filter_code, only_sites, limit, host_columns,
                                                     bygroup, required_aggregations)

    aggregation_results = bi_manager.computer.compute_results(required_aggregations)
    legacy_results = bi_manager.computer.convert_to_legacy_results(aggregation_results,
                                                                   bi_aggregation_filter)

    for site_host_name, values in bi_manager.status_fetcher.states.items():
        for legacy_result in legacy_results:
            if site_host_name in legacy_result["aggr_hosts"]:
                # Combine bi columns + extra livestatus columns + bi computation columns into one row
                row = values._asdict()
                row.update(row["remaining_row_keys"])
                del row["remaining_row_keys"]
                row.update(legacy_result)
                row["site"] = site_host_name[0]
                rows.append(row)
=======
    hostrows = get_status_info_filtered(filter_code, only_sites, limit, host_columns,
                                        config.bi_precompile_on_demand, bygroup)
    log("* Got %d host rows" % len(hostrows))

    # Apply aggregation group filter. This is important for performance. We
    # must not compute any aggregations from other aggregation groups and filter
    # them later out again.
    only_groups = None
    for filt in all_active_filters:
        if filt.ident == "aggr_group":
            val = filt.selected_group()
            if val:
                only_groups = [filt.selected_group()]

    if config.bi_precompile_on_demand:
        log("* Compiling forest on demand...")
        compile_forest(only_groups=only_groups,
                       only_hosts=[(h['site'], h['name']) for h in hostrows])
    else:
        log("* Compiling forest...")
        compile_forest()

    # rows by site/host - needed for later cluster state gathering
    if config.bi_precompile_on_demand and not joinbyname:
        row_dict = dict([((r['site'], r['name']), r) for r in hostrows])

    rows = []
    # Now compute aggregations of these hosts
    log("* Assembling host rows...")

    # Special optimization for joinbyname
    if joinbyname:
        rows_by_host = {}
        for hostrow in hostrows:
            site = hostrow["site"]
            host = hostrow["name"]
            rows_by_host[(site, host)] = hostrow

    for hostrow in hostrows:
        site = hostrow["site"]
        host = hostrow["name"]
        # In case of joinbyname we deal with aggregations that bare the
        # name of one host, but might contain states of multiple hosts.
        # status_info cannot be filled from one row in that case. We
        # try to optimize by assuming that all data that we need is being
        # displayed in the same view and the information thus being present
        # in some of the other hostrows.
        if joinbyname:
            status_info = {}
            aggrs = g_tree_cache["aggregations_by_hostname"].get(host, [])
            # collect all the required host of all matching aggregations
            for a in aggrs:
                reqhosts = a[1]["reqhosts"]
                for sitehost in reqhosts:
                    if sitehost not in rows_by_host:
                        # This one is missing. Darn. Cancel it.
                        status_info = None
                        break
                    else:
                        row = rows_by_host[sitehost]
                        status_info[sitehost] = [
                            row["state"],
                            row["hard_state"],
                            row["plugin_output"],
                            hostrow["scheduled_downtime_depth"] > 0,
                            bool(hostrow["acknowledged"]),
                            hostrow["host_in_service_period"],
                            row["services_with_fullstate"],
                        ]
                if status_info is None:
                    break
        else:
            aggrs = g_tree_cache["host_aggregations"].get((site, host), [])
            status_info = {
                (site, host): [
                    hostrow["state"],
                    hostrow["hard_state"],
                    hostrow["plugin_output"],
                    hostrow["scheduled_downtime_depth"] > 0,
                    bool(hostrow["acknowledged"]),
                    hostrow["host_in_service_period"],
                    hostrow["services_with_fullstate"],
                ]
            }

        for group, aggregation in aggrs:
            row = hostrow.copy()

            # on demand compile: host aggregations of clusters need data of several hosts.
            # It is not enough to only process the hostrow. The status_info construct must
            # also include the data of the other required hosts.
            if config.bi_precompile_on_demand and not joinbyname and len(
                    aggregation['reqhosts']) > 1:
                status_info = {}
                for site, host in aggregation['reqhosts']:
                    this_row = row_dict.get((site, host))
                    if this_row:
                        status_info[(site, host)] = [
                            this_row['state'],
                            this_row['hard_state'],
                            this_row['plugin_output'],
                            this_row["scheduled_downtime_depth"] > 0,
                            bool(this_row["acknowledged"]),
                            this_row["host_in_service_period"],
                            this_row['services_with_fullstate'],
                        ]

            new_row = create_aggregation_row(aggregation, status_info)
            if new_row["aggr_state"]["state"] is None:
                continue  # Not yet monitored, aggregation is not displayed

            row.update(new_row)
            row["aggr_group"] = group
            rows.append(row)
            if cmk.gui.view_utils.row_limit_exceeded(len(rows), limit):
                cmk.gui.view_utils.query_limit_exceeded_warn(limit, config.user)
                del rows[limit:]
                return rows

    log("* Assembled %d rows." % len(rows))
>>>>>>> 75a18bda
    return rows


class BIManager:
    def __init__(self):
        sites_callback = SitesCallback(cmk.gui.sites.states, bi_livestatus_query)
        self.compiler = BICompiler(self.bi_configuration_file(), sites_callback)
        self.compiler.load_compiled_aggregations()
        self.status_fetcher = BIStatusFetcher(sites_callback)
        self.computer = BIComputer(self.compiler.compiled_aggregations, self.status_fetcher)

    @classmethod
    def bi_configuration_file(cls) -> str:
        return str(Path(watolib.multisite_dir()) / "bi_config.bi")

<<<<<<< HEAD
=======
_rule_to_pack_lookup = {}


def migrate_bi_configuration():
    converted_host_aggregations = []
    converted_aggregations = []
    converted_aggregation_rules = {}
    if config.bi_packs:
        global _rule_to_pack_lookup
        _rule_to_pack_lookup = {}
        for packname, pack in config.bi_packs.iteritems():
            for rule_id in pack["rules"]:
                _rule_to_pack_lookup[rule_id] = packname
            converted_host_aggregations += map(_convert_aggregation, pack["host_aggregations"])
            converted_aggregations += map(_convert_aggregation, pack["aggregations"])
            converted_aggregation_rules.update(pack["rules"])
        config.bi_packs = {}
>>>>>>> 75a18bda

def get_cached_bi_packs() -> BIAggregationPacks:
    if "bi_packs" not in g:
        g.bi_packs = BIAggregationPacks(BIManager.bi_configuration_file())
        g.bi_packs.load_config()
    return g.bi_packs


def get_cached_bi_manager() -> BIManager:
    if "bi_manager" not in g:
        g.bi_manager = BIManager()
    return g.bi_manager

<<<<<<< HEAD

def get_cached_bi_compiler() -> BICompiler:
    if "bi_compiler" not in g:
        sites_callback = SitesCallback(cmk.gui.sites.states, bi_livestatus_query)
        g.bi_compiler = BICompiler(BIManager.bi_configuration_file(), sites_callback)
    return g.bi_compiler


def bi_livestatus_query(query: str,
                        only_sites: Optional[List[SiteId]] = None) -> LivestatusResponse:
    ls = cmk.gui.sites.live()
    try:
        ls.set_only_sites(only_sites)
        ls.set_prepend_site(True)
        ls.set_auth_domain('bi')
        return ls.query(query)
    finally:
        ls.set_prepend_site(False)
        ls.set_only_sites(None)
        ls.set_auth_domain('read')
=======
def _convert_aggregation(aggr_tuple):
    """ The first values in the tuple may indicate a special handling
    The job of this function is to extract these special keys and put them into a dict
    Furthermore, outdated aggregation group formats will be fixed too."""

    special_values = {
        config.DISABLED: "disabled",
        config.HARD_STATES: "hard_states",
        config.DT_AGGR_WARN: "downtime_aggr_warn",
    }

    old_groups = None
    options = {}
    for idx, token in enumerate(list(aggr_tuple)):
        if token in special_values.keys():
            options[special_values[token]] = True
            continue
        if isinstance(token, dict):
            # Should be a dictionary at the start of the tuple -> new format
            # All options are specified within this dict
            options = token
            continue

        # The aggregation groups
        old_groups = token
        aggr_tuple = aggr_tuple[idx:]
        break

    # The data type of the old_groups was a string or a list. Unify them into this
    # groups = ["group1", "group2", "sub1/sub2/group3"]
    updated_groups = []
    if isinstance(old_groups, list):
        updated_groups.extend(old_groups)
    else:
        updated_groups.append(old_groups)
    updated_groups.sort()

    # Create new tuple with the updated groups
    tmp_aggr_list = list(aggr_tuple)
    tmp_aggr_list[0] = updated_groups
    aggr_tuple = tuple(tmp_aggr_list)

    return (options,) + aggr_tuple


def _convert_legacy_aggregation_rule(rule):
    if isinstance(rule, dict):
        return rule

    if isinstance(rule, (list, tuple)):
        # Rule has at least four entries.
        # Since version 1.4.0b4
        # - werk 4460 introduced 'state_messages'.
        # Since version 1.5.0i3
        # - werk 5617 introduced 'docu_url' and
        # - werk introduced 'icon'.
        # zip function:
        # The returned list is truncated in length to the length of the
        # shortest argument sequence.
        return dict(
            zip(["title", "params", "aggregation", "nodes", "state_messages", "docu_url", "icon"],
                rule))

    raise MKConfigError(_("<b>Invalid BI aggregation rule</b>: "
                          "Aggregation rules must contain at least four elements: "
                          "description, argument list, aggregation function and "
                          "list of nodes. This rule is <pre>%s</pre>") % \
                          pprint.pformat(rule))
>>>>>>> 75a18bda
<|MERGE_RESOLUTION|>--- conflicted
+++ resolved
@@ -1,41 +1,68 @@
-#!/usr/bin/env python3
-# -*- coding: utf-8 -*-
-# Copyright (C) 2019 tribe29 GmbH - License: GNU General Public License v2
-# This file is part of Checkmk (https://checkmk.com). It is subject to the terms and
-# conditions defined in the file COPYING, which is part of this source code package.
+#!/usr/bin/python
+# -*- encoding: utf-8; py-indent-offset: 4 -*-
+# +------------------------------------------------------------------+
+# |             ____ _               _        __  __ _  __           |
+# |            / ___| |__   ___  ___| | __   |  \/  | |/ /           |
+# |           | |   | '_ \ / _ \/ __| |/ /   | |\/| | ' /            |
+# |           | |___| | | |  __/ (__|   <    | |  | | . \            |
+# |            \____|_| |_|\___|\___|_|\_\___|_|  |_|_|\_\           |
+# |                                                                  |
+# | Copyright Mathias Kettner 2014             mk@mathias-kettner.de |
+# +------------------------------------------------------------------+
+#
+# This file is part of Check_MK.
+# The official homepage is at http://mathias-kettner.de/check_mk.
+#
+# check_mk is free software;  you can redistribute it and/or modify it
+# under the  terms of the  GNU General Public License  as published by
+# the Free Software Foundation in version 2.  check_mk is  distributed
+# in the hope that it will be useful, but WITHOUT ANY WARRANTY;  with-
+# out even the implied warranty of  MERCHANTABILITY  or  FITNESS FOR A
+# PARTICULAR PURPOSE. See the  GNU General Public License for more de-
+# tails. You should have  received  a copy of the  GNU  General Public
+# License along with GNU Make; see the file  COPYING.  If  not,  write
+# to the Free Software Foundation, Inc., 51 Franklin St,  Fifth Floor,
+# Boston, MA 02110-1301 USA.
 
 import abc
+import hashlib
+import re
+import pprint
+import time
+import os
+import marshal
+import fcntl
+import multiprocessing
 from contextlib import contextmanager
-from typing import Any, List, Optional, Set, Tuple, Type, Union
-
-from cmk.gui.valuespec import DropdownChoiceEntry
-from pathlib import Path
-import cmk.gui.watolib as watolib
+import traceback
+
+import six
+
+from cmk.utils.defines import host_state_name
+from cmk.utils.regex import regex
+import cmk
+
 import cmk.gui.config as config
+import cmk.gui.sites as sites
 import cmk.gui.pages
 import cmk.gui.i18n
 import cmk.gui.utils
 import cmk.gui.view_utils
-import cmk.gui.escaping as escaping
-from cmk.gui.i18n import _, _l
-from cmk.gui.globals import html, g, request
-from cmk.gui.htmllib import HTML, HTMLContent
+from cmk.gui.i18n import _
+from cmk.gui.globals import html, current_app
+from cmk.gui.htmllib import HTML
+from cmk.gui.log import logger
+from cmk.gui.exceptions import MKConfigError, MKGeneralException
 from cmk.gui.permissions import (
     permission_section_registry,
     PermissionSection,
     permission_registry,
     Permission,
 )
-from cmk.gui.utils.urls import makeuri_contextless
-
-from cmk.utils.bi.bi_packs import BIAggregationPacks
-from cmk.utils.bi.bi_data_fetcher import BIStatusFetcher
-from cmk.utils.bi.bi_compiler import BICompiler
-from cmk.utils.bi.bi_lib import SitesCallback, BIStates, NodeResultBundle
-from cmk.utils.bi.bi_computer import BIComputer, BIAggregationFilter
-from cmk.utils.bi.bi_trees import BICompiledRule
-from cmk.gui.exceptions import MKConfigError
-from livestatus import SiteId, LivestatusResponse
+
+# Datastructures and functions needed before plugins can be loaded
+loaded_with_language = False
+compile_logger = logger.getChild("bi.compilation")
 
 
 @permission_section_registry.register
@@ -46,26 +73,209 @@
 
     @property
     def title(self):
-        return _("BI - Checkmk Business Intelligence")
-
-
-permission_registry.register(
-    Permission(
-        section=PermissionSectionBI,
-        name="see_all",
-        title=_l("See all hosts and services"),
-        description=_l("With this permission set, the BI aggregation rules are applied to all "
-                       "hosts and services - not only those the user is a contact for. If you "
-                       "remove this permissions then the user will see incomplete aggregation "
-                       "trees with status based only on those items."),
-        defaults=["admin", "guest"],
-    ))
-
-
-def is_part_of_aggregation(host, service):
-    if BIAggregationPacks.get_num_enabled_aggregations() == 0:
-        return False
-    return get_cached_bi_compiler().is_part_of_aggregation(host, service)
+        return _("BI - Check_MK Business Intelligence")
+
+
+@permission_registry.register
+class BISeeAllPermission(Permission):
+    @property
+    def section(self):
+        return PermissionSectionBI
+
+    @property
+    def permission_name(self):
+        return "see_all"
+
+    @property
+    def title(self):
+        return _("See all hosts and services")
+
+    @property
+    def description(self):
+        return _("With this permission set, the BI aggregation rules are applied to all "
+                 "hosts and services - not only those the user is a contact for. If you "
+                 "remove this permissions then the user will see incomplete aggregation "
+                 "trees with status based only on those items.")
+
+    @property
+    def defaults(self):
+        return ["admin", "guest"]
+
+
+#      ____                _              _
+#     / ___|___  _ __  ___| |_ __ _ _ __ | |_ ___
+#    | |   / _ \| '_ \/ __| __/ _` | '_ \| __/ __|
+#    | |__| (_) | | | \__ \ || (_| | | | | |_\__ \
+#     \____\___/|_| |_|___/\__\__,_|_| |_|\__|___/
+#
+
+# type of rule parameters
+SINGLE = 'single'
+MULTIPLE = 'multi'
+
+# possible aggregated states
+MISSING = -2  # currently unused
+PENDING = -1
+OK = 0
+WARN = 1
+CRIT = 2
+UNKNOWN = 3
+UNAVAIL = 4
+
+
+# Not equal to cmk.utils.defines. Should be cleaned up
+def _service_state_names():
+    return {
+        OK: _("OK"),
+        WARN: _("WARN"),
+        CRIT: _("CRIT"),
+        UNKNOWN: _("UNKNOWN"),
+        PENDING: _("PENDING"),
+        UNAVAIL: _("UNAVAILABLE")
+    }
+
+
+AGGR_HOST = 0
+AGGR_MULTI = 1
+
+# character that separates sites and hosts
+SITE_SEP = '#'
+
+#      ____                      _ _       _   _
+#     / ___|___  _ __ ___  _ __ (_) | __ _| |_(_) ___  _ __
+#    | |   / _ \| '_ ` _ \| '_ \| | |/ _` | __| |/ _ \| '_ \
+#    | |__| (_) | | | | | | |_) | | | (_| | |_| | (_) | | | |
+#     \____\___/|_| |_| |_| .__/|_|_|\__,_|\__|_|\___/|_| |_|
+#                         |_|
+
+# format of a node
+# {
+#     "type"     : NT_LEAF, NT_RULE, NT_REMAINING,
+#     "reqhosts" : [ list of required hosts ],
+#     "hidden"   : True if hidden
+#
+#     SPECIAL KEYS FOR NT_LEAF:
+#     "host"     : host specification,
+#     "service"  : service name, missing for leaf type HOST_STATE
+#
+#     SPECIAL KEYS FOR NT_RULE:
+#     "title"    : title
+#     "func"     : Name of aggregation function, e.g. "count!2!1"
+#     "nodes"    : List of subnodes
+# }
+
+NT_LEAF = 1
+NT_RULE = 2
+NT_REMAINING = 3
+NT_PLACEHOLDER = 4  # temporary dummy entry needed for REMAINING
+
+# Global variables
+g_cache = {}
+g_bi_cache_manager = None
+g_bi_sitedata_manager = None
+g_bi_job_manager = None
+g_services_items = None
+g_services = {}
+g_services_by_hostname = {}
+g_assumptions = {}
+g_remaining_refs = []
+# dictionary with hosts and its compiled services
+g_compiled_services_leafes = {}
+
+g_tree_cache = {}
+g_config_information = None  # for invalidating cache after config change
+did_compilation = False  # Is set to true if anything has been compiled
+
+regex_host_hit_cache = set()
+regex_host_miss_cache = set()
+regex_svc_hit_cache = set()
+regex_svc_miss_cache = set()
+
+
+# Load the static configuration of all services and hosts (including tags)
+# without state.
+def load_services(only_hosts):
+    global g_services, g_services_by_hostname
+    g_services = {}
+    g_services_by_hostname = {}
+
+    # Create optional host filter
+    filter_txt = ''
+    if only_hosts:
+        # Only fetch the requested hosts
+        host_filter = []
+        for site, hostname in only_hosts:
+            host_filter.append('Filter: name = %s\n' % hostname)
+        filter_txt = ''.join(host_filter)
+        filter_txt += "Or: %d\n" % len(host_filter)
+
+    sites.live().set_prepend_site(True)
+    sites.live().set_auth_domain('bi')
+
+    data = sites.live().query("GET hosts\n" + filter_txt +
+                              "Columns: name custom_variable_names custom_variable_values "
+                              "services childs parents alias\n"
+                              "Cache: reload\n")
+    sites.live().set_prepend_site(False)
+    sites.live().set_auth_domain('read')
+
+    for site, host, varnames, values, svcs, childs, parents, alias in data:
+        vars_ = dict(zip(varnames, values))
+        tags = vars_.get("TAGS", "").split(" ")
+        entry = (tags, svcs, childs, parents, alias)
+        g_services[(site, host)] = entry
+        g_services_by_hostname.setdefault(host, []).append((site, entry))
+
+
+# The sitestats are used to define the integrity of the currently used cache
+# If file timestamps change -> Cache is invalid
+# If there are more sites online than before -> Cache is invalid
+# If there are less sites online than before -> No problem at all
+def get_current_sitestats():
+    sitestats_timestamps = []
+
+    # Read all relevant multisite.d/*.mk files
+    conf_dir = cmk.utils.paths.default_config_dir + "/multisite.d"
+    filelist = []
+    if os.path.isdir(conf_dir):
+        for root, _dirs, files in os.walk(conf_dir):
+            for filename in files:
+                if filename.endswith(".mk"):
+                    filelist.append(root + "/" + filename)
+
+    for filename in sorted(filelist):
+        mtime = os.stat(filename).st_mtime
+        sitestats_timestamps.append((filename, mtime))
+
+    # Filter relevant files which can affect the BI trees
+    # Anything in ~/etc/check_mk/multisite.d/wato/, except bi.mk is irrelevant
+    relevant_configuration_timestamps = []
+    for entry in sitestats_timestamps:
+        # ('/omd/sites/heute/etc/check_mk/multisite.d/wato/bi.mk', 1474548846.9708173)
+        filename = os.path.basename(entry[0])
+        if "multisite.d/wato/" in entry[0] and not filename == "bi.mk":
+            continue
+        else:
+            relevant_configuration_timestamps.append(entry)
+
+    current_world = {
+        "timestamps": relevant_configuration_timestamps,
+        "online_sites": set(),
+        "known_sites": set()
+    }
+
+    # This request here is mandatory, since the sites.states() info might be outdated
+    sites.live().set_prepend_site(True)
+    result = sites.live().query("GET status\nColumns: program_start\nCache: reload")
+    program_start_times = dict(result)
+    sites.live().set_prepend_site(False)
+
+    for site, values in sites.states().iteritems():
+        current_world["known_sites"].add((site, program_start_times.get(site, 0)))
+        if values.get("state") == "online":
+            current_world["online_sites"].add((site, program_start_times.get(site, 0)))
+
+    return current_world
 
 
 def get_aggregation_group_trees():
@@ -73,8 +283,6 @@
     # aggregation group definitions:
     # - "GROUP"
     # - ["GROUP_1", "GROUP2", ..]
-<<<<<<< HEAD
-=======
     migrate_bi_configuration()  # convert bi_packs into legacy variables
     groups = set()
     for aggr_def in config.aggregations + config.host_aggregations:
@@ -210,42 +418,19 @@
                     g_services_by_hostname[key] = values
 
         g_services_items = g_services.items()
->>>>>>> 75a18bda
-
-    return get_cached_bi_packs().get_aggregation_group_trees()
-
-
-<<<<<<< HEAD
-def aggregation_group_choices() -> List[DropdownChoiceEntry]:
-    """ Returns a sorted list of aggregation group names """
-    return get_cached_bi_packs().get_aggregation_group_choices()
-
-
-def api_get_aggregation_state(filter_names: Optional[List[str]] = None,
-                              filter_groups: Optional[List[str]] = None):
-    bi_manager = BIManager()
-    bi_aggregation_filter = BIAggregationFilter(
-        [],
-        [],
-        [],
-        filter_names or [],
-        filter_groups or [],
-        [],
-    )
-
-    def collect_infos(node_result_bundle: NodeResultBundle, is_single_host_aggregation: bool):
-        actual_result = node_result_bundle.actual_result
-
-        own_infos = {}
-        if actual_result.custom_infos:
-            own_infos["custom"] = actual_result.custom_infos
-
-        if actual_result.state not in [BIStates.OK, BIStates.PENDING]:
-            node_instance = node_result_bundle.instance
-            line_tokens = []
-            if isinstance(node_instance, BICompiledRule):
-                line_tokens.append(node_instance.properties.title)
-=======
+
+        log("Compiling aggregation %d/%d: %r with %d hosts" % (
+            aggr_type,
+            aggr_idx,
+            groups,
+            len(g_services_by_hostname),
+        ))
+        enabled_aggregations = get_enabled_aggregations()
+
+        # Check if the aggregation is still correct
+        if aggr_idx >= len(enabled_aggregations):
+            raise MKConfigError("Aggregation mismatch: Index error")
+
         aggr = enabled_aggregations[aggr_idx]
 
         if aggr[0] != aggr_type:
@@ -857,70 +1042,462 @@
 
             if aggr_type == AGGR_HOST:
                 new_job = {"id": aggr_id, "info": {"queued_hosts": all_hosts}}
->>>>>>> 75a18bda
             else:
-                node_info = []
-                if not is_single_host_aggregation:
-                    node_info.append(node_instance.host_name)
-                if node_instance.service_description:
-                    node_info.append(node_instance.service_description)
-                if node_info:
-                    line_tokens.append("/".join(node_info))
-            if actual_result.output:
-                line_tokens.append(actual_result.output)
-            own_infos["error"] = {"state": actual_result.state, "output": ", ".join(line_tokens)}
-
-        nested_infos = [
-            x for y in node_result_bundle.nested_results
-            for x in [collect_infos(y, is_single_host_aggregation)] if x is not None
+                new_job = {"id": aggr_id, "info": {"compiled": False}}
+            jobs.append(new_job)
+
+        return jobs
+
+    # Returns True if compilation was done
+    def compile_all_jobs(self):
+        return self._compile_jobs_parallel()
+
+    # Sets the information which is used during the compilation
+    def _set_compilation_info(self, info):
+        self._compilation_info = info
+
+    # Returns the information which was using during the compilation
+    def get_compilation_info(self):
+        return self._compilation_info
+
+
+class BICacheManager(object):
+    def __init__(self):
+        # Contains compiled trees
+        self._bicache_file = BICacheFile(filepath="%s/bi_cache" % get_cache_dir())
+        # Contains info about compiled trees (small file)
+        self._bicacheinfo_file = BICacheFile(filepath="%s_info" % self._bicache_file.get_filepath())
+        self.reset_cached_data()
+
+        super(BICacheManager, self).__init__()
+
+    @staticmethod
+    def empty_compiled_tree():
+        return {
+            "forest": {},
+            "aggregations_by_hostname": {},
+            "host_aggregations": {},
+            "affected_hosts": {},
+            "affected_services": {},
+            "compiled_host_aggr": {},
+            "compiled_multi_aggr": {},
+
+            # Parameters to slim the cache file
+            "aggr_ref": {},
+            "forest_ref": {},
+            "aggregations_by_hostname_ref": {},
+            "host_aggregations_ref": {},
+            "affected_hosts_ref": {},
+            "affected_services_ref": {},
+        }
+
+    # Resets everything the class knows of
+    def reset_cached_data(self):
+        # The actual compiled data
+        self._compiled_trees = BICacheManager.empty_compiled_tree()
+        self._bicache_file.clear_cache()
+        self._bicacheinfo_file.clear_cache()
+
+    # Clears just the cachefile cached data if it is no longer required (e.g. fully compiled)
+    def discard_cachefile_data(self):
+        self._bicache_file.clear_cache()
+
+    def get_error_info(self):
+        cacheinfo_content = self.get_bicacheinfo()
+        return cacheinfo_content.get('error_info', None) if cacheinfo_content else None
+
+    def truncate_cachefiles(self):
+        self._bicache_file.truncate()
+        self._bicacheinfo_file.truncate()
+
+    def get_online_sites(self):
+        cacheinfo_content = self.get_bicacheinfo()
+        return cacheinfo_content.get('compiled_sites', []) if cacheinfo_content else []
+
+    def get_bicacheinfo(self):
+        return self._bicacheinfo_file.load()
+
+    def get_compiled_trees(self):
+        return self._compiled_trees
+
+    def can_handle_sitestats(self, new_sitestats):
+        old_sitestats = self.get_bicacheinfo()
+
+        if not old_sitestats:
+            log("Old cache invalid: Old sitestats not available")
+            return False
+
+        # Check if the current online sites are at least a subset of the previously known
+        # online sites. It doesn't matter if the world contains more information than we need
+        if new_sitestats["online_sites"] - old_sitestats["compiled_sites"]:
+            log("Old cache invalid: Cached aggregations were compiled for fewer sites, missing %r" %
+                (new_sitestats["online_sites"] - old_sitestats["compiled_sites"]))
+            return False
+
+        if old_sitestats["compiled_sites"] - new_sitestats["online_sites"]:
+            log("WORLD SHRINKS")  # No problem at all
+
+        if old_sitestats["timestamps"] != new_sitestats["timestamps"]:
+            log("Old cache invalid: File timestamps differ")
+            return False
+
+        return True
+
+    def load_cachefile(self, force_validation=False):
+        log("Loading cachefile")
+        if not self._bicache_file.has_new_data() and not force_validation:
+            log("Not reading cachefile - does not have any new data")
+            return True
+
+        # Check if the file is worth loading
+        # Invalidate known cache if the sitestats do not cope
+        if not self.can_handle_sitestats(get_current_sitestats()):
+            log("Load cachefile can not handle current sitestats - resetting known caches")
+            self.reset_cached_data()
+            return False
+
+        if not self._bicache_file.has_new_data():
+            log("Cachefile has no new data - Sitestats also valid")
+            return True
+
+        def reinstiate_references(cachefile_content):
+            self._compiled_trees = cachefile_content
+            self._compiled_trees["forest"] = {}
+
+            for what in [
+                    "aggregations_by_hostname",
+                    "host_aggregations",
+                    "affected_hosts",
+                    "affected_services",
+            ]:
+                self._compiled_trees[what] = {}
+                for key, values in self._compiled_trees["%s_ref" % what].iteritems():
+                    self._compiled_trees[what].setdefault(key, [])
+                    for value in values:
+                        new_value = value
+                        if isinstance(value[1], str):  # a reference
+                            new_value = self._compiled_trees["aggr_ref"][value[1]]
+                        self._compiled_trees[what][key].append((value[0], new_value))
+
+            for key, values in self._compiled_trees["forest_ref"].iteritems():
+                self._compiled_trees["forest"][key] = []
+                for aggr in values:
+                    new_value = aggr
+                    if isinstance(aggr, str):
+                        new_value = self._compiled_trees["aggr_ref"][aggr]
+                    self._compiled_trees["forest"][key].append(new_value)
+
+        cachefile_content = self._bicache_file.load()
+        if cachefile_content:
+            reinstiate_references(cachefile_content)
+
+        return True
+
+    def generate_cachefiles(self, error_info=""):
+        self._save_cacheinfofile(error_info=error_info)
+        self._save_cachefile()
+
+    def _save_cacheinfofile(self, error_info=""):
+        old_compilation_info = self.get_bicacheinfo()
+        if not old_compilation_info:
+            old_compiled_sites = None
+            old_compiled_timestamps = None
+        else:
+            old_compiled_sites = old_compilation_info.get("compiled_sites")
+            old_compiled_timestamps = old_compilation_info.get("timestamps")
+
+        new_compilation_info = g_bi_job_manager.get_compilation_info()
+        new_compiled_timestamps = new_compilation_info.get("timestamps")
+        # online_sites gets renamed to compiled_sites for the sake of clarity in the bicacheinfo file
+        new_compiled_sites = new_compilation_info.get("online_sites")
+
+        # If timestamps differ the cache needs to be rewritten on the next update
+        if old_compiled_timestamps and old_compiled_timestamps != new_compiled_timestamps:
+            compiled_timestamps = []
+        else:
+            compiled_timestamps = new_compiled_timestamps
+
+        # Make an intersection of the available sites
+        if old_compiled_sites:
+            compiled_sites = old_compiled_sites.intersection(new_compiled_sites)
+        else:
+            compiled_sites = new_compiled_sites
+
+        content = {
+            "timestamps": compiled_timestamps,
+            "compiled_sites": compiled_sites,
+            "error_info": error_info,
+        }
+
+        self._bicacheinfo_file.save(content)
+
+    def _save_cachefile(self):
+        keys_for_cachefile = [
+            "aggr_ref",
+            "forest_ref",
+            "aggregations_by_hostname_ref",
+            "host_aggregations_ref",
+            "affected_hosts_ref",
+            "affected_services_ref",
+            "compiled_host_aggr",
+            "compiled_multi_aggr",
+            "compiled_all",
         ]
-
-        if own_infos or nested_infos:
-            return [own_infos, nested_infos]
-        return None
-
-    aggregations = {}
-    results = bi_manager.computer.compute_result_for_filter(bi_aggregation_filter)
-    for compiled_aggregation, node_result_bundles in results:
-        if filter_groups and not any(x in filter_groups for x in compiled_aggregation.groups.names):
+        cache_to_dump = {}
+        for what in keys_for_cachefile:
+            cache_to_dump[what] = self._compiled_trees.get(what)
+
+        start_time = time.time()
+        self._bicache_file.save(cache_to_dump)
+        log("SAVED CACHEFILE, took %.4f sec" % (time.time() - start_time))
+
+    def get_compiled_all(self):
+        info = self.get_compiled_trees()
+        return info.get('compiled_all', False) if info else False
+
+    def _merge_compiled_data(self, job, new_data):
+        # Rendering related parameters
+        for what in [
+                "affected_hosts",
+                "aggregations_by_hostname",
+                "host_aggregations",
+                "affected_services",
+        ]:
+            for key, ref_values in new_data.get("%s_ref" % what, {}).iteritems():
+                self._compiled_trees["%s_ref" % what].setdefault(key, []).extend(ref_values)
+
+                self._compiled_trees[what].setdefault(key, [])
+                for ref_value in ref_values:
+                    ident, ref_value = ref_value
+                    linked_aggr = new_data["aggr_ref"][ref_value]
+                    self._compiled_trees[what][key].append((ident, linked_aggr))
+
+        for key, ref_values in new_data.get("forest_ref", {}).iteritems():
+            self._compiled_trees["forest_ref"].setdefault(key, []).extend(ref_values)
+
+            for ref_value in ref_values:
+                linked_aggr = new_data["aggr_ref"][ref_value]
+                self._compiled_trees["forest"].setdefault(key, []).append(linked_aggr)
+
+        # Rendering related parameters
+        self._compiled_trees["aggr_ref"].update(new_data.get("aggr_ref", {}))
+
+        # Cache related parameters
+        job_id = job["id"]
+        aggr_type, _idx, _aggr_groups = job_id
+
+        if aggr_type == AGGR_HOST:
+            self._compiled_trees["compiled_host_aggr"].setdefault(job_id,
+                                                                  {"compiled_hosts": set([])})
+            self._compiled_trees["compiled_host_aggr"][job_id]["compiled_hosts"].update(
+                new_data["compiled_hosts"])
+        else:
+            self._compiled_trees["compiled_multi_aggr"].setdefault(job_id, {})
+            self._compiled_trees["compiled_multi_aggr"][job_id]["compiled"] = True
+
+
+def get_enabled_aggregations():
+    result = []
+    for aggr_type, what in [
+        (AGGR_MULTI, config.aggregations),
+        (AGGR_HOST, config.host_aggregations),
+    ]:
+        for aggr_def in sorted(what):
+            if aggr_def[0].get("disabled"):  # options field
+                continue
+            result.append((aggr_type, aggr_def))
+
+    return result
+
+
+def get_aggr_groups(aggr_def):
+    groups = []
+    for group in aggr_def[1]:
+        groups.append(group)
+    return tuple(groups)
+
+
+def get_aggr_ids(what=None):  # AGGR_HOST / AGGR_MULTI
+    if what is None:
+        what = []
+    result = []
+    enabled_aggregations = get_enabled_aggregations()
+    for idx, (aggr_type, aggr_def) in enumerate(enabled_aggregations):
+        if aggr_type in what:
+            result.append((aggr_type, idx, get_aggr_groups(aggr_def)))
+    return result
+
+
+def num_filelocks():
+    return len(os.listdir("/proc/%s/fd" % os.getpid()))
+
+
+def setup_bi_instances():
+    # The Sitedata Manager holds all data queried from the sites
+    ############################################################
+    global g_bi_sitedata_manager
+    if not g_bi_sitedata_manager:
+        g_bi_sitedata_manager = BISitedataManager()
+
+    # The Job Manager keeps track of the jobs
+    #########################################
+    global g_bi_job_manager
+    if not g_bi_job_manager:
+        g_bi_job_manager = BIJobManager()
+
+    # The Cache Manager manages the compilation and validiation of trees
+    ####################################################################
+    global g_bi_cache_manager
+    if not g_bi_cache_manager:
+        g_bi_cache_manager = BICacheManager()
+
+    # Throw away existing cache if it is no longer valid
+    # Reasons
+    # - BI configuration changes
+    # - Core restarts
+    # - More sites are online than the current cache knows of
+
+    cache_is_valid = g_bi_cache_manager.load_cachefile(force_validation=True)
+
+    if cache_is_valid and g_bi_cache_manager.get_error_info():
+        raise MKConfigError(g_bi_cache_manager.get_error_info())
+
+
+def api_get_aggregation_state(filter_names=None, filter_groups=None):
+    """ returns the computed aggregation states """
+    compile_forest()
+    load_assumptions()  # user specific, always loaded
+
+    rows = []
+    missing_sites = set()
+    missing_bi_aggr = set()
+    online_sites = set([x[0] for x in get_current_sitestats()["online_sites"]])
+
+    def is_tree_required(tree):
+        aggr_name = tree.get("title")
+        if filter_names and aggr_name not in filter_names:
+            return False
+
+        aggr_sites = set(x[0] for x in tree.get("reqhosts"))
+
+        missing_sites.update(aggr_sites - online_sites)
+        if not aggr_sites.intersection(online_sites):
+            missing_bi_aggr.add(aggr_name)
+            return False
+        return True
+
+    required_hosts = set()
+    required_trees = set()
+    tree_lookup = {}
+
+    for group, trees in g_tree_cache["forest"].iteritems():
+        if filter_groups and group not in filter_groups:
             continue
-        for node_result_bundle in node_result_bundles:
-            aggr_title = node_result_bundle.instance.properties.title
-            required_hosts = [x[1] for x in node_result_bundle.instance.get_required_hosts()]
-            is_single_host_aggregation = len(required_hosts) == 1
-            aggregations[aggr_title] = {
-                "state": node_result_bundle.actual_result.state,
-                "hosts": required_hosts,
-                "acknowledged": node_result_bundle.actual_result.acknowledged,
-                "in_downtime": node_result_bundle.actual_result.downtime_state != 0,
-                "in_service_period": node_result_bundle.actual_result.in_service_period,
-                "infos": collect_infos(node_result_bundle, is_single_host_aggregation)
-            }
-
-    have_sites = {x[0] for x in bi_manager.status_fetcher.states.keys()}
-    missing_aggregations = []
-    required_sites = set()
-    required_aggregations = bi_manager.computer.get_required_aggregations(bi_aggregation_filter)
-    for _bi_aggregation, branches in required_aggregations:
-        for branch in branches:
-            branch_sites = {x[0] for x in branch.required_elements()}
-            required_sites.update(branch_sites)
-            if branch.properties.title not in aggregations:
-                missing_aggregations.append(branch.properties.title)
+
+        for tree in iter(trees):
+            if not is_tree_required(tree):
+                continue
+            required_hosts.update(tree.get("reqhosts"))
+
+            aggr_title = tree["title"]
+            required_trees.add(aggr_title)
+            tree_lookup.setdefault(aggr_title, {"tree": tree, "groups": set()})["groups"].add(group)
+
+    # Prefetch data for later usage - this saves lots of redundant livestatus queries
+    status_info = get_status_info(required_hosts)
+
+    for aggr_title in required_trees:
+        aggr_tree = create_aggregation_row(tree_lookup[aggr_title]["tree"], status_info)
+        if aggr_tree["aggr_state"]["state"] is None:
+            continue  # Not yet monitored, aggregation is not displayed
+
+        aggr_response = {"groups": list(tree_lookup[aggr_title]["groups"]), "tree": aggr_tree}
+        rows.append(aggr_response)
 
     response = {
-        "aggregations": aggregations,
-        "missing_sites": list(required_sites - have_sites),
-        "missing_aggr": missing_aggregations,
+        "missing_sites": list(missing_sites),
+        "missing_aggr": list(missing_bi_aggr),
+        "rows": rows
     }
     return response
+
+
+def compile_forest(only_hosts=None, only_groups=None):
+    migrate_bi_configuration()
+
+    # Prevent multiple redundant calls of this function
+    # Sometimes, the GUI likes to call this function a hundred times in the same request
+    html_cache_id = "BI_CACHE_%r/%r" % (only_hosts, only_groups)
+    if html_cache_id in current_app.g:
+        return
+    current_app.g[html_cache_id] = "1"
+
+    compilation_start_time = time.time()
+    log("###########################################################")
+    log("Query only hosts: %d, only_groups: %d (%r)" % (
+        len(only_hosts or []),
+        len(only_groups or []),
+        only_groups,
+    ))
+    # log("Open filelocks :%d" % num_filelocks())
+
+    setup_bi_instances()
+
+    # TODO: can be removed soon
+    global did_compilation  # Boolean
+    did_compilation = False
+
+    try:
+        if not get_aggr_ids([AGGR_HOST, AGGR_MULTI]):
+            log("No aggregations activated")
+            return
+
+        while True:
+            # Keep this compiled_all block here. If it is done later on, site data will be read..
+            if g_bi_cache_manager.get_compiled_all():
+                # Bonus! We do no longer need the host/service data if everthing is compiled. These frees lots of memory
+                log("Is fully compiled with %s" % \
+                    ", ".join("%s/%s" % x for x in g_bi_cache_manager.get_online_sites()))
+                g_bi_sitedata_manager.discard_cached_data()
+                g_bi_cache_manager.discard_cachefile_data()
+                return
+
+            all_hosts = g_bi_sitedata_manager.get_all_hosts()
+            jobs = g_bi_job_manager.get_missing_jobs(only_hosts, only_groups, all_hosts)
+            if not jobs:
+                log("No jobs required")
+                return
+
+            did_compile = g_bi_job_manager.compile_all_jobs()
+
+            # Hard working apache processes are allowed to continue
+            if did_compile:
+                did_compilation = True
+                continue
+
+            # Passive apache processes simply reload the cachefile (if applicable) and wait
+            g_bi_cache_manager.load_cachefile()
+
+            log("Wait for jobs to finish: %r" % jobs.keys())
+            time.sleep(1)
+
+    except Exception:
+        log("Exception in BI compilation main loop:")
+        logger.exception()
+    finally:
+        if g_bi_cache_manager.get_error_info():
+            raise MKConfigError(g_bi_cache_manager.get_error_info())
+
+        global g_tree_cache
+        g_tree_cache = g_bi_cache_manager.get_compiled_trees()
+        log("-- Finished, took %.4f --" % (time.time() - compilation_start_time))
 
 
 def check_title_uniqueness(forest):
     # Legacy, will be removed any decade from now
     # One aggregation cannot be in mutliple groups.
-    known_titles: Set[Any] = set()
-    for aggrs in forest.values():
+    known_titles = set()
+    for aggrs in forest.itervalues():
         for aggr in aggrs:
             title = aggr["title"]
             if title in known_titles:
@@ -928,32 +1505,16 @@
                     _("Duplicate BI aggregation with the title \"<b>%s</b>\". "
                       "Please check your BI configuration and make sure that within each group no aggregation has "
                       "the same title as any other. Note: you can use arguments in the top level "
-                      "aggregation rule, like <tt>Host $HOST$</tt>.") %
-                    (escaping.escape_attribute(title)))
-            known_titles.add(title)
+                      "aggregation rule, like <tt>Host $HOST$</tt>.") % (html.attrencode(title)))
+            else:
+                known_titles.add(title)
 
 
 def check_aggregation_title_uniqueness(aggregations):
-    known_titles: Set[Any] = set()
+    known_titles = set()
     for attrs in aggregations.values():
         title = attrs["title"]
         if title in known_titles:
-<<<<<<< HEAD
-            raise MKConfigError(
-                _("Duplicate BI aggregation with the title \"<b>%s</b>\". "
-                  "Please check your BI configuration and make sure that within each group no aggregation has "
-                  "the same title as any other. Note: you can use arguments in the top level "
-                  "aggregation rule, like <tt>Host $HOST$</tt>.") %
-                (escaping.escape_attribute(title)))
-        known_titles.add(title)
-
-
-def _get_state_assumption_key(site: Any, host: Any,
-                              service: Any) -> Union[Tuple[Any, Any], Tuple[Any, Any, Any]]:
-    if service:
-        return (site, host, service)
-    return (site, host)
-=======
             raise MKConfigError(_("Duplicate BI aggregation with the title \"<b>%s</b>\". "
                      "Please check your BI configuration and make sure that within each group no aggregation has "
                      "the same title as any other. Note: you can use arguments in the top level "
@@ -2046,58 +2607,54 @@
             state = execute_tree(tree)
             debug(state)
     html.footer()
->>>>>>> 75a18bda
 
 
 @cmk.gui.pages.register("bi_set_assumption")
-def ajax_set_assumption() -> None:
-    site = html.request.get_unicode_input("site")
-    host = html.request.get_unicode_input("host")
-    service = html.request.get_unicode_input("service")
+def ajax_set_assumption():
+    site = html.get_unicode_input("site")
+    host = html.get_unicode_input("host")
+    service = html.get_unicode_input("service")
+    if service:
+        key = (site, host, service)
+    else:
+        key = (site, host)
     state = html.request.var("state")
+    load_assumptions()
     if state == 'none':
-        del config.user.bi_assumptions[_get_state_assumption_key(site, host, service)]
-    elif state is not None:
-        config.user.bi_assumptions[_get_state_assumption_key(site, host, service)] = int(state)
+        del g_assumptions[key]
     else:
-        raise Exception("ajax_set_assumption: state is None")
-    config.user.save_bi_assumptions()
+        g_assumptions[key] = int(state)
+    save_assumptions()
 
 
 @cmk.gui.pages.register("bi_save_treestate")
 def ajax_save_treestate():
-    path_id = html.request.get_unicode_input_mandatory("path")
-    current_ex_level_str, path = path_id.split(":", 1)
-    current_ex_level = int(current_ex_level_str)
-
-    if config.user.bi_expansion_level != current_ex_level:
-        config.user.set_tree_states('bi', {})
-    config.user.set_tree_state('bi', path, html.request.var("state") == "open")
-    config.user.save_tree_states()
-
-    config.user.bi_expansion_level = current_ex_level
+    path_id = html.get_unicode_input("path")
+    current_ex_level, path = path_id.split(":", 1)
+    current_ex_level = int(current_ex_level)
+
+    saved_ex_level = load_ex_level()
+
+    if saved_ex_level != current_ex_level:
+        html.set_tree_states('bi', {})
+    html.set_tree_state('bi', path, html.request.var("state") == "open")
+    html.save_tree_states()
+
+    save_ex_level(current_ex_level)
 
 
 @cmk.gui.pages.register("bi_render_tree")
 def ajax_render_tree():
-    aggr_group = html.request.get_unicode_input("group")
-    aggr_title = html.request.get_unicode_input("title")
+    aggr_group = html.get_unicode_input("group")
+    reqhosts = [tuple(sitehost.split('#')) for sitehost in html.request.var("reqhosts").split(',')]
+    aggr_title = html.get_unicode_input("title")
     omit_root = bool(html.request.var("omit_root"))
     only_problems = bool(html.request.var("only_problems"))
-
-    rows = []
-    bi_manager = BIManager()
-    bi_manager.status_fetcher.set_assumed_states(config.user.bi_assumptions)
-    aggregation_id = html.request.get_str_input_mandatory("aggregation_id")
-    bi_aggregation_filter = BIAggregationFilter([], [], [aggregation_id],
-                                                [aggr_title] if aggr_title is not None else [],
-                                                [aggr_group] if aggr_group is not None else [], [])
-    rows = bi_manager.computer.compute_legacy_result_for_filter(bi_aggregation_filter)
 
     # TODO: Cleanup the renderer to use a class registry for lookup
     renderer_class_name = html.request.var("renderer")
     if renderer_class_name == "FoldableTreeRendererTree":
-        renderer_cls: Type[ABCFoldableTreeRenderer] = FoldableTreeRendererTree
+        renderer_cls = FoldableTreeRendererTree
     elif renderer_class_name == "FoldableTreeRendererBoxes":
         renderer_cls = FoldableTreeRendererBoxes
     elif renderer_class_name == "FoldableTreeRendererBottomUp":
@@ -2107,14 +2664,6 @@
     else:
         raise NotImplementedError()
 
-<<<<<<< HEAD
-    renderer = renderer_cls(rows[0],
-                            omit_root=omit_root,
-                            expansion_level=config.user.bi_expansion_level,
-                            only_problems=only_problems,
-                            lazy=False)
-    html.write(renderer.render())
-=======
     # Make sure that BI aggregates are available
     if config.bi_precompile_on_demand:
         compile_forest(only_hosts=reqhosts, only_groups=[aggr_group])
@@ -2159,17 +2708,17 @@
     if str_state in rule.get("state_messages", {}):
         output.append(html.attrencode(rule["state_messages"][str_state]))
     return ", ".join(output)
->>>>>>> 75a18bda
 
 
 def render_tree_json(row):
-    expansion_level = html.request.get_integer_input_mandatory("expansion_level", 999)
-
-    treestate = config.user.get_tree_states('bi')
-    if expansion_level != config.user.bi_expansion_level:
+    expansion_level = int(html.request.var("expansion_level", 999))
+
+    saved_expansion_level = load_ex_level()
+    treestate = html.get_tree_states('bi')
+    if expansion_level != saved_expansion_level:
         treestate = {}
-        config.user.set_tree_states('bi', treestate)
-        config.user.save_tree_states()
+        html.set_tree_states('bi', treestate)
+        html.save_tree_states()
 
     def render_node_json(tree, show_host):
         is_leaf = len(tree) == 3
@@ -2229,28 +2778,9 @@
     return "", render_subtree_json(root_node, [root_node[2]["title"]], len(affected_hosts) > 1)
 
 
-def compute_output_message(effective_state, rule):
-    output = []
-    if effective_state["output"]:
-        output.append(effective_state["output"])
-
-    str_state = str(effective_state["state"])
-    if str_state in rule.get("state_messages", {}):
-        output.append(escaping.escape_attribute(rule["state_messages"][str_state]))
-    return ", ".join(output)
-
-
-# possible aggregated states
-MISSING = -2  # currently unused
-PENDING = -1
-OK = 0
-WARN = 1
-CRIT = 2
-UNKNOWN = 3
-UNAVAIL = 4
-
-
-class ABCFoldableTreeRenderer(metaclass=abc.ABCMeta):
+class ABCFoldableTreeRenderer(object):
+    __metaclass__ = abc.ABCMeta
+
     def __init__(self, row, omit_root, expansion_level, only_problems, lazy, wrap_texts=True):
         self._row = row
         self._omit_root = omit_root
@@ -2261,11 +2791,12 @@
         self._load_tree_state()
 
     def _load_tree_state(self):
-        self._treestate = config.user.get_tree_states('bi')
-        if self._expansion_level != config.user.bi_expansion_level:
+        saved_expansion_level = load_ex_level()
+        self._treestate = html.get_tree_states('bi')
+        if self._expansion_level != saved_expansion_level:
             self._treestate = {}
-            config.user.set_tree_states('bi', self._treestate)
-            config.user.save_tree_states()
+            html.set_tree_states('bi', self._treestate)
+            html.save_tree_states()
 
     @abc.abstractmethod
     def css_class(self):
@@ -2283,7 +2814,6 @@
         group = self._row["aggr_group"]
 
         url_id = html.urlencode_vars([
-            ("aggregation_id", self._row["aggr_tree"]["aggregation_id"]),
             ("group", group),
             ("title", title),
             ("omit_root", "yes" if self._omit_root else ""),
@@ -2359,18 +2889,14 @@
         # (4) CPU load                  (show_host == False, service is not None)
 
         if show_host or not service:
-            host_url = makeuri_contextless(
-                request,
-                [("view_name", "hoststatus"), ("site", site), ("host", host)],
-                filename="view.py",
-            )
+            host_url = html.makeuri_contextless([("view_name", "hoststatus"), ("site", site),
+                                                 ("host", host)],
+                                                filename="view.py")
 
         if service:
-            service_url = makeuri_contextless(
-                request,
-                [("view_name", "service"), ("site", site), ("host", host), ("service", service)],
-                filename="view.py",
-            )
+            service_url = html.makeuri_contextless([("view_name", "service"), ("site", site),
+                                                    ("host", host), ("service", service)],
+                                                   filename="view.py")
 
         with self._show_node(tree, show_host):
             self._assume_icon(site, host, service)
@@ -2389,7 +2915,11 @@
         raise NotImplementedError()
 
     def _assume_icon(self, site, host, service):
-        ass = config.user.bi_assumptions.get(_get_state_assumption_key(site, host, service))
+        if service:
+            key = (site, host, service)
+        else:
+            key = (site, host)
+        ass = g_assumptions.get(key)
         current_state = str(ass).lower()
 
         html.icon_button(
@@ -2469,29 +2999,23 @@
     def _show_node(self, tree, show_host, mousecode=None, img_class=None):
         # Check if we have an assumed state: comparing assumed state (tree[1]) with state (tree[0])
         if tree[1] and tree[0] != tree[1]:
-            addclass: Optional[str] = "assumed"
+            addclass = "assumed"
             effective_state = tree[1]
         else:
             addclass = None
             effective_state = tree[0]
 
-        class_: List[Optional[str]] = [
-            "content",  #
-            "state",
-            "state%d" % (effective_state["state"] if effective_state["state"] is not None else -1),
-            addclass
-        ]
-        html.open_span(class_=class_)
+        html.open_span(class_=[
+            "content", "state",
+            "state%d" %
+            effective_state["state"] if effective_state["state"] is not None else -1, addclass
+        ])
         html.write_text(self._render_bi_state(effective_state["state"]))
         html.close_span()
 
         if mousecode:
             if img_class:
-<<<<<<< HEAD
-                html.img(src=html.theme_url("images/tree_closed.svg"),
-=======
                 html.img(src=html.theme_url("images/tree_closed.png"),
->>>>>>> 75a18bda
                          class_=["treeangle", img_class],
                          onclick=mousecode)
 
@@ -2516,7 +3040,7 @@
             icon_title = _("This element is currently not in its service period.")
 
         if icon_name and icon_title:
-            html.icon(icon_name, title=icon_title, class_=["icon", "bi"])
+            html.icon(icon=icon_name, title=icon_title, class_=["icon", "bi"])
 
         yield
 
@@ -2527,13 +3051,8 @@
 
             html.close_span()
 
-<<<<<<< HEAD
-        output: HTMLContent = cmk.gui.view_utils.format_plugin_output(
-            effective_state["output"], shall_escape=config.escape_plugin_output)
-=======
         output = cmk.gui.view_utils.format_plugin_output(effective_state["output"],
                                                          shall_escape=config.escape_plugin_output)
->>>>>>> 75a18bda
         if output:
             output = html.render_b(HTML("&diams;"), class_="bullet") + output
         else:
@@ -2552,7 +3071,7 @@
     def _show_subtree(self, tree, path, show_host):
         # Check if we have an assumed state: comparing assumed state (tree[1]) with state (tree[0])
         if tree[1] and tree[0] != tree[1]:
-            addclass: Optional[str] = "assumed"
+            addclass = "assumed"
             effective_state = tree[1]
         else:
             addclass = None
@@ -2651,7 +3170,7 @@
         return [(content, height, [])]
 
     def _gen_node(self, tree, height, show_host):
-        leaves: List[Any] = []
+        leaves = []
         for node in tree[3]:
             if not node[2].get("hidden"):
                 leaves += self._gen_table(node, height - 1, show_host)
@@ -2669,28 +3188,14 @@
         return leaves
 
 
-def find_all_leaves(node):
-    # leaf node
-    if node["type"] == 1:
-        site, host = node["host"]
-        return [(site, host, node.get("service"))]
-
-    # rule node
-    if node["type"] == 2:
-        entries: List[Any] = []
-        for n in node["nodes"]:
-            entries += find_all_leaves(n)
-        return entries
-
-    # place holders
-    return []
-
-
-<<<<<<< HEAD
-def status_tree_depth(tree):
-    if len(tree) == 3:
-        return 1
-=======
+class FoldableTreeRendererBottomUp(ABCFoldableTreeRendererTable):
+    pass
+
+
+class FoldableTreeRendererTopDown(ABCFoldableTreeRendererTable):
+    _mirror = True
+
+
 #    ____        _
 #   |  _ \  __ _| |_ __ _ ___  ___  _   _ _ __ ___ ___  ___
 #   | | | |/ _` | __/ _` / __|/ _ \| | | | '__/ __/ _ \/ __|
@@ -2727,19 +3232,14 @@
         "aggr_function": node["func"],
         "aggr_type": node["aggr_type"],
     }
->>>>>>> 75a18bda
-
-    subtrees = tree[3]
-    maxdepth = 0
-    for node in subtrees:
-        maxdepth = max(maxdepth, status_tree_depth(node))
-    return maxdepth + 1
-
-
-<<<<<<< HEAD
-class FoldableTreeRendererBottomUp(ABCFoldableTreeRendererTable):
-    pass
-=======
+
+
+def table(view, columns, query, only_sites, limit, all_active_filters):
+    load_assumptions()  # user specific, always loaded
+    # Hier müsste man jetzt die Filter kennen, damit man nicht sinnlos
+    # alle Aggregationen berechnet.
+    rows = []
+
     # Apply group filter. This is important for performance. We
     # must not compute any aggregations from other groups and filter
     # later out again.
@@ -2825,68 +3325,18 @@
     for group, trees in items.iteritems():
         if only_group not in [None, group]:
             continue
->>>>>>> 75a18bda
-
-
-class FoldableTreeRendererTopDown(ABCFoldableTreeRendererTable):
-    _mirror = True
-
-
-<<<<<<< HEAD
-def compute_bi_aggregation_filter(all_active_filters):
-    only_hosts = []
-    only_group = []
-    only_service = []
-    only_aggr_name = []
-    group_prefix = []
-
-    for active_filter in all_active_filters:
-        if active_filter.ident == "aggr_host":
-            host_match = active_filter.value()
-            if host_match:
-                only_hosts = [host_match]
-        elif active_filter.ident == "aggr_group":
-            aggr_group = active_filter.selected_group()
-            if aggr_group:
-                only_group = [aggr_group]
-        elif active_filter.ident == "aggr_service":
-            # TODO: this is broken, in every version
-            # service_spec: site_id, host, service
-            service_spec = active_filter.service_spec()
-            if service_spec:
-                only_service = [service_spec]
-        elif active_filter.ident == "aggr_name":
-            aggr_name = active_filter.value().get("aggr_name")
-            if aggr_name:
-                only_aggr_name = [aggr_name]
-        elif active_filter.ident == "aggr_group_tree":
-            group_name = active_filter.value().get("aggr_group_tree")
-            if group_name:
-                group_prefix = [group_name]
-
-    # BIAggregationFilter
-    #("hosts", List[HostSpec]),
-    #("services", List[Tuple[HostSpec, ServiceName]]),
-    #("aggr_ids", List[str]),
-    #("aggr_names", List[str]),
-    #("aggr_groups", List[str]),
-    #("aggr_paths", List[List[str]]),
-    return BIAggregationFilter(
-        only_hosts,  # hosts
-        only_service,  # services
-        [],  # ids
-        only_aggr_name,  # names
-        only_group,  # groups
-        group_prefix,  # paths
-    )
-
-
-def table(view, columns, query, only_sites, limit, all_active_filters):
-    bi_aggregation_filter = compute_bi_aggregation_filter(all_active_filters)
-    bi_manager = BIManager()
-    bi_manager.status_fetcher.set_assumed_states(config.user.bi_assumptions)
-    return bi_manager.computer.compute_legacy_result_for_filter(bi_aggregation_filter)
-=======
+
+        if group_prefix and not group.startswith(group_prefix):
+            continue
+
+        for tree in trees:
+            if not is_tree_required(tree):
+                continue
+
+            row = create_aggregation_row(tree, status_info)
+            if row["aggr_state"]["state"] is None:
+                continue  # Not yet monitored, aggregation is not displayed
+
             row["aggr_group"] = group
             rows.append(row)
             if cmk.gui.view_utils.row_limit_exceeded(len(rows), limit):
@@ -2894,7 +3344,6 @@
                 del rows[limit:]
                 return rows
     return rows
->>>>>>> 75a18bda
 
 
 def hostname_table(view, columns, query, only_sites, limit, all_active_filters):
@@ -2933,37 +3382,21 @@
 
 def singlehost_table(view, columns, query, only_sites, limit, all_active_filters, joinbyname,
                      bygroup):
-
+    log("--------------------------------------------------------------------")
+    log("* Starting to compute singlehost_table (joinbyname = %s)" % joinbyname)
+    load_assumptions()  # user specific, always loaded
+    log("* Assumptions are loaded.")
+
+    # Create livestatus filter for filtering out hosts. We can
+    # simply use all those filters since we have a 1:n mapping between
+    # hosts and host aggregations
     filter_code = ""
     for filt in all_active_filters:
         header = filt.filter("bi_host_aggregations")
         filter_code += header
+
+    log("* Getting status information about hosts...")
     host_columns = [c for c in columns if c.startswith("host_")]
-<<<<<<< HEAD
-
-    rows = []
-    bi_manager = BIManager()
-    bi_manager.status_fetcher.set_assumed_states(config.user.bi_assumptions)
-    bi_aggregation_filter = compute_bi_aggregation_filter(all_active_filters)
-    required_aggregations = bi_manager.computer.get_required_aggregations(bi_aggregation_filter)
-    bi_manager.status_fetcher.update_states_filtered(filter_code, only_sites, limit, host_columns,
-                                                     bygroup, required_aggregations)
-
-    aggregation_results = bi_manager.computer.compute_results(required_aggregations)
-    legacy_results = bi_manager.computer.convert_to_legacy_results(aggregation_results,
-                                                                   bi_aggregation_filter)
-
-    for site_host_name, values in bi_manager.status_fetcher.states.items():
-        for legacy_result in legacy_results:
-            if site_host_name in legacy_result["aggr_hosts"]:
-                # Combine bi columns + extra livestatus columns + bi computation columns into one row
-                row = values._asdict()
-                row.update(row["remaining_row_keys"])
-                del row["remaining_row_keys"]
-                row.update(legacy_result)
-                row["site"] = site_host_name[0]
-                rows.append(row)
-=======
     hostrows = get_status_info_filtered(filter_code, only_sites, limit, host_columns,
                                         config.bi_precompile_on_demand, bygroup)
     log("* Got %d host rows" % len(hostrows))
@@ -3084,24 +3517,66 @@
                 return rows
 
     log("* Assembled %d rows." % len(rows))
->>>>>>> 75a18bda
     return rows
 
 
-class BIManager:
-    def __init__(self):
-        sites_callback = SitesCallback(cmk.gui.sites.states, bi_livestatus_query)
-        self.compiler = BICompiler(self.bi_configuration_file(), sites_callback)
-        self.compiler.load_compiled_aggregations()
-        self.status_fetcher = BIStatusFetcher(sites_callback)
-        self.computer = BIComputer(self.compiler.compiled_aggregations, self.status_fetcher)
-
-    @classmethod
-    def bi_configuration_file(cls) -> str:
-        return str(Path(watolib.multisite_dir()) / "bi_config.bi")
-
-<<<<<<< HEAD
-=======
+#     _   _      _
+#    | | | | ___| |_ __   ___ _ __ ___
+#    | |_| |/ _ \ | '_ \ / _ \ '__/ __|
+#    |  _  |  __/ | |_) |  __/ |  \__ \
+#    |_| |_|\___|_| .__/ \___|_|  |___/
+#                 |_|
+
+
+def debug(x):
+    p = pprint.pformat(x)
+    html.write("<pre>%s</pre>\n" % p)
+
+
+def load_assumptions():
+    global g_assumptions
+    g_assumptions = config.user.load_file("bi_assumptions", {})
+
+
+def save_assumptions():
+    config.user.save_file("bi_assumptions", g_assumptions)
+
+
+def load_ex_level():
+    return config.user.load_file("bi_treestate", (None,))[0]
+
+
+def save_ex_level(current_ex_level):
+    config.user.save_file("bi_treestate", (current_ex_level,))
+
+
+def status_tree_depth(tree):
+    if len(tree) == 3:
+        return 1
+
+    subtrees = tree[3]
+    maxdepth = 0
+    for node in subtrees:
+        maxdepth = max(maxdepth, status_tree_depth(node))
+    return maxdepth + 1
+
+
+def is_part_of_aggregation(what, site, host, service):
+    compile_forest()
+    if what == "host":
+        return (site, host) in g_tree_cache["affected_hosts"]
+    return (site, host, service) in g_tree_cache["affected_services"]
+
+
+def get_state_name(node):
+    if node[1]['type'] == NT_LEAF:
+        if 'service' in node[1]:
+            return _service_state_names()[node[0]['state']]
+        return host_state_name[node[0]['state']]
+
+    return _service_state_names()[node[0]['state']]
+
+
 _rule_to_pack_lookup = {}
 
 
@@ -3119,42 +3594,19 @@
             converted_aggregations += map(_convert_aggregation, pack["aggregations"])
             converted_aggregation_rules.update(pack["rules"])
         config.bi_packs = {}
->>>>>>> 75a18bda
-
-def get_cached_bi_packs() -> BIAggregationPacks:
-    if "bi_packs" not in g:
-        g.bi_packs = BIAggregationPacks(BIManager.bi_configuration_file())
-        g.bi_packs.load_config()
-    return g.bi_packs
-
-
-def get_cached_bi_manager() -> BIManager:
-    if "bi_manager" not in g:
-        g.bi_manager = BIManager()
-    return g.bi_manager
-
-<<<<<<< HEAD
-
-def get_cached_bi_compiler() -> BICompiler:
-    if "bi_compiler" not in g:
-        sites_callback = SitesCallback(cmk.gui.sites.states, bi_livestatus_query)
-        g.bi_compiler = BICompiler(BIManager.bi_configuration_file(), sites_callback)
-    return g.bi_compiler
-
-
-def bi_livestatus_query(query: str,
-                        only_sites: Optional[List[SiteId]] = None) -> LivestatusResponse:
-    ls = cmk.gui.sites.live()
-    try:
-        ls.set_only_sites(only_sites)
-        ls.set_prepend_site(True)
-        ls.set_auth_domain('bi')
-        return ls.query(query)
-    finally:
-        ls.set_prepend_site(False)
-        ls.set_only_sites(None)
-        ls.set_auth_domain('read')
-=======
+
+    converted_host_aggregations += map(_convert_aggregation, config.host_aggregations)
+    converted_aggregations += map(_convert_aggregation, config.aggregations)
+    converted_aggregation_rules.update({
+        rule_id: _convert_legacy_aggregation_rule(rule)
+        for rule_id, rule in config.aggregation_rules.iteritems()
+    })
+
+    config.host_aggregations = converted_host_aggregations
+    config.aggregations = converted_aggregations
+    config.aggregation_rules = converted_aggregation_rules
+
+
 def _convert_aggregation(aggr_tuple):
     """ The first values in the tuple may indicate a special handling
     The job of this function is to extract these special keys and put them into a dict
@@ -3222,5 +3674,4 @@
                           "Aggregation rules must contain at least four elements: "
                           "description, argument list, aggregation function and "
                           "list of nodes. This rule is <pre>%s</pre>") % \
-                          pprint.pformat(rule))
->>>>>>> 75a18bda
+                          pprint.pformat(rule))