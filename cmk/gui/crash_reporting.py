--- conflicted
+++ resolved
@@ -1,37 +1,49 @@
-#!/usr/bin/env python3
-# -*- coding: utf-8 -*-
-# Copyright (C) 2019 tribe29 GmbH - License: GNU General Public License v2
-# This file is part of Checkmk (https://checkmk.com). It is subject to the terms and
-# conditions defined in the file COPYING, which is part of this source code package.
-
-import abc
+#!/usr/bin/python
+# -*- encoding: utf-8; py-indent-offset: 4 -*-
+# +------------------------------------------------------------------+
+# |             ____ _               _        __  __ _  __           |
+# |            / ___| |__   ___  ___| | __   |  \/  | |/ /           |
+# |           | |   | '_ \ / _ \/ __| |/ /   | |\/| | ' /            |
+# |           | |___| | | |  __/ (__|   <    | |  | | . \            |
+# |            \____|_| |_|\___|\___|_|\_\___|_|  |_|_|\_\           |
+# |                                                                  |
+# | Copyright Mathias Kettner 2014             mk@mathias-kettner.de |
+# +------------------------------------------------------------------+
+#
+# This file is part of Check_MK.
+# The official homepage is at http://mathias-kettner.de/check_mk.
+#
+# check_mk is free software;  you can redistribute it and/or modify it
+# under the  terms of the  GNU General Public License  as published by
+# the Free Software Foundation in version 2.  check_mk is  distributed
+# in the hope that it will be useful, but WITHOUT ANY WARRANTY;  with-
+# out even the implied warranty of  MERCHANTABILITY  or  FITNESS FOR A
+# PARTICULAR PURPOSE. See the  GNU General Public License for more de-
+# tails. You should have  received  a copy of the  GNU  General Public
+# License along with GNU Make; see the file  COPYING.  If  not,  write
+# to the Free Software Foundation, Inc., 51 Franklin St,  Fifth Floor,
+# Boston, MA 02110-1301 USA.
+
+import os
+import subprocess
 import base64
-import io
+import time
+import pprint
+import traceback
+import tarfile
+import cStringIO
+import sys
 import json
-import pprint
-import tarfile
-import time
-import traceback
-from typing import Dict, Mapping, Optional, Type, Iterator
-
-from six import ensure_str
-
 import livestatus
-
-import cmk.utils.version as cmk_version
-import cmk.utils.crash_reporting
 
 import cmk.gui.pages
 import cmk.gui.i18n
-import cmk.gui.escaping as escaping
 from cmk.gui.i18n import _
-from cmk.gui.globals import html, request
+from cmk.gui.globals import html
 from cmk.gui.htmllib import HTML
 import cmk.gui.userdb as userdb
-from cmk.gui.log import logger
-from cmk.gui.plugins.views.crash_reporting import CrashReportsRowTable
-from cmk.gui.exceptions import MKUserError
-from cmk.gui.pagetypes import PagetypeTopics
+import cmk.gui.sites as sites
+from cmk.gui.exceptions import MKGeneralException, MKUserError
 from cmk.gui.valuespec import (
     EmailAddress,
     TextUnicode,
@@ -39,283 +51,61 @@
 )
 import cmk.gui.config as config
 import cmk.gui.forms as forms
-from cmk.gui.main_menu import mega_menu_registry
-from cmk.gui.breadcrumb import (
-    make_topic_breadcrumb,
-    make_current_page_breadcrumb_item,
-    Breadcrumb,
-    BreadcrumbItem,
-)
-from cmk.gui.page_menu import (
-    PageMenu,
-    PageMenuDropdown,
-    PageMenuTopic,
-    PageMenuEntry,
-    make_simple_link,
-)
-from cmk.gui.utils.urls import makeuri, makeuri_contextless
-
-CrashReportStore = cmk.utils.crash_reporting.CrashReportStore
-CrashInfo = Dict
-
-
-def handle_exception_as_gui_crash_report(details: Optional[Dict] = None,
-                                         plain_error: bool = False,
-                                         fail_silently: bool = False,
-                                         show_crash_link: Optional[bool] = None) -> None:
-    crash = GUICrashReport.from_exception(details=details)
-    CrashReportStore().save(crash)
-
-    logger.exception("Unhandled exception (Crash-ID: %s)", crash.ident_to_text())
-    _show_crash_dump_message(crash, plain_error, fail_silently, show_crash_link)
-
-
-def _show_crash_dump_message(crash: 'GUICrashReport', plain_text: bool, fail_silently: bool,
-                             show_crash_link: Optional[bool]) -> None:
-    """Create a crash dump from a GUI exception and display a message to the user"""
-
-    if show_crash_link is None:
-        show_crash_link = config.user.may("general.see_crash_reports")
-
-    title = _("Internal error")
-    message = u"%s: %s<br>\n<br>\n" % (title, crash.crash_info["exc_value"])
+import cmk.utils.crash_reporting
+
+
+@cmk.gui.pages.register("crashed_check")
+def page_crashed_check():
+    page_crashed("check")
+
+
+@cmk.gui.pages.register("gui_crash")
+def page_gui_crash():
+    page_crashed("gui")
+
+
+def page_crashed(what):
     # Do not reveal crash context information to unauthenticated users or not permitted
     # users to prevent disclosure of internal information
-    if not show_crash_link:
-        message += _("An internal error occurred while processing your request. "
-                     "You can report this issue to your Checkmk administrator. "
-                     "Detailed information can be found on the crash report page "
-                     "or in <tt>var/log/web.log</tt>.")
-    else:
-        crash_url = makeuri(
-            request,
-            [
-                ("site", config.omd_site()),
-                ("crash_id", crash.ident_to_text()),
-            ],
-            filename="crash.py",
-        )
-        message += _("An internal error occured while processing your request. "
-                     "You can report this issue to the Checkmk team to help "
-                     "fixing this issue. Please open the <a href=\"%s\">crash report page</a> "
-                     "and use the form for reporting the problem.") % crash_url
-
-    if plain_text:
-        html.set_output_format("text")
-        html.write("%s\n" % escaping.strip_tags(message))
+    if not config.user.may("general.see_crash_reports"):
+        html.header(_("Internal error"))
+        html.show_error("<b>%s:</b> %s" % (_("Internal error"), sys.exc_info()[1]))
+        html.p(
+            _("An internal error occurred while processing your request. "
+              "You can report this issue to your Check_MK administrator. "
+              "Detailed information can be found in <tt>var/log/web.log</tt>."))
+        html.footer()
         return
 
-    if fail_silently:
-        return
-
-    html.header(title, Breadcrumb())
-    html.show_error(message)
-    html.footer()
-
-
-@cmk.utils.crash_reporting.crash_report_registry.register
-class GUICrashReport(cmk.utils.crash_reporting.ABCCrashReport):
-    @classmethod
-    def type(cls):
-        return "gui"
-
-    @classmethod
-    def from_exception(cls, details=None, type_specific_attributes=None):
-        return super(GUICrashReport, cls).from_exception(details={
-            "page": html.myfile + ".py",
-            "vars": {
-                key: "***" if value in ["password", "_password"] else value
-                for key, value in html.request.itervars()
-            },
-            "username": config.user.id,
-            "user_agent": html.request.user_agent.string,
-            "referer": html.request.referer,
-            "is_mobile": html.is_mobile(),
-            "is_ssl_request": html.request.is_ssl_request,
-            "language": cmk.gui.i18n.get_current_language(),
-            "request_method": html.request.request_method,
-        },)
-
-
-class ABCCrashReportPage(cmk.gui.pages.Page, metaclass=abc.ABCMeta):
-    def __init__(self):
-        super(ABCCrashReportPage, self).__init__()
-        self._crash_id = html.request.get_unicode_input_mandatory("crash_id")
-        self._site_id = html.request.get_unicode_input_mandatory("site")
-
-    def _get_crash_info(self, row):
-        return json.loads(row["crash_info"])
-
-    def _get_crash_row(self):
-        row = self._get_crash_report_row(self._crash_id, self._site_id)
-        if not row:
-            raise MKUserError(
-                None,
-                _("Could not find the requested crash %s on site %s") %
-                (self._crash_id, self._site_id))
-        return row
-
-    def _get_crash_report_row(self, crash_id: str, site_id: str) -> Optional[Dict[str, str]]:
-        rows = CrashReportsRowTable().get_crash_report_rows(
-            only_sites=[config.SiteId(ensure_str(site_id))],
-            filter_headers="Filter: id = %s" % livestatus.lqencode(crash_id))
-        if not rows:
-            return None
-        return rows[0]
-
-    def _get_serialized_crash_report(self):
-        return {
-            k: v
-            for k, v in self._get_crash_row().items()
-            if k not in ["site", "crash_id", "crash_type"]
-        }
-
-
-@cmk.gui.pages.page_registry.register_page("crash")
-class PageCrash(ABCCrashReportPage):
-    def page(self):
-        row = self._get_crash_row()
-        crash_info = self._get_crash_info(row)
-
-        title = _("Crash report: %s") % self._crash_id
-        breadcrumb = self._breadcrumb(title)
-        html.header(title, breadcrumb, self._page_menu(breadcrumb, crash_info))
-
-        # Do not reveal crash context information to unauthenticated users or not permitted
-        # users to prevent disclosure of internal information
-        if not config.user.may("general.see_crash_reports"):
-            html.show_error("<b>%s:</b> %s" % (_("Internal error"), crash_info["exc_value"]))
-            html.p(
-                _("An internal error occurred while processing your request. "
-                  "You can report this issue to your Checkmk administrator. "
-                  "Detailed information can be found on the crash report page "
-                  "or in <tt>var/log/web.log</tt>."))
-            html.footer()
-            return
-
-        if html.request.has_var("_report") and html.check_transaction():
-            details = self._handle_report_form(crash_info)
-        else:
-            details = {}
-
-        if crash_info["crash_type"] == "gui":
-            html.show_error("<b>%s:</b> %s" % (_("Internal error"), crash_info["exc_value"]))
-            html.p(
-                _("An internal error occured while processing your request. "
-                  "You can report this issue to the Checkmk team to help "
-                  "fixing this issue. Please use the form below for reporting."))
-
-        self._warn_about_local_files(crash_info)
-        self._show_report_form(crash_info, details)
-        self._show_crash_report(crash_info)
-        self._show_crash_report_details(crash_info, row)
-
-        html.footer()
-
-    def _breadcrumb(self, title: str) -> Breadcrumb:
-        breadcrumb = make_topic_breadcrumb(mega_menu_registry.menu_monitoring(),
-                                           PagetypeTopics.get_topic("analyze"))
-
-        # Add the parent element: List of all crashes
-        breadcrumb.append(
-            BreadcrumbItem(
-                title=_("Crash reports"),
-                url=makeuri_contextless(
-                    request,
-                    [("view_name", "crash_reports")],
-                    filename="view.py",
-                ),
-            ))
-
-        breadcrumb.append(make_current_page_breadcrumb_item(title))
-
-        return breadcrumb
-
-    def _page_menu(self, breadcrumb: Breadcrumb, crash_info: CrashInfo) -> PageMenu:
-        return PageMenu(
-            dropdowns=[
-                PageMenuDropdown(
-                    name="crash_reports",
-                    title=_("Crash reports"),
-                    topics=[
-                        PageMenuTopic(
-                            title=_("This crash report"),
-                            entries=[
-                                PageMenuEntry(
-                                    title=_("Download"),
-                                    icon_name="download",
-                                    item=make_simple_link(
-                                        makeuri(request, [], filename="download_crash_report.py")),
-                                    is_shortcut=True,
-                                    is_suggested=True,
-                                ),
-                            ],
-                        ),
-                    ],
-                ),
-                PageMenuDropdown(
-                    name="related",
-                    title=_("Related"),
-                    topics=[
-                        PageMenuTopic(
-                            title=_("Monitoring"),
-                            entries=list(self._page_menu_entries_related_monitoring(crash_info)),
-                        ),
-                    ],
-                ),
-            ],
-            breadcrumb=breadcrumb,
-        )
-
-    def _page_menu_entries_related_monitoring(self,
-                                              crash_info: CrashInfo) -> Iterator[PageMenuEntry]:
-        renderer = self._crash_type_renderer(crash_info["crash_type"])
-        yield from renderer.page_menu_entries_related_monitoring(crash_info, self._site_id)
-
-    def _handle_report_form(self, crash_info):
+    if what == "check":
+        site = html.request.var("site")
+        host = html.request.var("host")
+        service = html.request.var("service")
+
+        tardata = get_crash_report_archive_as_string(site, host, service)
+    else:
+        tardata = create_gui_crash_report(what)
+
+    info = get_crash_info(tardata)
+
+    if what == "check":
+        title = _("Crashed Check Reporting")
+    else:
+        title = _("Internal error")
+
+    html.header(title)
+
+    show_context_buttons(what, tardata)
+
+    if html.request.has_var("_report") and html.check_transaction():
+        details = handle_report_form(tardata, what)
+    else:
         details = {}
+
+    if what == "gui":
+        # Unify different string types from exception messages to a unicode string
+        exc_value = sys.exc_info()[1]
         try:
-<<<<<<< HEAD
-            vs = self._vs_crash_report()
-            details = vs.from_html_vars("_report")
-            vs.validate_value(details, "_report")
-
-            # Make the resulting page execute the crash report post request
-            url_encoded_params = html.urlencode_vars(
-                list(details.items()) + [
-                    ("crashdump",
-                     base64.b64encode(_pack_crash_report(self._get_serialized_crash_report()))),
-                ])
-            html.open_div(id_="pending_msg", style="display:none")
-            html.show_message(_("Submitting crash report..."))
-            html.close_div()
-            html.open_div(id_="success_msg", style="display:none")
-            html.show_message(
-                _("Your crash report has been submitted (ID: ###ID###). Thanks for your participation, "
-                  "it is very important for the quality of Checkmk.<br><br>"
-                  "Please note:"
-                  "<ul>"
-                  "<li>In general we do <i>not</i> respond to crash reports, "
-                  "except we need further information from you.</li>"
-                  "<li>We read every feedback thoroughly, but this might happen "
-                  "not before a couple of weeks or even months have passed and is "
-                  "often aligned with our release cycle.</li>"
-                  "<li>If you are in need of a quick solution for your problem, then "
-                  "we can help you within the scope of professional support. If you "
-                  "already have a support contract, then please use your personal "
-                  "support email address to send us a mail refering to your crash "
-                  "report.<br>If you are interested in the details about support, "
-                  "you find details on <a href=\"https://checkmk.com/"
-                  "checkmk_support_contract.html\" target=\"_blank\">our website</a>."))
-            html.close_div()
-            html.open_div(id_="fail_msg", style="display:none")
-            report_url = makeuri_contextless(
-                request,
-                [
-                    ("subject", "Checkmk Crash Report - " + self._get_version()),
-                ],
-                filename="mailto:" + self._get_crash_report_target(),
-=======
             exc_txt = unicode(exc_value)
         except UnicodeDecodeError:
             exc_txt = str(exc_value).decode("utf-8")
@@ -520,287 +310,34 @@
         if files:
             warn_text = _(
                 "The following files located in the local hierarchy of your site are involved in this exception:"
->>>>>>> 75a18bda
             )
-            html.show_error(
-                _("Failed to send the crash report. Please download it manually and send it "
-                  "to <a href=\"%s\">%s</a>") % (report_url, self._get_crash_report_target()))
-            html.close_div()
-            html.javascript("cmk.transfer.submit_crash_report(%s, %s);" %
-                            (json.dumps(config.crash_report_url), json.dumps(url_encoded_params)))
-        except MKUserError as e:
-            action_message = "%s" % e
-            html.add_user_error(e.varname, action_message)
-
-        return details
-
-    def _get_version(self) -> str:
-        return cmk_version.__version__
-
-    def _get_crash_report_target(self) -> str:
-        return config.crash_report_target
-
-    def _vs_crash_report(self):
-        return Dictionary(
-            title=_("Crash Report"),
-            elements=[
-                ("name", TextUnicode(
-                    title=_("Name"),
-                    allow_empty=False,
-                )),
-                ("mail", EmailAddress(
-                    title=_("Email Address"),
-                    allow_empty=False,
-                )),
-            ],
-            optional_keys=[],
-            render="form",
-        )
-
-    def _warn_about_local_files(self, crash_info):
-        if crash_info["crash_type"] == "check":
-            files = []
-            for filepath, _lineno, _func, _line in crash_info["exc_traceback"]:
-                if "/local/" in filepath:
-                    files.append(filepath)
-
-            if files:
-                warn_text = HTML(
-                    _("The following files located in the local hierarchy of your site are involved in this exception:"
-                     ))
-                warn_text += html.render_ul(HTML("\n").join(map(html.render_li, files)))
-                warn_text += _("Maybe these files are not compatible with your current Checkmk "
-                               "version. Please verify and only report this crash when you think "
-                               "this should be working.")
-                html.show_warning(warn_text)
-
-    def _show_report_form(self, crash_info, details):
-        if crash_info["crash_type"] == "gui":
-            self._add_gui_user_infos_to_details(details)
-
-        html.begin_form("report", method="GET")
-        html.show_user_errors()
-        vs = self._vs_crash_report()
-        vs.render_input("_report", details)
-        vs.set_focus("report")
-        forms.end()
-        html.button("_report", _("Submit Report"))
-        html.hidden_fields()
-        html.end_form()
-
-    def _add_gui_user_infos_to_details(self, details):
-        users = userdb.load_users()
-        if config.user.id is None:
-            details.update({"name": None, "mail": None})
-            return
-        user = users.get(config.user.id, {})
-        details.setdefault("name", user.get("alias"))
-        details.setdefault("mail", user.get("mail"))
-
-    def _show_crash_report(self, info):
-        html.h3(_("Crash Report"), class_="table")
-        html.open_table(class_=["data", "crash_report"])
-
-        _crash_row(_("Exception"),
-                   "%s (%s)" % (info["exc_type"], info["exc_value"]),
-                   odd=True,
-                   pre=True)
-        _crash_row(_("Traceback"),
-                   self._format_traceback(info["exc_traceback"]),
-                   odd=False,
-                   pre=True)
-        _crash_row(_("Local Variables"),
-                   format_local_vars(info["local_vars"]) if "local_vars" in info else "",
-                   odd=True,
-                   pre=True)
-
-        _crash_row(_("Crash Type"), info["crash_type"], odd=False, legend=True)
-        _crash_row(_("Time"),
-                   time.strftime("%Y-%m-%d %H:%M:%S", time.localtime(info["time"])),
-                   odd=True)
-        _crash_row(_("Operating System"), info["os"], False)
-        _crash_row(_("Checkmk Version"), info["version"], True)
-        _crash_row(_("Edition"), info.get("edition", ""), False)
-        _crash_row(_("Core"), info.get("core", ""), True)
-        _crash_row(_("Python Version"), info.get("python_version", _("Unknown")), False)
-
-        joined_paths = "<br>".join(
-            [escaping.escape_attribute(p) for p in info.get("python_paths", [_("Unknown")])])
-        _crash_row(_("Python Module Paths"), joined_paths, odd=False)
-
-        html.close_table()
-
-    def _format_traceback(self, tb):
-        return "".join(traceback.format_list(tb))
-
-    def _show_crash_report_details(self, crash_info, row):
-        self._crash_type_renderer(crash_info["crash_type"]).show_details(crash_info, row)
-
-    def _crash_type_renderer(self, crash_type):
-        return report_renderer_registry.get(crash_type, report_renderer_registry["generic"])()
-
-
-class ABCReportRenderer(metaclass=abc.ABCMeta):
-    """Render crash type individual GUI elements"""
-
-    # TODO: Can not use this with python 2
-    #@abc.abstractclassmethod
-    @classmethod
-    def type(cls) -> str:
-        raise NotImplementedError()
-
-    @abc.abstractmethod
-    def page_menu_entries_related_monitoring(self, crash_info: CrashInfo,
-                                             site_id: config.SiteId) -> Iterator[PageMenuEntry]:
-        raise NotImplementedError()
-
-    @abc.abstractmethod
-    def show_details(self, crash_info, row):
-        raise NotImplementedError()
-
-
-class ReportRendererRegistry(cmk.utils.plugin_registry.Registry[Type[ABCReportRenderer]]):
-    def plugin_name(self, instance):
-        return instance.type()
-
-
-report_renderer_registry = ReportRendererRegistry()
-
-
-@report_renderer_registry.register
-class ReportRendererGeneric(ABCReportRenderer):
-    @classmethod
-    def type(cls):
-        return "generic"
-
-    def page_menu_entries_related_monitoring(self, crash_info: CrashInfo,
-                                             site_id: config.SiteId) -> Iterator[PageMenuEntry]:
-        # We don't want to produce anything here
-        return
-        yield  # pylint: disable=unreachable
-
-    def show_details(self, crash_info, row):
-        if not crash_info["details"]:
-            return
-
-        html.h3(_("Details"), class_="table")
-        html.p(
-            _("No detail renderer for crash of type '%s' available. Details structure is:") %
-            crash_info["crash_type"])
-        html.pre(pprint.pformat(crash_info["details"]))
-
-
-@report_renderer_registry.register
-class ReportRendererCheck(ABCReportRenderer):
-    @classmethod
-    def type(cls):
-        return "check"
-
-    def page_menu_entries_related_monitoring(self, crash_info: CrashInfo,
-                                             site_id: config.SiteId) -> Iterator[PageMenuEntry]:
-        host = crash_info["details"]["host"]
-        service = crash_info["details"]["description"]
-
-        host_url = makeuri(
-            request,
-            [
-                ("view_name", "hoststatus"),
-                ("host", host),
-                ("site", site_id),
-            ],
-            filename="view.py",
-        )
-        yield PageMenuEntry(
-            title=_("Host status"),
-            icon_name="status",
-            item=make_simple_link(host_url),
-        )
-
-        service_url = makeuri(
-            request,
-            [("view_name", "service"), ("host", host), ("service", service), (
-                "site",
-                site_id,
-            )],
-            filename="view.py",
-        )
-        yield PageMenuEntry(
-            title=_("Service status"),
-            icon_name="status",
-            item=make_simple_link(service_url),
-        )
-
-    def show_details(self, crash_info, row):
-        self._show_crashed_check_details(crash_info)
-        self._show_agent_output(row)
-
-    def _show_crashed_check_details(self, info):
-        def format_bool(val):
-            return {
-                True: _("Yes"),
-                False: _("No"),
-                None: _("Unknown"),
-            }[val]
-
-        details = info["details"]
-
-        html.h3(_("Details"), class_="table")
-        html.open_table(class_="data")
-
-        _crash_row(_("Host"), details["host"], odd=False, legend=True)
-        _crash_row(_("Is Cluster Host"), format_bool(details.get("is_cluster")), odd=True)
-        _crash_row(_("Check Type"), details["check_type"], odd=False)
-        _crash_row(_("Manual Check"), format_bool(details.get("manual_check")), odd=True, pre=True)
-        _crash_row(_("Inline-SNMP"), format_bool(details.get("inline_snmp")), odd=True, pre=True)
-        _crash_row(_("Check Item"), details.get("item", "This check has no item."), odd=False)
-        _crash_row(_("Description"), details["description"], odd=True)
-        if "params" in details:
-            _crash_row(_("Parameters"), format_params(details["params"]), odd=False, pre=True)
-        else:
-            _crash_row(_("Parameters"), "This Check has no parameters", odd=False)
-
-        html.close_table()
-
-    def _show_agent_output(self, row):
-        agent_output = row.get("agent_output")
-        if agent_output:
-            _show_output_box(_("Agent output"), agent_output)
-
-
-@report_renderer_registry.register
-class ReportRendererGUI(ABCReportRenderer):
-    @classmethod
-    def type(cls):
-        return "gui"
-
-    def page_menu_entries_related_monitoring(self, crash_info: CrashInfo,
-                                             site_id: config.SiteId) -> Iterator[PageMenuEntry]:
-        # We don't want to produce anything here
-        return
-        yield  # pylint: disable=unreachable
-
-    def show_details(self, crash_info, row):
-        details = crash_info["details"]
-
-        html.h3(_("Details"), class_="table")
-        html.open_table(class_="data")
-
-        _crash_row(_("Page"), details["page"], odd=False, legend=True)
-        _crash_row(_("Request Method"), details.get("request_method", _("Unknown")))
-        html.open_tr(class_="data even0")
-        html.td(_("HTTP Parameters"), class_="left")
-        html.open_td()
-        html.debug_vars(vars_=details["vars"], hide_with_mouse=False)
-        html.close_td()
-        html.close_tr()
-        _crash_row(_("Referer"), details.get("referer", _("Unknown")))
-        _crash_row(_("Username"), details["username"], odd=False)
-        _crash_row(_("User Agent"), details["user_agent"])
-        _crash_row(_("Mobile GUI"), details["is_mobile"], odd=False)
-        _crash_row(_("SSL"), details["is_ssl_request"])
-        _crash_row(_("Language"), details["language"], odd=False)
-
-        html.close_table()
+            warn_text += html.render_ul(HTML("\n").join(map(html.render_li, files)))
+            warn_text += _("Maybe these files are not compatible with your current Check_MK "
+                           "version. Please verify and only report this crash when you think "
+                           "this should be working.")
+            html.show_warning(warn_text)
+
+
+def show_report_form(what, details):
+    if what == "gui":
+        add_gui_user_infos_to_details(details)
+
+    html.begin_form("report", method="GET")
+    html.show_user_errors()
+    vs = vs_crash_report()
+    vs.render_input("_report", details)
+    vs.set_focus("report")
+    forms.end()
+    html.button("_report", _("Submit Report"))
+    html.hidden_fields()
+    html.end_form()
+
+
+def add_gui_user_infos_to_details(details):
+    users = userdb.load_users()
+    user = users.get(config.user.id, {})
+    details.setdefault("name", user.get("alias"))
+    details.setdefault("mail", user.get("mail"))
 
 
 def _crash_row(title, infotext, odd=True, legend=False, pre=False):
@@ -815,8 +352,6 @@
     html.close_tr()
 
 
-<<<<<<< HEAD
-=======
 def show_crash_report(info):
 
     html.h2(_("Crash Report"))
@@ -853,48 +388,141 @@
     html.close_table()
 
 
->>>>>>> 75a18bda
 # Local vars are a base64 encoded repr of the python dict containing the local vars of
 # the exception context. Decode it!
 def format_local_vars(local_vars):
-    return ensure_str(base64.b64decode(local_vars))
+    return base64.b64decode(local_vars)
+
+
+def show_crashed_check_details(info):
+    def format_bool(val):
+        return {
+            True: _("Yes"),
+            False: _("No"),
+            None: _("Unknown"),
+        }[val]
+
+    details = info["details"]
+
+    html.h2(_("Details"))
+    html.open_table(class_="data")
+
+    _crash_row(_("Host"), details["host"], odd=False, legend=True)
+    _crash_row(_("Is Cluster Host"), format_bool(details.get("is_cluster")), odd=True)
+    _crash_row(_("Check Type"), details["check_type"], odd=False)
+    _crash_row(_("Manual Check"), format_bool(details.get("manual_check")), odd=True, pre=True)
+    _crash_row(_("Uses SNMP"), format_bool(details.get("uses_snmp")), odd=False, pre=True)
+    _crash_row(_("Inline-SNMP"), format_bool(details.get("inline_snmp")), odd=True, pre=True)
+    _crash_row(_("Check Item"), details["item"], odd=False)
+    _crash_row(_("Description"), details["description"], odd=True)
+    _crash_row(_("Parameters"), format_params(details["params"]), odd=False, pre=True)
+
+    html.close_table()
+
+
+def format_traceback(tb):
+    return "".join(traceback.format_list(tb))
 
 
 def format_params(params):
     return pprint.pformat(params)
 
 
-def _show_output_box(title, content):
-    html.h3(title, class_="table")
-    html.open_div(class_="log_output")
-    html.write(escaping.escape_attribute(content).replace("\n", "<br>").replace(' ', '&nbsp;'))
-    html.close_div()
-
-
-@cmk.gui.pages.page_registry.register_page("download_crash_report")
-class PageDownloadCrashReport(ABCCrashReportPage):
-    def page(self):
-        config.user.need_permission("general.see_crash_reports")
-
-        filename = "Checkmk_Crash_%s_%s_%s.tar.gz" % \
-            (html.urlencode(self._site_id), html.urlencode(self._crash_id), time.strftime("%Y-%m-%d_%H-%M-%S"))
-
-        html.response.headers['Content-Disposition'] = 'Attachment; filename=%s' % filename
-        html.response.headers['Content-Type'] = 'application/x-tar'
-        html.write_binary(_pack_crash_report(self._get_serialized_crash_report()))
-
-
-def _pack_crash_report(serialized_crash_report: Mapping[str, Optional[bytes]]) -> bytes:
-    """Returns a byte string representing the current crash report in tar archive format"""
-    buf = io.BytesIO()
-    with tarfile.open(mode="w:gz", fileobj=buf) as tar:
-        for key, content in serialized_crash_report.items():
-            if content is None:
-                continue
-
-            tar_info = tarfile.TarInfo(name="crash.info" if key == "crash_info" else key)
-            tar_info.size = len(content)
-
-            tar.addfile(tar_info, io.BytesIO(content))
-
-    return buf.getvalue()+def show_gui_crash_details(info):
+    details = info["details"]
+
+    html.h2(_("Details"))
+    html.open_table(class_="data")
+
+    _crash_row(_("Page"), details["page"], odd=False, legend=True)
+    _crash_row(_("Request Method"), details.get("request_method", _("Unknown")))
+    html.open_tr(class_="data even0")
+    html.td(_("HTTP Parameters"), class_="left")
+    html.open_td()
+    html.debug_vars(vars_=details["vars"], hide_with_mouse=False)
+    html.close_td()
+    html.close_tr()
+    _crash_row(_("Referer"), details.get("referer", _("Unknown")))
+    _crash_row(_("Username"), details["username"], odd=False)
+    _crash_row(_("User Agent"), details["user_agent"])
+    _crash_row(_("Mobile GUI"), details["is_mobile"], odd=False)
+    _crash_row(_("SSL"), details["is_ssl_request"])
+    _crash_row(_("Language"), details["language"], odd=False)
+
+    html.close_table()
+
+
+def show_old_dump_trace(tardata):
+    trace = fetch_file_from_tar(tardata, "./trace")
+    tracelines = []
+    for line in trace.splitlines():
+        try:
+            tracelines.append(line.decode('utf-8'))
+        except:
+            tracelines.append(repr(line))
+    trace = "\r\n".join(tracelines)
+    output_box(_("Crash Report"), trace)
+
+
+def show_agent_output(tardata):
+    agent_output = fetch_file_from_tar(tardata, "agent_output")
+    if agent_output == "":  # handle old tar format
+        agent_output = fetch_file_from_tar(tardata, "./agent_output")
+    if agent_output:
+        output_box(_("Agent output"), agent_output)
+
+
+def create_crash_dump_info_file(tar, what):
+    crash_info = cmk.utils.crash_reporting.create_crash_info(
+        what,
+        details={
+            "page": html.myfile + ".py",
+            "vars": {
+                key: "***" if value in ["password", "_password"] else value
+                for key, value in html.request.itervars()
+            },
+            "username": config.user.id,
+            "user_agent": html.request.user_agent,
+            "referer": html.request.referer,
+            "is_mobile": html.is_mobile(),
+            "is_ssl_request": html.request.is_ssl_request,
+            "language": cmk.gui.i18n.get_current_language(),
+            "request_method": html.request.request_method,
+        },
+        version=get_version(what))
+
+    content = cStringIO.StringIO()
+    content.write(cmk.utils.crash_reporting.crash_info_to_string(crash_info))
+    content.seek(0)
+
+    tarinfo = tarfile.TarInfo(name="crash.info")
+    content.seek(0, os.SEEK_END)
+    tarinfo.size = content.tell()
+    content.seek(0)
+    tar.addfile(tarinfo=tarinfo, fileobj=content)
+
+
+def create_gui_crash_report(what):
+    c = cStringIO.StringIO()
+    tar = tarfile.open(mode="w:gz", fileobj=c)
+
+    create_crash_dump_info_file(tar, what)
+
+    tar.close()
+    s = c.getvalue()
+    return s
+
+
+@cmk.gui.pages.register("download_crash_report")
+def page_download_crash_report():
+    site = html.request.var("site")
+    host = html.request.var("host")
+    service = html.request.var("service")
+
+    filename = "Check_MK_Crash_%s_%s_%s.tar.gz" % \
+        (html.urlencode(host), html.urlencode(service), time.strftime("%Y-%m-%d_%H-%M-%S"))
+
+    tardata = get_crash_report_archive_as_string(site, host, service)
+    html.response.headers['Content-Disposition'] = 'Attachment; filename=%s' % filename
+    html.response.headers['Content-Type'] = 'application/x-tar'
+    html.write(tardata)