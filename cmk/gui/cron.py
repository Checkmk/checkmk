#!/usr/bin/env python3
# -*- coding: utf-8 -*-
# Copyright (C) 2019 tribe29 GmbH - License: GNU General Public License v2
# This file is part of Checkmk (https://checkmk.com). It is subject to the terms and
# conditions defined in the file COPYING, which is part of this source code package.

from pathlib import Path
import time
from typing import Union

<<<<<<< HEAD
import cmk.utils.version as cmk_version
=======
import cmk
>>>>>>> 75a18bda
import cmk.utils.paths
import cmk.utils.store as store

import cmk.gui.utils as utils
import cmk.gui.i18n
import cmk.gui.pages
import cmk.gui.config as config
from cmk.gui.globals import html
from cmk.gui.log import logger
from cmk.gui.exceptions import MKGeneralException

# Things imported here are used by pre legacy (pre 1.6) cron plugins
from cmk.gui.plugins.cron import (  # noqa: F401 # pylint: disable=unused-import
    multisite_cronjobs, register_job,
)

<<<<<<< HEAD
if not cmk_version.is_raw_edition():
    import cmk.gui.cee.plugins.cron  # pylint: disable=no-name-in-module

loaded_with_language: Union[bool, None, str] = False
=======
if not cmk.is_raw_edition():
    import cmk.gui.cee.plugins.cron

loaded_with_language = False
>>>>>>> 75a18bda


def _lock_file() -> Path:
    return Path(cmk.utils.paths.tmp_dir) / "cron.lastrun"


# Load all view plugins
def load_plugins(force: bool) -> None:
    global loaded_with_language
    if loaded_with_language == cmk.gui.i18n.get_current_language() and not force:
        return

    utils.load_web_plugins("cron", globals())

    loaded_with_language = cmk.gui.i18n.get_current_language()


# Page called by some external trigger (usually cron job in OMD site)
# Note: this URL is being called *without* any login. We have no
# user. Everyone can call this! We must not read any URL variables.
#
# There is no output written to the user in regular cases. Exceptions
# are written to the web log.
@cmk.gui.pages.register("noauth:run_cron")
def page_run_cron() -> None:

    lock_file = _lock_file()

    # Prevent cron jobs from being run too often, also we need
    # locking in order to prevent overlapping runs
    if lock_file.exists():
        last_run = lock_file.stat().st_mtime
        if time.time() - last_run < 59:
            raise MKGeneralException("Cron called too early. Skipping.")

    with lock_file.open("wb"):
        pass  # touches the file

    with store.locked(lock_file):
        # The cron page is accessed unauthenticated. After leaving the page_run_cron area
        # into the job functions we always want to have a user context initialized to keep
        # the code free from special cases (if no user logged in, then...).
        # The jobs need to be run in privileged mode in general. Some jobs, like the network
        # scan, switch the user context to a specific other user during execution.
        config.set_super_user()

        logger.debug("Starting cron jobs")

        for cron_job in multisite_cronjobs:
            try:
                job_name = cron_job.__name__

                logger.debug("Starting [%s]", job_name)
                cron_job()
                logger.debug("Finished [%s]", job_name)
            except Exception:
                html.write("An exception occured. Take a look at the web.log.\n")
                logger.exception("Exception in cron job [%s]", job_name)

        logger.debug("Finished all cron jobs")
        html.write("OK\n")<|MERGE_RESOLUTION|>--- conflicted
+++ resolved
@@ -1,18 +1,33 @@
-#!/usr/bin/env python3
-# -*- coding: utf-8 -*-
-# Copyright (C) 2019 tribe29 GmbH - License: GNU General Public License v2
-# This file is part of Checkmk (https://checkmk.com). It is subject to the terms and
-# conditions defined in the file COPYING, which is part of this source code package.
+#!/usr/bin/python
+# -*- encoding: utf-8; py-indent-offset: 4 -*-
+# +------------------------------------------------------------------+
+# |             ____ _               _        __  __ _  __           |
+# |            / ___| |__   ___  ___| | __   |  \/  | |/ /           |
+# |           | |   | '_ \ / _ \/ __| |/ /   | |\/| | ' /            |
+# |           | |___| | | |  __/ (__|   <    | |  | | . \            |
+# |            \____|_| |_|\___|\___|_|\_\___|_|  |_|_|\_\           |
+# |                                                                  |
+# | Copyright Mathias Kettner 2014             mk@mathias-kettner.de |
+# +------------------------------------------------------------------+
+#
+# This file is part of Check_MK.
+# The official homepage is at http://mathias-kettner.de/check_mk.
+#
+# check_mk is free software;  you can redistribute it and/or modify it
+# under the  terms of the  GNU General Public License  as published by
+# the Free Software Foundation in version 2.  check_mk is  distributed
+# in the hope that it will be useful, but WITHOUT ANY WARRANTY;  with-
+# out even the implied warranty of  MERCHANTABILITY  or  FITNESS FOR A
+# PARTICULAR PURPOSE. See the  GNU General Public License for more de-
+# tails. You should have  received  a copy of the  GNU  General Public
+# License along with GNU Make; see the file  COPYING.  If  not,  write
+# to the Free Software Foundation, Inc., 51 Franklin St,  Fifth Floor,
+# Boston, MA 02110-1301 USA.
 
-from pathlib import Path
+import os
 import time
-from typing import Union
 
-<<<<<<< HEAD
-import cmk.utils.version as cmk_version
-=======
 import cmk
->>>>>>> 75a18bda
 import cmk.utils.paths
 import cmk.utils.store as store
 
@@ -25,29 +40,20 @@
 from cmk.gui.exceptions import MKGeneralException
 
 # Things imported here are used by pre legacy (pre 1.6) cron plugins
-from cmk.gui.plugins.cron import (  # noqa: F401 # pylint: disable=unused-import
+from cmk.gui.plugins.cron import (  # pylint: disable=unused-import
     multisite_cronjobs, register_job,
 )
 
-<<<<<<< HEAD
-if not cmk_version.is_raw_edition():
-    import cmk.gui.cee.plugins.cron  # pylint: disable=no-name-in-module
-
-loaded_with_language: Union[bool, None, str] = False
-=======
 if not cmk.is_raw_edition():
     import cmk.gui.cee.plugins.cron
 
 loaded_with_language = False
->>>>>>> 75a18bda
 
-
-def _lock_file() -> Path:
-    return Path(cmk.utils.paths.tmp_dir) / "cron.lastrun"
+lock_file = cmk.utils.paths.tmp_dir + "/cron.lastrun"
 
 
 # Load all view plugins
-def load_plugins(force: bool) -> None:
+def load_plugins(force):
     global loaded_with_language
     if loaded_with_language == cmk.gui.i18n.get_current_language() and not force:
         return
@@ -64,40 +70,35 @@
 # There is no output written to the user in regular cases. Exceptions
 # are written to the web log.
 @cmk.gui.pages.register("noauth:run_cron")
-def page_run_cron() -> None:
-
-    lock_file = _lock_file()
-
+def page_run_cron():
     # Prevent cron jobs from being run too often, also we need
     # locking in order to prevent overlapping runs
-    if lock_file.exists():
-        last_run = lock_file.stat().st_mtime
+    if os.path.exists(lock_file):
+        last_run = os.stat(lock_file).st_mtime
         if time.time() - last_run < 59:
             raise MKGeneralException("Cron called too early. Skipping.")
+    file(lock_file, "w")  # touches the file
+    store.aquire_lock(lock_file)
 
-    with lock_file.open("wb"):
-        pass  # touches the file
+    # The cron page is accessed unauthenticated. After leaving the page_run_cron area
+    # into the job functions we always want to have a user context initialized to keep
+    # the code free from special cases (if no user logged in, then...).
+    # The jobs need to be run in privileged mode in general. Some jobs, like the network
+    # scan, switch the user context to a specific other user during execution.
+    config.set_super_user()
 
-    with store.locked(lock_file):
-        # The cron page is accessed unauthenticated. After leaving the page_run_cron area
-        # into the job functions we always want to have a user context initialized to keep
-        # the code free from special cases (if no user logged in, then...).
-        # The jobs need to be run in privileged mode in general. Some jobs, like the network
-        # scan, switch the user context to a specific other user during execution.
-        config.set_super_user()
+    logger.debug("Starting cron jobs")
 
-        logger.debug("Starting cron jobs")
+    for cron_job in multisite_cronjobs:
+        try:
+            job_name = cron_job.__name__
 
-        for cron_job in multisite_cronjobs:
-            try:
-                job_name = cron_job.__name__
+            logger.debug("Starting [%s]" % job_name)
+            cron_job()
+            logger.debug("Finished [%s]" % job_name)
+        except Exception:
+            html.write("An exception occured. Take a look at the web.log.\n")
+            logger.exception("Exception in cron job [%s]" % job_name)
 
-                logger.debug("Starting [%s]", job_name)
-                cron_job()
-                logger.debug("Finished [%s]", job_name)
-            except Exception:
-                html.write("An exception occured. Take a look at the web.log.\n")
-                logger.exception("Exception in cron job [%s]", job_name)
-
-        logger.debug("Finished all cron jobs")
-        html.write("OK\n")+    logger.debug("Finished all cron jobs")
+    html.write("OK\n")