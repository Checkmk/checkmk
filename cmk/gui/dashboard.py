#!/usr/bin/env python3
# -*- coding: utf-8 -*-
# Copyright (C) 2019 tribe29 GmbH - License: GNU General Public License v2
# This file is part of Checkmk (https://checkmk.com). It is subject to the terms and
# conditions defined in the file COPYING, which is part of this source code package.

import copy
from dataclasses import dataclass
import json
<<<<<<< HEAD
import time
from typing import (
    Callable,
    Dict,
    Iterable,
    Iterator,
    List,
    Literal,
    Optional,
    Set,
    Tuple,
    Type,
    Union,
=======
from typing import (  # pylint: disable=unused-import
    Any, Dict, Optional, NamedTuple,
>>>>>>> 75a18bda
)
import six

from six import ensure_str

import cmk.utils.version as cmk_version
from cmk.utils.exceptions import MKException

import cmk.gui.config as config
import cmk.gui.crash_reporting as crash_reporting
import cmk.gui.forms as forms
import cmk.gui.i18n
import cmk.gui.pages
import cmk.gui.plugins.dashboard
import cmk.gui.utils as utils
import cmk.gui.visuals as visuals
from cmk.gui.breadcrumb import (
    Breadcrumb,
    BreadcrumbItem,
    make_current_page_breadcrumb_item,
    make_topic_breadcrumb,
)
from cmk.gui.exceptions import HTTPRedirect, MKAuthException, MKGeneralException, MKUserError
from cmk.gui.globals import html, request
from cmk.gui.i18n import _
from cmk.gui.log import logger
from cmk.gui.main_menu import mega_menu_registry
from cmk.gui.page_menu import (
    make_display_options_dropdown,
    make_javascript_link,
    make_simple_form_page_menu,
    make_simple_link,
    PageMenu,
    PageMenuDropdown,
    PageMenuEntry,
    PageMenuLink,
    PageMenuSidePopup,
    PageMenuTopic,
)
from cmk.gui.pages import Page, page_registry, PageResult
from cmk.gui.pagetypes import PagetypeTopics
from cmk.gui.permissions import declare_permission, permission_section_registry, PermissionSection
from cmk.gui.plugins.visuals.utils import visual_info_registry, visual_type_registry, VisualType
from cmk.gui.type_defs import InfoName, VisualContext
from cmk.gui.utils.html import HTML
from cmk.gui.valuespec import (
    Checkbox,
    Dictionary,
    DictionaryEntry,
    DropdownChoice,
    Transform,
    ValueSpec,
    ValueSpecValidateFunc,
)
from cmk.gui.views import ABCAjaxInitialFilters
from cmk.gui.watolib.activate_changes import get_pending_changes_info

if not cmk_version.is_raw_edition():
    import cmk.gui.cee.plugins.dashboard  # pylint: disable=no-name-in-module

if cmk_version.is_managed_edition():
    import cmk.gui.cme.plugins.dashboard  # pylint: disable=no-name-in-module

from cmk.gui.node_visualization import get_topology_view_and_filters
# Can be used by plugins
from cmk.gui.plugins.dashboard.utils import (  # noqa: F401 # pylint: disable=unused-import
    ABCFigureDashlet, builtin_dashboards, copy_view_into_dashlet, dashboard_breadcrumb,
    DashboardConfig, DashboardName, Dashlet, dashlet_registry, dashlet_types,
    dashlet_vs_general_settings, DashletConfig, DashletHandleInputFunc, DashletId, DashletInputFunc,
    DashletRefreshAction, DashletRefreshInterval, DashletSize, DashletType, DashletTypeName,
    get_all_dashboards, get_permitted_dashboards, GROW, MAX, save_all_dashboards,
)
from cmk.gui.plugins.metrics.html_render import default_dashlet_graph_render_options
from cmk.gui.plugins.views.utils import data_source_registry
from cmk.gui.utils.urls import makeuri, makeuri_contextless

loaded_with_language: Union[None, bool, str] = False

# These settings might go into the config module, sometime in future,
# in order to allow the user to customize this.

dashlet_padding = 26, 4, 4, 4, 4  # Margin (N, E, S, W, N w/o title) between outer border of dashlet and its content
raster = 10  # Raster the dashlet coords are measured in (px)


@visual_type_registry.register
class VisualTypeDashboards(VisualType):
    @property
    def ident(self):
        return "dashboards"

    @property
    def title(self):
        return _("dashboard")

    @property
    def plural_title(self):
        return _("dashboards")

    @property
    def ident_attr(self):
        return "name"

    @property
    def multicontext_links(self):
        return False

    @property
    def show_url(self):
        return "dashboard.py"

    def page_menu_add_to_entries(self, add_type: str) -> Iterator[PageMenuEntry]:
        if not config.user.may("general.edit_dashboards"):
            return

        if add_type in ["availability", "graph_collection"]:
            return

        for name, board in get_permitted_dashboards().items():
            yield PageMenuEntry(
                title=board["title"],
                icon_name="dashboard",
                item=make_javascript_link("cmk.popup_menu.add_to_visual('dashboards', %s)" %
                                          json.dumps(name)),
            )

    def add_visual_handler(self, target_visual_name, add_type, context, parameters):
        if not config.user.may("general.edit_dashboards"):
            # Exceptions do not work here.
            return

        if add_type == "pnpgraph" and context is None:
            # Raw Edition graphs are added correctly by htdocs/js/checkmk.js create_pnp_graph().
            # Enterprise Edition graphs:
            #
            # Context will always be None here, but the specification (in parameters)
            # will contain it. Transform the data to the format needed by the dashlets.
            #
            # Example:
            # parameters = [ 'template', {'service_description': 'CPU load', 'site': 'mysite',
            #                         'graph_index': 0, 'host_name': 'server123'}])
            specification = parameters["definition"]["specification"]
            if specification[0] == "template":
                context = {
                    "host": specification[1]["host_name"],
                    # The service context has to be set, even for host graphs. Otherwise the
                    # pnpgraph dashlet would complain about missing context information when
                    # displaying host graphs.
                    "service": specification[1]["service_description"],
                }
                parameters = {"source": specification[1]["graph_id"]}

            elif specification[0] == "custom":
                # Override the dashlet type here. It would be better to get the
                # correct dashlet type from the menu. But this does not seem to
                # be a trivial change.
                add_type = "custom_graph"
                context = {}
                parameters = {
                    "custom_graph": specification[1],
                }
            elif specification[0] == "combined":
                add_type = "combined_graph"
                parameters = copy.deepcopy(specification[1])
                parameters["graph_render_options"] = default_dashlet_graph_render_options
                context = parameters.pop("context", {})
                single_infos = specification[1]["single_infos"]
                if "host" in single_infos:
                    context["host"] = {"host": context.get("host")}
                if "service" in single_infos:
                    context["service"] = {"service": context.get("service")}
                parameters["single_infos"] = []

            else:
                raise MKGeneralException(
                    _("Graph specification '%s' is insuficient for Dashboard. "
                      "Please save your graph as a custom graph first, then "
                      'add that one to the dashboard.') % specification[0])

        permitted_dashboards = get_permitted_dashboards()
        dashboard = _load_dashboard_with_cloning(permitted_dashboards, target_visual_name)

        dashlet_spec = default_dashlet_definition(add_type)

        dashlet_spec["context"] = context
        if add_type == 'view':
            view_name = parameters['name']
        else:
            dashlet_spec.update(parameters)

        # When a view shal be added to the dashboard, load the view and put it into the dashlet
        # FIXME: Mave this to the dashlet plugins
        if add_type == 'view':
            # save the original context and override the context provided by the view
<<<<<<< HEAD
            context = dashlet_spec['context']
            copy_view_into_dashlet(dashlet_spec,
=======
            context = dashlet['context']
            load_view_into_dashlet(dashlet,
>>>>>>> 75a18bda
                                   len(dashboard['dashlets']),
                                   view_name,
                                   add_context=context)

        elif add_type in ["pnpgraph", "custom_graph"]:
            # The "add to visual" popup does not provide a timerange information,
            # but this is not an optional value. Set it to 25h initially.
            dashlet_spec.setdefault("timerange", "1")

        add_dashlet(dashlet_spec, dashboard)

        # Directly go to the dashboard in edit mode. We send the URL as an answer
        # to the AJAX request
        html.write('OK dashboard.py?name=' + target_visual_name + '&edit=1')

    def load_handler(self):
        pass

    @property
    def permitted_visuals(self):
        return get_permitted_dashboards()


@permission_section_registry.register
class PermissionSectionDashboard(PermissionSection):
    @property
    def name(self):
        return "dashboard"

    @property
    def title(self):
        return _("Dashboards")

    @property
    def do_sort(self):
        return True


# Load plugins in web/plugins/dashboard and declare permissions,
# note: these operations produce language-specific results and
# thus must be reinitialized everytime a language-change has
# been detected.
def load_plugins(force: bool) -> None:
    global loaded_with_language
    if loaded_with_language == cmk.gui.i18n.get_current_language() and not force:
        return

    # Load plugins for dashboards. Currently these files
    # just may add custom dashboards by adding to builtin_dashboards.
    utils.load_web_plugins("dashboard", globals())

    _transform_old_dict_based_dashlets()

    # This must be set after plugin loading to make broken plugins raise
    # exceptions all the time and not only the first time (when the plugins
    # are loaded).
    loaded_with_language = cmk.gui.i18n.get_current_language()

    visuals.declare_visual_permissions('dashboards', _("dashboards"))

    # Declare permissions for all dashboards
    for name, board in builtin_dashboards.items():
        # Special hack for the "main" dashboard: It contains graphs that are only correct in case
        # you are permitted on all hosts and services. All elements on the dashboard are filtered by
        # the individual user permissions. Only the problem graphs are not able to respect these
        # permissions. To not confuse the users we make the "main" dashboard in the enterprise
        # editions only visible to the roles that have the "general.see_all" permission.
        if name == "main" and not cmk_version.is_raw_edition():
            default_permissions = config.base_roles_with_permission("general.see_all")
        else:
            default_permissions = config.builtin_role_ids

        declare_permission(
            "dashboard.%s" % name,
            board["title"],
            board.get("description", ""),
            default_permissions,
        )

    # Make sure that custom views also have permissions
    config.declare_dynamic_permissions(lambda: visuals.declare_custom_permissions('dashboards'))


class LegacyDashlet(cmk.gui.plugins.dashboard.IFrameDashlet):
    """Helper to be able to handle pre 1.6 dashlet_type declared dashlets"""
    _type_name: DashletTypeName = ""
    _spec: DashletConfig = {}

    @classmethod
    def type_name(cls) -> str:
        return cls._type_name

    @classmethod
    def title(cls) -> str:
        return cls._spec["title"]

    @classmethod
    def description(cls) -> str:
        return cls._spec["description"]

    @classmethod
    def sort_index(cls) -> int:
        return cls._spec["sort_index"]

    @classmethod
    def single_infos(cls) -> List[str]:
        return cls._spec.get("single_infos", [])

    @classmethod
    def is_selectable(cls) -> bool:
        return cls._spec.get("selectable", True)

    @classmethod
    def is_resizable(cls) -> bool:
        return cls._spec.get("resizable", True)

    @classmethod
    def is_iframe_dashlet(cls) -> bool:
        return "iframe_render" in cls._spec or "iframe_urlfunc" in cls._spec

    @classmethod
    def initial_size(cls) -> DashletSize:
        return cls._spec.get("size", Dashlet.minimum_size)

    @classmethod
    def vs_parameters(
        cls
    ) -> Union[None, List[DictionaryEntry], ValueSpec, Tuple[DashletInputFunc,
                                                             DashletHandleInputFunc]]:
        return cls._spec.get("parameters", None)

    @classmethod
    def opt_parameters(cls) -> Union[bool, List[str]]:
        """List of optional parameters in case vs_parameters() returns a list"""
        return cls._spec.get("opt_params", False)

    @classmethod
    def validate_parameters_func(cls) -> Optional[ValueSpecValidateFunc]:
        """Optional validation function in case vs_parameters() returns a list"""
        return cls._spec.get("validate_params")

    @classmethod
    def initial_refresh_interval(cls) -> DashletRefreshInterval:
        return cls._spec.get("refresh", False)

    @classmethod
    def allowed_roles(cls) -> List[str]:
        return cls._spec.get("allowed", config.builtin_role_ids)

    @classmethod
    def styles(cls) -> Optional[str]:
        return cls._spec.get("styles")

    @classmethod
    def script(cls) -> Optional[str]:
        return cls._spec.get("script")

    @classmethod
    def add_url(cls) -> str:
        if "add_urlfunc" in cls._spec:
            return cls._spec["add_urlfunc"]()
        return super(LegacyDashlet, cls).add_url()

    def infos(self) -> List[str]:
        return self._spec.get("infos", [])

    def default_display_title(self) -> str:
        return self._spec.get("title_func", lambda _arg: self.title)(self._dashlet_spec)

    def on_resize(self) -> Optional[str]:
        on_resize_func = self._spec.get("on_resize")
        if on_resize_func:
            return on_resize_func(self._dashlet_id, self._dashlet_spec)
        return None

    def on_refresh(self) -> Optional[str]:
        on_refresh_func = self._spec.get("on_refresh")
        if on_refresh_func:
            return on_refresh_func(self._dashlet_id, self._dashlet_spec)
        return None

    def update(self) -> None:
        if self.is_iframe_dashlet():
            self._spec['iframe_render'](self._dashlet_id, self._dashlet_spec)
        else:
            self._spec['render'](self._dashlet_id, self._dashlet_spec)

    def show(self) -> None:
        if "render" in self._spec:
            self._spec['render'](self._dashlet_id, self._dashlet_spec)

        elif self.is_iframe_dashlet():
            self._show_initial_iframe_container()

    def _get_iframe_url(self) -> Optional[str]:
        if not self.is_iframe_dashlet():
            return None

        if "iframe_urlfunc" in self._spec:
            # Optional way to render a dynamic iframe URL
            url = self._spec["iframe_urlfunc"](self._dashlet_spec)
            return url

        return super(LegacyDashlet, self)._get_iframe_url()


# Pre Checkmk 1.6 the dashlets were declared with dictionaries like this:
#
# dashlet_types["hoststats"] = {
#     "title"       : _("Host statistics"),
#     "sort_index"  : 45,
#     "description" : _("Displays statistics about host states as globe and a table."),
#     "render"      : dashlet_hoststats,
#     "refresh"     : 60,
#     "allowed"     : config.builtin_role_ids,
#     "size"        : (30, 18),
#     "resizable"   : False,
# }
#
# Convert it to objects to be compatible
# TODO: Deprecate this one day.
def _transform_old_dict_based_dashlets() -> None:
    for dashlet_type_id, dashlet_spec in dashlet_types.items():

        @dashlet_registry.register
        class LegacyDashletType(LegacyDashlet):
            _type_name = dashlet_type_id
            _spec = dashlet_spec

<<<<<<< HEAD
        # help pylint
        _it_is_really_used = LegacyDashletType  # noqa: F841
=======
        _it_is_really_used = LegacyDashletType  # help pylint


dashboards = {}  # type: Dict
available_dashboards = {}  # type: Dict


def load_dashboards(lock=False):
    global dashboards, available_dashboards
    transform_builtin_dashboards()
    dashboards = visuals.load('dashboards', builtin_dashboards, lock=lock)
    transform_dashboards(dashboards)
    available_dashboards = visuals.available('dashboards', dashboards)


# During implementation of the dashboard editor and recode of the visuals
# we had serveral different data structures, for example one where the
# views in user dashlets were stored with a context_type instead of the
# "single_info" key, which is the currently correct one.
#
# This code transforms views from user_dashboards.mk which have been
# migrated/created with daily snapshots from 2014-08 till beginning 2014-10.
# FIXME: Can be removed one day. Mark as incompatible change or similar.
def transform_dashboards(boards):
    for dashboard in boards.itervalues():
        visuals.transform_old_visual(dashboard)

        # Also transform dashlets
        for dashlet in dashboard['dashlets']:
            visuals.transform_old_visual(dashlet)

            if dashlet['type'] == 'pnpgraph':
                if 'service' not in dashlet['single_infos']:
                    dashlet['single_infos'].append('service')
                if 'host' not in dashlet['single_infos']:
                    dashlet['single_infos'].append('host')


# be compatible to old definitions, where even internal dashlets were
# referenced by url, e.g. dashboard['url'] = 'hoststats.py'
# FIXME: can be removed one day. Mark as incompatible change or similar.
def transform_builtin_dashboards():
    global builtin_dashboards_transformed
    if builtin_dashboards_transformed:
        return  # Only do this once
    for name, dashboard in builtin_dashboards.items():
        # Do not transform dashboards which are already in the new format
        if 'context' in dashboard:
            continue

        # Transform the dashlets
        for nr, dashlet in enumerate(dashboard['dashlets']):
            dashlet.setdefault('show_title', True)

            if dashlet.get('url', '').startswith('dashlet_hoststats') or \
                dashlet.get('url', '').startswith('dashlet_servicestats'):

                # hoststats and servicestats
                dashlet['type'] = dashlet['url'][8:].split('.', 1)[0]

                if '?' in dashlet['url']:
                    # Transform old parameters:
                    # wato_folder
                    # host_contact_group
                    # service_contact_group
                    paramstr = dashlet['url'].split('?', 1)[1]
                    dashlet['context'] = {}
                    for key, val in [p.split('=', 1) for p in paramstr.split('&')]:
                        if key == 'host_contact_group':
                            dashlet['context']['opthost_contactgroup'] = {
                                'neg_opthost_contact_group': '',
                                'opthost_contact_group': val,
                            }
                        elif key == 'service_contact_group':
                            dashlet['context']['optservice_contactgroup'] = {
                                'neg_optservice_contact_group': '',
                                'optservice_contact_group': val,
                            }
                        elif key == 'wato_folder':
                            dashlet['context']['wato_folder'] = {
                                'wato_folder': val,
                            }

                del dashlet['url']

            elif dashlet.get('urlfunc') and not isinstance(dashlet['urlfunc'], str):
                raise MKGeneralException(
                    _('Unable to transform dashlet %d of dashboard %s: '
                      'the dashlet is using "urlfunc" which can not be '
                      'converted automatically.') % (nr, name))

            elif dashlet.get('url', '') != '' or dashlet.get('urlfunc') or dashlet.get('iframe'):
                # Normal URL based dashlet
                dashlet['type'] = 'url'

                if dashlet.get('iframe'):
                    dashlet['url'] = dashlet['iframe']
                    del dashlet['iframe']

            elif dashlet.get('view', '') != '':
                # Transform views
                # There might be more than the name in the view definition
                view_name = dashlet['view'].split('&')[0]

                # Copy the view definition into the dashlet
                load_view_into_dashlet(dashlet, nr, view_name, load_from_all_views=True)
                del dashlet['view']

            else:
                raise MKGeneralException(
                    _('Unable to transform dashlet %d of dashboard %s. '
                      'You will need to migrate it on your own. Definition: %r') %
                    (nr, name, html.attrencode(dashlet)))

            dashlet.setdefault('context', {})
            dashlet.setdefault('single_infos', [])

        # the modification time of builtin dashboards can not be checked as on user specific
        # dashboards. Set it to 0 to disable the modification chech.
        dashboard.setdefault('mtime', 0)

        dashboard.setdefault('show_title', True)
        if dashboard['title'] is None:
            dashboard['title'] = _('No title')
            dashboard['show_title'] = False

        dashboard.setdefault('single_infos', [])
        dashboard.setdefault('context', {})
        dashboard.setdefault('topic', _('Overview'))
        dashboard.setdefault('description', dashboard.get('title', ''))
    builtin_dashboards_transformed = True


def load_view_into_dashlet(dashlet, nr, view_name, add_context=None, load_from_all_views=False):
    permitted_views = get_permitted_views()

    # it is random which user is first accessing
    # an apache python process, initializing the dashboard loading and conversion of
    # old dashboards. In case of the conversion we really try hard to make the conversion
    # work in all cases. So we need all views instead of the views of the user.
    if load_from_all_views and view_name not in permitted_views:
        # This is not really 100% correct according to the logic of visuals.available(),
        # but we do this for the rare edge case during legacy dashboard conversion, so
        # this should be sufficient
        view = None
        for (_u, n), this_view in get_all_views().iteritems():
            # take the first view with a matching name
            if view_name == n:
                view = this_view
                break

        if not view:
            raise MKGeneralException(
                _("Failed to convert a builtin dashboard which is referencing "
                  "the view \"%s\". You will have to migrate it to the new "
                  "dashboard format on your own to work properly.") % view_name)
    else:
        view = permitted_views[view_name]

    view = copy.deepcopy(view)  # Clone the view
    dashlet.update(view)
    if add_context:
        dashlet['context'].update(add_context)

    # Overwrite the views default title with the context specific title
    dashlet['title'] = visuals.visual_title('view', view)
    dashlet['title_url'] = html.makeuri_contextless([('view_name', view_name)] +
                                                    visuals.get_singlecontext_vars(view).items(),
                                                    filename='view.py')

    dashlet['type'] = 'view'
    dashlet['name'] = 'dashlet_%d' % nr
    dashlet['show_title'] = True
    dashlet['mustsearch'] = False


def save_dashboards(us):
    visuals.save('dashboards', dashboards)


def permitted_dashboards():
    return available_dashboards
>>>>>>> 75a18bda


# HTML page handler for generating the (a) dashboard. The name
# of the dashboard to render is given in the HTML variable 'name'.
@cmk.gui.pages.register("dashboard")
def page_dashboard() -> None:
    name = html.request.var("name")
    if not name:
        name = _get_default_dashboard_name()
        html.request.set_var("name", name)  # make sure that URL context is always complete
    if name not in get_permitted_dashboards():
        raise MKUserError("name", _('The requested dashboard does not exist.'))

    draw_dashboard(name)


def _get_default_dashboard_name() -> str:
    """Return the default dashboard name for the current site

    We separate our users into two groups:

    1. Those WITH the permission "see all hosts / service". Which are mainly administrative users.

    These are starting with the main overview dashboard which either shows a site drill down snapin
    (in case multiple sites are configured) or the hosts of their site (in case there is only a
    single site configured).

    2. Those WITHOUT the permission "see all hosts / service". Which are normal users.

    They will see the dashboard that has been built for operators and is built to show only the host
    and service problems that are relevant for the user.
    """
    if cmk_version.is_raw_edition():
        return "main"  # problems = main in raw edition
    return "main" if config.user.may("general.see_all") else "problems"


def _load_dashboard_with_cloning(permitted_dashboards: Dict[DashboardName, DashboardConfig],
                                 name: DashboardName,
                                 edit: bool = True) -> DashboardConfig:
    board = permitted_dashboards[name]
    if edit and board['owner'] != config.user.id:
        # This dashboard which does not belong to the current user is about to
        # be edited. In order to make this possible, the dashboard is being
        # cloned now!
        board = copy.deepcopy(board)
        board['owner'] = config.user.id
        board['public'] = False

        all_dashboards = get_all_dashboards()
        all_dashboards[(config.user.id, name)] = board
        permitted_dashboards[name] = board
        save_all_dashboards()

    return board


# Actual rendering function
def draw_dashboard(name: DashboardName) -> None:
    mode = 'display'
    if html.request.var('edit') == '1':
        mode = 'edit'

    if mode == 'edit' and not config.user.may("general.edit_dashboards"):
        raise MKAuthException(_("You are not allowed to edit dashboards."))

    permitted_dashboards = get_permitted_dashboards()
    board = _load_dashboard_with_cloning(permitted_dashboards, name, edit=mode == 'edit')
    board = _add_context_to_dashboard(board)

    # Like _dashboard_info_handler we assume that only host / service filters are relevant
    board_context = visuals.get_merged_context(
        visuals.get_context_from_uri_vars(["host", "service"], board["single_infos"]),
        board["context"])

    title = visuals.visual_title('dashboard', board, board_context)

    if not board.get('show_title'):
        # Remove the whole header line
        html.set_render_headfoot(False)

    # In case we have a dashboard / dashlet that requires context information that is not available
    # yet, display a message to the user to insert the missing information.
    missing_mandatory_context_filters = not set(board_context.keys()).issuperset(
        set(board["mandatory_context_filters"]))

    dashlets = _get_dashlets(name, board)

    missing_single_infos: Set[InfoName] = set()
    unconfigured_single_infos: Set[InfoName] = set()
    for dashlet in dashlets:
        missing_single_infos.update(dashlet.missing_single_infos())
        unconfigured_single_infos.update(dashlet.unconfigured_single_infos())

    html.add_body_css_class("dashboard")
    breadcrumb = dashboard_breadcrumb(name, board, title)
    html.header(title,
                breadcrumb=breadcrumb,
                page_menu=_page_menu(breadcrumb, name, board, board_context,
                                     unconfigured_single_infos, mode))

    html.open_div(class_=["dashboard_%s" % name], id_="dashboard")  # Container of all dashlets

    dashlet_javascripts(board)
    dashlet_styles(board)

<<<<<<< HEAD
    for dashlet in dashlets:
        dashlet_title, content = _render_dashlet(
            board,
            dashlet,
            is_update=False,
            mtime=board["mtime"],
            missing_mandatory_context_filters=missing_mandatory_context_filters,
        )
=======
    refresh_dashlets = []  # Dashlets with automatic refresh, for Javascript
    dashlet_coords = []  # Dimensions and positions of dashlet
    on_resize_dashlets = {}  # javascript function to execute after ressizing the dashlet
    for nr, dashlet in enumerate(board["dashlets"]):
        dashlet_content_html = ""
        dashlet_title_html = ""
        try:
            dashlet_type = get_dashlet_type(dashlet)
            dashlet_instance = dashlet_type(name, board, nr, dashlet, wato_folder)

            refresh = get_dashlet_refresh(dashlet_instance)
            if refresh:
                refresh_dashlets.append(refresh)

            on_resize = get_dashlet_on_resize(dashlet_instance)
            if on_resize:
                on_resize_dashlets[nr] = on_resize

            dashlet_title_html = render_dashlet_title_html(dashlet_instance)
            dashlet_content_html = render_dashlet_content(board, dashlet_instance, is_update=False)

        except Exception as e:
            dashlet_content_html = render_dashlet_exception_content(dashlet_instance, nr, e)
>>>>>>> 75a18bda

        # Now after the dashlet content has been calculated render the whole dashlet
        dashlet_container_begin(dashlet)
        draw_dashlet(dashlet, content, dashlet_title)
        dashlet_container_end()

    # Display the dialog during initial rendering when required context information is missing.
    if missing_single_infos or missing_mandatory_context_filters:
        html.final_javascript("cmk.page_menu.open_popup('popup_filters');")

    html.close_div()

    dashboard_properties = {
        "MAX": MAX,
        "GROW": GROW,
        "grid_size": raster,
        "dashlet_padding": dashlet_padding,
        "dashlet_min_size": Dashlet.minimum_size,
        "refresh_dashlets": _get_refresh_dashlets(dashlets),
        "on_resize_dashlets": _get_resize_dashlets(dashlets),
        "dashboard_name": name,
        "dashboard_mtime": board['mtime'],
        "dashlets": _get_dashlet_coords(dashlets),
        "slim_editor_thresholds": {
            "width": 28,
            "height": 14,
        },
    }

    html.javascript("""
cmk.dashboard.set_dashboard_properties(%s);
cmk.dashboard.calculate_dashboard();
window.onresize = function () { cmk.dashboard.calculate_dashboard(); }
cmk.page_menu.register_on_toggle_suggestions_handler(cmk.dashboard.calculate_dashboard);
cmk.dashboard.execute_dashboard_scheduler(1);
cmk.dashboard.register_event_handlers();
    """ % json.dumps(dashboard_properties))

    if mode == 'edit':
        html.javascript('cmk.dashboard.toggle_dashboard_edit()')

    html.body_end()  # omit regular footer with status icons, etc.


def _get_dashlets(name: DashboardName, board: DashboardConfig) -> List[Dashlet]:
    """Return dashlet instances of the dashboard"""
    dashlets: List[Dashlet] = []
    for nr, dashlet_spec in enumerate(board["dashlets"]):
        try:
            dashlet_type = get_dashlet_type(dashlet_spec)
            dashlet = dashlet_type(name, board, nr, dashlet_spec)
        except Exception:
            dashlet = _fallback_dashlet(name, board, dashlet_spec, nr)

        dashlets.append(dashlet)

    return dashlets


def _get_refresh_dashlets(
    dashlets: List[Dashlet]
) -> List[Tuple[DashletId, DashletRefreshInterval, DashletRefreshAction]]:
    """Return information for dashlets with automatic refresh"""
    refresh_dashlets = []
    for dashlet in dashlets:
        refresh = get_dashlet_refresh(dashlet)
        if refresh:
            refresh_dashlets.append(refresh)
    return refresh_dashlets


def _get_resize_dashlets(dashlets: List[Dashlet]) -> Dict[DashletId, str]:
    """Get list of javascript functions to execute after resizing the dashlets"""
    on_resize_dashlets: Dict[DashletId, str] = {}
    for dashlet in dashlets:
        on_resize = get_dashlet_on_resize(dashlet)
        if on_resize:
            on_resize_dashlets[dashlet.dashlet_id] = on_resize
    return on_resize_dashlets


def _get_dashlet_coords(dashlets: List[Dashlet]) -> List[Dict[str, int]]:
    """Return a list of all dashlets dimensions and positions"""
    return [get_dashlet_dimensions(dashlet) for dashlet in dashlets]


def dashlet_container_begin(dashlet: Dashlet) -> None:
    classes = ['dashlet', dashlet.type_name()]
    if dashlet.is_resizable():
        classes.append('resizable')

    html.open_div(id_="dashlet_%d" % dashlet.dashlet_id, class_=classes)


def dashlet_container_end() -> None:
    html.close_div()


def _render_dashlet(board: DashboardConfig, dashlet: Dashlet, is_update: bool, mtime: int,
                    missing_mandatory_context_filters: bool) -> Tuple[Union[str, HTML], str]:
    content = ""
    title: Union[str, HTML] = ""
    try:
        missing_single_infos = dashlet.missing_single_infos()
        if missing_single_infos or missing_mandatory_context_filters:
            return (
                _("Filter context missing"),
                str(
                    html.render_warning(
                        _("Unable to render this element, "
                          "because we miss some required context information (%s). Please update the "
                          "form on the right to make this element render.") %
                        ", ".join(sorted(missing_single_infos)))))

        title = dashlet.render_title_html()
        content = _render_dashlet_content(board, dashlet, is_update=False, mtime=board["mtime"])

    except Exception as e:
        content = render_dashlet_exception_content(dashlet, e)

    return title, content


def _render_dashlet_content(board: DashboardConfig, dashlet: Dashlet, is_update: bool,
                            mtime: int) -> str:

    # All outer variables are completely reset for the dashlets to have a clean, well known state.
    # The context that has been built based on the relevant HTTP variables is applied again.
    dashlet_context = dashlet.context if dashlet.has_context() else {}
    with visuals.context_uri_vars(dashlet_context, dashlet.single_infos()):
        # Set some dashboard related variables that are needed by some dashlets
        html.request.set_var("name", dashlet.dashboard_name)
        html.request.set_var("mtime", str(mtime))

        return _update_or_show(board, dashlet, is_update, mtime)


def _update_or_show(board: DashboardConfig, dashlet: Dashlet, is_update: bool, mtime: int) -> str:
    with html.plugged():
        if is_update:
            dashlet.update()
        else:
<<<<<<< HEAD
            dashlet.show()

        if mtime < board['mtime']:
            # prevent reloading on the dashboard which already has the current mtime,
            # this is normally the user editing this dashboard. All others: reload
            # the whole dashboard once.
            html.javascript('if (cmk.dashboard.dashboard_properties.dashboard_mtime < %d) {\n'
                            '    parent.location.reload();\n'
                            '}' % board['mtime'])

        return html.drain()


def render_dashlet_exception_content(dashlet: Dashlet, e: Exception) -> str:

    if not isinstance(e, MKUserError):
        # Do not write regular error messages related to normal user interaction and validation to
        # the web.log
        logger.exception("Problem while rendering dashboard element %d of type %s",
                         dashlet.dashlet_id, dashlet.type_name())

    with html.plugged():
        if isinstance(e, MKException):
            # Unify different string types from exception messages to a unicode string
            try:
                exc_txt = str(e)
            except UnicodeDecodeError:
                exc_txt = ensure_str(str(e))

            html.show_error(
                _("Problem while rendering dashboard element %d of type %s: %s. Have a look at "
                  "<tt>var/log/web.log</tt> for further information.") %
                (dashlet.dashlet_id, dashlet.type_name(), exc_txt))
            return html.drain()

        crash_reporting.handle_exception_as_gui_crash_report(
            details={
                "dashlet_id": dashlet.dashlet_id,
                "dashlet_type": dashlet.type_name(),
                "dashlet_spec": dashlet.dashlet_spec,
            })
        return html.drain()


def _fallback_dashlet(name: DashboardName, board: DashboardConfig, dashlet_spec: DashletConfig,
                      dashlet_id: int) -> Dashlet:
    """Create some place holder dashlet instance in case the dashlet could not be
    initialized"""
    dashlet_spec = dashlet_spec.copy()
    dashlet_spec.update({"type": "nodata", "text": ""})

    dashlet_type = get_dashlet_type(dashlet_spec)
    return dashlet_type(name, board, dashlet_id, dashlet_spec)


def _get_mandatory_filters(board: DashboardConfig,
                           unconfigured_single_infos: Set[str]) -> List[Tuple[str, ValueSpec]]:
    mandatory_filters: List[Tuple[str, ValueSpec]] = []

    # Get required single info keys (the ones that are not set by the config)
    for info_key in unconfigured_single_infos:
        info = visuals.visual_info_registry[info_key]()
        mandatory_filters += info.single_spec

    # Get required context filters set in the dashboard config
    if board["mandatory_context_filters"]:
        for filter_key in board["mandatory_context_filters"]:
            mandatory_filters.append((filter_key, visuals.VisualFilter(filter_key)))

    return mandatory_filters


def _page_menu(breadcrumb: Breadcrumb, name: DashboardName, board: DashboardConfig,
               board_context: VisualContext, unconfigured_single_infos: Set[str],
               mode: str) -> PageMenu:

    html.close_ul()
    menu = PageMenu(
        dropdowns=[
            PageMenuDropdown(
                name="dashboard",
                title=_("Dashboard"),
                topics=[
                    PageMenuTopic(
                        title=_("Edit"),
                        entries=list(_dashboard_edit_entries(name, board, mode)),
                    ),
                    PageMenuTopic(
                        title=_("User profile"),
                        entries=[
                            PageMenuEntry(
                                title=_("Set as start URL"),
                                icon_name="",
                                item=make_javascript_link('cmk.dashboard.set_start_url(%s)' %
                                                          json.dumps(name)),
                            )
                        ],
                    ),
                ],
            ),
            PageMenuDropdown(
                name="add_dashlets",
                title=_("Add"),
                topics=list(_page_menu_topics(name)),
                is_enabled=True,
            ),
            PageMenuDropdown(
                name="dashboards",
                title=_("Dashboards"),
                topics=list(_page_menu_dashboards(name)),
                is_enabled=True,
            ),
        ],
        breadcrumb=breadcrumb,
        has_pending_changes=bool(get_pending_changes_info()),
    )

    _extend_display_dropdown(menu, board, board_context, unconfigured_single_infos)

    return menu


def _page_menu_dashboards(name) -> Iterable[PageMenuTopic]:
    if cmk_version.is_raw_edition():
        linked_dashboards = ["main", "checkmk"]  # problems = main in raw edition
    else:
        linked_dashboards = ["main", "problems", "checkmk"]
=======
            title = _u(title)
    return title


def render_dashlet_content(board, dashlet_instance, is_update, stash_html_vars=True):
    def update_or_show(mtime):
        visuals.add_context_to_uri_vars(dashlet_instance.dashlet_spec)
        if dashlet_instance.wato_folder is not None:
            html.request.set_var("wato_folder", dashlet_instance.wato_folder)
        with html.plugged():
            if is_update:
                dashlet_instance.update()
            else:
                dashlet_instance.show()

            if mtime < board['mtime']:
                # prevent reloading on the dashboard which already has the current mtime,
                # this is normally the user editing this dashboard. All others: reload
                # the whole dashboard once.
                html.javascript('if (cmk.dashboard.dashboard_properties.dashboard_mtime < %d) {\n'
                                '    parent.location.reload();\n'
                                '}' % board['mtime'])

            return html.drain()

    mtime = html.get_integer_input('mtime', 0)

    if stash_html_vars:
        with html.stashed_vars():
            html.request.del_vars()
            html.request.set_var("name", dashlet_instance.dashboard_name)
            return update_or_show(mtime)
    else:
        return update_or_show(mtime)
>>>>>>> 75a18bda

    yield PageMenuTopic(
        title=_("Related Dashboards"),
        entries=list(_dashboard_related_entries(name, linked_dashboards)),
    )
    yield PageMenuTopic(
        title=_("Other Dashboards"),
        entries=list(_dashboard_other_entries(name, linked_dashboards)),
    )
    yield PageMenuTopic(
        title=_("Customize"),
        entries=[
            PageMenuEntry(
                title=_("Customize Dashboards"),
                icon_name="dashboard",
                item=make_simple_link("edit_dashboards.py"),
            )
        ] if config.user.may("general.edit_dashboards") else [],
    )

<<<<<<< HEAD
=======
def render_dashlet_exception_content(dashlet_instance, nr, e):
    logger.exception("Problem while rendering dashlet %d of type %s" %
                     (nr, dashlet_instance.type_name()))
>>>>>>> 75a18bda

def _page_menu_topics(name: DashboardName) -> Iterator[PageMenuTopic]:

    yield PageMenuTopic(
        title=_("Views"),
        entries=list(_dashboard_add_views_dashlet_entries(name)),
    )

    yield PageMenuTopic(
        title=_("Graphs"),
        entries=list(_dashboard_add_graphs_dashlet_entries(name)),
    )

    yield PageMenuTopic(
        title=_("Metrics"),
        entries=list(_dashboard_add_metrics_dashlet_entries(name)),
    )

    yield PageMenuTopic(
        title=_("Checkmk"),
        entries=list(_dashboard_add_checkmk_dashlet_entries(name)),
    )

    if config.is_ntop_configured():
        yield PageMenuTopic(
            title=_("Ntop"),
            entries=list(_dashboard_add_ntop_dashlet_entries(name)),
        )

    yield PageMenuTopic(
        title=_("Other"),
        entries=list(_dashboard_add_other_dashlet_entries(name)),
    )


def _dashboard_edit_entries(name: DashboardName, board: DashboardConfig,
                            mode: str) -> Iterator[PageMenuEntry]:
    if not config.user.may("general.edit_dashboards"):
        return

    if board['owner'] != config.user.id:
        # Not owned dashboards must be cloned before being able to edit. Do not switch to
        # edit mode using javascript, use the URL with edit=1. When this URL is opened,
        # the dashboard will be cloned for this user
        yield PageMenuEntry(
            title=_("Customize builtin dashboard"),
            icon_name="edit",
            item=make_simple_link(makeuri(request, [("edit", 1)])),
        )
        return

<<<<<<< HEAD
    edit_text = _("Leave layout mode")
    display_text = _("Enter layout mode")

    yield PageMenuEntry(
        title=edit_text if mode == "edit" else display_text,
        icon_name={
            "icon": "dashboard_edit",
            "emblem": "disable" if mode == "edit" else "trans",
        },
        item=make_javascript_link('cmk.dashboard.toggle_dashboard_edit("%s", "%s")' %
                                  (edit_text, display_text)),
        is_shortcut=True,
        is_suggested=False,
        name="toggle_edit",
        sort_index=99,
    )
=======
    else:
        #
        # Add dashlet menu
        #
        html.open_li(class_=["sublink"],
                     id_="control_add",
                     style="display:%s;" % ("block" if html.request.var("edit") == '1' else "none"),
                     onmouseover="cmk.dashboard.show_submenu(\'control_add\');")
        html.open_a(href="javascript:void(0)")
        html.icon(title=_("Add dashlet"), icon="dashboard_menuarrow")
        html.write_text(_("Add dashlet"))
        html.close_a()

        # The dashlet types which can be added to the view
        html.open_ul(style="display:none", class_=["menu", "sub"], id_="control_add_sub")

        for menu_entry in _get_add_menu_entries(name):
            html.open_li()
            html.open_a(href=menu_entry.url)
            html.icon(title=menu_entry.title, icon=menu_entry.icon_name)
            html.write(menu_entry.title)
            html.close_a()
            html.close_li()
        html.close_ul()

        html.close_li()

        #
        # Properties link
        #
        html.open_li()
        html.open_a(href="edit_dashboard.py?load_name=%s&back=%s" %
                    (name, html.urlencode(html.makeuri([]))),
                    onmouseover="cmk.dashboard.hide_submenus();")
        html.icon(title="", icon="trans")
        html.write(_('Properties'))
        html.close_a()
        html.close_li()

        #
        # Stop editing
        #
        html.open_li(style="display:%s;" % ("block" if html.request.var("edit") == '1' else "none"),
                     id_="control_view")
        html.open_a(href="javascript:void(0)",
                    onclick="cmk.dashboard.toggle_dashboard_edit(false)",
                    onmouseover="cmk.dashboard.hide_submenus();")
        html.icon(title="", icon="trans")
        html.write(_('Stop Editing'))
        html.close_a()
        html.close_li()

        #
        # Enable editing link
        #
        html.open_li(style="display:%s;" % ("none" if html.request.var("edit") == '1' else "block"),
                     id_="control_edit")
        html.open_a(href="javascript:void(0)", onclick="cmk.dashboard.toggle_dashboard_edit(true);")
        html.icon(title="", icon="trans")
        html.write(_('Edit Dashboard'))
        html.close_a()
        html.close_li()
>>>>>>> 75a18bda

    yield PageMenuEntry(
        title=_("Properties"),
        icon_name="configuration",
        item=make_simple_link(
            makeuri_contextless(
                request,
                [
                    ("load_name", name),
                    ("back", html.urlencode(makeuri(request, []))),
                ],
                filename="edit_dashboard.py",
            )),
    )

<<<<<<< HEAD
=======
    html.icon_button(None,
                     _('Edit the Dashboard'),
                     'dashboard_controls',
                     'controls_toggle',
                     onclick='void(0)')
>>>>>>> 75a18bda

def _dashboard_other_entries(
    name: str,
    linked_dashboards: Iterable[str],
) -> Iterable[PageMenuEntry]:
    for dashboard_name, dashboard in get_permitted_dashboards().items():
        if name in linked_dashboards and dashboard_name in linked_dashboards:
            continue
        if dashboard["hidden"]:
            continue

        yield PageMenuEntry(
            title=dashboard["title"],
            icon_name=dashboard["icon"] or "dashboard",
            item=make_simple_link(
                makeuri_contextless(
                    request,
                    [("name", dashboard_name)],
                    filename="dashboard.py",
                )),
        )


def _dashboard_related_entries(
    name: str,
    linked_dashboards: Iterable[str],
) -> Iterable[PageMenuEntry]:
    if name not in linked_dashboards:
        return  # only the three main dashboards are related

    dashboards = get_permitted_dashboards()
    for entry_name in linked_dashboards:
        if entry_name not in dashboards:
            continue
        dashboard = dashboards[entry_name]
        yield PageMenuEntry(
            title=dashboard['title'],
            icon_name=dashboard['icon'] or 'unknown',
            item=make_simple_link(
                makeuri_contextless(
                    request,
                    [("name", entry_name)],
                    filename="dashboard.py",
                )),
            is_shortcut=True,
            is_suggested=False,
            is_enabled=name != entry_name,
        )


def _extend_display_dropdown(menu: PageMenu, board: DashboardConfig, board_context: VisualContext,
                             unconfigured_single_infos: Set[str]) -> None:
    display_dropdown = menu.get_dropdown_by_name("display", make_display_options_dropdown())

    mandatory_filters = _get_mandatory_filters(board, unconfigured_single_infos)
    # Like _dashboard_info_handler we assume that only host / service filters are relevant
    info_list = ["host", "service"]

    display_dropdown.topics.insert(
        0,
        PageMenuTopic(title=_("Filter"),
                      entries=[
                          PageMenuEntry(
                              title=_("Filter"),
                              icon_name="filter",
                              item=PageMenuSidePopup(
                                  visuals.render_filter_form(info_list, mandatory_filters,
                                                             board_context, board["name"],
                                                             "ajax_initial_dashboard_filters")),
                              name="filters",
                              is_shortcut=True,
                              is_suggested=False,
                          ),
                      ]))


@page_registry.register_page("ajax_initial_dashboard_filters")
class AjaxInitialDashboardFilters(ABCAjaxInitialFilters):
    def _get_context(self, page_name: str) -> Dict:
        dashboard_name = page_name
        board = _load_dashboard_with_cloning(get_permitted_dashboards(), dashboard_name, edit=False)
        board = _add_context_to_dashboard(board)

        # For the topology dashboard filters are retrieved from a corresponding view context
        if page_name == "topology":
            _view, show_filters = get_topology_view_and_filters()
            return {
                f.ident: board["context"][f.ident] if f.ident in board["context"] else {}
                for f in show_filters
                if f.available()
            }
        return board["context"]


@dataclass
class PageMenuEntryCEEOnly(PageMenuEntry):
    def __post_init__(self) -> None:
        if cmk_version.is_raw_edition():
            self.is_enabled = False
            self.disabled_tooltip = _("Enterprise feature")


def _dashboard_add_dashlet_back_http_var() -> Tuple[str, str]:
    return "back", makeuri(request, [('edit', '1')])


def _dashboard_add_view_dashlet_link(
    name: DashboardName,
    create: Literal["0", "1"],
    filename: str,
) -> PageMenuLink:
    return make_simple_link(
        makeuri_contextless(
            request,
            [
                ("name", name),
                ("create", create),
                _dashboard_add_dashlet_back_http_var(),
            ],
            filename=filename,
        ))


def _dashboard_add_views_dashlet_entries(name: DashboardName) -> Iterable[PageMenuEntry]:

    yield PageMenuEntry(
        title=_('New view'),
        icon_name='view',
        item=_dashboard_add_view_dashlet_link(name, "1", "create_view_dashlet.py"),
    )

    yield PageMenuEntry(
        title=_('Link to existing view'),
        icon_name='view_link',
        item=_dashboard_add_view_dashlet_link(name, "0", "create_link_view_dashlet.py"),
    )

    yield PageMenuEntry(
        title=_('Copy of existing view'),
        icon_name="view_copy",
        item=_dashboard_add_view_dashlet_link(name, "0", "create_view_dashlet.py"),
    )


def _dashboard_add_non_view_dashlet_link(
    name: DashboardName,
    dashlet_type: str,
) -> PageMenuLink:
    return make_simple_link(
        makeuri_contextless(
            request,
            [
                ("name", name),
                ("create", "0"),
                _dashboard_add_dashlet_back_http_var(),
                ("type", dashlet_type),
            ],
            filename="edit_dashlet.py",
        ))


def _dashboard_add_graphs_dashlet_entries(name: DashboardName) -> Iterable[PageMenuEntry]:

    yield PageMenuEntryCEEOnly(
        title='Single metric graph',
        icon_name={
            'icon': 'graph',
            'emblem': 'add',
        },
        item=_dashboard_add_non_view_dashlet_link(name, "single_timeseries"),
    )

    yield PageMenuEntry(
        title=_('Performance graph'),
        icon_name='graph',
        item=_dashboard_add_non_view_dashlet_link(name, "pnpgraph"),
    )

    yield PageMenuEntryCEEOnly(
        title=_('Custom graph'),
        icon_name={
            'icon': 'graph',
            'emblem': 'add',
        },
        item=_dashboard_add_non_view_dashlet_link(name, "custom_graph"),
    )

    yield PageMenuEntryCEEOnly(
        title=_('Combined graph'),
        icon_name={
            'icon': 'graph',
            'emblem': 'add',  # TODO: Need its own icon
        },
        item=_dashboard_add_non_view_dashlet_link(name, "combined_graph"),
    )


def _dashboard_add_metrics_dashlet_entries(name: DashboardName) -> Iterable[PageMenuEntryCEEOnly]:

    yield PageMenuEntryCEEOnly(
        title='Average scatterplot',
        icon_name='scatterplot',
        item=_dashboard_add_non_view_dashlet_link(name, "average_scatterplot"),
    )

    yield PageMenuEntryCEEOnly(
        title='Barplot',
        icon_name='barplot',
        item=_dashboard_add_non_view_dashlet_link(name, "barplot"),
    )

    yield PageMenuEntryCEEOnly(
        title='Gauge',
        icon_name='gauge',
        item=_dashboard_add_non_view_dashlet_link(name, "gauge"),
    )

    yield PageMenuEntryCEEOnly(
        title='Single metric',
        icon_name='single_metric',
        item=_dashboard_add_non_view_dashlet_link(name, "single_metric"),
    )


def _dashboard_add_checkmk_dashlet_entries(name: DashboardName) -> Iterable[PageMenuEntry]:

    yield PageMenuEntryCEEOnly(
        title='Site overview',
        icon_name='site_overview',
        item=_dashboard_add_non_view_dashlet_link(name, "site_overview"),
    )

    yield PageMenuEntryCEEOnly(
        title='Alert statistics',
        icon_name={
            'icon': 'alerts',
            'emblem': 'statistic'
        },
        item=_dashboard_add_non_view_dashlet_link(name, "alert_statistics"),
    )
    yield PageMenuEntry(
        title='Host statistics',
        icon_name={
            'icon': 'folder',
            'emblem': 'statistic',
        },
        item=_dashboard_add_non_view_dashlet_link(name, "hoststats"),
    )

    yield PageMenuEntry(
        title='Service statistics',
        icon_name={
            'icon': 'services',
            'emblem': 'statistic',
        },
        item=_dashboard_add_non_view_dashlet_link(name, "servicestats"),
    )

    yield PageMenuEntryCEEOnly(
        title='Notification timeline',
        icon_name={
            'icon': 'notifications',
            'emblem': 'statistic',
        },
        item=_dashboard_add_non_view_dashlet_link(name, "notifications_bar_chart"),
    )

    yield PageMenuEntryCEEOnly(
        title='Alert timeline',
        icon_name={
            'icon': 'alerts',
            'emblem': 'statistic',
        },
        item=_dashboard_add_non_view_dashlet_link(name, "alerts_bar_chart"),
    )

    yield PageMenuEntryCEEOnly(
        title=_('Percentage of service problems'),
        icon_name={
            'icon': 'graph',
            'emblem': 'statistic'
        },
        item=_dashboard_add_non_view_dashlet_link(name, "problem_graph"),
    )

    yield PageMenuEntry(
        title='User notifications',
        icon_name='notifications',
        item=_dashboard_add_non_view_dashlet_link(name, "notify_users"),
    )

    yield PageMenuEntry(
        title='Sidebar element',
        icon_name='custom_snapin',
        item=_dashboard_add_non_view_dashlet_link(name, "snapin"),
        is_show_more=True,
    )


def _dashboard_add_ntop_dashlet_entries(name: DashboardName) -> Iterable[PageMenuEntryCEEOnly]:

    yield PageMenuEntryCEEOnly(
        title='Alerts',
        icon_name={
            'icon': 'ntop',
            'emblem': 'warning',
        },
        item=_dashboard_add_non_view_dashlet_link(name, "ntop_alerts"),
    )

    yield PageMenuEntryCEEOnly(
        title='Flows',
        icon_name={
            'icon': 'ntop',
            'emblem': 'more',
        },
        item=_dashboard_add_non_view_dashlet_link(name, "ntop_flows"),
    )

    yield PageMenuEntryCEEOnly(
        title='Top talkers',
        icon_name={
            'icon': 'ntop',
            'emblem': 'statistic',
        },
        item=_dashboard_add_non_view_dashlet_link(name, "ntop_top_talkers"),
    )


def _dashboard_add_other_dashlet_entries(name: DashboardName) -> Iterable[PageMenuEntry]:

    yield PageMenuEntry(
        title='Custom URL',
        icon_name='dashlet_url',
        item=_dashboard_add_non_view_dashlet_link(name, "url"),
        is_show_more=True,
    )

    yield PageMenuEntry(
        title='Static text',
        icon_name='dashlet_nodata',
        item=_dashboard_add_non_view_dashlet_link(name, "nodata"),
        is_show_more=True,
    )


MenuEntry = NamedTuple("MenuEntry", [
    ("title", six.text_type),
    ("url", six.text_type),
    ("icon_name", six.text_type),
])


def _get_add_menu_entries(name):
    entries = [
        MenuEntry(
            title=_('Copy existing view'),
            url='create_view_dashlet.py?name=%s&create=0&back=%s' %
            (html.urlencode(name), html.urlencode(html.makeuri([('edit', '1')]))),
            icon_name="dashlet_view",
        ),
    ]

    for ty, dashlet_type in sorted(dashlet_registry.items(), key=lambda x: x[1].sort_index()):
        if dashlet_type.is_selectable():
            entries.append(
                MenuEntry(
                    url=dashlet_type.add_url(),
                    title=dashlet_type.title(),
                    icon_name="dashlet_%s" % ty,
                ))

    return entries


# Render dashlet custom scripts
def dashlet_javascripts(board):
    scripts = '\n'.join([ty.script() for ty in used_dashlet_types(board) if ty.script()])
    if scripts:
        html.javascript(scripts)


# Render dashlet custom styles
def dashlet_styles(board):
    styles = '\n'.join([ty.styles() for ty in used_dashlet_types(board) if ty.styles()])
    if styles:
        html.style(styles)


def used_dashlet_types(board):
    type_names = list({d['type'] for d in board['dashlets']})
    return [dashlet_registry[ty] for ty in type_names]


# dashlets using the 'url' method will be refreshed by us. Those
# dashlets using static content (such as an iframe) will not be
# refreshed by us but need to do that themselves.
# TODO: Refactor this to Dashlet or later Dashboard class
def get_dashlet_refresh(
        dashlet: Dashlet
) -> Optional[Tuple[DashletId, DashletRefreshInterval, DashletRefreshAction]]:
    if dashlet.type_name() == "url" or (not dashlet.is_iframe_dashlet() and
                                        dashlet.refresh_interval()):
        refresh = dashlet.refresh_interval()
        if not refresh:
            return None

        action = dashlet.get_refresh_action()
        if action:
            return (dashlet.dashlet_id, refresh, action)
    return None


# TODO: Refactor this to Dashlet or later Dashboard class
def get_dashlet_on_resize(dashlet: Dashlet) -> Optional[str]:
    on_resize = dashlet.on_resize()
    if on_resize:
        return '(function() {%s})' % on_resize
    return None


# TODO: Refactor this to Dashlet or later Dashboard class
def get_dashlet_dimensions(dashlet: Dashlet) -> Dict[str, int]:
    dimensions = {}
    dimensions['x'], dimensions['y'] = dashlet.position()
    dimensions['w'], dimensions['h'] = dashlet.size()
    return dimensions


def get_dashlet_type(dashlet_spec: DashletConfig) -> Type[Dashlet]:
    return dashlet_registry[dashlet_spec["type"]]


def get_dashlet(board: DashboardName, ident: DashletId) -> DashletConfig:
    try:
        dashboard = get_permitted_dashboards()[board]
    except KeyError:
        raise MKUserError("name", _('The requested dashboard does not exist.'))

    try:
        return dashboard['dashlets'][ident]
    except IndexError:
        raise MKGeneralException(_('The dashboard element does not exist.'))


def draw_dashlet(dashlet: Dashlet, content: str, title: Union[str, HTML]) -> None:
    """Draws the initial HTML code for one dashlet

    Each dashlet has an id "dashlet_%d", where %d is its index (in
    board["dashlets"]).  Javascript uses that id for the resizing. Within that
    div there is an inner div containing the actual dashlet content. This content
    is updated later using the dashboard_dashlet.py ajax call.
    """
<<<<<<< HEAD
    if all((
            not isinstance(dashlet, ABCFigureDashlet),
            title is not None,
            dashlet.show_title(),
    )):
        title_background = ["highlighted"] if dashlet.show_title() is True else []
        html.div(html.render_span(title),
                 id_="dashlet_title_%d" % dashlet.dashlet_id,
                 class_=["title"] + title_background)
=======
    if dashlet_title_html is not None and dashlet_instance.show_title():
        html.div(html.render_span(dashlet_title_html),
                 id_="dashlet_title_%d" % dashlet_instance.dashlet_id,
                 class_=["title"])
>>>>>>> 75a18bda

    css = ["dashlet_inner"]
    if dashlet.show_background():
        css.append("background")

    html.open_div(id_="dashlet_inner_%d" % dashlet.dashlet_id, class_=css)
    html.write_html(HTML(content))
    html.close_div()


#.
#   .--Draw Dashlet--------------------------------------------------------.
#   |     ____                       ____            _     _      _        |
#   |    |  _ \ _ __ __ ___      __ |  _ \  __ _ ___| |__ | | ___| |_      |
#   |    | | | | '__/ _` \ \ /\ / / | | | |/ _` / __| '_ \| |/ _ \ __|     |
#   |    | |_| | | | (_| |\ V  V /  | |_| | (_| \__ \ | | | |  __/ |_      |
#   |    |____/|_|  \__,_| \_/\_/   |____/ \__,_|___/_| |_|_|\___|\__|     |
#   |                                                                      |
#   +----------------------------------------------------------------------+
#   | Draw dashlet HTML code which are rendered by the multisite dashboard |
#   '----------------------------------------------------------------------'


@cmk.gui.pages.register("dashboard_dashlet")
def ajax_dashlet() -> None:
    name = html.request.var('name')
    if not name:
        raise MKUserError("name", _('The name of the dashboard is missing.'))

    ident = html.request.get_integer_input_mandatory("id")

    try:
        board = get_permitted_dashboards()[name]
    except KeyError:
        raise MKUserError("name", _('The requested dashboard does not exist.'))
<<<<<<< HEAD

    board = _add_context_to_dashboard(board)

    dashlet_spec = None
    for nr, this_dashlet_spec in enumerate(board['dashlets']):
=======
    board = available_dashboards[name]

    the_dashlet = None
    for nr, dashlet in enumerate(board['dashlets']):
>>>>>>> 75a18bda
        if nr == ident:
            dashlet_spec = this_dashlet_spec
            break

    if not dashlet_spec:
        raise MKUserError("id", _('The element can not be found on the dashboard.'))

    if dashlet_spec['type'] not in dashlet_registry:
        raise MKUserError("id", _('The requested element type does not exist.'))

    mtime = html.request.get_integer_input_mandatory('mtime', 0)

    dashlet = None
    try:
<<<<<<< HEAD
        dashlet_type = get_dashlet_type(dashlet_spec)
        dashlet = dashlet_type(name, board, ident, dashlet_spec)

        content = _render_dashlet_content(board, dashlet, is_update=True, mtime=mtime)
=======
        dashlet_content_html = render_dashlet_content(board,
                                                      dashlet_instance,
                                                      stash_html_vars=False,
                                                      is_update=True)
>>>>>>> 75a18bda
    except Exception as e:
        if dashlet is None:
            dashlet = _fallback_dashlet(name, board, dashlet_spec, ident)
        content = render_dashlet_exception_content(dashlet, e)

    html.write_html(HTML(content))


def _add_context_to_dashboard(board: DashboardConfig) -> DashboardConfig:
    board = copy.deepcopy(board)
    board.setdefault("single_infos", [])
    board.setdefault("context", {})
    board.setdefault("mandatory_context_filters", [])
    return board


#.
#   .--Dashboard List------------------------------------------------------.
#   |           ____            _     _        _     _     _               |
#   |          |  _ \  __ _ ___| |__ | |__    | |   (_)___| |_             |
#   |          | | | |/ _` / __| '_ \| '_ \   | |   | / __| __|            |
#   |          | |_| | (_| \__ \ | | | |_) |  | |___| \__ \ |_             |
#   |          |____/ \__,_|___/_| |_|_.__(_) |_____|_|___/\__|            |
#   |                                                                      |
#   +----------------------------------------------------------------------+
#   |                                                                      |
#   '----------------------------------------------------------------------'


@cmk.gui.pages.register("edit_dashboards")
def page_edit_dashboards() -> None:
    visuals.page_list(what='dashboards',
                      title=_("Edit Dashboards"),
                      visuals=get_all_dashboards(),
                      render_custom_buttons=_render_dashboard_buttons)


def _render_dashboard_buttons(dashboard_name: DashboardName, dashboard: DashboardConfig) -> None:
    if dashboard["owner"] == config.user.id:
        html.icon_button(
            makeuri_contextless(
                request,
                [
                    ('name', dashboard_name),
                    ('edit', '1'),
                ],
                'dashboard.py',
            ),
            title=_("Edit dashboard"),
            icon="dashboard",
        )


#.
#   .--Create Dashb.-------------------------------------------------------.
#   |      ____                _         ____            _     _           |
#   |     / ___|_ __ ___  __ _| |_ ___  |  _ \  __ _ ___| |__ | |__        |
#   |    | |   | '__/ _ \/ _` | __/ _ \ | | | |/ _` / __| '_ \| '_ \       |
#   |    | |___| | |  __/ (_| | ||  __/ | |_| | (_| \__ \ | | | |_) |      |
#   |     \____|_|  \___|\__,_|\__\___| |____/ \__,_|___/_| |_|_.__(_)     |
#   |                                                                      |
#   +----------------------------------------------------------------------+
#   | When clicking on create dashboard, this page is opened to make the   |
#   | context type of the new dashboard selectable.                        |
#   '----------------------------------------------------------------------'


@cmk.gui.pages.register("create_dashboard")
def page_create_dashboard() -> None:
    visuals.page_create_visual('dashboards', visual_info_registry.keys())


#.
#   .--Dashb. Config-------------------------------------------------------.
#   |     ____            _     _         ____             __ _            |
#   |    |  _ \  __ _ ___| |__ | |__     / ___|___  _ __  / _(_) __ _      |
#   |    | | | |/ _` / __| '_ \| '_ \   | |   / _ \| '_ \| |_| |/ _` |     |
#   |    | |_| | (_| \__ \ | | | |_) |  | |__| (_) | | | |  _| | (_| |     |
#   |    |____/ \__,_|___/_| |_|_.__(_)  \____\___/|_| |_|_| |_|\__, |     |
#   |                                                           |___/      |
#   +----------------------------------------------------------------------+
#   | Configures the global settings of a dashboard.                       |
#   '----------------------------------------------------------------------'


@cmk.gui.pages.register("edit_dashboard")
<<<<<<< HEAD
def page_edit_dashboard() -> None:
    visuals.page_edit_visual(
        'dashboards',
        get_all_dashboards(),
        create_handler=create_dashboard,
        custom_field_handler=dashboard_fields_handler,
        info_handler=_dashboard_info_handler,
        help_text_context=_(
            "A dashboard can have an optional context. It can for example be restricted to display "
            "only information of a single host or for a set of services matching a regular "
            "expression."),
    )

=======
def page_edit_dashboard():
    global vs_dashboard
    load_dashboards(lock=html.is_transaction())

    # This is not defined here in the function in order to be l10n'able
    vs_dashboard = Dictionary(
        title=_('Dashboard Properties'),
        render='form',
        optional_keys=None,
        elements=[
            ('show_title',
             Checkbox(
                 title=_('Display dashboard title'),
                 label=_('Show the header of the dashboard with the configured title.'),
                 default_value=True,
             )),
        ],
    )

    visuals.page_edit_visual('dashboards',
                             dashboards,
                             create_handler=create_dashboard,
                             custom_field_handler=custom_field_handler)
>>>>>>> 75a18bda

def _dashboard_info_handler(visual):
    # We could use all available infos here, but there is a lot of normally unused stuff. For better
    # usability reduce the list to the (assumed) relevant used ones.
    return ["host", "service"]


def dashboard_fields_handler(dashboard: DashboardConfig) -> None:
    _vs_dashboard().render_input('dashboard', dashboard and dashboard or None)


def create_dashboard(old_dashboard: DashboardConfig, dashboard: DashboardConfig) -> DashboardConfig:
    vs_dashboard = _vs_dashboard()
    board_properties = vs_dashboard.from_html_vars('dashboard')
    vs_dashboard.validate_value(board_properties, 'dashboard')
    dashboard.update(board_properties)

    # Do not remove the dashlet configuration during general property editing
    dashboard['dashlets'] = old_dashboard.get('dashlets', [])
    dashboard['mtime'] = int(time.time())

    return dashboard


def _vs_dashboard() -> Dictionary:
    return Dictionary(
        title=_('Dashboard Properties'),
        render='form',
        optional_keys=False,
        elements=[
            ('show_title',
             Checkbox(
                 title=_('Display dashboard title'),
                 label=_('Show the header of the dashboard with the configured title.'),
                 default_value=True,
             )),
            (
                "mandatory_context_filters",
                visuals.FilterChoices(
                    # Like _dashboard_info_handler we assume that only host / service filters are relevant
                    infos=["host", "service"],
                    title=_("Required context filters"),
                    help=_(
                        "Show the dialog that can be used to update the dashboard context "
                        "on initial dashboard rendering and enforce the user to provide the "
                        "context filters that are set here. This can be useful in case you want "
                        "the users to first provide some context before rendering the dashboard."),
                )),
        ],
        form_isopen=False,
        help=_(
            "Here, you can configure additional properties of the dashboard. This is completely "
            "optional and only needed to create more advanced dashboards. For example, you can "
            "make certain filters mandatory. This enables you to build generic dashboards which "
            "could for example contain all the relevant information for a single Oracle DB. "
            "However, before the dashboard is rendered, the user has to decide which DB he wants "
            "to look at."),
    )


#.
#   .--Dashlet Editor------------------------------------------------------.
#   |    ____            _     _      _     _____    _ _ _                 |
#   |   |  _ \  __ _ ___| |__ | | ___| |_  | ____|__| (_) |_ ___  _ __     |
#   |   | | | |/ _` / __| '_ \| |/ _ \ __| |  _| / _` | | __/ _ \| '__|    |
#   |   | |_| | (_| \__ \ | | | |  __/ |_  | |__| (_| | | || (_) | |       |
#   |   |____/ \__,_|___/_| |_|_|\___|\__| |_____\__,_|_|\__\___/|_|       |
#   |                                                                      |
#   +----------------------------------------------------------------------+
#   |                                                                      |
#   '----------------------------------------------------------------------'


@cmk.gui.pages.register("create_link_view_dashlet")
def page_create_link_view_dashlet() -> None:
    """Choose an existing view from the list of available views"""
    name = html.request.get_str_input_mandatory('name')
    choose_view(name, _('Embed existing view'), _create_linked_view_dashlet_spec)


def _create_linked_view_dashlet_spec(dashlet_id: int, view_name: str) -> Dict:
    dashlet_spec = default_dashlet_definition("linked_view")
    dashlet_spec["name"] = view_name
    return dashlet_spec


@cmk.gui.pages.register("create_view_dashlet")
def page_create_view_dashlet() -> None:
    create = html.request.var('create', '1') == '1'
    name = html.request.get_str_input_mandatory('name')

    if create:
<<<<<<< HEAD
        import cmk.gui.views as views  # pylint: disable=import-outside-toplevel
        url = makeuri(
            request,
            [('back', makeuri(request, []))],
            filename="create_view_dashlet_infos.py",
        )
=======
        import cmk.gui.views as views
        url = html.makeuri([('back', html.makeuri([]))], filename="create_view_dashlet_infos.py")
>>>>>>> 75a18bda
        views.show_create_view_dialog(next_url=url)

    else:
        # Choose an existing view from the list of available views
        choose_view(name, _('Copy existing view'), _create_cloned_view_dashlet_spec)


def _create_cloned_view_dashlet_spec(dashlet_id: int, view_name: str) -> Dict:
    dashlet_spec = default_dashlet_definition('view')

    # save the original context and override the context provided by the view
    copy_view_into_dashlet(dashlet_spec, dashlet_id, view_name)
    return dashlet_spec


@cmk.gui.pages.register("create_view_dashlet_infos")
def page_create_view_dashlet_infos() -> None:
    ds_name = html.request.get_str_input_mandatory('datasource')
    if ds_name not in data_source_registry:
        raise MKUserError("datasource", _('The given datasource is not supported'))

    # Create a new view by choosing the datasource and the single object types
    visuals.page_create_visual('views',
                               data_source_registry[ds_name]().infos,
<<<<<<< HEAD
                               next_url=makeuri_contextless(request, [
                                   ('name', html.request.var('name')),
                                   ('type', 'view'),
                                   ('datasource', ds_name),
                                   ('back', makeuri(request, [])),
                                   ('next',
                                    makeuri_contextless(
                                        request,
                                        [('name', html.request.var('name')), ('edit', '1')],
                                        'dashboard.py',
                                    )),
                               ],
                                                            filename='edit_dashlet.py'))


def choose_view(name: DashboardName, title: str, create_dashlet_spec_func: Callable) -> None:
    import cmk.gui.views as views  # pylint: disable=import-outside-toplevel
=======
                               next_url=html.makeuri_contextless([
                                   ('name', html.request.var('name')),
                                   ('type', 'view'),
                                   ('datasource', ds_name),
                                   ('back', html.makeuri([])),
                                   ('next',
                                    html.makeuri_contextless([('name', html.request.var('name')),
                                                              ('edit', '1')], 'dashboard.py')),
                               ],
                                                                 filename='edit_dashlet.py'))


def choose_view(name):
    import cmk.gui.views as views
>>>>>>> 75a18bda
    vs_view = DropdownChoice(
        title=_('View name'),
        choices=lambda: views.view_choices(allow_empty=False),
        sorted=True,
        no_preselect=True,
    )

    dashboard = get_permitted_dashboards()[name]

    breadcrumb = _dashlet_editor_breadcrumb(name, dashboard, title)
    html.header(title, breadcrumb=breadcrumb, page_menu=_choose_view_page_menu(breadcrumb))

    if html.request.var('save') and html.check_transaction():
        try:
            view_name = vs_view.from_html_vars('view')
            vs_view.validate_value(view_name, 'view')

            dashlet_id = len(dashboard['dashlets'])
            dashlet_spec = create_dashlet_spec_func(dashlet_id, view_name)
            add_dashlet(dashlet_spec, dashboard)

            raise HTTPRedirect(
                makeuri_contextless(
                    request,
                    [
                        ("name", name),
                        ("id", str(dashlet_id)),
                        ("back", html.get_url_input('back')),
                    ],
                    filename="edit_dashlet.py",
                ))
        except MKUserError as e:
            html.user_error(e)

    html.begin_form('choose_view')
    forms.header(_('Select view'))
    forms.section(vs_view.title())
    vs_view.render_input('view', None)
    html.help(vs_view.help())
    forms.end()

    html.hidden_fields()
    html.end_form()
    html.footer()


def _choose_view_page_menu(breadcrumb: Breadcrumb) -> PageMenu:
    return make_simple_form_page_menu(_("View"),
                                      breadcrumb,
                                      form_name="choose_view",
                                      button_name="save",
                                      save_title=_("Continue"))


@page_registry.register_page("edit_dashlet")
class EditDashletPage(Page):
    def __init__(self) -> None:
        if not config.user.may("general.edit_dashboards"):
            raise MKAuthException(_("You are not allowed to edit dashboards."))

        self._board = html.request.get_str_input_mandatory('name')
        self._ident = html.request.get_integer_input("id")

        try:
            self._dashboard = get_permitted_dashboards()[self._board]
        except KeyError:
            raise MKUserError("name", _('The requested dashboard does not exist.'))

    def page(self) -> PageResult:
        if self._ident is None:
            type_name = html.request.get_str_input_mandatory('type')
            mode = 'add'
            title = _('Add element')

            try:
                dashlet_type = dashlet_registry[type_name]
            except KeyError:
                raise MKUserError("type", _('The requested element type does not exist.'))

            # Initial configuration
            dashlet_spec: DashletConfig = {
                'position': dashlet_type.initial_position(),
                'size': dashlet_type.initial_size(),
                'single_infos': dashlet_type.single_infos(),
                'type': type_name,
            }
            dashlet_spec.update(dashlet_type.default_settings())

            if dashlet_type.has_context():
                dashlet_spec["context"] = {}

            self._ident = len(self._dashboard['dashlets'])

            single_infos_raw = html.request.var('single_infos')
            single_infos: List[InfoName] = []
            if single_infos_raw:
                single_infos = single_infos_raw.split(',')
                for key in single_infos:
                    if key not in visual_info_registry:
                        raise MKUserError('single_infos', _('The info %s does not exist.') % key)

            if not single_infos:
                single_infos = dashlet_type.single_infos()

            dashlet_spec['single_infos'] = single_infos
        else:
            mode = 'edit'
            title = _('Edit element')

            try:
                dashlet_spec = self._dashboard['dashlets'][self._ident]
            except IndexError:
                raise MKUserError("id", _('The element does not exist.'))

            type_name = dashlet_spec['type']
            dashlet_type = dashlet_registry[type_name]
            single_infos = dashlet_spec['single_infos']

        breadcrumb = _dashlet_editor_breadcrumb(self._board, self._dashboard, title)
        html.header(title, breadcrumb=breadcrumb, page_menu=_dashlet_editor_page_menu(breadcrumb))

        vs_general = dashlet_vs_general_settings(dashlet_type, single_infos)

        def dashlet_info_handler(dashlet_spec: DashletConfig) -> List[str]:
            assert isinstance(self._ident, int)
            dashlet_type = dashlet_registry[dashlet_spec['type']]
            dashlet = dashlet_type(self._board, self._dashboard, self._ident, dashlet_spec)
            return dashlet.infos()

        context_specs = visuals.get_context_specs(dashlet_spec, info_handler=dashlet_info_handler)

        vs_type: Optional[ValueSpec] = None
        params = dashlet_type.vs_parameters()
        render_input_func = None
        handle_input_func = None
        if isinstance(params, list):
            # TODO: Refactor all params to be a Dictionary() and remove this special case
            vs_type = Dictionary(
                title=_('Properties'),
                render='form',
                optional_keys=dashlet_type.opt_parameters(),
                validate=dashlet_type.validate_parameters_func(),
                elements=params,
            )

        elif isinstance(params, (Dictionary, Transform)):
            vs_type = params

        elif isinstance(params, tuple):
            # It's a tuple of functions which should be used to render and parse the params
            render_input_func, handle_input_func = params

        # Check disjoint option on known valuespecs
        if isinstance(vs_type, Dictionary):
            settings_elements = set(el[0] for el in vs_general._get_elements())
            properties_elements = set(el[0] for el in vs_type._get_elements())
            assert settings_elements.isdisjoint(
                properties_elements
            ), "Dashboard element settings and properties have a shared option name"

        if html.request.var('save') and html.transaction_valid():
            try:
                general_properties = vs_general.from_html_vars('general')
                vs_general.validate_value(general_properties, 'general')
                dashlet_spec.update(general_properties)

                # Remove unset optional attributes
                optional_properties = set(e[0] for e in vs_general._get_elements()) - set(
                    vs_general._required_keys)
                for option in optional_properties:
                    if option not in general_properties and option in dashlet_spec:
                        del dashlet_spec[option]

                if vs_type:
                    type_properties = vs_type.from_html_vars('type')
                    vs_type.validate_value(type_properties, 'type')
                    dashlet_spec.update(type_properties)

                elif handle_input_func:
                    # The returned dashlet must be equal to the parameter! It is not replaced/re-added
                    # to the dashboard object. FIXME TODO: Clean this up!
                    dashlet_spec = handle_input_func(self._ident, dashlet_spec)

                if context_specs:
                    dashlet_spec['context'] = visuals.process_context_specs(context_specs)

                if mode == "add":
                    self._dashboard['dashlets'].append(dashlet_spec)

                save_all_dashboards()
                html.footer()
                raise HTTPRedirect(html.get_url_input('next', html.get_url_input('back')))

            except MKUserError as e:
                html.user_error(e)

        html.begin_form("dashlet", method="POST")
        vs_general.render_input("general", dashlet_spec)
        visuals.render_context_specs(dashlet_spec, context_specs)

        if vs_type:
            vs_type.render_input("type", dashlet_spec)
        elif render_input_func:
            render_input_func(dashlet_spec)

        forms.end()
        html.show_localization_hint()
        html.button("save", _("Save"))
        html.hidden_fields()
        html.end_form()

        html.footer()


def _dashlet_editor_page_menu(breadcrumb: Breadcrumb) -> PageMenu:
    return make_simple_form_page_menu(_("Element"),
                                      breadcrumb,
                                      form_name="dashlet",
                                      button_name="save")


<<<<<<< HEAD
def _dashlet_editor_breadcrumb(name: str, board: DashboardConfig, title: str) -> Breadcrumb:
    breadcrumb = make_topic_breadcrumb(mega_menu_registry.menu_monitoring(),
                                       PagetypeTopics.get_topic(board["topic"]))
    breadcrumb.append(
        BreadcrumbItem(
            visuals.visual_title('dashboard', board, {}),
            html.get_url_input('back'),
        ))
=======
    vs_general = Dictionary(
        title=_('General Settings'),
        render='form',
        optional_keys=['title', 'title_url'],
        elements=[
            ('type', FixedValue(
                ty,
                totext=dashlet_type.title(),
                title=_('Dashlet Type'),
            )),
            visuals.single_infos_spec(single_infos),
            ('background',
             Checkbox(
                 title=_('Colored Background'),
                 label=_('Render background'),
                 help=_('Render gray background color behind the dashlets content.'),
                 default_value=True,
             )),
            ('show_title',
             Checkbox(
                 title=_('Show Title'),
                 label=_('Render the titlebar above the dashlet'),
                 help=_('Render the titlebar including title and link above the dashlet.'),
                 default_value=True,
             )),
            ('title',
             TextUnicode(
                 title=_('Custom Title') + '<sup>*</sup>',
                 help=_('Most dashlets have a hard coded static title and some are aware of '
                        'its content and set the title dynamically, like the view snapin, which '
                        'displays the title of the view. If you like to use any other title, '
                        'set it here.'),
                 size=50,
             )),
            ('title_url',
             TextUnicode(
                 title=_('Link of Title'),
                 help=_('The URL of the target page the link of the dashlet should link to.'),
                 size=50,
             )),
        ],
    )
>>>>>>> 75a18bda

    breadcrumb.append(make_current_page_breadcrumb_item(title))

    return breadcrumb

<<<<<<< HEAD
=======
    elif isinstance(params, tuple):
        # It's a tuple of functions which should be used to render and parse the params
        render_input_func, handle_input_func = params
>>>>>>> 75a18bda

@cmk.gui.pages.register("clone_dashlet")
def page_clone_dashlet() -> None:
    if not config.user.may("general.edit_dashboards"):
        raise MKAuthException(_("You are not allowed to edit dashboards."))

    board = html.request.var('name')
    if not board:
        raise MKUserError("name", _('The name of the dashboard is missing.'))

    ident = html.request.get_integer_input_mandatory("id")

    try:
        dashboard = get_permitted_dashboards()[board]
    except KeyError:
        raise MKUserError("name", _('The requested dashboard does not exist.'))

    try:
        dashlet_spec = dashboard['dashlets'][ident]
    except IndexError:
        raise MKUserError("id", _('The element does not exist.'))

    new_dashlet_spec = dashlet_spec.copy()
    dashlet_type = get_dashlet_type(new_dashlet_spec)
    new_dashlet_spec["position"] = dashlet_type.initial_position()

    dashboard['dashlets'].append(new_dashlet_spec)
    dashboard['mtime'] = int(time.time())
    save_all_dashboards()

    raise HTTPRedirect(html.get_url_input('back'))


@cmk.gui.pages.register("delete_dashlet")
def page_delete_dashlet() -> None:
    if not config.user.may("general.edit_dashboards"):
        raise MKAuthException(_("You are not allowed to edit dashboards."))

    board = html.request.var('name')
    if not board:
        raise MKUserError("name", _('The name of the dashboard is missing.'))

    ident = html.request.get_integer_input_mandatory("id")

    try:
        dashboard = get_permitted_dashboards()[board]
    except KeyError:
        raise MKUserError("name", _('The requested dashboard does not exist.'))

    try:
        _dashlet_spec = dashboard['dashlets'][ident]  # noqa: F841
    except IndexError:
        raise MKUserError("id", _('The element does not exist.'))

<<<<<<< HEAD
    dashboard['dashlets'].pop(ident)
    dashboard['mtime'] = int(time.time())
    save_all_dashboards()
=======
    result = html.confirm(_('Do you really want to delete this dashlet?'),
                          method='GET',
                          add_transid=True)
    if result is False:
        html.footer()
        return  # confirm dialog shown
    elif result is True:  # do it!
        try:
            dashboard['dashlets'].pop(ident)
            dashboard['mtime'] = int(time.time())
            visuals.save('dashboards', dashboards)

            html.message(_('The dashlet has been deleted.'))
        except MKUserError as e:
            html.div(e.message, class_="error")
            return
>>>>>>> 75a18bda

    raise HTTPRedirect(html.get_url_input('back'))


#.
#   .--Ajax Updater--------------------------------------------------------.
#   |       _     _              _   _           _       _                 |
#   |      / \   (_) __ ___  __ | | | |_ __   __| | __ _| |_ ___ _ __      |
#   |     / _ \  | |/ _` \ \/ / | | | | '_ \ / _` |/ _` | __/ _ \ '__|     |
#   |    / ___ \ | | (_| |>  <  | |_| | |_) | (_| | (_| | ||  __/ |        |
#   |   /_/   \_\/ |\__,_/_/\_\  \___/| .__/ \__,_|\__,_|\__\___|_|        |
#   |          |__/                   |_|                                  |
#   +----------------------------------------------------------------------+
#   |                                                                      |
#   '----------------------------------------------------------------------'


def check_ajax_update() -> Tuple[DashletConfig, DashboardConfig]:
    if not config.user.may("general.edit_dashboards"):
        raise MKAuthException(_("You are not allowed to edit dashboards."))

    board = html.request.get_str_input_mandatory('name')
    ident = html.request.get_integer_input_mandatory("id")

    try:
        dashboard = get_permitted_dashboards()[board]
    except KeyError:
        raise MKUserError("name", _('The requested dashboard does not exist.'))

    try:
        dashlet_spec = dashboard['dashlets'][ident]
    except IndexError:
        raise MKUserError("id", _('The element does not exist.'))

    return dashlet_spec, dashboard


@cmk.gui.pages.register("ajax_dashlet_pos")
def ajax_dashlet_pos() -> None:
    dashlet_spec, board = check_ajax_update()

    board['mtime'] = int(time.time())

    dashlet_spec['position'] = (html.request.get_integer_input_mandatory("x"),
                                html.request.get_integer_input_mandatory("y"))
    dashlet_spec['size'] = (html.request.get_integer_input_mandatory("w"),
                            html.request.get_integer_input_mandatory("h"))
    save_all_dashboards()
    html.write('OK %d' % board['mtime'])


#.
#   .--Dashlet Popup-------------------------------------------------------.
#   |   ____            _     _      _     ____                            |
#   |  |  _ \  __ _ ___| |__ | | ___| |_  |  _ \ ___  _ __  _   _ _ __     |
#   |  | | | |/ _` / __| '_ \| |/ _ \ __| | |_) / _ \| '_ \| | | | '_ \    |
#   |  | |_| | (_| \__ \ | | | |  __/ |_  |  __/ (_) | |_) | |_| | |_) |   |
#   |  |____/ \__,_|___/_| |_|_|\___|\__| |_|   \___/| .__/ \__,_| .__/    |
#   |                                                |_|         |_|       |
#   +----------------------------------------------------------------------+
#   |                                                                      |
#   '----------------------------------------------------------------------'


# TODO: Move this to the Dashlet class
def default_dashlet_definition(ty: DashletTypeName) -> DashletConfig:
    return {
        'type': ty,
        'position': dashlet_registry[ty].initial_position(),
        'size': dashlet_registry[ty].initial_size(),
        'show_title': True,
    }


def add_dashlet(dashlet_spec: DashletConfig, dashboard: DashboardConfig) -> None:
    dashboard['dashlets'].append(dashlet_spec)
    dashboard['mtime'] = int(time.time())
    save_all_dashboards()<|MERGE_RESOLUTION|>--- conflicted
+++ resolved
@@ -1,112 +1,105 @@
-#!/usr/bin/env python3
-# -*- coding: utf-8 -*-
-# Copyright (C) 2019 tribe29 GmbH - License: GNU General Public License v2
-# This file is part of Checkmk (https://checkmk.com). It is subject to the terms and
-# conditions defined in the file COPYING, which is part of this source code package.
-
+#!/usr/bin/python
+# -*- encoding: utf-8; py-indent-offset: 4 -*-
+# +------------------------------------------------------------------+
+# |             ____ _               _        __  __ _  __           |
+# |            / ___| |__   ___  ___| | __   |  \/  | |/ /           |
+# |           | |   | '_ \ / _ \/ __| |/ /   | |\/| | ' /            |
+# |           | |___| | | |  __/ (__|   <    | |  | | . \            |
+# |            \____|_| |_|\___|\___|_|\_\___|_|  |_|_|\_\           |
+# |                                                                  |
+# | Copyright Mathias Kettner 2014             mk@mathias-kettner.de |
+# +------------------------------------------------------------------+
+#
+# This file is part of Check_MK.
+# The official homepage is at http://mathias-kettner.de/check_mk.
+#
+# check_mk is free software;  you can redistribute it and/or modify it
+# under the  terms of the  GNU General Public License  as published by
+# the Free Software Foundation in version 2.  check_mk is  distributed
+# in the hope that it will be useful, but WITHOUT ANY WARRANTY;  with-
+# out even the implied warranty of  MERCHANTABILITY  or  FITNESS FOR A
+# PARTICULAR PURPOSE. See the  GNU General Public License for more de-
+# tails. You should have  received  a copy of the  GNU  General Public
+# License along with GNU Make; see the file  COPYING.  If  not,  write
+# to the Free Software Foundation, Inc., 51 Franklin St,  Fifth Floor,
+# Boston, MA 02110-1301 USA.
+
+import time
 import copy
-from dataclasses import dataclass
 import json
-<<<<<<< HEAD
-import time
-from typing import (
-    Callable,
-    Dict,
-    Iterable,
-    Iterator,
-    List,
-    Literal,
-    Optional,
-    Set,
-    Tuple,
-    Type,
-    Union,
-=======
 from typing import (  # pylint: disable=unused-import
     Any, Dict, Optional, NamedTuple,
->>>>>>> 75a18bda
 )
 import six
 
-from six import ensure_str
-
-import cmk.utils.version as cmk_version
-from cmk.utils.exceptions import MKException
-
+import cmk.gui.pages
+import cmk.gui.notify as notify
 import cmk.gui.config as config
-import cmk.gui.crash_reporting as crash_reporting
+import cmk.gui.visuals as visuals
+import cmk.gui.watolib as watolib
 import cmk.gui.forms as forms
+import cmk.gui.utils as utils
+from cmk.gui.valuespec import (
+    Transform,
+    Dictionary,
+    TextUnicode,
+    DropdownChoice,
+    Checkbox,
+    FixedValue,
+)
 import cmk.gui.i18n
-import cmk.gui.pages
+from cmk.gui.i18n import _u, _
+from cmk.gui.log import logger
+from cmk.gui.globals import html
+
+from cmk.gui.exceptions import (
+    HTTPRedirect,
+    MKGeneralException,
+    MKAuthException,
+    MKUserError,
+)
+from cmk.gui.permissions import (
+    declare_permission,
+    permission_section_registry,
+    PermissionSection,
+)
+from cmk.gui.plugins.visuals.utils import (
+    visual_info_registry,
+    visual_type_registry,
+    VisualType,
+)
+
 import cmk.gui.plugins.dashboard
-import cmk.gui.utils as utils
-import cmk.gui.visuals as visuals
-from cmk.gui.breadcrumb import (
-    Breadcrumb,
-    BreadcrumbItem,
-    make_current_page_breadcrumb_item,
-    make_topic_breadcrumb,
+
+if not cmk.is_raw_edition():
+    import cmk.gui.cee.plugins.dashboard
+
+if cmk.is_managed_edition():
+    import cmk.gui.cme.plugins.dashboard
+
+from cmk.gui.plugins.views.utils import (
+    data_source_registry,
+    get_permitted_views,
+    get_all_views,
 )
-from cmk.gui.exceptions import HTTPRedirect, MKAuthException, MKGeneralException, MKUserError
-from cmk.gui.globals import html, request
-from cmk.gui.i18n import _
-from cmk.gui.log import logger
-from cmk.gui.main_menu import mega_menu_registry
-from cmk.gui.page_menu import (
-    make_display_options_dropdown,
-    make_javascript_link,
-    make_simple_form_page_menu,
-    make_simple_link,
-    PageMenu,
-    PageMenuDropdown,
-    PageMenuEntry,
-    PageMenuLink,
-    PageMenuSidePopup,
-    PageMenuTopic,
+from cmk.gui.plugins.dashboard.utils import (
+    builtin_dashboards,
+    GROW,
+    MAX,
+    dashlet_types,
+    dashlet_registry,
+    Dashlet,
 )
-from cmk.gui.pages import Page, page_registry, PageResult
-from cmk.gui.pagetypes import PagetypeTopics
-from cmk.gui.permissions import declare_permission, permission_section_registry, PermissionSection
-from cmk.gui.plugins.visuals.utils import visual_info_registry, visual_type_registry, VisualType
-from cmk.gui.type_defs import InfoName, VisualContext
-from cmk.gui.utils.html import HTML
-from cmk.gui.valuespec import (
-    Checkbox,
-    Dictionary,
-    DictionaryEntry,
-    DropdownChoice,
-    Transform,
-    ValueSpec,
-    ValueSpecValidateFunc,
-)
-from cmk.gui.views import ABCAjaxInitialFilters
-from cmk.gui.watolib.activate_changes import get_pending_changes_info
-
-if not cmk_version.is_raw_edition():
-    import cmk.gui.cee.plugins.dashboard  # pylint: disable=no-name-in-module
-
-if cmk_version.is_managed_edition():
-    import cmk.gui.cme.plugins.dashboard  # pylint: disable=no-name-in-module
-
-from cmk.gui.node_visualization import get_topology_view_and_filters
-# Can be used by plugins
-from cmk.gui.plugins.dashboard.utils import (  # noqa: F401 # pylint: disable=unused-import
-    ABCFigureDashlet, builtin_dashboards, copy_view_into_dashlet, dashboard_breadcrumb,
-    DashboardConfig, DashboardName, Dashlet, dashlet_registry, dashlet_types,
-    dashlet_vs_general_settings, DashletConfig, DashletHandleInputFunc, DashletId, DashletInputFunc,
-    DashletRefreshAction, DashletRefreshInterval, DashletSize, DashletType, DashletTypeName,
-    get_all_dashboards, get_permitted_dashboards, GROW, MAX, save_all_dashboards,
-)
-from cmk.gui.plugins.metrics.html_render import default_dashlet_graph_render_options
-from cmk.gui.plugins.views.utils import data_source_registry
-from cmk.gui.utils.urls import makeuri, makeuri_contextless
-
-loaded_with_language: Union[None, bool, str] = False
+
+loaded_with_language = False
+builtin_dashboards_transformed = False
 
 # These settings might go into the config module, sometime in future,
 # in order to allow the user to customize this.
 
-dashlet_padding = 26, 4, 4, 4, 4  # Margin (N, E, S, W, N w/o title) between outer border of dashlet and its content
+screen_margin = 5  # Distance from the left border of the main-frame to the dashboard area
+dashlet_padding = 34, 4, -2, 4, 4  # Margin (N, E, S, W, N w/o title) between outer border of dashlet and its content
+#dashlet_padding  = 23, 2, 2, 2, 2 # Margin (N, E, S, W, N w/o title) between outer border of dashlet and its content
 raster = 10  # Raster the dashlet coords are measured in (px)
 
 
@@ -136,20 +129,15 @@
     def show_url(self):
         return "dashboard.py"
 
-    def page_menu_add_to_entries(self, add_type: str) -> Iterator[PageMenuEntry]:
+    def popup_add_handler(self, add_type):
         if not config.user.may("general.edit_dashboards"):
-            return
+            return []
 
         if add_type in ["availability", "graph_collection"]:
             return
 
-        for name, board in get_permitted_dashboards().items():
-            yield PageMenuEntry(
-                title=board["title"],
-                icon_name="dashboard",
-                item=make_javascript_link("cmk.popup_menu.add_to_visual('dashboards', %s)" %
-                                          json.dumps(name)),
-            )
+        load_dashboards()
+        return [(name, board["title"]) for (name, board) in available_dashboards.items()]
 
     def add_visual_handler(self, target_visual_name, add_type, context, parameters):
         if not config.user.may("general.edit_dashboards"):
@@ -168,14 +156,10 @@
             #                         'graph_index': 0, 'host_name': 'server123'}])
             specification = parameters["definition"]["specification"]
             if specification[0] == "template":
-                context = {
-                    "host": specification[1]["host_name"],
-                    # The service context has to be set, even for host graphs. Otherwise the
-                    # pnpgraph dashlet would complain about missing context information when
-                    # displaying host graphs.
-                    "service": specification[1]["service_description"],
-                }
-                parameters = {"source": specification[1]["graph_id"]}
+                context = {"host": specification[1]["host_name"]}
+                if specification[1].get("service_description") != "_HOST_":
+                    context["service"] = specification[1]["service_description"]
+                parameters = {"source": specification[1]["graph_index"] + 1}
 
             elif specification[0] == "custom":
                 # Override the dashlet type here. It would be better to get the
@@ -186,46 +170,30 @@
                 parameters = {
                     "custom_graph": specification[1],
                 }
-            elif specification[0] == "combined":
-                add_type = "combined_graph"
-                parameters = copy.deepcopy(specification[1])
-                parameters["graph_render_options"] = default_dashlet_graph_render_options
-                context = parameters.pop("context", {})
-                single_infos = specification[1]["single_infos"]
-                if "host" in single_infos:
-                    context["host"] = {"host": context.get("host")}
-                if "service" in single_infos:
-                    context["service"] = {"service": context.get("service")}
-                parameters["single_infos"] = []
 
             else:
-                raise MKGeneralException(
-                    _("Graph specification '%s' is insuficient for Dashboard. "
-                      "Please save your graph as a custom graph first, then "
-                      'add that one to the dashboard.') % specification[0])
-
-        permitted_dashboards = get_permitted_dashboards()
-        dashboard = _load_dashboard_with_cloning(permitted_dashboards, target_visual_name)
-
-        dashlet_spec = default_dashlet_definition(add_type)
-
-        dashlet_spec["context"] = context
+                raise MKGeneralException(_("Invalid graph type '%s'") % specification[0])
+
+        load_dashboards(lock=True)
+
+        if target_visual_name not in available_dashboards:
+            return
+        dashboard = load_dashboard_with_cloning(target_visual_name)
+
+        dashlet = default_dashlet_definition(add_type)
+
+        dashlet["context"] = context
         if add_type == 'view':
             view_name = parameters['name']
         else:
-            dashlet_spec.update(parameters)
+            dashlet.update(parameters)
 
         # When a view shal be added to the dashboard, load the view and put it into the dashlet
         # FIXME: Mave this to the dashlet plugins
         if add_type == 'view':
             # save the original context and override the context provided by the view
-<<<<<<< HEAD
-            context = dashlet_spec['context']
-            copy_view_into_dashlet(dashlet_spec,
-=======
             context = dashlet['context']
             load_view_into_dashlet(dashlet,
->>>>>>> 75a18bda
                                    len(dashboard['dashlets']),
                                    view_name,
                                    add_context=context)
@@ -233,20 +201,20 @@
         elif add_type in ["pnpgraph", "custom_graph"]:
             # The "add to visual" popup does not provide a timerange information,
             # but this is not an optional value. Set it to 25h initially.
-            dashlet_spec.setdefault("timerange", "1")
-
-        add_dashlet(dashlet_spec, dashboard)
+            dashlet.setdefault("timerange", "1")
+
+        add_dashlet(dashlet, dashboard)
 
         # Directly go to the dashboard in edit mode. We send the URL as an answer
         # to the AJAX request
         html.write('OK dashboard.py?name=' + target_visual_name + '&edit=1')
 
     def load_handler(self):
-        pass
+        load_dashboards()
 
     @property
     def permitted_visuals(self):
-        return get_permitted_dashboards()
+        return permitted_dashboards()
 
 
 @permission_section_registry.register
@@ -268,13 +236,14 @@
 # note: these operations produce language-specific results and
 # thus must be reinitialized everytime a language-change has
 # been detected.
-def load_plugins(force: bool) -> None:
-    global loaded_with_language
+def load_plugins(force):
+    global loaded_with_language, dashboards, builtin_dashboards_transformed
     if loaded_with_language == cmk.gui.i18n.get_current_language() and not force:
         return
 
     # Load plugins for dashboards. Currently these files
     # just may add custom dashboards by adding to builtin_dashboards.
+    builtin_dashboards_transformed = False
     utils.load_web_plugins("dashboard", globals())
 
     _transform_old_dict_based_dashlets()
@@ -284,25 +253,19 @@
     # are loaded).
     loaded_with_language = cmk.gui.i18n.get_current_language()
 
+    # Clear this structure to prevent users accessing dashboard structures created
+    # by other users, make them see these dashboards
+    dashboards = {}
+
     visuals.declare_visual_permissions('dashboards', _("dashboards"))
 
     # Declare permissions for all dashboards
     for name, board in builtin_dashboards.items():
-        # Special hack for the "main" dashboard: It contains graphs that are only correct in case
-        # you are permitted on all hosts and services. All elements on the dashboard are filtered by
-        # the individual user permissions. Only the problem graphs are not able to respect these
-        # permissions. To not confuse the users we make the "main" dashboard in the enterprise
-        # editions only visible to the roles that have the "general.see_all" permission.
-        if name == "main" and not cmk_version.is_raw_edition():
-            default_permissions = config.base_roles_with_permission("general.see_all")
-        else:
-            default_permissions = config.builtin_role_ids
-
         declare_permission(
             "dashboard.%s" % name,
             board["title"],
             board.get("description", ""),
-            default_permissions,
+            config.builtin_role_ids,
         )
 
     # Make sure that custom views also have permissions
@@ -311,116 +274,118 @@
 
 class LegacyDashlet(cmk.gui.plugins.dashboard.IFrameDashlet):
     """Helper to be able to handle pre 1.6 dashlet_type declared dashlets"""
-    _type_name: DashletTypeName = ""
-    _spec: DashletConfig = {}
-
-    @classmethod
-    def type_name(cls) -> str:
+    _type_name = ""
+    _spec = {}  # type: Dict[str, Any]
+
+    @classmethod
+    def type_name(cls):
         return cls._type_name
 
     @classmethod
-    def title(cls) -> str:
+    def title(cls):
         return cls._spec["title"]
 
     @classmethod
-    def description(cls) -> str:
+    def description(cls):
         return cls._spec["description"]
 
     @classmethod
-    def sort_index(cls) -> int:
+    def sort_index(cls):
         return cls._spec["sort_index"]
 
     @classmethod
-    def single_infos(cls) -> List[str]:
+    def infos(cls):
+        return cls._spec.get("infos", [])
+
+    @classmethod
+    def single_infos(cls):
         return cls._spec.get("single_infos", [])
 
     @classmethod
-    def is_selectable(cls) -> bool:
+    def is_selectable(cls):
         return cls._spec.get("selectable", True)
 
     @classmethod
-    def is_resizable(cls) -> bool:
+    def is_resizable(cls):
         return cls._spec.get("resizable", True)
 
     @classmethod
-    def is_iframe_dashlet(cls) -> bool:
+    def is_iframe_dashlet(cls):
         return "iframe_render" in cls._spec or "iframe_urlfunc" in cls._spec
 
     @classmethod
-    def initial_size(cls) -> DashletSize:
+    def initial_size(cls):
         return cls._spec.get("size", Dashlet.minimum_size)
 
     @classmethod
-    def vs_parameters(
-        cls
-    ) -> Union[None, List[DictionaryEntry], ValueSpec, Tuple[DashletInputFunc,
-                                                             DashletHandleInputFunc]]:
+    def vs_parameters(cls):
         return cls._spec.get("parameters", None)
 
     @classmethod
-    def opt_parameters(cls) -> Union[bool, List[str]]:
+    def opt_parameters(cls):
         """List of optional parameters in case vs_parameters() returns a list"""
-        return cls._spec.get("opt_params", False)
-
-    @classmethod
-    def validate_parameters_func(cls) -> Optional[ValueSpecValidateFunc]:
+        return cls._spec.get("opt_params")
+
+    @classmethod
+    def validate_parameters_func(cls):
         """Optional validation function in case vs_parameters() returns a list"""
         return cls._spec.get("validate_params")
 
     @classmethod
-    def initial_refresh_interval(cls) -> DashletRefreshInterval:
+    def initial_refresh_interval(cls):
         return cls._spec.get("refresh", False)
 
     @classmethod
-    def allowed_roles(cls) -> List[str]:
+    def allowed_roles(cls):
         return cls._spec.get("allowed", config.builtin_role_ids)
 
     @classmethod
-    def styles(cls) -> Optional[str]:
+    def styles(cls):
         return cls._spec.get("styles")
 
     @classmethod
-    def script(cls) -> Optional[str]:
+    def script(cls):
         return cls._spec.get("script")
 
     @classmethod
-    def add_url(cls) -> str:
+    def add_url(cls):
         if "add_urlfunc" in cls._spec:
             return cls._spec["add_urlfunc"]()
         return super(LegacyDashlet, cls).add_url()
 
-    def infos(self) -> List[str]:
-        return self._spec.get("infos", [])
-
-    def default_display_title(self) -> str:
-        return self._spec.get("title_func", lambda _arg: self.title)(self._dashlet_spec)
-
-    def on_resize(self) -> Optional[str]:
+    def display_title(self):
+        title_func = self._spec.get("title_func")
+        if title_func:
+            return title_func(self._dashlet_spec)
+        return self.title()
+
+    def on_resize(self):
         on_resize_func = self._spec.get("on_resize")
         if on_resize_func:
             return on_resize_func(self._dashlet_id, self._dashlet_spec)
         return None
 
-    def on_refresh(self) -> Optional[str]:
+    def on_refresh(self):
         on_refresh_func = self._spec.get("on_refresh")
         if on_refresh_func:
             return on_refresh_func(self._dashlet_id, self._dashlet_spec)
         return None
 
-    def update(self) -> None:
+    def update(self):
         if self.is_iframe_dashlet():
             self._spec['iframe_render'](self._dashlet_id, self._dashlet_spec)
         else:
             self._spec['render'](self._dashlet_id, self._dashlet_spec)
 
-    def show(self) -> None:
+    def show(self):
         if "render" in self._spec:
             self._spec['render'](self._dashlet_id, self._dashlet_spec)
 
         elif self.is_iframe_dashlet():
             self._show_initial_iframe_container()
 
-    def _get_iframe_url(self) -> Optional[str]:
+    def _get_iframe_url(self):
+        # type: () -> Optional[str]
         if not self.is_iframe_dashlet():
             return None
 
@@ -432,10 +397,10 @@
         return super(LegacyDashlet, self)._get_iframe_url()
 
 
-# Pre Checkmk 1.6 the dashlets were declared with dictionaries like this:
+# Pre Check_MK 1.6 the dashlets were declared with dictionaries like this:
 #
 # dashlet_types["hoststats"] = {
-#     "title"       : _("Host statistics"),
+#     "title"       : _("Host Statistics"),
 #     "sort_index"  : 45,
 #     "description" : _("Displays statistics about host states as globe and a table."),
 #     "render"      : dashlet_hoststats,
@@ -447,7 +412,7 @@
 #
 # Convert it to objects to be compatible
 # TODO: Deprecate this one day.
-def _transform_old_dict_based_dashlets() -> None:
+def _transform_old_dict_based_dashlets():
     for dashlet_type_id, dashlet_spec in dashlet_types.items():
 
         @dashlet_registry.register
@@ -455,10 +420,6 @@
             _type_name = dashlet_type_id
             _spec = dashlet_spec
 
-<<<<<<< HEAD
-        # help pylint
-        _it_is_really_used = LegacyDashletType  # noqa: F841
-=======
         _it_is_really_used = LegacyDashletType  # help pylint
 
 
@@ -641,48 +602,27 @@
 
 def permitted_dashboards():
     return available_dashboards
->>>>>>> 75a18bda
 
 
 # HTML page handler for generating the (a) dashboard. The name
 # of the dashboard to render is given in the HTML variable 'name'.
+# This defaults to "main".
 @cmk.gui.pages.register("dashboard")
-def page_dashboard() -> None:
+def page_dashboard():
+    load_dashboards()
+
     name = html.request.var("name")
     if not name:
-        name = _get_default_dashboard_name()
+        name = "main"
         html.request.set_var("name", name)  # make sure that URL context is always complete
-    if name not in get_permitted_dashboards():
+    if name not in available_dashboards:
         raise MKUserError("name", _('The requested dashboard does not exist.'))
 
     draw_dashboard(name)
 
 
-def _get_default_dashboard_name() -> str:
-    """Return the default dashboard name for the current site
-
-    We separate our users into two groups:
-
-    1. Those WITH the permission "see all hosts / service". Which are mainly administrative users.
-
-    These are starting with the main overview dashboard which either shows a site drill down snapin
-    (in case multiple sites are configured) or the hosts of their site (in case there is only a
-    single site configured).
-
-    2. Those WITHOUT the permission "see all hosts / service". Which are normal users.
-
-    They will see the dashboard that has been built for operators and is built to show only the host
-    and service problems that are relevant for the user.
-    """
-    if cmk_version.is_raw_edition():
-        return "main"  # problems = main in raw edition
-    return "main" if config.user.may("general.see_all") else "problems"
-
-
-def _load_dashboard_with_cloning(permitted_dashboards: Dict[DashboardName, DashboardConfig],
-                                 name: DashboardName,
-                                 edit: bool = True) -> DashboardConfig:
-    board = permitted_dashboards[name]
+def load_dashboard_with_cloning(name, edit=True):
+    board = available_dashboards[name]
     if edit and board['owner'] != config.user.id:
         # This dashboard which does not belong to the current user is about to
         # be edited. In order to make this possible, the dashboard is being
@@ -691,16 +631,15 @@
         board['owner'] = config.user.id
         board['public'] = False
 
-        all_dashboards = get_all_dashboards()
-        all_dashboards[(config.user.id, name)] = board
-        permitted_dashboards[name] = board
-        save_all_dashboards()
+        dashboards[(config.user.id, name)] = board
+        available_dashboards[name] = board
+        visuals.save('dashboards', dashboards)
 
     return board
 
 
 # Actual rendering function
-def draw_dashboard(name: DashboardName) -> None:
+def draw_dashboard(name):
     mode = 'display'
     if html.request.var('edit') == '1':
         mode = 'edit'
@@ -708,56 +647,39 @@
     if mode == 'edit' and not config.user.may("general.edit_dashboards"):
         raise MKAuthException(_("You are not allowed to edit dashboards."))
 
-    permitted_dashboards = get_permitted_dashboards()
-    board = _load_dashboard_with_cloning(permitted_dashboards, name, edit=mode == 'edit')
-    board = _add_context_to_dashboard(board)
-
-    # Like _dashboard_info_handler we assume that only host / service filters are relevant
-    board_context = visuals.get_merged_context(
-        visuals.get_context_from_uri_vars(["host", "service"], board["single_infos"]),
-        board["context"])
-
-    title = visuals.visual_title('dashboard', board, board_context)
-
+    board = load_dashboard_with_cloning(name, edit=mode == 'edit')
+
+    # The dashboard may be called with "wato_folder" set. In that case
+    # the dashboard is assumed to restrict the shown data to a specific
+    # WATO subfolder or file. This could be a configurable feature in
+    # future, but currently we assume, that *all* dashboards are filename
+    # sensitive.
+    wato_folder = html.request.var("wato_folder")
+
+    title = visuals.visual_title('dashboard', board)
+
+    # Distance from top of the screen to the lower border of the heading
+    header_height = 55
+
+    # The title of the dashboard needs to be prefixed with the WATO path,
+    # in order to make it clear to the user, that he is seeing only partial
+    # data.
     if not board.get('show_title'):
         # Remove the whole header line
         html.set_render_headfoot(False)
-
-    # In case we have a dashboard / dashlet that requires context information that is not available
-    # yet, display a message to the user to insert the missing information.
-    missing_mandatory_context_filters = not set(board_context.keys()).issuperset(
-        set(board["mandatory_context_filters"]))
-
-    dashlets = _get_dashlets(name, board)
-
-    missing_single_infos: Set[InfoName] = set()
-    unconfigured_single_infos: Set[InfoName] = set()
-    for dashlet in dashlets:
-        missing_single_infos.update(dashlet.missing_single_infos())
-        unconfigured_single_infos.update(dashlet.unconfigured_single_infos())
+        header_height = 0
+
+    elif wato_folder is not None:
+        title = watolib.get_folder_title(wato_folder) + " - " + title
 
     html.add_body_css_class("dashboard")
-    breadcrumb = dashboard_breadcrumb(name, board, title)
-    html.header(title,
-                breadcrumb=breadcrumb,
-                page_menu=_page_menu(breadcrumb, name, board, board_context,
-                                     unconfigured_single_infos, mode))
+    html.header(title)
 
     html.open_div(class_=["dashboard_%s" % name], id_="dashboard")  # Container of all dashlets
 
     dashlet_javascripts(board)
     dashlet_styles(board)
 
-<<<<<<< HEAD
-    for dashlet in dashlets:
-        dashlet_title, content = _render_dashlet(
-            board,
-            dashlet,
-            is_update=False,
-            mtime=board["mtime"],
-            missing_mandatory_context_filters=missing_mandatory_context_filters,
-        )
-=======
     refresh_dashlets = []  # Dashlets with automatic refresh, for Javascript
     dashlet_coords = []  # Dimensions and positions of dashlet
     on_resize_dashlets = {}  # javascript function to execute after ressizing the dashlet
@@ -781,278 +703,65 @@
 
         except Exception as e:
             dashlet_content_html = render_dashlet_exception_content(dashlet_instance, nr, e)
->>>>>>> 75a18bda
 
         # Now after the dashlet content has been calculated render the whole dashlet
-        dashlet_container_begin(dashlet)
-        draw_dashlet(dashlet, content, dashlet_title)
+        dashlet_container_begin(nr, dashlet)
+        draw_dashlet(dashlet_instance, dashlet_content_html, dashlet_title_html)
         dashlet_container_end()
-
-    # Display the dialog during initial rendering when required context information is missing.
-    if missing_single_infos or missing_mandatory_context_filters:
-        html.final_javascript("cmk.page_menu.open_popup('popup_filters');")
-
-    html.close_div()
+        dashlet_coords.append(get_dashlet_dimensions(dashlet_instance))
+
+    dashboard_edit_controls(name, board)
 
     dashboard_properties = {
         "MAX": MAX,
         "GROW": GROW,
         "grid_size": raster,
+        "header_height": header_height,
+        "screen_margin": screen_margin,
         "dashlet_padding": dashlet_padding,
         "dashlet_min_size": Dashlet.minimum_size,
-        "refresh_dashlets": _get_refresh_dashlets(dashlets),
-        "on_resize_dashlets": _get_resize_dashlets(dashlets),
+        "refresh_dashlets": refresh_dashlets,
+        "on_resize_dashlets": on_resize_dashlets,
         "dashboard_name": name,
         "dashboard_mtime": board['mtime'],
-        "dashlets": _get_dashlet_coords(dashlets),
-        "slim_editor_thresholds": {
-            "width": 28,
-            "height": 14,
-        },
+        "dashlets": dashlet_coords,
     }
 
     html.javascript("""
 cmk.dashboard.set_dashboard_properties(%s);
 cmk.dashboard.calculate_dashboard();
 window.onresize = function () { cmk.dashboard.calculate_dashboard(); }
-cmk.page_menu.register_on_toggle_suggestions_handler(cmk.dashboard.calculate_dashboard);
 cmk.dashboard.execute_dashboard_scheduler(1);
 cmk.dashboard.register_event_handlers();
     """ % json.dumps(dashboard_properties))
 
     if mode == 'edit':
-        html.javascript('cmk.dashboard.toggle_dashboard_edit()')
+        html.javascript('cmk.dashboard.toggle_dashboard_edit(true)')
 
     html.body_end()  # omit regular footer with status icons, etc.
 
 
-def _get_dashlets(name: DashboardName, board: DashboardConfig) -> List[Dashlet]:
-    """Return dashlet instances of the dashboard"""
-    dashlets: List[Dashlet] = []
-    for nr, dashlet_spec in enumerate(board["dashlets"]):
-        try:
-            dashlet_type = get_dashlet_type(dashlet_spec)
-            dashlet = dashlet_type(name, board, nr, dashlet_spec)
-        except Exception:
-            dashlet = _fallback_dashlet(name, board, dashlet_spec, nr)
-
-        dashlets.append(dashlet)
-
-    return dashlets
-
-
-def _get_refresh_dashlets(
-    dashlets: List[Dashlet]
-) -> List[Tuple[DashletId, DashletRefreshInterval, DashletRefreshAction]]:
-    """Return information for dashlets with automatic refresh"""
-    refresh_dashlets = []
-    for dashlet in dashlets:
-        refresh = get_dashlet_refresh(dashlet)
-        if refresh:
-            refresh_dashlets.append(refresh)
-    return refresh_dashlets
-
-
-def _get_resize_dashlets(dashlets: List[Dashlet]) -> Dict[DashletId, str]:
-    """Get list of javascript functions to execute after resizing the dashlets"""
-    on_resize_dashlets: Dict[DashletId, str] = {}
-    for dashlet in dashlets:
-        on_resize = get_dashlet_on_resize(dashlet)
-        if on_resize:
-            on_resize_dashlets[dashlet.dashlet_id] = on_resize
-    return on_resize_dashlets
-
-
-def _get_dashlet_coords(dashlets: List[Dashlet]) -> List[Dict[str, int]]:
-    """Return a list of all dashlets dimensions and positions"""
-    return [get_dashlet_dimensions(dashlet) for dashlet in dashlets]
-
-
-def dashlet_container_begin(dashlet: Dashlet) -> None:
-    classes = ['dashlet', dashlet.type_name()]
-    if dashlet.is_resizable():
+def dashlet_container_begin(nr, dashlet):
+    dashlet_type = get_dashlet_type(dashlet)
+
+    classes = ['dashlet', dashlet['type']]
+    if dashlet_type.is_resizable():
         classes.append('resizable')
 
-    html.open_div(id_="dashlet_%d" % dashlet.dashlet_id, class_=classes)
-
-
-def dashlet_container_end() -> None:
+    html.open_div(id_="dashlet_%d" % nr, class_=classes)
+
+
+def dashlet_container_end():
     html.close_div()
 
 
-def _render_dashlet(board: DashboardConfig, dashlet: Dashlet, is_update: bool, mtime: int,
-                    missing_mandatory_context_filters: bool) -> Tuple[Union[str, HTML], str]:
-    content = ""
-    title: Union[str, HTML] = ""
-    try:
-        missing_single_infos = dashlet.missing_single_infos()
-        if missing_single_infos or missing_mandatory_context_filters:
-            return (
-                _("Filter context missing"),
-                str(
-                    html.render_warning(
-                        _("Unable to render this element, "
-                          "because we miss some required context information (%s). Please update the "
-                          "form on the right to make this element render.") %
-                        ", ".join(sorted(missing_single_infos)))))
-
-        title = dashlet.render_title_html()
-        content = _render_dashlet_content(board, dashlet, is_update=False, mtime=board["mtime"])
-
-    except Exception as e:
-        content = render_dashlet_exception_content(dashlet, e)
-
-    return title, content
-
-
-def _render_dashlet_content(board: DashboardConfig, dashlet: Dashlet, is_update: bool,
-                            mtime: int) -> str:
-
-    # All outer variables are completely reset for the dashlets to have a clean, well known state.
-    # The context that has been built based on the relevant HTTP variables is applied again.
-    dashlet_context = dashlet.context if dashlet.has_context() else {}
-    with visuals.context_uri_vars(dashlet_context, dashlet.single_infos()):
-        # Set some dashboard related variables that are needed by some dashlets
-        html.request.set_var("name", dashlet.dashboard_name)
-        html.request.set_var("mtime", str(mtime))
-
-        return _update_or_show(board, dashlet, is_update, mtime)
-
-
-def _update_or_show(board: DashboardConfig, dashlet: Dashlet, is_update: bool, mtime: int) -> str:
-    with html.plugged():
-        if is_update:
-            dashlet.update()
+def render_dashlet_title_html(dashlet_instance):
+    title = dashlet_instance.display_title()
+    if title is not None and dashlet_instance.show_title():
+        url = dashlet_instance.title_url()
+        if url:
+            title = html.render_a(_u(title), url)
         else:
-<<<<<<< HEAD
-            dashlet.show()
-
-        if mtime < board['mtime']:
-            # prevent reloading on the dashboard which already has the current mtime,
-            # this is normally the user editing this dashboard. All others: reload
-            # the whole dashboard once.
-            html.javascript('if (cmk.dashboard.dashboard_properties.dashboard_mtime < %d) {\n'
-                            '    parent.location.reload();\n'
-                            '}' % board['mtime'])
-
-        return html.drain()
-
-
-def render_dashlet_exception_content(dashlet: Dashlet, e: Exception) -> str:
-
-    if not isinstance(e, MKUserError):
-        # Do not write regular error messages related to normal user interaction and validation to
-        # the web.log
-        logger.exception("Problem while rendering dashboard element %d of type %s",
-                         dashlet.dashlet_id, dashlet.type_name())
-
-    with html.plugged():
-        if isinstance(e, MKException):
-            # Unify different string types from exception messages to a unicode string
-            try:
-                exc_txt = str(e)
-            except UnicodeDecodeError:
-                exc_txt = ensure_str(str(e))
-
-            html.show_error(
-                _("Problem while rendering dashboard element %d of type %s: %s. Have a look at "
-                  "<tt>var/log/web.log</tt> for further information.") %
-                (dashlet.dashlet_id, dashlet.type_name(), exc_txt))
-            return html.drain()
-
-        crash_reporting.handle_exception_as_gui_crash_report(
-            details={
-                "dashlet_id": dashlet.dashlet_id,
-                "dashlet_type": dashlet.type_name(),
-                "dashlet_spec": dashlet.dashlet_spec,
-            })
-        return html.drain()
-
-
-def _fallback_dashlet(name: DashboardName, board: DashboardConfig, dashlet_spec: DashletConfig,
-                      dashlet_id: int) -> Dashlet:
-    """Create some place holder dashlet instance in case the dashlet could not be
-    initialized"""
-    dashlet_spec = dashlet_spec.copy()
-    dashlet_spec.update({"type": "nodata", "text": ""})
-
-    dashlet_type = get_dashlet_type(dashlet_spec)
-    return dashlet_type(name, board, dashlet_id, dashlet_spec)
-
-
-def _get_mandatory_filters(board: DashboardConfig,
-                           unconfigured_single_infos: Set[str]) -> List[Tuple[str, ValueSpec]]:
-    mandatory_filters: List[Tuple[str, ValueSpec]] = []
-
-    # Get required single info keys (the ones that are not set by the config)
-    for info_key in unconfigured_single_infos:
-        info = visuals.visual_info_registry[info_key]()
-        mandatory_filters += info.single_spec
-
-    # Get required context filters set in the dashboard config
-    if board["mandatory_context_filters"]:
-        for filter_key in board["mandatory_context_filters"]:
-            mandatory_filters.append((filter_key, visuals.VisualFilter(filter_key)))
-
-    return mandatory_filters
-
-
-def _page_menu(breadcrumb: Breadcrumb, name: DashboardName, board: DashboardConfig,
-               board_context: VisualContext, unconfigured_single_infos: Set[str],
-               mode: str) -> PageMenu:
-
-    html.close_ul()
-    menu = PageMenu(
-        dropdowns=[
-            PageMenuDropdown(
-                name="dashboard",
-                title=_("Dashboard"),
-                topics=[
-                    PageMenuTopic(
-                        title=_("Edit"),
-                        entries=list(_dashboard_edit_entries(name, board, mode)),
-                    ),
-                    PageMenuTopic(
-                        title=_("User profile"),
-                        entries=[
-                            PageMenuEntry(
-                                title=_("Set as start URL"),
-                                icon_name="",
-                                item=make_javascript_link('cmk.dashboard.set_start_url(%s)' %
-                                                          json.dumps(name)),
-                            )
-                        ],
-                    ),
-                ],
-            ),
-            PageMenuDropdown(
-                name="add_dashlets",
-                title=_("Add"),
-                topics=list(_page_menu_topics(name)),
-                is_enabled=True,
-            ),
-            PageMenuDropdown(
-                name="dashboards",
-                title=_("Dashboards"),
-                topics=list(_page_menu_dashboards(name)),
-                is_enabled=True,
-            ),
-        ],
-        breadcrumb=breadcrumb,
-        has_pending_changes=bool(get_pending_changes_info()),
-    )
-
-    _extend_display_dropdown(menu, board, board_context, unconfigured_single_infos)
-
-    return menu
-
-
-def _page_menu_dashboards(name) -> Iterable[PageMenuTopic]:
-    if cmk_version.is_raw_edition():
-        linked_dashboards = ["main", "checkmk"]  # problems = main in raw edition
-    else:
-        linked_dashboards = ["main", "problems", "checkmk"]
-=======
             title = _u(title)
     return title
 
@@ -1087,102 +796,36 @@
             return update_or_show(mtime)
     else:
         return update_or_show(mtime)
->>>>>>> 75a18bda
-
-    yield PageMenuTopic(
-        title=_("Related Dashboards"),
-        entries=list(_dashboard_related_entries(name, linked_dashboards)),
-    )
-    yield PageMenuTopic(
-        title=_("Other Dashboards"),
-        entries=list(_dashboard_other_entries(name, linked_dashboards)),
-    )
-    yield PageMenuTopic(
-        title=_("Customize"),
-        entries=[
-            PageMenuEntry(
-                title=_("Customize Dashboards"),
-                icon_name="dashboard",
-                item=make_simple_link("edit_dashboards.py"),
-            )
-        ] if config.user.may("general.edit_dashboards") else [],
-    )
-
-<<<<<<< HEAD
-=======
+
+
 def render_dashlet_exception_content(dashlet_instance, nr, e):
     logger.exception("Problem while rendering dashlet %d of type %s" %
                      (nr, dashlet_instance.type_name()))
->>>>>>> 75a18bda
-
-def _page_menu_topics(name: DashboardName) -> Iterator[PageMenuTopic]:
-
-    yield PageMenuTopic(
-        title=_("Views"),
-        entries=list(_dashboard_add_views_dashlet_entries(name)),
-    )
-
-    yield PageMenuTopic(
-        title=_("Graphs"),
-        entries=list(_dashboard_add_graphs_dashlet_entries(name)),
-    )
-
-    yield PageMenuTopic(
-        title=_("Metrics"),
-        entries=list(_dashboard_add_metrics_dashlet_entries(name)),
-    )
-
-    yield PageMenuTopic(
-        title=_("Checkmk"),
-        entries=list(_dashboard_add_checkmk_dashlet_entries(name)),
-    )
-
-    if config.is_ntop_configured():
-        yield PageMenuTopic(
-            title=_("Ntop"),
-            entries=list(_dashboard_add_ntop_dashlet_entries(name)),
-        )
-
-    yield PageMenuTopic(
-        title=_("Other"),
-        entries=list(_dashboard_add_other_dashlet_entries(name)),
-    )
-
-
-def _dashboard_edit_entries(name: DashboardName, board: DashboardConfig,
-                            mode: str) -> Iterator[PageMenuEntry]:
+
+    # Unify different string types from exception messages to a unicode string
+    try:
+        exc_txt = unicode(e)
+    except UnicodeDecodeError:
+        exc_txt = str(e).decode("utf-8")
+
+    return html.render_error(
+        _("Problem while rendering dashlet %d of type %s: %s. Have a look at <tt>var/log/web.log</tt> for "
+          "further information.") % (nr, dashlet_instance.type_name(), exc_txt))
+
+
+def dashboard_edit_controls(name, board):
+    # Show the edit menu to all users which are allowed to edit dashboards
     if not config.user.may("general.edit_dashboards"):
         return
+
+    html.open_ul(style="display:none;", class_=["menu"], id_="controls")
 
     if board['owner'] != config.user.id:
         # Not owned dashboards must be cloned before being able to edit. Do not switch to
         # edit mode using javascript, use the URL with edit=1. When this URL is opened,
         # the dashboard will be cloned for this user
-        yield PageMenuEntry(
-            title=_("Customize builtin dashboard"),
-            icon_name="edit",
-            item=make_simple_link(makeuri(request, [("edit", 1)])),
-        )
-        return
-
-<<<<<<< HEAD
-    edit_text = _("Leave layout mode")
-    display_text = _("Enter layout mode")
-
-    yield PageMenuEntry(
-        title=edit_text if mode == "edit" else display_text,
-        icon_name={
-            "icon": "dashboard_edit",
-            "emblem": "disable" if mode == "edit" else "trans",
-        },
-        item=make_javascript_link('cmk.dashboard.toggle_dashboard_edit("%s", "%s")' %
-                                  (edit_text, display_text)),
-        is_shortcut=True,
-        is_suggested=False,
-        name="toggle_edit",
-        sort_index=99,
-    )
-=======
+        html.li(html.render_a(_("Edit Dashboard"), href=html.makeuri([("edit", 1)])))
+
     else:
         #
         # Add dashlet menu
@@ -1245,374 +888,16 @@
         html.write(_('Edit Dashboard'))
         html.close_a()
         html.close_li()
->>>>>>> 75a18bda
-
-    yield PageMenuEntry(
-        title=_("Properties"),
-        icon_name="configuration",
-        item=make_simple_link(
-            makeuri_contextless(
-                request,
-                [
-                    ("load_name", name),
-                    ("back", html.urlencode(makeuri(request, []))),
-                ],
-                filename="edit_dashboard.py",
-            )),
-    )
-
-<<<<<<< HEAD
-=======
+
+    html.close_ul()
+
     html.icon_button(None,
                      _('Edit the Dashboard'),
                      'dashboard_controls',
                      'controls_toggle',
                      onclick='void(0)')
->>>>>>> 75a18bda
-
-def _dashboard_other_entries(
-    name: str,
-    linked_dashboards: Iterable[str],
-) -> Iterable[PageMenuEntry]:
-    for dashboard_name, dashboard in get_permitted_dashboards().items():
-        if name in linked_dashboards and dashboard_name in linked_dashboards:
-            continue
-        if dashboard["hidden"]:
-            continue
-
-        yield PageMenuEntry(
-            title=dashboard["title"],
-            icon_name=dashboard["icon"] or "dashboard",
-            item=make_simple_link(
-                makeuri_contextless(
-                    request,
-                    [("name", dashboard_name)],
-                    filename="dashboard.py",
-                )),
-        )
-
-
-def _dashboard_related_entries(
-    name: str,
-    linked_dashboards: Iterable[str],
-) -> Iterable[PageMenuEntry]:
-    if name not in linked_dashboards:
-        return  # only the three main dashboards are related
-
-    dashboards = get_permitted_dashboards()
-    for entry_name in linked_dashboards:
-        if entry_name not in dashboards:
-            continue
-        dashboard = dashboards[entry_name]
-        yield PageMenuEntry(
-            title=dashboard['title'],
-            icon_name=dashboard['icon'] or 'unknown',
-            item=make_simple_link(
-                makeuri_contextless(
-                    request,
-                    [("name", entry_name)],
-                    filename="dashboard.py",
-                )),
-            is_shortcut=True,
-            is_suggested=False,
-            is_enabled=name != entry_name,
-        )
-
-
-def _extend_display_dropdown(menu: PageMenu, board: DashboardConfig, board_context: VisualContext,
-                             unconfigured_single_infos: Set[str]) -> None:
-    display_dropdown = menu.get_dropdown_by_name("display", make_display_options_dropdown())
-
-    mandatory_filters = _get_mandatory_filters(board, unconfigured_single_infos)
-    # Like _dashboard_info_handler we assume that only host / service filters are relevant
-    info_list = ["host", "service"]
-
-    display_dropdown.topics.insert(
-        0,
-        PageMenuTopic(title=_("Filter"),
-                      entries=[
-                          PageMenuEntry(
-                              title=_("Filter"),
-                              icon_name="filter",
-                              item=PageMenuSidePopup(
-                                  visuals.render_filter_form(info_list, mandatory_filters,
-                                                             board_context, board["name"],
-                                                             "ajax_initial_dashboard_filters")),
-                              name="filters",
-                              is_shortcut=True,
-                              is_suggested=False,
-                          ),
-                      ]))
-
-
-@page_registry.register_page("ajax_initial_dashboard_filters")
-class AjaxInitialDashboardFilters(ABCAjaxInitialFilters):
-    def _get_context(self, page_name: str) -> Dict:
-        dashboard_name = page_name
-        board = _load_dashboard_with_cloning(get_permitted_dashboards(), dashboard_name, edit=False)
-        board = _add_context_to_dashboard(board)
-
-        # For the topology dashboard filters are retrieved from a corresponding view context
-        if page_name == "topology":
-            _view, show_filters = get_topology_view_and_filters()
-            return {
-                f.ident: board["context"][f.ident] if f.ident in board["context"] else {}
-                for f in show_filters
-                if f.available()
-            }
-        return board["context"]
-
-
-@dataclass
-class PageMenuEntryCEEOnly(PageMenuEntry):
-    def __post_init__(self) -> None:
-        if cmk_version.is_raw_edition():
-            self.is_enabled = False
-            self.disabled_tooltip = _("Enterprise feature")
-
-
-def _dashboard_add_dashlet_back_http_var() -> Tuple[str, str]:
-    return "back", makeuri(request, [('edit', '1')])
-
-
-def _dashboard_add_view_dashlet_link(
-    name: DashboardName,
-    create: Literal["0", "1"],
-    filename: str,
-) -> PageMenuLink:
-    return make_simple_link(
-        makeuri_contextless(
-            request,
-            [
-                ("name", name),
-                ("create", create),
-                _dashboard_add_dashlet_back_http_var(),
-            ],
-            filename=filename,
-        ))
-
-
-def _dashboard_add_views_dashlet_entries(name: DashboardName) -> Iterable[PageMenuEntry]:
-
-    yield PageMenuEntry(
-        title=_('New view'),
-        icon_name='view',
-        item=_dashboard_add_view_dashlet_link(name, "1", "create_view_dashlet.py"),
-    )
-
-    yield PageMenuEntry(
-        title=_('Link to existing view'),
-        icon_name='view_link',
-        item=_dashboard_add_view_dashlet_link(name, "0", "create_link_view_dashlet.py"),
-    )
-
-    yield PageMenuEntry(
-        title=_('Copy of existing view'),
-        icon_name="view_copy",
-        item=_dashboard_add_view_dashlet_link(name, "0", "create_view_dashlet.py"),
-    )
-
-
-def _dashboard_add_non_view_dashlet_link(
-    name: DashboardName,
-    dashlet_type: str,
-) -> PageMenuLink:
-    return make_simple_link(
-        makeuri_contextless(
-            request,
-            [
-                ("name", name),
-                ("create", "0"),
-                _dashboard_add_dashlet_back_http_var(),
-                ("type", dashlet_type),
-            ],
-            filename="edit_dashlet.py",
-        ))
-
-
-def _dashboard_add_graphs_dashlet_entries(name: DashboardName) -> Iterable[PageMenuEntry]:
-
-    yield PageMenuEntryCEEOnly(
-        title='Single metric graph',
-        icon_name={
-            'icon': 'graph',
-            'emblem': 'add',
-        },
-        item=_dashboard_add_non_view_dashlet_link(name, "single_timeseries"),
-    )
-
-    yield PageMenuEntry(
-        title=_('Performance graph'),
-        icon_name='graph',
-        item=_dashboard_add_non_view_dashlet_link(name, "pnpgraph"),
-    )
-
-    yield PageMenuEntryCEEOnly(
-        title=_('Custom graph'),
-        icon_name={
-            'icon': 'graph',
-            'emblem': 'add',
-        },
-        item=_dashboard_add_non_view_dashlet_link(name, "custom_graph"),
-    )
-
-    yield PageMenuEntryCEEOnly(
-        title=_('Combined graph'),
-        icon_name={
-            'icon': 'graph',
-            'emblem': 'add',  # TODO: Need its own icon
-        },
-        item=_dashboard_add_non_view_dashlet_link(name, "combined_graph"),
-    )
-
-
-def _dashboard_add_metrics_dashlet_entries(name: DashboardName) -> Iterable[PageMenuEntryCEEOnly]:
-
-    yield PageMenuEntryCEEOnly(
-        title='Average scatterplot',
-        icon_name='scatterplot',
-        item=_dashboard_add_non_view_dashlet_link(name, "average_scatterplot"),
-    )
-
-    yield PageMenuEntryCEEOnly(
-        title='Barplot',
-        icon_name='barplot',
-        item=_dashboard_add_non_view_dashlet_link(name, "barplot"),
-    )
-
-    yield PageMenuEntryCEEOnly(
-        title='Gauge',
-        icon_name='gauge',
-        item=_dashboard_add_non_view_dashlet_link(name, "gauge"),
-    )
-
-    yield PageMenuEntryCEEOnly(
-        title='Single metric',
-        icon_name='single_metric',
-        item=_dashboard_add_non_view_dashlet_link(name, "single_metric"),
-    )
-
-
-def _dashboard_add_checkmk_dashlet_entries(name: DashboardName) -> Iterable[PageMenuEntry]:
-
-    yield PageMenuEntryCEEOnly(
-        title='Site overview',
-        icon_name='site_overview',
-        item=_dashboard_add_non_view_dashlet_link(name, "site_overview"),
-    )
-
-    yield PageMenuEntryCEEOnly(
-        title='Alert statistics',
-        icon_name={
-            'icon': 'alerts',
-            'emblem': 'statistic'
-        },
-        item=_dashboard_add_non_view_dashlet_link(name, "alert_statistics"),
-    )
-    yield PageMenuEntry(
-        title='Host statistics',
-        icon_name={
-            'icon': 'folder',
-            'emblem': 'statistic',
-        },
-        item=_dashboard_add_non_view_dashlet_link(name, "hoststats"),
-    )
-
-    yield PageMenuEntry(
-        title='Service statistics',
-        icon_name={
-            'icon': 'services',
-            'emblem': 'statistic',
-        },
-        item=_dashboard_add_non_view_dashlet_link(name, "servicestats"),
-    )
-
-    yield PageMenuEntryCEEOnly(
-        title='Notification timeline',
-        icon_name={
-            'icon': 'notifications',
-            'emblem': 'statistic',
-        },
-        item=_dashboard_add_non_view_dashlet_link(name, "notifications_bar_chart"),
-    )
-
-    yield PageMenuEntryCEEOnly(
-        title='Alert timeline',
-        icon_name={
-            'icon': 'alerts',
-            'emblem': 'statistic',
-        },
-        item=_dashboard_add_non_view_dashlet_link(name, "alerts_bar_chart"),
-    )
-
-    yield PageMenuEntryCEEOnly(
-        title=_('Percentage of service problems'),
-        icon_name={
-            'icon': 'graph',
-            'emblem': 'statistic'
-        },
-        item=_dashboard_add_non_view_dashlet_link(name, "problem_graph"),
-    )
-
-    yield PageMenuEntry(
-        title='User notifications',
-        icon_name='notifications',
-        item=_dashboard_add_non_view_dashlet_link(name, "notify_users"),
-    )
-
-    yield PageMenuEntry(
-        title='Sidebar element',
-        icon_name='custom_snapin',
-        item=_dashboard_add_non_view_dashlet_link(name, "snapin"),
-        is_show_more=True,
-    )
-
-
-def _dashboard_add_ntop_dashlet_entries(name: DashboardName) -> Iterable[PageMenuEntryCEEOnly]:
-
-    yield PageMenuEntryCEEOnly(
-        title='Alerts',
-        icon_name={
-            'icon': 'ntop',
-            'emblem': 'warning',
-        },
-        item=_dashboard_add_non_view_dashlet_link(name, "ntop_alerts"),
-    )
-
-    yield PageMenuEntryCEEOnly(
-        title='Flows',
-        icon_name={
-            'icon': 'ntop',
-            'emblem': 'more',
-        },
-        item=_dashboard_add_non_view_dashlet_link(name, "ntop_flows"),
-    )
-
-    yield PageMenuEntryCEEOnly(
-        title='Top talkers',
-        icon_name={
-            'icon': 'ntop',
-            'emblem': 'statistic',
-        },
-        item=_dashboard_add_non_view_dashlet_link(name, "ntop_top_talkers"),
-    )
-
-
-def _dashboard_add_other_dashlet_entries(name: DashboardName) -> Iterable[PageMenuEntry]:
-
-    yield PageMenuEntry(
-        title='Custom URL',
-        icon_name='dashlet_url',
-        item=_dashboard_add_non_view_dashlet_link(name, "url"),
-        is_show_more=True,
-    )
-
-    yield PageMenuEntry(
-        title='Static text',
-        icon_name='dashlet_nodata',
-        item=_dashboard_add_non_view_dashlet_link(name, "nodata"),
-        is_show_more=True,
-    )
+
+    html.close_div()
 
 
 MenuEntry = NamedTuple("MenuEntry", [
@@ -1659,7 +944,7 @@
 
 
 def used_dashlet_types(board):
-    type_names = list({d['type'] for d in board['dashlets']})
+    type_names = list(set([d['type'] for d in board['dashlets']]))
     return [dashlet_registry[ty] for ty in type_names]
 
 
@@ -1667,54 +952,51 @@
 # dashlets using static content (such as an iframe) will not be
 # refreshed by us but need to do that themselves.
 # TODO: Refactor this to Dashlet or later Dashboard class
-def get_dashlet_refresh(
-        dashlet: Dashlet
-) -> Optional[Tuple[DashletId, DashletRefreshInterval, DashletRefreshAction]]:
-    if dashlet.type_name() == "url" or (not dashlet.is_iframe_dashlet() and
-                                        dashlet.refresh_interval()):
-        refresh = dashlet.refresh_interval()
+def get_dashlet_refresh(dashlet_instance):
+    if dashlet_instance.type_name() == "url" or (not dashlet_instance.is_iframe_dashlet() and
+                                                 dashlet_instance.refresh_interval()):
+        refresh = dashlet_instance.refresh_interval()
         if not refresh:
-            return None
-
-        action = dashlet.get_refresh_action()
+            return
+
+        action = dashlet_instance.get_refresh_action()
         if action:
-            return (dashlet.dashlet_id, refresh, action)
+            return [dashlet_instance.dashlet_id, refresh, action]
     return None
 
 
 # TODO: Refactor this to Dashlet or later Dashboard class
-def get_dashlet_on_resize(dashlet: Dashlet) -> Optional[str]:
-    on_resize = dashlet.on_resize()
+def get_dashlet_on_resize(dashlet_instance):
+    on_resize = dashlet_instance.on_resize()
     if on_resize:
         return '(function() {%s})' % on_resize
     return None
 
 
 # TODO: Refactor this to Dashlet or later Dashboard class
-def get_dashlet_dimensions(dashlet: Dashlet) -> Dict[str, int]:
+def get_dashlet_dimensions(dashlet_instance):
     dimensions = {}
-    dimensions['x'], dimensions['y'] = dashlet.position()
-    dimensions['w'], dimensions['h'] = dashlet.size()
+    dimensions['x'], dimensions['y'] = dashlet_instance.position()
+    dimensions['w'], dimensions['h'] = dashlet_instance.size()
     return dimensions
 
 
-def get_dashlet_type(dashlet_spec: DashletConfig) -> Type[Dashlet]:
-    return dashlet_registry[dashlet_spec["type"]]
-
-
-def get_dashlet(board: DashboardName, ident: DashletId) -> DashletConfig:
-    try:
-        dashboard = get_permitted_dashboards()[board]
-    except KeyError:
+def get_dashlet_type(dashlet):
+    return dashlet_registry[dashlet["type"]]
+
+
+def get_dashlet(board, ident):
+    if board not in available_dashboards:
         raise MKUserError("name", _('The requested dashboard does not exist.'))
+    dashboard = available_dashboards[board]
 
     try:
         return dashboard['dashlets'][ident]
     except IndexError:
-        raise MKGeneralException(_('The dashboard element does not exist.'))
-
-
-def draw_dashlet(dashlet: Dashlet, content: str, title: Union[str, HTML]) -> None:
+        raise MKGeneralException(_('The dashlet does not exist.'))
+
+
+def draw_dashlet(dashlet_instance, dashlet_content_html, dashlet_title_html):
     """Draws the initial HTML code for one dashlet
 
     Each dashlet has an id "dashlet_%d", where %d is its index (in
@@ -1722,29 +1004,17 @@
     div there is an inner div containing the actual dashlet content. This content
     is updated later using the dashboard_dashlet.py ajax call.
     """
-<<<<<<< HEAD
-    if all((
-            not isinstance(dashlet, ABCFigureDashlet),
-            title is not None,
-            dashlet.show_title(),
-    )):
-        title_background = ["highlighted"] if dashlet.show_title() is True else []
-        html.div(html.render_span(title),
-                 id_="dashlet_title_%d" % dashlet.dashlet_id,
-                 class_=["title"] + title_background)
-=======
     if dashlet_title_html is not None and dashlet_instance.show_title():
         html.div(html.render_span(dashlet_title_html),
                  id_="dashlet_title_%d" % dashlet_instance.dashlet_id,
                  class_=["title"])
->>>>>>> 75a18bda
 
     css = ["dashlet_inner"]
-    if dashlet.show_background():
+    if dashlet_instance.show_background():
         css.append("background")
 
-    html.open_div(id_="dashlet_inner_%d" % dashlet.dashlet_id, class_=css)
-    html.write_html(HTML(content))
+    html.open_div(id_="dashlet_inner_%d" % dashlet_instance.dashlet_id, class_=css)
+    html.write_html(dashlet_content_html)
     html.close_div()
 
 
@@ -1762,68 +1032,45 @@
 
 
 @cmk.gui.pages.register("dashboard_dashlet")
-def ajax_dashlet() -> None:
+def ajax_dashlet():
     name = html.request.var('name')
     if not name:
         raise MKUserError("name", _('The name of the dashboard is missing.'))
 
-    ident = html.request.get_integer_input_mandatory("id")
-
-    try:
-        board = get_permitted_dashboards()[name]
-    except KeyError:
+    ident = html.get_integer_input("id")
+
+    load_dashboards()
+
+    if name not in available_dashboards:
         raise MKUserError("name", _('The requested dashboard does not exist.'))
-<<<<<<< HEAD
-
-    board = _add_context_to_dashboard(board)
-
-    dashlet_spec = None
-    for nr, this_dashlet_spec in enumerate(board['dashlets']):
-=======
     board = available_dashboards[name]
 
     the_dashlet = None
     for nr, dashlet in enumerate(board['dashlets']):
->>>>>>> 75a18bda
         if nr == ident:
-            dashlet_spec = this_dashlet_spec
+            the_dashlet = dashlet
             break
 
-    if not dashlet_spec:
-        raise MKUserError("id", _('The element can not be found on the dashboard.'))
-
-    if dashlet_spec['type'] not in dashlet_registry:
-        raise MKUserError("id", _('The requested element type does not exist.'))
-
-    mtime = html.request.get_integer_input_mandatory('mtime', 0)
-
-    dashlet = None
+    if not the_dashlet:
+        raise MKUserError("id", _('The dashlet can not be found on the dashboard.'))
+
+    if the_dashlet['type'] not in dashlet_registry:
+        raise MKUserError("id", _('The requested dashlet type does not exist.'))
+
+    wato_folder = html.request.var("wato_folder")
+
+    dashlet_type = get_dashlet_type(the_dashlet)
+    dashlet_instance = dashlet_type(name, board, ident, the_dashlet, wato_folder)
+
     try:
-<<<<<<< HEAD
-        dashlet_type = get_dashlet_type(dashlet_spec)
-        dashlet = dashlet_type(name, board, ident, dashlet_spec)
-
-        content = _render_dashlet_content(board, dashlet, is_update=True, mtime=mtime)
-=======
         dashlet_content_html = render_dashlet_content(board,
                                                       dashlet_instance,
                                                       stash_html_vars=False,
                                                       is_update=True)
->>>>>>> 75a18bda
     except Exception as e:
-        if dashlet is None:
-            dashlet = _fallback_dashlet(name, board, dashlet_spec, ident)
-        content = render_dashlet_exception_content(dashlet, e)
-
-    html.write_html(HTML(content))
-
-
-def _add_context_to_dashboard(board: DashboardConfig) -> DashboardConfig:
-    board = copy.deepcopy(board)
-    board.setdefault("single_infos", [])
-    board.setdefault("context", {})
-    board.setdefault("mandatory_context_filters", [])
-    return board
+        dashlet_content_html = render_dashlet_exception_content(dashlet_instance, ident, e)
+
+    html.write_html(dashlet_content_html)
 
 
 #.
@@ -1840,27 +1087,9 @@
 
 
 @cmk.gui.pages.register("edit_dashboards")
-def page_edit_dashboards() -> None:
-    visuals.page_list(what='dashboards',
-                      title=_("Edit Dashboards"),
-                      visuals=get_all_dashboards(),
-                      render_custom_buttons=_render_dashboard_buttons)
-
-
-def _render_dashboard_buttons(dashboard_name: DashboardName, dashboard: DashboardConfig) -> None:
-    if dashboard["owner"] == config.user.id:
-        html.icon_button(
-            makeuri_contextless(
-                request,
-                [
-                    ('name', dashboard_name),
-                    ('edit', '1'),
-                ],
-                'dashboard.py',
-            ),
-            title=_("Edit dashboard"),
-            icon="dashboard",
-        )
+def page_edit_dashboards():
+    load_dashboards(lock=html.is_transaction())
+    visuals.page_list('dashboards', _("Edit Dashboards"), dashboards)
 
 
 #.
@@ -1878,7 +1107,7 @@
 
 
 @cmk.gui.pages.register("create_dashboard")
-def page_create_dashboard() -> None:
+def page_create_dashboard():
     visuals.page_create_visual('dashboards', visual_info_registry.keys())
 
 
@@ -1894,23 +1123,10 @@
 #   | Configures the global settings of a dashboard.                       |
 #   '----------------------------------------------------------------------'
 
+vs_dashboard = None
+
 
 @cmk.gui.pages.register("edit_dashboard")
-<<<<<<< HEAD
-def page_edit_dashboard() -> None:
-    visuals.page_edit_visual(
-        'dashboards',
-        get_all_dashboards(),
-        create_handler=create_dashboard,
-        custom_field_handler=dashboard_fields_handler,
-        info_handler=_dashboard_info_handler,
-        help_text_context=_(
-            "A dashboard can have an optional context. It can for example be restricted to display "
-            "only information of a single host or for a set of services matching a regular "
-            "expression."),
-    )
-
-=======
 def page_edit_dashboard():
     global vs_dashboard
     load_dashboards(lock=html.is_transaction())
@@ -1934,20 +1150,13 @@
                              dashboards,
                              create_handler=create_dashboard,
                              custom_field_handler=custom_field_handler)
->>>>>>> 75a18bda
-
-def _dashboard_info_handler(visual):
-    # We could use all available infos here, but there is a lot of normally unused stuff. For better
-    # usability reduce the list to the (assumed) relevant used ones.
-    return ["host", "service"]
-
-
-def dashboard_fields_handler(dashboard: DashboardConfig) -> None:
-    _vs_dashboard().render_input('dashboard', dashboard and dashboard or None)
-
-
-def create_dashboard(old_dashboard: DashboardConfig, dashboard: DashboardConfig) -> DashboardConfig:
-    vs_dashboard = _vs_dashboard()
+
+
+def custom_field_handler(dashboard):
+    vs_dashboard.render_input('dashboard', dashboard and dashboard or None)
+
+
+def create_dashboard(old_dashboard, dashboard):
     board_properties = vs_dashboard.from_html_vars('dashboard')
     vs_dashboard.validate_value(board_properties, 'dashboard')
     dashboard.update(board_properties)
@@ -1957,42 +1166,6 @@
     dashboard['mtime'] = int(time.time())
 
     return dashboard
-
-
-def _vs_dashboard() -> Dictionary:
-    return Dictionary(
-        title=_('Dashboard Properties'),
-        render='form',
-        optional_keys=False,
-        elements=[
-            ('show_title',
-             Checkbox(
-                 title=_('Display dashboard title'),
-                 label=_('Show the header of the dashboard with the configured title.'),
-                 default_value=True,
-             )),
-            (
-                "mandatory_context_filters",
-                visuals.FilterChoices(
-                    # Like _dashboard_info_handler we assume that only host / service filters are relevant
-                    infos=["host", "service"],
-                    title=_("Required context filters"),
-                    help=_(
-                        "Show the dialog that can be used to update the dashboard context "
-                        "on initial dashboard rendering and enforce the user to provide the "
-                        "context filters that are set here. This can be useful in case you want "
-                        "the users to first provide some context before rendering the dashboard."),
-                )),
-        ],
-        form_isopen=False,
-        help=_(
-            "Here, you can configure additional properties of the dashboard. This is completely "
-            "optional and only needed to create more advanced dashboards. For example, you can "
-            "make certain filters mandatory. This enables you to build generic dashboards which "
-            "could for example contain all the relevant information for a single Oracle DB. "
-            "However, before the dashboard is rendered, the user has to decide which DB he wants "
-            "to look at."),
-    )
 
 
 #.
@@ -2008,79 +1181,30 @@
 #   '----------------------------------------------------------------------'
 
 
-@cmk.gui.pages.register("create_link_view_dashlet")
-def page_create_link_view_dashlet() -> None:
-    """Choose an existing view from the list of available views"""
-    name = html.request.get_str_input_mandatory('name')
-    choose_view(name, _('Embed existing view'), _create_linked_view_dashlet_spec)
-
-
-def _create_linked_view_dashlet_spec(dashlet_id: int, view_name: str) -> Dict:
-    dashlet_spec = default_dashlet_definition("linked_view")
-    dashlet_spec["name"] = view_name
-    return dashlet_spec
-
-
 @cmk.gui.pages.register("create_view_dashlet")
-def page_create_view_dashlet() -> None:
+def page_create_view_dashlet():
     create = html.request.var('create', '1') == '1'
-    name = html.request.get_str_input_mandatory('name')
+    name = html.request.var('name')
 
     if create:
-<<<<<<< HEAD
-        import cmk.gui.views as views  # pylint: disable=import-outside-toplevel
-        url = makeuri(
-            request,
-            [('back', makeuri(request, []))],
-            filename="create_view_dashlet_infos.py",
-        )
-=======
         import cmk.gui.views as views
         url = html.makeuri([('back', html.makeuri([]))], filename="create_view_dashlet_infos.py")
->>>>>>> 75a18bda
         views.show_create_view_dialog(next_url=url)
 
     else:
         # Choose an existing view from the list of available views
-        choose_view(name, _('Copy existing view'), _create_cloned_view_dashlet_spec)
-
-
-def _create_cloned_view_dashlet_spec(dashlet_id: int, view_name: str) -> Dict:
-    dashlet_spec = default_dashlet_definition('view')
-
-    # save the original context and override the context provided by the view
-    copy_view_into_dashlet(dashlet_spec, dashlet_id, view_name)
-    return dashlet_spec
+        choose_view(name)
 
 
 @cmk.gui.pages.register("create_view_dashlet_infos")
-def page_create_view_dashlet_infos() -> None:
-    ds_name = html.request.get_str_input_mandatory('datasource')
+def page_create_view_dashlet_infos():
+    ds_name = html.request.var('datasource')
     if ds_name not in data_source_registry:
         raise MKUserError("datasource", _('The given datasource is not supported'))
 
     # Create a new view by choosing the datasource and the single object types
     visuals.page_create_visual('views',
                                data_source_registry[ds_name]().infos,
-<<<<<<< HEAD
-                               next_url=makeuri_contextless(request, [
-                                   ('name', html.request.var('name')),
-                                   ('type', 'view'),
-                                   ('datasource', ds_name),
-                                   ('back', makeuri(request, [])),
-                                   ('next',
-                                    makeuri_contextless(
-                                        request,
-                                        [('name', html.request.var('name')), ('edit', '1')],
-                                        'dashboard.py',
-                                    )),
-                               ],
-                                                            filename='edit_dashlet.py'))
-
-
-def choose_view(name: DashboardName, title: str, create_dashlet_spec_func: Callable) -> None:
-    import cmk.gui.views as views  # pylint: disable=import-outside-toplevel
-=======
                                next_url=html.makeuri_contextless([
                                    ('name', html.request.var('name')),
                                    ('type', 'view'),
@@ -2095,238 +1219,130 @@
 
 def choose_view(name):
     import cmk.gui.views as views
->>>>>>> 75a18bda
     vs_view = DropdownChoice(
-        title=_('View name'),
-        choices=lambda: views.view_choices(allow_empty=False),
+        title=_('View Name'),
+        choices=views.view_choices,
         sorted=True,
-        no_preselect=True,
     )
 
-    dashboard = get_permitted_dashboards()[name]
-
-    breadcrumb = _dashlet_editor_breadcrumb(name, dashboard, title)
-    html.header(title, breadcrumb=breadcrumb, page_menu=_choose_view_page_menu(breadcrumb))
+    html.header(_('Create Dashlet from existing View'))
+    html.begin_context_buttons()
+    back_url = html.get_url_input(
+        "back", "dashboard.py?edit=1&name=%s" % html.urlencode(html.request.var('name')))
+    html.context_button(_("Back"), back_url, "back")
+    html.end_context_buttons()
 
     if html.request.var('save') and html.check_transaction():
         try:
             view_name = vs_view.from_html_vars('view')
             vs_view.validate_value(view_name, 'view')
 
+            load_dashboards(lock=True)
+            dashboard = available_dashboards[name]
+
+            # Add the dashlet!
+            dashlet = default_dashlet_definition('view')
+
+            # save the original context and override the context provided by the view
             dashlet_id = len(dashboard['dashlets'])
-            dashlet_spec = create_dashlet_spec_func(dashlet_id, view_name)
-            add_dashlet(dashlet_spec, dashboard)
-
-            raise HTTPRedirect(
-                makeuri_contextless(
-                    request,
-                    [
-                        ("name", name),
-                        ("id", str(dashlet_id)),
-                        ("back", html.get_url_input('back')),
-                    ],
-                    filename="edit_dashlet.py",
-                ))
+            load_view_into_dashlet(dashlet, dashlet_id, view_name)
+            add_dashlet(dashlet, dashboard)
+
+            raise HTTPRedirect('edit_dashlet.py?name=%s&id=%d' % (name, dashlet_id))
         except MKUserError as e:
             html.user_error(e)
 
     html.begin_form('choose_view')
-    forms.header(_('Select view'))
+    forms.header(_('Select View'))
     forms.section(vs_view.title())
-    vs_view.render_input('view', None)
+    vs_view.render_input('view', '')
     html.help(vs_view.help())
     forms.end()
+
+    html.button('save', _('Continue'), 'submit')
 
     html.hidden_fields()
     html.end_form()
     html.footer()
 
 
-def _choose_view_page_menu(breadcrumb: Breadcrumb) -> PageMenu:
-    return make_simple_form_page_menu(_("View"),
-                                      breadcrumb,
-                                      form_name="choose_view",
-                                      button_name="save",
-                                      save_title=_("Continue"))
-
-
-@page_registry.register_page("edit_dashlet")
-class EditDashletPage(Page):
-    def __init__(self) -> None:
-        if not config.user.may("general.edit_dashboards"):
-            raise MKAuthException(_("You are not allowed to edit dashboards."))
-
-        self._board = html.request.get_str_input_mandatory('name')
-        self._ident = html.request.get_integer_input("id")
+@cmk.gui.pages.register("edit_dashlet")
+def page_edit_dashlet():
+    if not config.user.may("general.edit_dashboards"):
+        raise MKAuthException(_("You are not allowed to edit dashboards."))
+
+    board = html.request.var('name')
+    if not board:
+        raise MKUserError("name", _('The name of the dashboard is missing.'))
+
+    ty = html.request.var('type')
+
+    if html.request.has_var('id'):
+        ident = html.get_integer_input("id")
+    else:
+        ident = None
+
+    if ident is None and not ty:
+        raise MKUserError("id", _('The ID of the dashlet is missing.'))
+
+    load_dashboards(lock=html.is_transaction())
+
+    if board not in available_dashboards:
+        raise MKUserError("name", _('The requested dashboard does not exist.'))
+    dashboard = available_dashboards[board]
+
+    if ident is None:
+        mode = 'add'
+        title = _('Add Dashlet')
 
         try:
-            self._dashboard = get_permitted_dashboards()[self._board]
+            dashlet_type = dashlet_registry[ty]
         except KeyError:
-            raise MKUserError("name", _('The requested dashboard does not exist.'))
-
-    def page(self) -> PageResult:
-        if self._ident is None:
-            type_name = html.request.get_str_input_mandatory('type')
-            mode = 'add'
-            title = _('Add element')
-
-            try:
-                dashlet_type = dashlet_registry[type_name]
-            except KeyError:
-                raise MKUserError("type", _('The requested element type does not exist.'))
-
-            # Initial configuration
-            dashlet_spec: DashletConfig = {
-                'position': dashlet_type.initial_position(),
-                'size': dashlet_type.initial_size(),
-                'single_infos': dashlet_type.single_infos(),
-                'type': type_name,
-            }
-            dashlet_spec.update(dashlet_type.default_settings())
-
-            if dashlet_type.has_context():
-                dashlet_spec["context"] = {}
-
-            self._ident = len(self._dashboard['dashlets'])
-
-            single_infos_raw = html.request.var('single_infos')
-            single_infos: List[InfoName] = []
-            if single_infos_raw:
-                single_infos = single_infos_raw.split(',')
-                for key in single_infos:
-                    if key not in visual_info_registry:
-                        raise MKUserError('single_infos', _('The info %s does not exist.') % key)
-
-            if not single_infos:
-                single_infos = dashlet_type.single_infos()
-
-            dashlet_spec['single_infos'] = single_infos
-        else:
-            mode = 'edit'
-            title = _('Edit element')
-
-            try:
-                dashlet_spec = self._dashboard['dashlets'][self._ident]
-            except IndexError:
-                raise MKUserError("id", _('The element does not exist.'))
-
-            type_name = dashlet_spec['type']
-            dashlet_type = dashlet_registry[type_name]
-            single_infos = dashlet_spec['single_infos']
-
-        breadcrumb = _dashlet_editor_breadcrumb(self._board, self._dashboard, title)
-        html.header(title, breadcrumb=breadcrumb, page_menu=_dashlet_editor_page_menu(breadcrumb))
-
-        vs_general = dashlet_vs_general_settings(dashlet_type, single_infos)
-
-        def dashlet_info_handler(dashlet_spec: DashletConfig) -> List[str]:
-            assert isinstance(self._ident, int)
-            dashlet_type = dashlet_registry[dashlet_spec['type']]
-            dashlet = dashlet_type(self._board, self._dashboard, self._ident, dashlet_spec)
-            return dashlet.infos()
-
-        context_specs = visuals.get_context_specs(dashlet_spec, info_handler=dashlet_info_handler)
-
-        vs_type: Optional[ValueSpec] = None
-        params = dashlet_type.vs_parameters()
-        render_input_func = None
-        handle_input_func = None
-        if isinstance(params, list):
-            # TODO: Refactor all params to be a Dictionary() and remove this special case
-            vs_type = Dictionary(
-                title=_('Properties'),
-                render='form',
-                optional_keys=dashlet_type.opt_parameters(),
-                validate=dashlet_type.validate_parameters_func(),
-                elements=params,
-            )
-
-        elif isinstance(params, (Dictionary, Transform)):
-            vs_type = params
-
-        elif isinstance(params, tuple):
-            # It's a tuple of functions which should be used to render and parse the params
-            render_input_func, handle_input_func = params
-
-        # Check disjoint option on known valuespecs
-        if isinstance(vs_type, Dictionary):
-            settings_elements = set(el[0] for el in vs_general._get_elements())
-            properties_elements = set(el[0] for el in vs_type._get_elements())
-            assert settings_elements.isdisjoint(
-                properties_elements
-            ), "Dashboard element settings and properties have a shared option name"
-
-        if html.request.var('save') and html.transaction_valid():
-            try:
-                general_properties = vs_general.from_html_vars('general')
-                vs_general.validate_value(general_properties, 'general')
-                dashlet_spec.update(general_properties)
-
-                # Remove unset optional attributes
-                optional_properties = set(e[0] for e in vs_general._get_elements()) - set(
-                    vs_general._required_keys)
-                for option in optional_properties:
-                    if option not in general_properties and option in dashlet_spec:
-                        del dashlet_spec[option]
-
-                if vs_type:
-                    type_properties = vs_type.from_html_vars('type')
-                    vs_type.validate_value(type_properties, 'type')
-                    dashlet_spec.update(type_properties)
-
-                elif handle_input_func:
-                    # The returned dashlet must be equal to the parameter! It is not replaced/re-added
-                    # to the dashboard object. FIXME TODO: Clean this up!
-                    dashlet_spec = handle_input_func(self._ident, dashlet_spec)
-
-                if context_specs:
-                    dashlet_spec['context'] = visuals.process_context_specs(context_specs)
-
-                if mode == "add":
-                    self._dashboard['dashlets'].append(dashlet_spec)
-
-                save_all_dashboards()
-                html.footer()
-                raise HTTPRedirect(html.get_url_input('next', html.get_url_input('back')))
-
-            except MKUserError as e:
-                html.user_error(e)
-
-        html.begin_form("dashlet", method="POST")
-        vs_general.render_input("general", dashlet_spec)
-        visuals.render_context_specs(dashlet_spec, context_specs)
-
-        if vs_type:
-            vs_type.render_input("type", dashlet_spec)
-        elif render_input_func:
-            render_input_func(dashlet_spec)
-
-        forms.end()
-        html.show_localization_hint()
-        html.button("save", _("Save"))
-        html.hidden_fields()
-        html.end_form()
-
-        html.footer()
-
-
-def _dashlet_editor_page_menu(breadcrumb: Breadcrumb) -> PageMenu:
-    return make_simple_form_page_menu(_("Element"),
-                                      breadcrumb,
-                                      form_name="dashlet",
-                                      button_name="save")
-
-
-<<<<<<< HEAD
-def _dashlet_editor_breadcrumb(name: str, board: DashboardConfig, title: str) -> Breadcrumb:
-    breadcrumb = make_topic_breadcrumb(mega_menu_registry.menu_monitoring(),
-                                       PagetypeTopics.get_topic(board["topic"]))
-    breadcrumb.append(
-        BreadcrumbItem(
-            visuals.visual_title('dashboard', board, {}),
-            html.get_url_input('back'),
-        ))
-=======
+            raise MKUserError("type", _('The requested dashlet type does not exist.'))
+
+        # Initial configuration
+        dashlet = {
+            'position': dashlet_type.initial_position(),
+            'size': dashlet_type.initial_size(),
+            'single_infos': dashlet_type.single_infos(),
+            'type': ty,
+        }
+        ident = len(dashboard['dashlets'])
+
+        single_infos_raw = html.request.var('single_infos')
+        single_infos = []
+        if single_infos_raw:
+            single_infos = single_infos_raw.split(',')
+            for key in single_infos:
+                if key not in visual_info_registry:
+                    raise MKUserError('single_infos', _('The info %s does not exist.') % key)
+
+        if not single_infos:
+            single_infos = dashlet_type.single_infos()
+
+        dashlet['single_infos'] = single_infos
+    else:
+        mode = 'edit'
+        title = _('Edit Dashlet')
+
+        try:
+            dashlet = dashboard['dashlets'][ident]
+        except IndexError:
+            raise MKUserError("id", _('The dashlet does not exist.'))
+
+        ty = dashlet['type']
+        dashlet_type = dashlet_registry[ty]
+        single_infos = dashlet['single_infos']
+
+    html.header(title)
+
+    html.begin_context_buttons()
+    back_url = html.get_url_input('back', 'dashboard.py?name=%s&edit=1' % board)
+    next_url = html.get_url_input('next', back_url)
+    html.context_button(_('Back'), back_url, 'back')
+    html.context_button(_('All Dashboards'), 'edit_dashboards.py', 'dashboard')
+    html.end_context_buttons()
+
     vs_general = Dictionary(
         title=_('General Settings'),
         render='form',
@@ -2369,21 +1385,96 @@
              )),
         ],
     )
->>>>>>> 75a18bda
-
-    breadcrumb.append(make_current_page_breadcrumb_item(title))
-
-    return breadcrumb
-
-<<<<<<< HEAD
-=======
+
+    def dashlet_info_handler(dashlet):
+        if dashlet['type'] == 'view':
+            import cmk.gui.views as views
+            return views.get_view_infos(dashlet)
+        return dashlet_registry[dashlet['type']].infos()
+
+    context_specs = visuals.get_context_specs(dashlet, info_handler=dashlet_info_handler)
+
+    vs_type = None
+    params = dashlet_type.vs_parameters()
+    render_input_func = None
+    handle_input_func = None
+    if isinstance(params, list):
+        # TODO: Refactor all params to be a Dictionary() and remove this special case
+        vs_type = Dictionary(
+            title=_('Properties'),
+            render='form',
+            optional_keys=dashlet_type.opt_parameters(),
+            validate=dashlet_type.validate_parameters_func(),
+            elements=params,
+        )
+
+    elif isinstance(params, (Dictionary, Transform)):
+        vs_type = params
+
     elif isinstance(params, tuple):
         # It's a tuple of functions which should be used to render and parse the params
         render_input_func, handle_input_func = params
->>>>>>> 75a18bda
-
-@cmk.gui.pages.register("clone_dashlet")
-def page_clone_dashlet() -> None:
+
+    if html.request.var('save') and html.transaction_valid():
+        try:
+            general_properties = vs_general.from_html_vars('general')
+            vs_general.validate_value(general_properties, 'general')
+            dashlet.update(general_properties)
+            # Remove unset optional attributes
+            if 'title' not in general_properties and 'title' in dashlet:
+                del dashlet['title']
+
+            if vs_type:
+                type_properties = vs_type.from_html_vars('type')
+                vs_type.validate_value(type_properties, 'type')
+                dashlet.update(type_properties)
+
+            elif handle_input_func:
+                # The returned dashlet must be equal to the parameter! It is not replaced/re-added
+                # to the dashboard object. FIXME TODO: Clean this up!
+                dashlet = handle_input_func(ident, dashlet)
+
+            if context_specs:
+                dashlet['context'] = visuals.process_context_specs(context_specs)
+
+            if mode == "add":
+                dashboard['dashlets'].append(dashlet)
+
+            visuals.save('dashboards', dashboards)
+
+            html.immediate_browser_redirect(1, next_url)
+            if mode == 'edit':
+                html.message(_('The dashlet has been saved.'))
+            else:
+                html.message(_('The dashlet has been added to the dashboard.'))
+            html.reload_sidebar()
+            html.footer()
+            return
+
+        except MKUserError as e:
+            html.user_error(e)
+
+    html.begin_form("dashlet", method="POST")
+    vs_general.render_input("general", dashlet)
+
+    if vs_type:
+        vs_type.render_input("type", dashlet)
+    elif render_input_func:
+        render_input_func(dashlet)
+
+    visuals.render_context_specs(dashlet, context_specs)
+
+    forms.end()
+    html.show_localization_hint()
+    html.button("save", _("Save"))
+    html.hidden_fields()
+    html.end_form()
+
+    html.footer()
+
+
+@cmk.gui.pages.register("delete_dashlet")
+def page_delete_dashlet():
     if not config.user.may("general.edit_dashboards"):
         raise MKAuthException(_("You are not allowed to edit dashboards."))
 
@@ -2391,55 +1482,26 @@
     if not board:
         raise MKUserError("name", _('The name of the dashboard is missing.'))
 
-    ident = html.request.get_integer_input_mandatory("id")
+    ident = html.get_integer_input("id")
+
+    load_dashboards(lock=True)
+
+    if board not in available_dashboards:
+        raise MKUserError("name", _('The requested dashboard does not exist.'))
+    dashboard = available_dashboards[board]
 
     try:
-        dashboard = get_permitted_dashboards()[board]
-    except KeyError:
-        raise MKUserError("name", _('The requested dashboard does not exist.'))
-
-    try:
-        dashlet_spec = dashboard['dashlets'][ident]
+        _dashlet = dashboard['dashlets'][ident]
     except IndexError:
-        raise MKUserError("id", _('The element does not exist.'))
-
-    new_dashlet_spec = dashlet_spec.copy()
-    dashlet_type = get_dashlet_type(new_dashlet_spec)
-    new_dashlet_spec["position"] = dashlet_type.initial_position()
-
-    dashboard['dashlets'].append(new_dashlet_spec)
-    dashboard['mtime'] = int(time.time())
-    save_all_dashboards()
-
-    raise HTTPRedirect(html.get_url_input('back'))
-
-
-@cmk.gui.pages.register("delete_dashlet")
-def page_delete_dashlet() -> None:
-    if not config.user.may("general.edit_dashboards"):
-        raise MKAuthException(_("You are not allowed to edit dashboards."))
-
-    board = html.request.var('name')
-    if not board:
-        raise MKUserError("name", _('The name of the dashboard is missing.'))
-
-    ident = html.request.get_integer_input_mandatory("id")
-
-    try:
-        dashboard = get_permitted_dashboards()[board]
-    except KeyError:
-        raise MKUserError("name", _('The requested dashboard does not exist.'))
-
-    try:
-        _dashlet_spec = dashboard['dashlets'][ident]  # noqa: F841
-    except IndexError:
-        raise MKUserError("id", _('The element does not exist.'))
-
-<<<<<<< HEAD
-    dashboard['dashlets'].pop(ident)
-    dashboard['mtime'] = int(time.time())
-    save_all_dashboards()
-=======
+        raise MKUserError("id", _('The dashlet does not exist.'))
+
+    html.header(_('Confirm Dashlet Deletion'))
+
+    html.begin_context_buttons()
+    back_url = html.get_url_input('back', 'dashboard.py?name=%s&edit=1' % board)
+    html.context_button(_('Back'), back_url, 'back')
+    html.end_context_buttons()
+
     result = html.confirm(_('Do you really want to delete this dashlet?'),
                           method='GET',
                           add_transid=True)
@@ -2456,9 +1518,10 @@
         except MKUserError as e:
             html.div(e.message, class_="error")
             return
->>>>>>> 75a18bda
-
-    raise HTTPRedirect(html.get_url_input('back'))
+
+    html.immediate_browser_redirect(1, back_url)
+    html.reload_sidebar()
+    html.footer()
 
 
 #.
@@ -2474,38 +1537,46 @@
 #   '----------------------------------------------------------------------'
 
 
-def check_ajax_update() -> Tuple[DashletConfig, DashboardConfig]:
+def check_ajax_update():
     if not config.user.may("general.edit_dashboards"):
         raise MKAuthException(_("You are not allowed to edit dashboards."))
 
-    board = html.request.get_str_input_mandatory('name')
-    ident = html.request.get_integer_input_mandatory("id")
+    board = html.request.var('name')
+    if not board:
+        raise MKUserError("name", _('The name of the dashboard is missing.'))
+
+    ident = html.get_integer_input("id")
+
+    load_dashboards(lock=True)
+
+    if board not in available_dashboards:
+        raise MKUserError("name", _('The requested dashboard does not exist.'))
+    dashboard = available_dashboards[board]
 
     try:
-        dashboard = get_permitted_dashboards()[board]
-    except KeyError:
-        raise MKUserError("name", _('The requested dashboard does not exist.'))
-
-    try:
-        dashlet_spec = dashboard['dashlets'][ident]
+        dashlet = dashboard['dashlets'][ident]
     except IndexError:
-        raise MKUserError("id", _('The element does not exist.'))
-
-    return dashlet_spec, dashboard
+        raise MKUserError("id", _('The dashlet does not exist.'))
+
+    return dashlet, dashboard
 
 
 @cmk.gui.pages.register("ajax_dashlet_pos")
-def ajax_dashlet_pos() -> None:
-    dashlet_spec, board = check_ajax_update()
+def ajax_dashlet_pos():
+    dashlet, board = check_ajax_update()
 
     board['mtime'] = int(time.time())
 
-    dashlet_spec['position'] = (html.request.get_integer_input_mandatory("x"),
-                                html.request.get_integer_input_mandatory("y"))
-    dashlet_spec['size'] = (html.request.get_integer_input_mandatory("w"),
-                            html.request.get_integer_input_mandatory("h"))
-    save_all_dashboards()
+    dashlet['position'] = int(html.request.var('x')), int(html.request.var('y'))
+    dashlet['size'] = int(html.request.var('w')), int(html.request.var('h'))
+    visuals.save('dashboards', dashboards)
     html.write('OK %d' % board['mtime'])
+
+
+@cmk.gui.pages.register("ajax_delete_user_notification")
+def ajax_delete_user_notification():
+    msg_id = html.request.var("id")
+    notify.delete_gui_message(msg_id)
 
 
 #.
@@ -2522,7 +1593,7 @@
 
 
 # TODO: Move this to the Dashlet class
-def default_dashlet_definition(ty: DashletTypeName) -> DashletConfig:
+def default_dashlet_definition(ty):
     return {
         'type': ty,
         'position': dashlet_registry[ty].initial_position(),
@@ -2531,7 +1602,7 @@
     }
 
 
-def add_dashlet(dashlet_spec: DashletConfig, dashboard: DashboardConfig) -> None:
-    dashboard['dashlets'].append(dashlet_spec)
+def add_dashlet(dashlet, dashboard):
+    dashboard['dashlets'].append(dashlet)
     dashboard['mtime'] = int(time.time())
-    save_all_dashboards()+    visuals.save('dashboards', dashboards)