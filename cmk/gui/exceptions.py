--- conflicted
+++ resolved
@@ -1,34 +1,49 @@
-#!/usr/bin/env python3
-# -*- coding: utf-8 -*-
-# Copyright (C) 2019 tribe29 GmbH - License: GNU General Public License v2
-# This file is part of Checkmk (https://checkmk.com). It is subject to the terms and
-# conditions defined in the file COPYING, which is part of this source code package.
+#!/usr/bin/python
+# -*- encoding: utf-8; py-indent-offset: 4 -*-
+# +------------------------------------------------------------------+
+# |             ____ _               _        __  __ _  __           |
+# |            / ___| |__   ___  ___| | __   |  \/  | |/ /           |
+# |           | |   | '_ \ / _ \/ __| |/ /   | |\/| | ' /            |
+# |           | |___| | | |  __/ (__|   <    | |  | | . \            |
+# |            \____|_| |_|\___|\___|_|\_\___|_|  |_|_|\_\           |
+# |                                                                  |
+# | Copyright Mathias Kettner 2014             mk@mathias-kettner.de |
+# +------------------------------------------------------------------+
+#
+# This file is part of Check_MK.
+# The official homepage is at http://mathias-kettner.de/check_mk.
+#
+# check_mk is free software;  you can redistribute it and/or modify it
+# under the  terms of the  GNU General Public License  as published by
+# the Free Software Foundation in version 2.  check_mk is  distributed
+# in the hope that it will be useful, but WITHOUT ANY WARRANTY;  with-
+# out even the implied warranty of  MERCHANTABILITY  or  FITNESS FOR A
+# PARTICULAR PURPOSE. See the  GNU General Public License for more de-
+# tails. You should have  received  a copy of the  GNU  General Public
+# License along with GNU Make; see the file  COPYING.  If  not,  write
+# to the Free Software Foundation, Inc., 51 Franklin St,  Fifth Floor,
+# Boston, MA 02110-1301 USA.
 
-import http.client
-from typing import Optional
+import httplib
+from typing import Optional, Text  # pylint: disable=unused-import
 
 from werkzeug.http import HTTP_STATUS_CODES
 
-from cmk.utils.exceptions import (
-    MKException,
-    MKGeneralException,
-    MKTimeout,
-)
+from cmk.gui.i18n import _
+
+from cmk.utils.exceptions import MKGeneralException, MKException, MKTimeout
 
 
 class RequestTimeout(MKTimeout):
     """Is raised from the alarm signal handler (handle_request_timeout()) to
     abort page processing before the system apache times out."""
+    pass
 
 
-class FinalizeRequest(MKException):
+class FinalizeRequest(Exception):
     """Is used to end the HTTP request processing from deeper code levels"""
-<<<<<<< HEAD
-    def __init__(self, code: int) -> None:
-=======
     def __init__(self, code):
         # type: (int) -> None
->>>>>>> 75a18bda
         super(FinalizeRequest, self).__init__("%d %s" % (code, HTTP_STATUS_CODES[code]))
         self.status = code
 
@@ -36,24 +51,39 @@
 class HTTPRedirect(FinalizeRequest):
     """Is used to end the HTTP request processing from deeper code levels
     and making the client request another page after receiving the response."""
-<<<<<<< HEAD
-    def __init__(self, url: str, code: int = http.client.FOUND) -> None:
-        super(HTTPRedirect, self).__init__(code)
-        self.url: str = url
-=======
     def __init__(self, url):
         # type: (str) -> None
         super(HTTPRedirect, self).__init__(httplib.FOUND)
         self.url = url  #type: str
->>>>>>> 75a18bda
 
 
 class MKAuthException(MKException):
-    pass
+    def __init__(self, reason):
+        # type: (str) -> None
+        self.reason = reason  # type: str
+        super(MKAuthException, self).__init__(reason)
+
+    def __str__(self):
+        # type: () -> str
+        return self.reason
+
+    def title(self):
+        # type: () -> unicode
+        return _("Permission denied")
+
+    def plain_title(self):
+        # type: () -> unicode
+        return _("Authentication error")
 
 
 class MKUnauthenticatedException(MKGeneralException):
-    pass
+    def title(self):
+        # type: () -> unicode
+        return _("Not authenticated")
+
+    def plain_title(self):
+        # type: () -> unicode
+        return _("Missing authentication credentials")
 
 
 class MKIncompatiblePluginException(MKGeneralException):
@@ -67,25 +97,33 @@
 
 
 class MKConfigError(MKException):
-    pass
+    def title(self):
+        # type: () -> unicode
+        return _("Configuration error")
+
+    def plain_title(self):
+        # type: () -> unicode
+        return self.title()
 
 
 class MKUserError(MKException):
-<<<<<<< HEAD
-    def __init__(self, varname: Optional[str], message: str) -> None:
-        self.varname: Optional[str] = varname
-        self.message: str = message
-=======
     def __init__(self, varname, message):
         # type: (Optional[str], Text) -> None
         self.varname = varname  # type: Optional[str]
         self.message = message  # type: Text
->>>>>>> 75a18bda
         super(MKUserError, self).__init__(varname, message)
 
     def __str__(self):
         return self.message
 
+    def title(self):
+        # type: () -> Text
+        return _("Invalid User Input")
+
+    def plain_title(self):
+        # type: () -> Text
+        return _("User error")
+
 
 class MKInternalError(MKException):
     pass