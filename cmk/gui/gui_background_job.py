#!/usr/bin/env python3
# -*- coding: utf-8 -*-
# Copyright (C) 2019 tribe29 GmbH - License: GNU General Public License v2
# This file is part of Checkmk (https://checkmk.com). It is subject to the terms and
# conditions defined in the file COPYING, which is part of this source code package.
from typing import Type
from six import ensure_str

import cmk
import cmk.utils.plugin_registry
from cmk.utils.exceptions import MKGeneralException
import cmk.utils.render

import cmk.gui.i18n
import cmk.gui.sites as sites
import cmk.gui.config as config
import cmk.gui.log as log
import cmk.gui.background_job as background_job
from cmk.gui.i18n import _, _l
from cmk.gui.globals import g, html, request
from cmk.gui.utils.html import HTML
from cmk.gui.breadcrumb import Breadcrumb
from cmk.gui.permissions import (
    permission_section_registry,
    PermissionSection,
    permission_registry,
    Permission,
)
from cmk.gui.utils.urls import makeuri_contextless, make_confirm_link


@permission_section_registry.register
class PermissionSectionBackgroundJobs(PermissionSection):
    @property
    def name(self):
        return "background_jobs"

    @property
    def title(self):
        return _("Background jobs")


permission_registry.register(
    Permission(
        section=PermissionSectionBackgroundJobs,
        name="manage_jobs",
        title=_l("Manage background jobs"),
        description=_l("Allows you to see the job overview page."),
        defaults=["admin"],
    ))

permission_registry.register(
    Permission(
        section=PermissionSectionBackgroundJobs,
        name="stop_jobs",
        title=_l("Stop background jobs"),
        description=_l(
            "Configures the permission to stop background jobs. Note: some jobs cannot be stopped."
        ),
        defaults=["user", "admin"],
    ))

permission_registry.register(
    Permission(
        section=PermissionSectionBackgroundJobs,
        name="delete_jobs",
        title=_l("Delete background jobs"),
        description=_l(
            "Configures the permission to delete background jobs. Note: some jobs cannot be deleted."
        ),
        defaults=["user", "admin"],
    ))

permission_registry.register(
    Permission(
        section=PermissionSectionBackgroundJobs,
        name="see_foreign_jobs",
        title=_l("See foreign background jobs"),
        description=_l("Allows you to see jobs of other users."),
        defaults=["admin"],
    ))

permission_registry.register(
    Permission(
        section=PermissionSectionBackgroundJobs,
        name="stop_foreign_jobs",
        title=_l("Stop foreign background jobs"),
        description=_l(
            "Allows you to stop jobs of other users. Note: some jobs cannot be stopped."),
        defaults=["admin"],
    ))

permission_registry.register(
    Permission(
        section=PermissionSectionBackgroundJobs,
        name="delete_foreign_jobs",
        title=_l("Delete foreign background jobs"),
        description=_l(
            "Allows you to delete jobs of other users. Note: some jobs cannot be deleted"),
        defaults=["admin"],
    ))


class GUIBackgroundProcess(background_job.BackgroundProcess):
    def initialize_environment(self):
        # setup logging
        log.init_logging()  # NOTE: We run in a subprocess!
<<<<<<< HEAD
        self._logger = log.logger.getChild("background-job")
=======
        self._logger = log.logger.getChild("background_process")
>>>>>>> 75a18bda
        self._log_path_hint = _("More information can be found in ~/var/log/web.log")

        # Disable html request timeout
        if html:
            html.disable_request_timeout()

        # Close livestatus connections inherited from the parent process
        if g:
            sites.disconnect()

        super(GUIBackgroundProcess, self).initialize_environment()


# These functions here are included in a frozen snapshot of a background job
# Restrictions for newly added functions: no function arguments, only getters
class GUIBackgroundJobSnapshottedFunctions(background_job.BackgroundJob):
    def has_exception(self):
        return self.get_status().get("state") == background_job.JobStatusStates.EXCEPTION

    def acknowledged_by(self):
        return self.get_status().get("acknowledged_by")

    def is_available(self):
        return self.exists() and self.is_visible()

    def is_deletable(self):
        return self.get_status().get("deletable", True)

    def is_visible(self):
        if config.user.may("background_jobs.see_foreign_jobs"):
            return True
        return config.user.id == self.get_status().get("user")

    def may_stop(self):
        if not self.is_stoppable():
            return False

        if not config.user.may("background_jobs.stop_jobs"):
            return False

        if self.is_foreign() and not config.user.may("background_jobs.stop_foreign_jobs"):
            return False

        if not self.is_active():
            return False

        return True

    def may_delete(self):
        if not self.is_deletable():
            return False

        if not self.is_stoppable() and self.is_active():
            return False

        if not config.user.may("background_jobs.delete_jobs"):
            return False

        if self.is_foreign() and not config.user.may("background_jobs.delete_foreign_jobs"):
            return False

        return True

    def is_foreign(self):
        return self.get_status().get("user") != config.user.id

    # FIXME: There is some arcane metaprogramming Kung Fu going on in
    # GUIBackgroundStatusSnapshot which needs the methods *in this class*,
    # although they are actually totally useless here.
    def is_active(self):  # pylint: disable=useless-super-delegation
        return super(GUIBackgroundJobSnapshottedFunctions, self).is_active()

    def exists(self):  # pylint: disable=useless-super-delegation
        return super(GUIBackgroundJobSnapshottedFunctions, self).exists()

    def get_job_id(self):  # pylint: disable=useless-super-delegation
        return super(GUIBackgroundJobSnapshottedFunctions, self).get_job_id()

    def get_title(self):  # pylint: disable=useless-super-delegation
        return super(GUIBackgroundJobSnapshottedFunctions, self).get_title()


class GUIBackgroundJob(GUIBackgroundJobSnapshottedFunctions):
    _background_process_class = GUIBackgroundProcess

    def __init__(self, job_id, **kwargs):
        logger = log.logger.getChild("background-job")
        kwargs["user"] = config.user.id
        kwargs["logfile_path"] = "~/var/log/web.log"
        # Deletable is currently a GUI only feature, not known in background_job
        self._deletable = kwargs.get("deletable", True)

        super(GUIBackgroundJob, self).__init__(job_id, logger=logger, **kwargs)

    @classmethod
    def gui_title(cls) -> str:
        # FIXME: This method cannot be made abstract since GUIBackgroundJob is
        # instantiated in various places.
        raise NotImplementedError()

    def get_status_snapshot(self):
        return GUIBackgroundStatusSnapshot(self)

    def acknowledge(self, user_id):
        self.update_status({"acknowledged_by": user_id})

    def detail_url(self):
        """Returns the URL that displays the job detail page"""
        return makeuri_contextless(
            request,
            [
                ("mode", "background_job_details"),
                ("job_id", self.get_job_id()),
                ("back_url", self._back_url()),
            ],
            filename="wato.py",
        )

    def _back_url(self):
        """Returns either None or the URL that the job detail page may be link back"""
        return None


class GUIBackgroundJobRegistry(cmk.utils.plugin_registry.Registry[Type[GUIBackgroundJob]]):
    def plugin_name(self, instance):
        return instance.__name__


job_registry = GUIBackgroundJobRegistry()


# GUI pages are built in several phases, and each face can take a non-trivial
# amount of time. Nevertheless, it is crucial to render a consistent state of
# the background job in question. The class below provides such a status
# snapshot for the job given to the constructor.
#
# TODO: BackgroundJob should provide an explicit status object, which we can use
# here without any metaprogramming Kung Fu and arcane inheritance hierarchies.
class GUIBackgroundStatusSnapshot:
    def __init__(self, job):
        super(GUIBackgroundStatusSnapshot, self).__init__()
        self._job_status = job.get_status()
        self._logger = job._logger.getChild("snapshot")

        for name, value in GUIBackgroundJobSnapshottedFunctions.__dict__.items():
            if hasattr(value, "__call__"):
                self._job_status[name] = getattr(job, name)()

    def get_status_as_dict(self):
        return {self.get_job_id(): self._job_status}

    def __getattr__(self, name):
        if name not in self._job_status:
            raise MKGeneralException(
                _("The function %s is not in the snapshotted functions.") % name)
        return lambda: self._job_status[name]


class GUIBackgroundJobManager(background_job.BackgroundJobManager):
    def __init__(self):
        super(GUIBackgroundJobManager,
              self).__init__(logger=log.logger.getChild("background-job.manager"))

    def get_running_job_ids(self, job_class):
        job_ids = super(GUIBackgroundJobManager, self).get_running_job_ids(job_class)
        return self._filter_available_jobs(job_ids)

    def get_all_job_ids(self, job_class):
        job_ids = super(GUIBackgroundJobManager, self).get_all_job_ids(job_class)
        return self._filter_available_jobs(job_ids)

    def _filter_available_jobs(self, job_ids):
        visible_jobs = []
        for job_id in job_ids:
            try:
                job = GUIBackgroundJob(job_id)
                if job.is_available():
                    visible_jobs.append(job_id)
            except Exception as e:
                self._logger.error("Exception parsing background job %s: %s" % (job_id, e))
                continue
        return visible_jobs

    def show_status_of_job_classes(self, job_classes, **kwargs):
        job_class_infos = {}
        for job_class in job_classes:
            all_job_ids = self.get_all_job_ids(job_class)
            if not all_job_ids:
                continue  # Skip job classes without current jobs
            job_class_infos[job_class] = self._get_job_infos(all_job_ids)

        JobRenderer.show_job_class_infos(job_class_infos, **kwargs)

    def get_status_all_jobs(self, job_class):
        all_job_ids = self.get_all_job_ids(job_class)
        return self._get_job_infos(all_job_ids)

    def show_job_details(self, job_id=None, job_snapshot=None):
        job_info = self._get_job_infos([job_id])
        if not job_info:
            raise MKGeneralException("Background job with id <i>%s</i> not found" % job_id)

        job_id, job_status = list(job_info.items())[0]
        JobRenderer.show_job_details(job_id, job_status)

    def show_job_details_from_snapshot(self, job_snapshot):
        if job_snapshot.exists():
            job_info = job_snapshot.get_status_as_dict()
            job_id, job_status = list(job_info.items())[0]
            JobRenderer.show_job_details(job_id, job_status)
        else:
            raise MKGeneralException("Background job with id <i>%s</i> not found" %
                                     job_snapshot.get_job_id())

    def _get_job_infos(self, jobs):
        all_jobs = {}
        for job_id in jobs:
            try:
                job = GUIBackgroundJob(job_id)
                job_status = job.get_status()
                is_active = job.is_active()
            except Exception as e:
                self._logger.error("Exception parsing background job %s: %s" % (job_id, str(e)))
                continue

            if is_active and job.may_stop():
                job_status["may_stop"] = True

            if job.may_delete():
                job_status["may_delete"] = True
            all_jobs[job_id] = job_status
        return all_jobs


#.
#   .--Rendering-----------------------------------------------------------.
#   |            ____                _           _                         |
#   |           |  _ \ ___ _ __   __| | ___ _ __(_)_ __   __ _             |
#   |           | |_) / _ \ '_ \ / _` |/ _ \ '__| | '_ \ / _` |            |
#   |           |  _ <  __/ | | | (_| |  __/ |  | | | | | (_| |            |
#   |           |_| \_\___|_| |_|\__,_|\___|_|  |_|_| |_|\__, |            |
#   |                                                    |___/             |
#   +----------------------------------------------------------------------+


class JobRenderer:
    @classmethod
    def show_job_details(cls, job_id, job_status):
        """Renders the complete job details in a single table with left headers"""
        html.open_table(class_=["data", "headerleft", "job_details"])

        # Static info
        for left, right in [
            (_("ID"), job_id),
            (_("Title"), job_status.get("title", "")),
            (_("Started"), cmk.utils.render.date_and_time(job_status["started"])),
            (_("Owner"), job_status.get("user", "")),
        ]:
            html.open_tr()
            html.th(left)
            html.td(right)
            html.close_tr()

        # Actions
        html.open_tr()
        html.th(_("Actions"))
        html.open_td()
        if job_status.get("may_stop"):
            html.icon_button(
                make_confirm_link(
                    url=html.makeactionuri([(ActionHandler.stop_job_var, job_id)]),
                    message=_("Stop job %s%s?") % (job_id, cls._get_extra_info(job_status)),
                ),
                _("Stop this job"),
                "disable_test",
            )
        if job_status.get("may_delete"):
            html.icon_button(
                make_confirm_link(
                    url=html.makeactionuri([(ActionHandler.delete_job_var, job_id)]),
                    message=_("Delete job %s%s?") % (job_id, cls._get_extra_info(job_status)),
                ),
                _("Delete this job"),
                "delete",
            )
        html.close_td()
        html.close_tr()

        # Job state
        html.open_tr()
        html.th(_("State"))
        html.td(job_status["state"], css=cls.get_css_for_jobstate(job_status["state"]))
        html.close_tr()

        if job_status["state"] == background_job.JobStatusStates.EXCEPTION:
            html.open_tr()
            html.th(_("Acknowledged by"))
            html.td(job_status.get("acknowledged_by", ""))
            html.close_tr()

        # Dynamic data
        loginfo = job_status.get("loginfo")
<<<<<<< HEAD
        runtime_info = ensure_str(cmk.utils.render.timespan(job_status.get("duration", 0)))
        if job_status["state"] == background_job.JobStatusStates.RUNNING \
            and job_status.get("estimated_duration") is not None:
            runtime_info += u" (%s: %s)" % (
                _("estimated duration"),
                ensure_str(cmk.utils.render.timespan(job_status["estimated_duration"])))
=======
        runtime_info = cmk.utils.render.timespan(job_status.get("duration", 0))
        if job_status[
                "state"] == background_job.JobStatusStates.RUNNING and "estimated_duration" in job_status:
            runtime_info += " (%s: %s)" % (_("estimated duration"),
                                           cmk.utils.render.timespan(
                                               job_status["estimated_duration"]))
>>>>>>> 75a18bda
        for left, right in [
            (_("Runtime"), runtime_info),
            (_("PID"), job_status["pid"] or ""),
            (_("Result"), "<br>".join(loginfo["JobResult"])),
        ]:
            if right is None:
                continue
            html.open_tr()
            html.th(left)
            html.td(HTML(right))
            html.close_tr()

        # Exceptions
        exceptions = loginfo["JobException"]
        if exceptions:
            html.open_tr()
            html.th(_("Exceptions"))
            html.open_td()
            if exceptions and "logfile_path" in job_status:
                exceptions.append(
                    _("More information can be found in %s") % job_status["logfile_path"])
            html.open_div(class_="log_output", id_="exception_log")
            html.pre("\n".join(exceptions))
            html.close_div()
            html.close_td()
            html.close_tr()

        # Progress Update
        html.open_tr()
        html.th(_("Progress Info"))
        html.open_td()
        html.open_div(class_="log_output", style="height: 400px;", id_="progress_log")
        html.pre(HTML("\n").join(loginfo["JobProgressUpdate"]))
        html.close_div()
        html.close_td()
        html.close_tr()

        html.close_table()
        html.javascript(
            "var log = document.getElementById('progress_log'); log.scrollTop = log.scrollHeight;")

    @classmethod
    def _get_extra_info(cls, job_status) -> str:
        return " (%s)" % job_status["title"] if job_status.get("title") else ""

    @classmethod
    def show_job_class_infos(cls, job_class_infos, **kwargs):
        """Renders all jobs from the job_class_infos in a single multi-table"""
        html.open_table(css="job_table data")
        for job_class, jobs_info in sorted(job_class_infos.items(), key=lambda x: x[0].gui_title()):
            html.open_tr()
            html.open_td(colspan=len(cls.get_headers()))
            html.h3(job_class.gui_title())
            html.close_td()
            html.close_tr()

            if not jobs_info:
                html.open_tr()
                html.open_td(colspan=len(cls.get_headers()))
                html.div(_("No entries"), css="info")
                html.close_td()
                html.close_tr()
                continue

            cls.show_job_row_headers()
            odd = "even"
            for job_id, job_status in sorted(jobs_info.items(),
                                             key=lambda x: x[1]["started"],
                                             reverse=True):
                cls.render_job_row(job_id, job_status, odd, **kwargs)
                odd = "even" if odd == "odd" else "odd"

    @classmethod
    def show_job_row_headers(cls):
        html.open_tr()
        for header in cls.get_headers():
            html.th(header)
        html.close_tr()

    @classmethod
    def get_headers(cls):
        return [
            _("Actions"),
            _("Job ID"),
            _("Job Title"),
            _("State"),
            _("Started"),
            _("Owner"),
            _("PID"),
            _("Runtime"),
            _("Last progress info"),
            _("Results")
        ]

    @classmethod
    def render_job_row(cls, job_id, job_status, odd, job_details_back_url=None):
        html.open_tr(css="data %s0" % odd)

        # Actions
        html.open_td(css="job_actions")
        if job_status.get("may_stop"):
            html.icon_button(html.makeactionuri([(ActionHandler.stop_job_var, job_id)]),
                             _("Stop this job"), "disable_test")
        if job_status.get("may_delete"):
            html.icon_button(html.makeactionuri([(ActionHandler.delete_job_var, job_id)]),
                             _("Delete this job"), "delete")
        html.close_td()

        # Job ID
        html.open_td(css="job_id")
        uri = makeuri_contextless(
            request,
            [
                ("mode", "background_job_details"),
                ("back_url", job_details_back_url),
                ("job_id", job_id),
            ],
            filename="wato.py",
        )
        html.a(job_id, href=uri)
        html.close_td()

        # Title
        html.td(job_status.get("title", _("Background Job")), css="job_title")

        # State
        html.td(html.render_span(job_status["state"]),
                css=cls.get_css_for_jobstate(job_status["state"]))

        # Started
        html.td(cmk.utils.render.date_and_time(job_status["started"]), css="job_started")

        # Owner
        html.td(job_status.get("user", _("Unknown user")), css="job_owner")

        # PID
        html.td(job_status["pid"] or "", css="job_pid")

        # Druation
        html.td(cmk.utils.render.timespan(job_status.get("duration", 0)), css="job_runtime")

        # Progress info
        loginfo = job_status.get("loginfo")
        if loginfo:
            if job_status.get("state") == background_job.JobStatusStates.EXCEPTION:
                html.td(HTML("<br>".join(loginfo["JobException"])), css="job_last_progress")
            else:
                progress_text = ""
                if loginfo["JobProgressUpdate"]:
                    progress_text += "%s" % loginfo["JobProgressUpdate"][-1]
                html.td(HTML(progress_text), css="job_last_progress")

            html.td(HTML("<br>".join(loginfo["JobResult"])), css="job_result")
        else:
            html.td("", css="job_last_progress")
            html.td("", css="job_result")

    @classmethod
    def get_css_for_jobstate(cls, job_state):
        job_css_map = {
<<<<<<< HEAD
            background_job.JobStatusStates.INITIALIZED: "state statep",
            background_job.JobStatusStates.RUNNING: "state job_running",
            background_job.JobStatusStates.EXCEPTION: "state state2",
            background_job.JobStatusStates.STOPPED: "state state2",  # same css as exception
            background_job.JobStatusStates.FINISHED: "state state0"
=======
            background_job.JobStatusStates.INITIALIZED: "job_state job_initialized",
            background_job.JobStatusStates.RUNNING: "job_state job_running",
            background_job.JobStatusStates.EXCEPTION: "job_state job_exception",
            background_job.JobStatusStates.STOPPED: "job_state job_exception",  # same css as exception
            background_job.JobStatusStates.FINISHED: "job_state job_finished"
>>>>>>> 75a18bda
        }
        return job_css_map.get(job_state, "")


#.
#   .--Actions-------------------------------------------------------------.
#   |                     _        _   _                                   |
#   |                    / \   ___| |_(_) ___  _ __  ___                   |
#   |                   / _ \ / __| __| |/ _ \| '_ \/ __|                  |
#   |                  / ___ \ (__| |_| | (_) | | | \__ \                  |
#   |                 /_/   \_\___|\__|_|\___/|_| |_|___/                  |
#   |                                                                      |
#   +----------------------------------------------------------------------+


class ActionHandler:
    stop_job_var = "_stop_job"
    delete_job_var = "_delete_job"
    acknowledge_job_var = "_acknowledge_job"

    def __init__(self, breadcrumb: Breadcrumb):
        super(ActionHandler, self).__init__()
        self._breadcrumb = breadcrumb
        self._did_acknowledge_job = False
        self._did_stop_job = False
        self._did_delete_job = False

    def confirm_dialog_opened(self):
        for action_var in [self.stop_job_var, self.delete_job_var]:
            if html.request.has_var(action_var):
                return True
        return False

    def handle_actions(self) -> bool:
        if html.request.var(self.acknowledge_job_var):
            self.acknowledge_job()
            return True
        if html.request.var(self.stop_job_var):
            self.stop_job()
            return True
        if html.request.var(self.delete_job_var):
            self.delete_job()
            return True
        return False

    def did_acknowledge_job(self):
        return self._did_acknowledge_job

    def did_stop_job(self):
        return self._did_stop_job

    def did_delete_job(self):
        return self._did_delete_job

    def acknowledge_job(self):
        job_id = html.request.var(self.acknowledge_job_var)
        job = GUIBackgroundJob(job_id)
        if not job.is_available():
            return

        self._did_acknowledge_job = True
        job.acknowledge(config.user.id)

    def stop_job(self):
        job_id = html.request.var(self.stop_job_var)
        if not job_id:
            return

        job = GUIBackgroundJob(job_id)
        if not job.is_available():
            return

<<<<<<< HEAD
        if not job.is_active():
            html.show_message(_("No longer able to stop job. Background job just finished."))
=======
        html.header("Interuption of job")
        if self.confirm_dialog_opened() and not job.is_active():
            html.message(_("No longer able to stop job. Background job just finished."))
>>>>>>> 75a18bda
            return

        if job.may_stop():
            job.stop()
            self._did_stop_job = True
            html.show_message(_("Background job has been stopped"))

    def delete_job(self):
        job_id = html.request.var(self.delete_job_var)
        if not job_id:
            return

        job = GUIBackgroundJob(job_id=job_id)
        if not job.is_available():
            return

        if job.may_delete():
            job.delete()
            self._did_delete_job = True
            html.show_message(_("Background job has been deleted"))<|MERGE_RESOLUTION|>--- conflicted
+++ resolved
@@ -1,32 +1,48 @@
-#!/usr/bin/env python3
-# -*- coding: utf-8 -*-
-# Copyright (C) 2019 tribe29 GmbH - License: GNU General Public License v2
-# This file is part of Checkmk (https://checkmk.com). It is subject to the terms and
-# conditions defined in the file COPYING, which is part of this source code package.
-from typing import Type
-from six import ensure_str
+#!/usr/bin/python
+# -*- encoding: utf-8; py-indent-offset: 4 -*-
+# +------------------------------------------------------------------+
+# |             ____ _               _        __  __ _  __           |
+# |            / ___| |__   ___  ___| | __   |  \/  | |/ /           |
+# |           | |   | '_ \ / _ \/ __| |/ /   | |\/| | ' /            |
+# |           | |___| | | |  __/ (__|   <    | |  | | . \            |
+# |            \____|_| |_|\___|\___|_|\_\___|_|  |_|_|\_\           |
+# |                                                                  |
+# | Copyright Mathias Kettner 2014             mk@mathias-kettner.de |
+# +------------------------------------------------------------------+
+#
+# This file is part of Check_MK.
+# The official homepage is at http://mathias-kettner.de/check_mk.
+#
+# check_mk is free software;  you can redistribute it and/or modify it
+# under the  terms of the  GNU General Public License  as published by
+# the Free Software Foundation in version 2.  check_mk is  distributed
+# in the hope that it will be useful, but WITHOUT ANY WARRANTY;  with-
+# out even the implied warranty of  MERCHANTABILITY  or  FITNESS FOR A
+# PARTICULAR PURPOSE. See the  GNU General Public License for more de-
+# tails. You should have  received  a copy of the  GNU  General Public
+# License along with GNU Make; see the file  COPYING.  If  not,  write
+# to the Free Software Foundation, Inc., 51 Franklin St,  Fifth Floor,
+# Boston, MA 02110-1301 USA.
 
 import cmk
+import cmk.utils.store
 import cmk.utils.plugin_registry
 from cmk.utils.exceptions import MKGeneralException
-import cmk.utils.render
 
 import cmk.gui.i18n
 import cmk.gui.sites as sites
 import cmk.gui.config as config
 import cmk.gui.log as log
 import cmk.gui.background_job as background_job
-from cmk.gui.i18n import _, _l
-from cmk.gui.globals import g, html, request
-from cmk.gui.utils.html import HTML
-from cmk.gui.breadcrumb import Breadcrumb
+from cmk.gui.i18n import _
+from cmk.gui.globals import html
+from cmk.gui.htmllib import HTML
 from cmk.gui.permissions import (
     permission_section_registry,
     PermissionSection,
     permission_registry,
     Permission,
 )
-from cmk.gui.utils.urls import makeuri_contextless, make_confirm_link
 
 
 @permission_section_registry.register
@@ -40,85 +56,160 @@
         return _("Background jobs")
 
 
-permission_registry.register(
-    Permission(
-        section=PermissionSectionBackgroundJobs,
-        name="manage_jobs",
-        title=_l("Manage background jobs"),
-        description=_l("Allows you to see the job overview page."),
-        defaults=["admin"],
-    ))
-
-permission_registry.register(
-    Permission(
-        section=PermissionSectionBackgroundJobs,
-        name="stop_jobs",
-        title=_l("Stop background jobs"),
-        description=_l(
-            "Configures the permission to stop background jobs. Note: some jobs cannot be stopped."
-        ),
-        defaults=["user", "admin"],
-    ))
-
-permission_registry.register(
-    Permission(
-        section=PermissionSectionBackgroundJobs,
-        name="delete_jobs",
-        title=_l("Delete background jobs"),
-        description=_l(
+@permission_registry.register
+class PermissionBackgroundJobsManageJobs(Permission):
+    @property
+    def section(self):
+        return PermissionSectionBackgroundJobs
+
+    @property
+    def permission_name(self):
+        return "manage_jobs"
+
+    @property
+    def title(self):
+        return _("Manage background jobs")
+
+    @property
+    def description(self):
+        return _("Allows you to see the job overview page.")
+
+    @property
+    def defaults(self):
+        return ["admin"]
+
+
+@permission_registry.register
+class PermissionBackgroundJobsStopJobs(Permission):
+    @property
+    def section(self):
+        return PermissionSectionBackgroundJobs
+
+    @property
+    def permission_name(self):
+        return "stop_jobs"
+
+    @property
+    def title(self):
+        return _("Stop background jobs")
+
+    @property
+    def description(self):
+        return _(
+            "Configures the permission to stop background jobs. Note: some jobs cannot be stopped.")
+
+    @property
+    def defaults(self):
+        return ["user", "admin"]
+
+
+@permission_registry.register
+class PermissionBackgroundJobsDeleteJobs(Permission):
+    @property
+    def section(self):
+        return PermissionSectionBackgroundJobs
+
+    @property
+    def permission_name(self):
+        return "delete_jobs"
+
+    @property
+    def title(self):
+        return _("Delete background jobs")
+
+    @property
+    def description(self):
+        return _(
             "Configures the permission to delete background jobs. Note: some jobs cannot be deleted."
-        ),
-        defaults=["user", "admin"],
-    ))
-
-permission_registry.register(
-    Permission(
-        section=PermissionSectionBackgroundJobs,
-        name="see_foreign_jobs",
-        title=_l("See foreign background jobs"),
-        description=_l("Allows you to see jobs of other users."),
-        defaults=["admin"],
-    ))
-
-permission_registry.register(
-    Permission(
-        section=PermissionSectionBackgroundJobs,
-        name="stop_foreign_jobs",
-        title=_l("Stop foreign background jobs"),
-        description=_l(
-            "Allows you to stop jobs of other users. Note: some jobs cannot be stopped."),
-        defaults=["admin"],
-    ))
-
-permission_registry.register(
-    Permission(
-        section=PermissionSectionBackgroundJobs,
-        name="delete_foreign_jobs",
-        title=_l("Delete foreign background jobs"),
-        description=_l(
-            "Allows you to delete jobs of other users. Note: some jobs cannot be deleted"),
-        defaults=["admin"],
-    ))
+        )
+
+    @property
+    def defaults(self):
+        return ["user", "admin"]
+
+
+@permission_registry.register
+class PermissionBackgroundJobsSeeForeignJobs(Permission):
+    @property
+    def section(self):
+        return PermissionSectionBackgroundJobs
+
+    @property
+    def permission_name(self):
+        return "see_foreign_jobs"
+
+    @property
+    def title(self):
+        return _("See foreign background jobs")
+
+    @property
+    def description(self):
+        return _("Allows you to see jobs of other users.")
+
+    @property
+    def defaults(self):
+        return ["admin"]
+
+
+@permission_registry.register
+class PermissionBackgroundJobsStopForeignJobs(Permission):
+    @property
+    def section(self):
+        return PermissionSectionBackgroundJobs
+
+    @property
+    def permission_name(self):
+        return "stop_foreign_jobs"
+
+    @property
+    def title(self):
+        return _("Stop foreign background jobs")
+
+    @property
+    def description(self):
+        return _("Allows you to stop jobs of other users. Note: some jobs cannot be stopped.")
+
+    @property
+    def defaults(self):
+        return ["admin"]
+
+
+@permission_registry.register
+class PermissionBackgroundJobsDeleteForeignJobs(Permission):
+    @property
+    def section(self):
+        return PermissionSectionBackgroundJobs
+
+    @property
+    def permission_name(self):
+        return "delete_foreign_jobs"
+
+    @property
+    def title(self):
+        return _("Delete foreign background jobs")
+
+    @property
+    def description(self):
+        return _("Allows you to delete jobs of other users. Note: some jobs cannot be deleted")
+
+    @property
+    def defaults(self):
+        return ["admin"]
 
 
 class GUIBackgroundProcess(background_job.BackgroundProcess):
     def initialize_environment(self):
         # setup logging
         log.init_logging()  # NOTE: We run in a subprocess!
-<<<<<<< HEAD
-        self._logger = log.logger.getChild("background-job")
-=======
         self._logger = log.logger.getChild("background_process")
->>>>>>> 75a18bda
         self._log_path_hint = _("More information can be found in ~/var/log/web.log")
 
         # Disable html request timeout
-        if html:
+        if html.in_context():
             html.disable_request_timeout()
 
         # Close livestatus connections inherited from the parent process
-        if g:
-            sites.disconnect()
+        sites.disconnect()
 
         super(GUIBackgroundProcess, self).initialize_environment()
 
@@ -204,12 +295,6 @@
 
         super(GUIBackgroundJob, self).__init__(job_id, logger=logger, **kwargs)
 
-    @classmethod
-    def gui_title(cls) -> str:
-        # FIXME: This method cannot be made abstract since GUIBackgroundJob is
-        # instantiated in various places.
-        raise NotImplementedError()
-
     def get_status_snapshot(self):
         return GUIBackgroundStatusSnapshot(self)
 
@@ -218,8 +303,7 @@
 
     def detail_url(self):
         """Returns the URL that displays the job detail page"""
-        return makeuri_contextless(
-            request,
+        return html.makeuri_contextless(
             [
                 ("mode", "background_job_details"),
                 ("job_id", self.get_job_id()),
@@ -233,9 +317,12 @@
         return None
 
 
-class GUIBackgroundJobRegistry(cmk.utils.plugin_registry.Registry[Type[GUIBackgroundJob]]):
-    def plugin_name(self, instance):
-        return instance.__name__
+class GUIBackgroundJobRegistry(cmk.utils.plugin_registry.ClassRegistry):
+    def plugin_base_class(self):
+        return GUIBackgroundJob
+
+    def plugin_name(self, plugin_class):
+        return plugin_class.__name__
 
 
 job_registry = GUIBackgroundJobRegistry()
@@ -248,13 +335,13 @@
 #
 # TODO: BackgroundJob should provide an explicit status object, which we can use
 # here without any metaprogramming Kung Fu and arcane inheritance hierarchies.
-class GUIBackgroundStatusSnapshot:
+class GUIBackgroundStatusSnapshot(object):
     def __init__(self, job):
         super(GUIBackgroundStatusSnapshot, self).__init__()
         self._job_status = job.get_status()
         self._logger = job._logger.getChild("snapshot")
 
-        for name, value in GUIBackgroundJobSnapshottedFunctions.__dict__.items():
+        for name, value in GUIBackgroundJobSnapshottedFunctions.__dict__.iteritems():
             if hasattr(value, "__call__"):
                 self._job_status[name] = getattr(job, name)()
 
@@ -271,7 +358,7 @@
 class GUIBackgroundJobManager(background_job.BackgroundJobManager):
     def __init__(self):
         super(GUIBackgroundJobManager,
-              self).__init__(logger=log.logger.getChild("background-job.manager"))
+              self).__init__(logger=log.logger.getChild("background_job_manager"))
 
     def get_running_job_ids(self, job_class):
         job_ids = super(GUIBackgroundJobManager, self).get_running_job_ids(job_class)
@@ -289,7 +376,7 @@
                 if job.is_available():
                     visible_jobs.append(job_id)
             except Exception as e:
-                self._logger.error("Exception parsing background job %s: %s" % (job_id, e))
+                self._logger.error(_("Exception parsing background job %s: %s") % (job_id, e))
                 continue
         return visible_jobs
 
@@ -312,13 +399,13 @@
         if not job_info:
             raise MKGeneralException("Background job with id <i>%s</i> not found" % job_id)
 
-        job_id, job_status = list(job_info.items())[0]
+        job_id, job_status = job_info.items()[0]
         JobRenderer.show_job_details(job_id, job_status)
 
     def show_job_details_from_snapshot(self, job_snapshot):
         if job_snapshot.exists():
             job_info = job_snapshot.get_status_as_dict()
-            job_id, job_status = list(job_info.items())[0]
+            job_id, job_status = job_info.items()[0]
             JobRenderer.show_job_details(job_id, job_status)
         else:
             raise MKGeneralException("Background job with id <i>%s</i> not found" %
@@ -332,7 +419,7 @@
                 job_status = job.get_status()
                 is_active = job.is_active()
             except Exception as e:
-                self._logger.error("Exception parsing background job %s: %s" % (job_id, str(e)))
+                self._logger.error(_("Exception parsing background job %s: %s") % (job_id, str(e)))
                 continue
 
             if is_active and job.may_stop():
@@ -355,7 +442,7 @@
 #   +----------------------------------------------------------------------+
 
 
-class JobRenderer:
+class JobRenderer(object):
     @classmethod
     def show_job_details(cls, job_id, job_status):
         """Renders the complete job details in a single table with left headers"""
@@ -379,19 +466,13 @@
         html.open_td()
         if job_status.get("may_stop"):
             html.icon_button(
-                make_confirm_link(
-                    url=html.makeactionuri([(ActionHandler.stop_job_var, job_id)]),
-                    message=_("Stop job %s%s?") % (job_id, cls._get_extra_info(job_status)),
-                ),
+                html.makeactionuri([(ActionHandler.stop_job_var, job_id)]),
                 _("Stop this job"),
                 "disable_test",
             )
         if job_status.get("may_delete"):
             html.icon_button(
-                make_confirm_link(
-                    url=html.makeactionuri([(ActionHandler.delete_job_var, job_id)]),
-                    message=_("Delete job %s%s?") % (job_id, cls._get_extra_info(job_status)),
-                ),
+                html.makeactionuri([(ActionHandler.delete_job_var, job_id)]),
                 _("Delete this job"),
                 "delete",
             )
@@ -412,21 +493,12 @@
 
         # Dynamic data
         loginfo = job_status.get("loginfo")
-<<<<<<< HEAD
-        runtime_info = ensure_str(cmk.utils.render.timespan(job_status.get("duration", 0)))
-        if job_status["state"] == background_job.JobStatusStates.RUNNING \
-            and job_status.get("estimated_duration") is not None:
-            runtime_info += u" (%s: %s)" % (
-                _("estimated duration"),
-                ensure_str(cmk.utils.render.timespan(job_status["estimated_duration"])))
-=======
         runtime_info = cmk.utils.render.timespan(job_status.get("duration", 0))
         if job_status[
                 "state"] == background_job.JobStatusStates.RUNNING and "estimated_duration" in job_status:
             runtime_info += " (%s: %s)" % (_("estimated duration"),
                                            cmk.utils.render.timespan(
                                                job_status["estimated_duration"]))
->>>>>>> 75a18bda
         for left, right in [
             (_("Runtime"), runtime_info),
             (_("PID"), job_status["pid"] or ""),
@@ -469,10 +541,6 @@
             "var log = document.getElementById('progress_log'); log.scrollTop = log.scrollHeight;")
 
     @classmethod
-    def _get_extra_info(cls, job_status) -> str:
-        return " (%s)" % job_status["title"] if job_status.get("title") else ""
-
-    @classmethod
     def show_job_class_infos(cls, job_class_infos, **kwargs):
         """Renders all jobs from the job_class_infos in a single multi-table"""
         html.open_table(css="job_table data")
@@ -537,15 +605,9 @@
 
         # Job ID
         html.open_td(css="job_id")
-        uri = makeuri_contextless(
-            request,
-            [
-                ("mode", "background_job_details"),
-                ("back_url", job_details_back_url),
-                ("job_id", job_id),
-            ],
-            filename="wato.py",
-        )
+        uri = html.makeuri_contextless([("mode", "background_job_details"),
+                                        ("back_url", job_details_back_url), ("job_id", job_id)],
+                                       filename="wato.py")
         html.a(job_id, href=uri)
         html.close_td()
 
@@ -553,8 +615,7 @@
         html.td(job_status.get("title", _("Background Job")), css="job_title")
 
         # State
-        html.td(html.render_span(job_status["state"]),
-                css=cls.get_css_for_jobstate(job_status["state"]))
+        html.td(job_status["state"], css=cls.get_css_for_jobstate(job_status["state"]))
 
         # Started
         html.td(cmk.utils.render.date_and_time(job_status["started"]), css="job_started")
@@ -587,19 +648,11 @@
     @classmethod
     def get_css_for_jobstate(cls, job_state):
         job_css_map = {
-<<<<<<< HEAD
-            background_job.JobStatusStates.INITIALIZED: "state statep",
-            background_job.JobStatusStates.RUNNING: "state job_running",
-            background_job.JobStatusStates.EXCEPTION: "state state2",
-            background_job.JobStatusStates.STOPPED: "state state2",  # same css as exception
-            background_job.JobStatusStates.FINISHED: "state state0"
-=======
             background_job.JobStatusStates.INITIALIZED: "job_state job_initialized",
             background_job.JobStatusStates.RUNNING: "job_state job_running",
             background_job.JobStatusStates.EXCEPTION: "job_state job_exception",
             background_job.JobStatusStates.STOPPED: "job_state job_exception",  # same css as exception
             background_job.JobStatusStates.FINISHED: "job_state job_finished"
->>>>>>> 75a18bda
         }
         return job_css_map.get(job_state, "")
 
@@ -615,14 +668,13 @@
 #   +----------------------------------------------------------------------+
 
 
-class ActionHandler:
+class ActionHandler(object):
     stop_job_var = "_stop_job"
     delete_job_var = "_delete_job"
     acknowledge_job_var = "_acknowledge_job"
 
-    def __init__(self, breadcrumb: Breadcrumb):
+    def __init__(self):
         super(ActionHandler, self).__init__()
-        self._breadcrumb = breadcrumb
         self._did_acknowledge_job = False
         self._did_stop_job = False
         self._did_delete_job = False
@@ -633,14 +685,14 @@
                 return True
         return False
 
-    def handle_actions(self) -> bool:
+    def handle_actions(self):
         if html.request.var(self.acknowledge_job_var):
             self.acknowledge_job()
             return True
         if html.request.var(self.stop_job_var):
             self.stop_job()
             return True
-        if html.request.var(self.delete_job_var):
+        elif html.request.var(self.delete_job_var):
             self.delete_job()
             return True
         return False
@@ -672,20 +724,16 @@
         if not job.is_available():
             return
 
-<<<<<<< HEAD
-        if not job.is_active():
-            html.show_message(_("No longer able to stop job. Background job just finished."))
-=======
         html.header("Interuption of job")
         if self.confirm_dialog_opened() and not job.is_active():
             html.message(_("No longer able to stop job. Background job just finished."))
->>>>>>> 75a18bda
             return
 
-        if job.may_stop():
+        c = html.confirm(_("Stop job %s%s?") % (job_id, self._get_extra_info(job)))
+        if c and job.may_stop():
             job.stop()
             self._did_stop_job = True
-            html.show_message(_("Background job has been stopped"))
+            html.message(_("Background job has been stopped"))
 
     def delete_job(self):
         job_id = html.request.var(self.delete_job_var)
@@ -696,7 +744,15 @@
         if not job.is_available():
             return
 
-        if job.may_delete():
+        html.header("Deletion of job")
+        c = html.confirm(_("Delete job %s%s?") % (job_id, self._get_extra_info(job)))
+        if c and job.may_delete():
             job.delete()
             self._did_delete_job = True
-            html.show_message(_("Background job has been deleted"))+            html.message(_("Background job has been deleted"))
+
+    def _get_extra_info(self, job):
+        job_status = job.get_status()
+        if job_status.get("title"):
+            return " (%s)" % job_status["title"]
+        return ""