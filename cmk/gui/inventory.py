#!/usr/bin/env python3
# -*- coding: utf-8 -*-
# Copyright (C) 2019 tribe29 GmbH - License: GNU General Public License v2
# This file is part of Checkmk (https://checkmk.com). It is subject to the terms and
# conditions defined in the file COPYING, which is part of this source code package.

import ast
import json
import os
import shutil
import time
import xml.dom.minidom  # type: ignore[import]
from typing import Any, Dict, List, Optional
from pathlib import Path

import dicttoxml  # type: ignore[import]

import livestatus

import cmk.utils.paths
from cmk.utils.structured_data import StructuredDataTree, Container, Numeration, Attributes
from cmk.utils.exceptions import (
    MKException,
    MKGeneralException,
)
import cmk.utils.store as store
from cmk.utils.type_defs import HostName

import cmk.gui.pages
import cmk.gui.config as config
import cmk.gui.userdb as userdb
import cmk.gui.sites as sites
from cmk.gui.i18n import _
from cmk.gui.globals import g, html
from cmk.gui.exceptions import (
    MKAuthException,
    MKUserError,
)


def get_inventory_data(inventory_tree, tree_path):
    invdata = None
    parsed_path, attribute_keys = parse_tree_path(tree_path)
    if attribute_keys == []:
        numeration = inventory_tree.get_sub_numeration(parsed_path)
        if numeration is not None:
            invdata = numeration.get_child_data()
    elif attribute_keys:
        attributes = inventory_tree.get_sub_attributes(parsed_path)
        if attributes is not None:
            # In paint_host_inventory_tree we parse invpath and get
            # a path and attribute_keys which may be either None, [], or ["KEY"].
            invdata = attributes.get_child_data().get(attribute_keys[-1])
    return invdata


def parse_tree_path(tree_path):
    # tree_path may look like:
    # .                          (ROOT) => path = []                            key = None
    # .hardware.                 (dict) => path = ["hardware"],                 key = None
    # .hardware.cpu.model        (leaf) => path = ["hardware", "cpu"],          key = "model"
    # .hardware.cpu.             (dict) => path = ["hardware", "cpu"],          key = None
    # .software.packages:17.name (leaf) => path = ["software", "packages", 17], key = "name"
    # .software.packages:        (list) => path = ["software", "packages"],     key = []
    if tree_path.endswith(":"):
        path = tree_path[:-1].strip(".").split(".")
        attribute_keys: Optional[List[str]] = []
    elif tree_path.endswith("."):
        path = tree_path[:-1].strip(".").split(".")
        attribute_keys = None
    else:
        path = tree_path.strip(".").split(".")
        attribute_keys = [path.pop(-1)]

    parsed_path = []
    for part in path:
        if ":" in part:
            # Nested numerations, see also lib/structured_data.py
            parts = part.split(":")
        else:
            parts = [part]

        for part_ in parts:
            if not part_:
                continue
            try:
                part_ = int(part_)
            except ValueError:
                pass
            finally:
                parsed_path.append(part_)
    return parsed_path, attribute_keys


def sort_children(children):
    if not children:
        return []
    ordering = {
        type(Attributes()): 1,
        type(Numeration()): 2,
        type(Container()): 3,
    }
    return sorted(children, key=lambda x: ordering[type(x)])


def load_filtered_inventory_tree(hostname: Optional[HostName]) -> Optional[StructuredDataTree]:
    """Loads the host inventory tree from the current file and returns the filtered tree"""
    return _filter_tree(_load_inventory_tree(hostname))


def load_filtered_and_merged_tree(row):
    """Load inventory tree from file, status data tree from row,
    merge these trees and returns the filtered tree"""
    inventory_tree = _load_inventory_tree(row.get("host_name"))
    status_data_tree = _create_tree_from_raw_tree(row.get("host_structured_status"))

    merged_tree = _merge_inventory_and_status_data_tree(inventory_tree, status_data_tree)
    return _filter_tree(merged_tree)


def get_status_data_via_livestatus(site, hostname):
    query = "GET hosts\nColumns: host_structured_status\nFilter: host_name = %s\n" % livestatus.lqencode(
        hostname)
    try:
        sites.live().set_only_sites([site] if site else None)
        result = sites.live().query(query)
    finally:
        sites.live().set_only_sites()

    row = {"host_name": hostname}
    if result and result[0]:
        row["host_structured_status"] = result[0][0]
    return row


def load_delta_tree(hostname, timestamp):
    """Load inventory history and compute delta tree of a specific timestamp"""
    # Timestamp is timestamp of the younger of both trees. For the oldest
    # tree we will just return the complete tree - without any delta
    # computation.
    delta_history, corrupted_history_files = \
        get_history_deltas(hostname, search_timestamp=str(timestamp))
    if not delta_history:
        return None, []
    return delta_history[0][1][3], corrupted_history_files


def get_history_deltas(hostname, search_timestamp=None):
    if '/' in hostname:
        return None, []  # just for security reasons

    inventory_path = "%s/inventory/%s" % (cmk.utils.paths.var_dir, hostname)
    if not os.path.exists(inventory_path):
        return [], []

    latest_timestamp = str(int(os.stat(inventory_path).st_mtime))
    inventory_archive_dir = "%s/inventory_archive/%s" % (cmk.utils.paths.var_dir, hostname)
    try:
        archived_timestamps = sorted(os.listdir(inventory_archive_dir))
    except OSError:
        return [], []

    all_timestamps = archived_timestamps + [latest_timestamp]
    previous_timestamp = None

    if not search_timestamp:
        required_timestamps = all_timestamps
    else:
        new_timestamp_idx = all_timestamps.index(search_timestamp)
        if new_timestamp_idx == 0:
            required_timestamps = [search_timestamp]
        else:
            previous_timestamp = all_timestamps[new_timestamp_idx - 1]
            required_timestamps = [search_timestamp]

    tree_lookup: Dict[str, Any] = {}

    def get_tree(timestamp):
        if timestamp is None:
            return StructuredDataTree()

        if timestamp in tree_lookup:
            return tree_lookup[timestamp]

        if timestamp == latest_timestamp:
            inventory_tree = load_filtered_inventory_tree(hostname)
            if inventory_tree is None:
                return
            tree_lookup[timestamp] = inventory_tree
        else:
            inventory_archive_path = "%s/%s" % (inventory_archive_dir, timestamp)
            tree_lookup[timestamp] = _filter_tree(
                StructuredDataTree().load_from(inventory_archive_path))
        return tree_lookup[timestamp]

    corrupted_history_files = []
    delta_history = []
    for _idx, timestamp in enumerate(required_timestamps):
        cached_delta_path = os.path.join(cmk.utils.paths.var_dir, "inventory_delta_cache", hostname,
                                         "%s_%s" % (previous_timestamp, timestamp))

        cached_data = None
        try:
            cached_data = store.load_object_from_file(cached_delta_path)
        except MKGeneralException:
            pass

        if cached_data:
            new, changed, removed, delta_tree_data = cached_data
            delta_tree = StructuredDataTree()
            delta_tree.create_tree_from_raw_tree(delta_tree_data)
            delta_history.append((timestamp, (new, changed, removed, delta_tree)))
            previous_timestamp = timestamp
            continue

        try:
            previous_tree = get_tree(previous_timestamp)
            current_tree = get_tree(timestamp)
            delta_data = current_tree.compare_with(previous_tree)
            new, changed, removed, delta_tree = delta_data
            if new or changed or removed:
<<<<<<< HEAD
                store.save_file(
                    cached_delta_path,
                    repr((new, changed, removed, delta_tree.get_raw_tree())),
                )
                delta_history.append((timestamp, delta_data))
=======
                cmk.utils.store.save_file(cached_delta_path,
                                          repr((new, changed, removed, delta_tree.get_raw_tree())))
                delta_history.append((timestamp, delta_data))
        except RequestTimeout:
            raise
>>>>>>> 75a18bda
        except LoadStructuredDataError:
            corrupted_history_files.append(
                str(get_short_inventory_history_filepath(hostname, timestamp)))

        previous_timestamp = timestamp

    return delta_history, corrupted_history_files


def get_short_inventory_filepath(hostname):
    return Path(cmk.utils.paths.inventory_output_dir).joinpath(hostname).relative_to(
        cmk.utils.paths.omd_root)


def get_short_inventory_history_filepath(hostname, timestamp):
    return Path(cmk.utils.paths.inventory_archive_dir).joinpath(
        "%s/%s" % (hostname, timestamp)).relative_to(cmk.utils.paths.omd_root)


def parent_path(invpath):
    # Gets the parent path by dropping the last component
    if invpath == ".":
        return None  # No parent

    if invpath[-1] in ".:":  # drop trailing type specifyer
        invpath = invpath[:-1]

    last_sep = max(invpath.rfind(":"), invpath.rfind("."))
    return invpath[:last_sep + 1]


#.
#   .--helpers-------------------------------------------------------------.
#   |                  _          _                                        |
#   |                 | |__   ___| |_ __   ___ _ __ ___                    |
#   |                 | '_ \ / _ \ | '_ \ / _ \ '__/ __|                   |
#   |                 | | | |  __/ | |_) |  __/ |  \__ \                   |
#   |                 |_| |_|\___|_| .__/ \___|_|  |___/                   |
#   |                              |_|                                     |
#   '----------------------------------------------------------------------'


class LoadStructuredDataError(MKException):
    pass


<<<<<<< HEAD
def _load_inventory_tree(hostname: Optional[HostName]) -> Optional[StructuredDataTree]:
    """Load data of a host, cache it in the current HTTP request"""
=======
def _load_inventory_tree(hostname):
    # Load data of a host, cache it in the current HTTP request
>>>>>>> 75a18bda
    if not hostname:
        return None

    inventory_tree_cache = g.setdefault("inventory", {})
    if hostname in inventory_tree_cache:
        inventory_tree = inventory_tree_cache[hostname]
    else:
        if '/' in hostname:
            # just for security reasons
            return None
        cache_path = "%s/inventory/%s" % (cmk.utils.paths.var_dir, hostname)
        try:
            inventory_tree = StructuredDataTree().load_from(cache_path)
        except Exception as e:
            if config.debug:
<<<<<<< HEAD
                html.show_warning("%s" % e)
=======
                html.show_warning(e)
>>>>>>> 75a18bda
            raise LoadStructuredDataError()
        inventory_tree_cache[hostname] = inventory_tree
    return inventory_tree


def _create_tree_from_raw_tree(raw_tree: bytes) -> Optional[StructuredDataTree]:
    if raw_tree:
        return StructuredDataTree().create_tree_from_raw_tree(
            ast.literal_eval(raw_tree.decode("utf-8")))
    return None


def _merge_inventory_and_status_data_tree(inventory_tree, status_data_tree):
    if inventory_tree is None and status_data_tree is None:
        return

    if inventory_tree is None:
        inventory_tree = StructuredDataTree()

    if status_data_tree is not None:
        inventory_tree.merge_with(status_data_tree)
    return inventory_tree


def _filter_tree(struct_tree: Optional[StructuredDataTree]) -> Optional[StructuredDataTree]:
    if struct_tree is None:
        return None
    return struct_tree.get_filtered_tree(_get_permitted_inventory_paths())


def _get_permitted_inventory_paths():
    """
    Returns either a list of permitted paths or
    None in case the user is allowed to see the whole tree.
    """
    if 'permitted_inventory_paths' in g:
        return g.permitted_inventory_paths

    user_groups = [] if config.user.id is None else userdb.contactgroups_of_user(config.user.id)

    if not user_groups:
        g.permitted_inventory_paths = None
        return None

    forbid_whole_tree = False
    permitted_paths = []
    for user_group in user_groups:
        inventory_paths = config.multisite_contactgroups.get(user_group, {}).get('inventory_paths')
        if inventory_paths is None:
            # Old configuration: no paths configured means 'allow_all'
            g.permitted_inventory_paths = None
            return None

        if inventory_paths == "allow_all":
            g.permitted_inventory_paths = None
            return None

        if inventory_paths == "forbid_all":
            forbid_whole_tree = True
            continue

        for entry in inventory_paths[1]:
            parsed = []
            for part in entry["path"].split("."):
                try:
                    parsed.append(int(part))
                except ValueError:
                    parsed.append(part)
            permitted_paths.append((parsed, entry.get("attributes")))

    if forbid_whole_tree and not permitted_paths:
        g.permitted_inventory_paths = []
        return []

    g.permitted_inventory_paths = permitted_paths
    return permitted_paths


#.
#   .--Inventory API-------------------------------------------------------.
#   |   ___                      _                        _    ____ ___    |
#   |  |_ _|_ ____   _____ _ __ | |_ ___  _ __ _   _     / \  |  _ \_ _|   |
#   |   | || '_ \ \ / / _ \ '_ \| __/ _ \| '__| | | |   / _ \ | |_) | |    |
#   |   | || | | \ V /  __/ | | | || (_) | |  | |_| |  / ___ \|  __/| |    |
#   |  |___|_| |_|\_/ \___|_| |_|\__\___/|_|   \__, | /_/   \_\_|  |___|   |
#   |                                          |___/                       |
#   '----------------------------------------------------------------------'


@cmk.gui.pages.register("host_inv_api")
def page_host_inv_api():
    # The response is always a top level dict with two elements:
    # a) result_code - This is 0 for expected processing and 1 for an error
    # b) result      - In case of an error this is the error message, a UTF-8 encoded string.
    #                  In case of success this is a dictionary containing the host inventory.
    try:
        request = html.get_request()
        # The user can either specify a single host or provide a list of host names. In case
        # multiple hosts are handled, there is a top level dict added with "host > invdict" pairs
        hosts = request.get("hosts")
        if hosts:
            result = {}
            for a_host_name in hosts:
                result[a_host_name] = inventory_of_host(a_host_name, request)

        else:
            host_name = request.get("host")
            if host_name is None:
                raise MKUserError("host", _("You need to provide a \"host\"."))

            result = inventory_of_host(host_name, request)

            if not result and not has_inventory(host_name):
                raise MKGeneralException(_("Found no inventory data for this host."))

        response = {"result_code": 0, "result": result}

    except MKException as e:
        response = {"result_code": 1, "result": "%s" % e}

    except Exception as e:
        if config.debug:
            raise
        response = {"result_code": 1, "result": "%s" % e}

    if html.output_format == "json":
        _write_json(response)
    elif html.output_format == "xml":
        _write_xml(response)
    else:
        _write_python(response)


def has_inventory(hostname):
    if not hostname:
        return False
    inventory_path = "%s/inventory/%s" % (cmk.utils.paths.var_dir, hostname)
    return os.path.exists(inventory_path)


def inventory_of_host(host_name, request):
    site = request.get("site")
    if not _may_see(host_name, site):
        raise MKAuthException(_("Sorry, you are not allowed to access the host %s.") % host_name)

    row = get_status_data_via_livestatus(site, host_name)
    merged_tree = load_filtered_and_merged_tree(row)
    if not merged_tree:
        return {}

    if "paths" in request:
        parsed_paths = []
        for path in request["paths"]:
            parsed_paths.append(parse_tree_path(path))
        merged_tree = merged_tree.get_filtered_tree(parsed_paths)

    return merged_tree.get_raw_tree()


def _may_see(host_name, site):
    if config.user.may("general.see_all"):
        return True

    query = "GET hosts\nStats: state >= 0\nFilter: name = %s\n" % livestatus.lqencode(host_name)
    if site:
        sites.live().set_only_sites([site])
    try:
        result = sites.live().query_summed_stats(query, "ColumnHeaders: off\n")
    finally:
        if site:
            sites.live().set_only_sites()

    if not result:
        return False
    return result[0] > 0


def _write_xml(response):
    unformated_xml = dicttoxml.dicttoxml(response)
    dom = xml.dom.minidom.parseString(unformated_xml)
    html.write(dom.toprettyxml())


def _write_json(response):
    html.write(json.dumps(response, sort_keys=True, indent=4, separators=(',', ': ')))


def _write_python(response):
    html.write(repr(response))


class InventoryHousekeeping:
    def __init__(self):
        super(InventoryHousekeeping, self).__init__()
        self._inventory_path = Path(cmk.utils.paths.var_dir) / "inventory"
        self._inventory_archive_path = Path(cmk.utils.paths.var_dir) / "inventory_archive"
        self._inventory_delta_cache_path = Path(cmk.utils.paths.var_dir) / "inventory_delta_cache"

    def run(self):
        if not self._inventory_delta_cache_path.exists() or not self._inventory_archive_path.exists(
        ):
            return

        last_cleanup = self._inventory_delta_cache_path / "last_cleanup"
        # TODO: remove with pylint 2
        if last_cleanup.exists() and time.time() - last_cleanup.stat().st_mtime < 3600 * 12:
            return

        # TODO: remove with pylint 2
        inventory_archive_hosts = {
            x.name for x in self._inventory_archive_path.iterdir() if x.is_dir()
        }
        inventory_delta_cache_hosts = {
            x.name for x in self._inventory_delta_cache_path.iterdir() if x.is_dir()
        }

        folders_to_delete = inventory_delta_cache_hosts - inventory_archive_hosts
        for foldername in folders_to_delete:
            shutil.rmtree(str(self._inventory_delta_cache_path / foldername))

        inventory_delta_cache_hosts -= folders_to_delete
        for hostname in inventory_delta_cache_hosts:
            available_timestamps = self._get_timestamps_for_host(hostname)
            for filename in [
                    x.name
                    for x in (self._inventory_delta_cache_path / hostname).iterdir()
                    if not x.is_dir()
            ]:
                delete = False
                try:
                    first, second = filename.split("_")
                    if first not in available_timestamps or second not in available_timestamps:
                        delete = True
                except ValueError:
                    delete = True
                if delete:
                    (self._inventory_delta_cache_path / hostname / filename).unlink()

        # TODO: remove with pylint 2
        last_cleanup.touch()

    def _get_timestamps_for_host(self, hostname):
        timestamps = {"None"}  # 'None' refers to the histories start
        try:
            timestamps.add("%d" % (self._inventory_path / hostname).stat().st_mtime)
        except OSError:
            pass

        for filename in [
                x for x in (self._inventory_archive_path / hostname).iterdir() if not x.is_dir()
        ]:
            timestamps.add(filename.name)
        return timestamps<|MERGE_RESOLUTION|>--- conflicted
+++ resolved
@@ -1,41 +1,51 @@
-#!/usr/bin/env python3
-# -*- coding: utf-8 -*-
-# Copyright (C) 2019 tribe29 GmbH - License: GNU General Public License v2
-# This file is part of Checkmk (https://checkmk.com). It is subject to the terms and
-# conditions defined in the file COPYING, which is part of this source code package.
+#!/usr/bin/python
+# -*- encoding: utf-8; py-indent-offset: 4 -*-
+# +------------------------------------------------------------------+
+# |             ____ _               _        __  __ _  __           |
+# |            / ___| |__   ___  ___| | __   |  \/  | |/ /           |
+# |           | |   | '_ \ / _ \/ __| |/ /   | |\/| | ' /            |
+# |           | |___| | | |  __/ (__|   <    | |  | | . \            |
+# |            \____|_| |_|\___|\___|_|\_\___|_|  |_|_|\_\           |
+# |                                                                  |
+# | Copyright Mathias Kettner 2014             mk@mathias-kettner.de |
+# +------------------------------------------------------------------+
+#
+# This file is part of Check_MK.
+# The official homepage is at http://mathias-kettner.de/check_mk.
+#
+# check_mk is free software;  you can redistribute it and/or modify it
+# under the  terms of the  GNU General Public License  as published by
+# the Free Software Foundation in version 2.  check_mk is  distributed
+# in the hope that it will be useful, but WITHOUT ANY WARRANTY;  with-
+# out even the implied warranty of  MERCHANTABILITY  or  FITNESS FOR A
+# PARTICULAR PURPOSE. See the  GNU General Public License for more de-
+# tails. You should have  received  a copy of the  GNU  General Public
+# License along with GNU Make; see the file  COPYING.  If  not,  write
+# to the Free Software Foundation, Inc., 51 Franklin St,  Fifth Floor,
+# Boston, MA 02110-1301 USA.
 
 import ast
 import json
 import os
 import shutil
 import time
-import xml.dom.minidom  # type: ignore[import]
-from typing import Any, Dict, List, Optional
-from pathlib import Path
-
-import dicttoxml  # type: ignore[import]
+import xml.dom.minidom
+
+import dicttoxml
+from pathlib2 import Path
 
 import livestatus
 
 import cmk.utils.paths
 from cmk.utils.structured_data import StructuredDataTree, Container, Numeration, Attributes
-from cmk.utils.exceptions import (
-    MKException,
-    MKGeneralException,
-)
-import cmk.utils.store as store
-from cmk.utils.type_defs import HostName
 
 import cmk.gui.pages
 import cmk.gui.config as config
 import cmk.gui.userdb as userdb
 import cmk.gui.sites as sites
 from cmk.gui.i18n import _
-from cmk.gui.globals import g, html
-from cmk.gui.exceptions import (
-    MKAuthException,
-    MKUserError,
-)
+from cmk.gui.globals import html, current_app
+from cmk.gui.exceptions import MKException, MKGeneralException, MKAuthException, MKUserError, RequestTimeout
 
 
 def get_inventory_data(inventory_tree, tree_path):
@@ -64,7 +74,7 @@
     # .software.packages:        (list) => path = ["software", "packages"],     key = []
     if tree_path.endswith(":"):
         path = tree_path[:-1].strip(".").split(".")
-        attribute_keys: Optional[List[str]] = []
+        attribute_keys = []
     elif tree_path.endswith("."):
         path = tree_path[:-1].strip(".").split(".")
         attribute_keys = None
@@ -103,7 +113,7 @@
     return sorted(children, key=lambda x: ordering[type(x)])
 
 
-def load_filtered_inventory_tree(hostname: Optional[HostName]) -> Optional[StructuredDataTree]:
+def load_filtered_inventory_tree(hostname):
     """Loads the host inventory tree from the current file and returns the filtered tree"""
     return _filter_tree(_load_inventory_tree(hostname))
 
@@ -173,7 +183,7 @@
             previous_timestamp = all_timestamps[new_timestamp_idx - 1]
             required_timestamps = [search_timestamp]
 
-    tree_lookup: Dict[str, Any] = {}
+    tree_lookup = {}
 
     def get_tree(timestamp):
         if timestamp is None:
@@ -201,7 +211,7 @@
 
         cached_data = None
         try:
-            cached_data = store.load_object_from_file(cached_delta_path)
+            cached_data = cmk.utils.store.load_data_from_file(cached_delta_path)
         except MKGeneralException:
             pass
 
@@ -219,19 +229,11 @@
             delta_data = current_tree.compare_with(previous_tree)
             new, changed, removed, delta_tree = delta_data
             if new or changed or removed:
-<<<<<<< HEAD
-                store.save_file(
-                    cached_delta_path,
-                    repr((new, changed, removed, delta_tree.get_raw_tree())),
-                )
-                delta_history.append((timestamp, delta_data))
-=======
                 cmk.utils.store.save_file(cached_delta_path,
                                           repr((new, changed, removed, delta_tree.get_raw_tree())))
                 delta_history.append((timestamp, delta_data))
         except RequestTimeout:
             raise
->>>>>>> 75a18bda
         except LoadStructuredDataError:
             corrupted_history_files.append(
                 str(get_short_inventory_history_filepath(hostname, timestamp)))
@@ -278,43 +280,33 @@
     pass
 
 
-<<<<<<< HEAD
-def _load_inventory_tree(hostname: Optional[HostName]) -> Optional[StructuredDataTree]:
-    """Load data of a host, cache it in the current HTTP request"""
-=======
 def _load_inventory_tree(hostname):
     # Load data of a host, cache it in the current HTTP request
->>>>>>> 75a18bda
     if not hostname:
-        return None
-
-    inventory_tree_cache = g.setdefault("inventory", {})
+        return
+
+    inventory_tree_cache = current_app.g.setdefault("inventory", {})
     if hostname in inventory_tree_cache:
         inventory_tree = inventory_tree_cache[hostname]
     else:
         if '/' in hostname:
             # just for security reasons
-            return None
+            return
         cache_path = "%s/inventory/%s" % (cmk.utils.paths.var_dir, hostname)
         try:
             inventory_tree = StructuredDataTree().load_from(cache_path)
         except Exception as e:
             if config.debug:
-<<<<<<< HEAD
-                html.show_warning("%s" % e)
-=======
                 html.show_warning(e)
->>>>>>> 75a18bda
             raise LoadStructuredDataError()
         inventory_tree_cache[hostname] = inventory_tree
     return inventory_tree
 
 
-def _create_tree_from_raw_tree(raw_tree: bytes) -> Optional[StructuredDataTree]:
+def _create_tree_from_raw_tree(raw_tree):
     if raw_tree:
-        return StructuredDataTree().create_tree_from_raw_tree(
-            ast.literal_eval(raw_tree.decode("utf-8")))
-    return None
+        return StructuredDataTree().create_tree_from_raw_tree(ast.literal_eval(raw_tree))
+    return
 
 
 def _merge_inventory_and_status_data_tree(inventory_tree, status_data_tree):
@@ -329,9 +321,9 @@
     return inventory_tree
 
 
-def _filter_tree(struct_tree: Optional[StructuredDataTree]) -> Optional[StructuredDataTree]:
+def _filter_tree(struct_tree):
     if struct_tree is None:
-        return None
+        return
     return struct_tree.get_filtered_tree(_get_permitted_inventory_paths())
 
 
@@ -340,13 +332,14 @@
     Returns either a list of permitted paths or
     None in case the user is allowed to see the whole tree.
     """
-    if 'permitted_inventory_paths' in g:
-        return g.permitted_inventory_paths
-
-    user_groups = [] if config.user.id is None else userdb.contactgroups_of_user(config.user.id)
+    cache_varname = "permitted_inventory_paths"
+    if cache_varname in current_app.g:
+        return current_app.g[cache_varname]
+
+    user_groups = userdb.contactgroups_of_user(config.user.id)
 
     if not user_groups:
-        g.permitted_inventory_paths = None
+        current_app.g[cache_varname] = None
         return None
 
     forbid_whole_tree = False
@@ -355,14 +348,14 @@
         inventory_paths = config.multisite_contactgroups.get(user_group, {}).get('inventory_paths')
         if inventory_paths is None:
             # Old configuration: no paths configured means 'allow_all'
-            g.permitted_inventory_paths = None
+            current_app.g[cache_varname] = None
             return None
 
         if inventory_paths == "allow_all":
-            g.permitted_inventory_paths = None
+            current_app.g[cache_varname] = None
             return None
 
-        if inventory_paths == "forbid_all":
+        elif inventory_paths == "forbid_all":
             forbid_whole_tree = True
             continue
 
@@ -376,10 +369,10 @@
             permitted_paths.append((parsed, entry.get("attributes")))
 
     if forbid_whole_tree and not permitted_paths:
-        g.permitted_inventory_paths = []
+        current_app.g[cache_varname] = []
         return []
 
-    g.permitted_inventory_paths = permitted_paths
+    current_app.g[cache_varname] = permitted_paths
     return permitted_paths
 
 
@@ -407,8 +400,8 @@
         hosts = request.get("hosts")
         if hosts:
             result = {}
-            for a_host_name in hosts:
-                result[a_host_name] = inventory_of_host(a_host_name, request)
+            for host_name in hosts:
+                result[host_name] = inventory_of_host(host_name, request)
 
         else:
             host_name = request.get("host")
@@ -496,7 +489,7 @@
     html.write(repr(response))
 
 
-class InventoryHousekeeping:
+class InventoryHousekeeping(object):
     def __init__(self):
         super(InventoryHousekeeping, self).__init__()
         self._inventory_path = Path(cmk.utils.paths.var_dir) / "inventory"
@@ -504,22 +497,20 @@
         self._inventory_delta_cache_path = Path(cmk.utils.paths.var_dir) / "inventory_delta_cache"
 
     def run(self):
-        if not self._inventory_delta_cache_path.exists() or not self._inventory_archive_path.exists(
+        if not self._inventory_delta_cache_path.exists() or not self._inventory_archive_path.exists(  # pylint: disable=no-member
         ):
             return
 
         last_cleanup = self._inventory_delta_cache_path / "last_cleanup"
         # TODO: remove with pylint 2
-        if last_cleanup.exists() and time.time() - last_cleanup.stat().st_mtime < 3600 * 12:
+        if last_cleanup.exists() and time.time() - last_cleanup.stat().st_mtime < 3600 * 12:  # pylint: disable=no-member
             return
 
         # TODO: remove with pylint 2
-        inventory_archive_hosts = {
-            x.name for x in self._inventory_archive_path.iterdir() if x.is_dir()
-        }
-        inventory_delta_cache_hosts = {
-            x.name for x in self._inventory_delta_cache_path.iterdir() if x.is_dir()
-        }
+        inventory_archive_hosts = set(
+            [x.name for x in self._inventory_archive_path.iterdir() if x.is_dir()])  # pylint: disable=no-member
+        inventory_delta_cache_hosts = set(
+            [x.name for x in self._inventory_delta_cache_path.iterdir() if x.is_dir()])  # pylint: disable=no-member
 
         folders_to_delete = inventory_delta_cache_hosts - inventory_archive_hosts
         for foldername in folders_to_delete:
@@ -544,10 +535,10 @@
                     (self._inventory_delta_cache_path / hostname / filename).unlink()
 
         # TODO: remove with pylint 2
-        last_cleanup.touch()
+        last_cleanup.touch()  # pylint: disable=no-member
 
     def _get_timestamps_for_host(self, hostname):
-        timestamps = {"None"}  # 'None' refers to the histories start
+        timestamps = set(["None"])  # 'None' refers to the histories start
         try:
             timestamps.add("%d" % (self._inventory_path / hostname).stat().st_mtime)
         except OSError:
