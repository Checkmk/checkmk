#!/usr/bin/python
# -*- encoding: utf-8; py-indent-offset: 4 -*-
# +------------------------------------------------------------------+
# |             ____ _               _        __  __ _  __           |
# |            / ___| |__   ___  ___| | __   |  \/  | |/ /           |
# |           | |   | '_ \ / _ \/ __| |/ /   | |\/| | ' /            |
# |           | |___| | | |  __/ (__|   <    | |  | | . \            |
# |            \____|_| |_|\___|\___|_|\_\___|_|  |_|_|\_\           |
# |                                                                  |
# | Copyright Mathias Kettner 2014             mk@mathias-kettner.de |
# +------------------------------------------------------------------+
#
# This file is part of Check_MK.
# The official homepage is at http://mathias-kettner.de/check_mk.
#
# check_mk is free software;  you can redistribute it and/or modify it
# under the  terms of the  GNU General Public License  as published by
# the Free Software Foundation in version 2.  check_mk is  distributed
# in the hope that it will be useful, but WITHOUT ANY WARRANTY;  with-
# out even the implied warranty of  MERCHANTABILITY  or  FITNESS FOR A
# PARTICULAR PURPOSE. See the  GNU General Public License for more de-
# tails. You should have  received  a copy of the  GNU  General Public
# License along with GNU Make; see the file  COPYING.  If  not,  write
# to the Free Software Foundation, Inc., 51 Franklin St,  Fifth Floor,
# Boston, MA 02110-1301 USA.

import ast
import json
import os
import shutil
import time
<<<<<<< HEAD
import xml.dom.minidom
=======
import xml.dom.minidom  # type: ignore[import]
from typing import Any, Dict, List, Literal, Optional
from pathlib import Path
>>>>>>> a486847e

import dicttoxml
from pathlib2 import Path

import livestatus

import cmk.utils.paths
from cmk.utils.structured_data import StructuredDataTree, Container, Numeration, Attributes

import cmk.gui.pages
import cmk.gui.config as config
import cmk.gui.userdb as userdb
import cmk.gui.sites as sites
from cmk.gui.i18n import _
from cmk.gui.globals import html, current_app
from cmk.gui.exceptions import MKException, MKGeneralException, MKAuthException, MKUserError, RequestTimeout


def get_inventory_data(inventory_tree, tree_path):
    invdata = None
    parsed_path, attribute_keys = parse_tree_path(tree_path)
    if attribute_keys == []:
        numeration = inventory_tree.get_sub_numeration(parsed_path)
        if numeration is not None:
            invdata = numeration.get_child_data()
    elif attribute_keys:
        attributes = inventory_tree.get_sub_attributes(parsed_path)
        if attributes is not None:
            # In paint_host_inventory_tree we parse invpath and get
            # a path and attribute_keys which may be either None, [], or ["KEY"].
            invdata = attributes.get_child_data().get(attribute_keys[-1])
    return invdata


def parse_tree_path(tree_path):
    # tree_path may look like:
    # .                          (ROOT) => path = []                            key = None
    # .hardware.                 (dict) => path = ["hardware"],                 key = None
    # .hardware.cpu.model        (leaf) => path = ["hardware", "cpu"],          key = "model"
    # .hardware.cpu.             (dict) => path = ["hardware", "cpu"],          key = None
    # .software.packages:17.name (leaf) => path = ["software", "packages", 17], key = "name"
    # .software.packages:        (list) => path = ["software", "packages"],     key = []
    if tree_path.endswith(":"):
        path = tree_path[:-1].strip(".").split(".")
        attribute_keys = []
    elif tree_path.endswith("."):
        path = tree_path[:-1].strip(".").split(".")
        attribute_keys = None
    else:
        path = tree_path.strip(".").split(".")
        attribute_keys = [path.pop(-1)]

    parsed_path = []
    for part in path:
        if ":" in part:
            # Nested numerations, see also lib/structured_data.py
            parts = part.split(":")
        else:
            parts = [part]

        for part_ in parts:
            if not part_:
                continue
            try:
                part_ = int(part_)
            except ValueError:
                pass
            finally:
                parsed_path.append(part_)
    return parsed_path, attribute_keys


def sort_children(children):
    if not children:
        return []
    ordering = {
        type(Attributes()): 1,
        type(Numeration()): 2,
        type(Container()): 3,
    }
    return sorted(children, key=lambda x: ordering[type(x)])


def load_filtered_inventory_tree(hostname):
    """Loads the host inventory tree from the current file and returns the filtered tree"""
    return _filter_tree(_load_structured_data_tree("inventory", hostname))


def load_filtered_and_merged_tree(row):
    """Load inventory tree from file, status data tree from row,
    merge these trees and returns the filtered tree"""
    hostname = row.get("host_name")
    inventory_tree = _load_structured_data_tree("inventory", hostname)
    status_data_tree = _create_tree_from_raw_tree(row.get("host_structured_status"))
    # If no data from livestatus could be fetched (CRE) try to load from cache
    # or status dir
    if status_data_tree is None:
        status_data_tree = _load_structured_data_tree("status_data", hostname)

    merged_tree = _merge_inventory_and_status_data_tree(inventory_tree, status_data_tree)
    return _filter_tree(merged_tree)


def get_status_data_via_livestatus(site, hostname):
    query = "GET hosts\nColumns: host_structured_status\nFilter: host_name = %s\n" % livestatus.lqencode(
        hostname)
    try:
        sites.live().set_only_sites([site] if site else None)
        result = sites.live().query(query)
    finally:
        sites.live().set_only_sites()

    row = {"host_name": hostname}
    if result and result[0]:
        row["host_structured_status"] = result[0][0]
    return row


def load_delta_tree(hostname, timestamp):
    """Load inventory history and compute delta tree of a specific timestamp"""
    # Timestamp is timestamp of the younger of both trees. For the oldest
    # tree we will just return the complete tree - without any delta
    # computation.
    delta_history, corrupted_history_files = \
        get_history_deltas(hostname, search_timestamp=str(timestamp))
    if not delta_history:
        return None, []
    return delta_history[0][1][3], corrupted_history_files


def get_history_deltas(hostname, search_timestamp=None):
    if '/' in hostname:
        return None, []  # just for security reasons

    inventory_path = "%s/inventory/%s" % (cmk.utils.paths.var_dir, hostname)
    if not os.path.exists(inventory_path):
        return [], []

    latest_timestamp = str(int(os.stat(inventory_path).st_mtime))
    inventory_archive_dir = "%s/inventory_archive/%s" % (cmk.utils.paths.var_dir, hostname)
    try:
        archived_timestamps = sorted(os.listdir(inventory_archive_dir))
    except OSError:
        return [], []

    all_timestamps = archived_timestamps + [latest_timestamp]
    previous_timestamp = None

    if not search_timestamp:
        required_timestamps = all_timestamps
    else:
        new_timestamp_idx = all_timestamps.index(search_timestamp)
        if new_timestamp_idx == 0:
            required_timestamps = [search_timestamp]
        else:
            previous_timestamp = all_timestamps[new_timestamp_idx - 1]
            required_timestamps = [search_timestamp]

    tree_lookup = {}

    def get_tree(timestamp):
        if timestamp is None:
            return StructuredDataTree()

        if timestamp in tree_lookup:
            return tree_lookup[timestamp]

        if timestamp == latest_timestamp:
            inventory_tree = load_filtered_inventory_tree(hostname)
            if inventory_tree is None:
                return
            tree_lookup[timestamp] = inventory_tree
        else:
            inventory_archive_path = "%s/%s" % (inventory_archive_dir, timestamp)
            tree_lookup[timestamp] = _filter_tree(
                StructuredDataTree().load_from(inventory_archive_path))
        return tree_lookup[timestamp]

    corrupted_history_files = []
    delta_history = []
    for _idx, timestamp in enumerate(required_timestamps):
        cached_delta_path = os.path.join(cmk.utils.paths.var_dir, "inventory_delta_cache", hostname,
                                         "%s_%s" % (previous_timestamp, timestamp))

        cached_data = None
        try:
            cached_data = cmk.utils.store.load_data_from_file(cached_delta_path)
        except MKGeneralException:
            pass

        if cached_data:
            new, changed, removed, delta_tree_data = cached_data
            delta_tree = StructuredDataTree()
            delta_tree.create_tree_from_raw_tree(delta_tree_data)
            delta_history.append((timestamp, (new, changed, removed, delta_tree)))
            previous_timestamp = timestamp
            continue

        try:
            previous_tree = get_tree(previous_timestamp)
            current_tree = get_tree(timestamp)
            delta_data = current_tree.compare_with(previous_tree)
            new, changed, removed, delta_tree = delta_data
            if new or changed or removed:
                cmk.utils.store.save_file(cached_delta_path,
                                          repr((new, changed, removed, delta_tree.get_raw_tree())))
                delta_history.append((timestamp, delta_data))
        except RequestTimeout:
            raise
        except LoadStructuredDataError:
            corrupted_history_files.append(
                str(get_short_inventory_history_filepath(hostname, timestamp)))

        previous_timestamp = timestamp

    return delta_history, corrupted_history_files


def get_short_inventory_filepath(hostname):
    return Path(cmk.utils.paths.inventory_output_dir).joinpath(hostname).relative_to(
        cmk.utils.paths.omd_root)


def get_short_inventory_history_filepath(hostname, timestamp):
    return Path(cmk.utils.paths.inventory_archive_dir).joinpath(
        "%s/%s" % (hostname, timestamp)).relative_to(cmk.utils.paths.omd_root)


def parent_path(invpath):
    # Gets the parent path by dropping the last component
    if invpath == ".":
        return None  # No parent

    if invpath[-1] in ".:":  # drop trailing type specifyer
        invpath = invpath[:-1]

    last_sep = max(invpath.rfind(":"), invpath.rfind("."))
    return invpath[:last_sep + 1]


#.
#   .--helpers-------------------------------------------------------------.
#   |                  _          _                                        |
#   |                 | |__   ___| |_ __   ___ _ __ ___                    |
#   |                 | '_ \ / _ \ | '_ \ / _ \ '__/ __|                   |
#   |                 | | | |  __/ | |_) |  __/ |  \__ \                   |
#   |                 |_| |_|\___|_| .__/ \___|_|  |___/                   |
#   |                              |_|                                     |
#   '----------------------------------------------------------------------'


class LoadStructuredDataError(MKException):
    pass


<<<<<<< HEAD
def _load_inventory_tree(hostname):
    # Load data of a host, cache it in the current HTTP request
=======
def _load_structured_data_tree(tree_type: Literal["inventory", "status_data"],
                               hostname: Optional[HostName]) -> Optional[StructuredDataTree]:
    """Load data of a host, cache it in the current HTTP request"""
>>>>>>> a486847e
    if not hostname:
        return

<<<<<<< HEAD
    inventory_tree_cache = current_app.g.setdefault("inventory", {})
=======
    inventory_tree_cache = g.setdefault(tree_type, {})
>>>>>>> a486847e
    if hostname in inventory_tree_cache:
        inventory_tree = inventory_tree_cache[hostname]
    else:
        if '/' in hostname:
            # just for security reasons
<<<<<<< HEAD
            return
        cache_path = "%s/inventory/%s" % (cmk.utils.paths.var_dir, hostname)
=======
            return None
        cache_path = "%s/%s" % (cmk.utils.paths.inventory_output_dir if tree_type == "inventory" \
                else cmk.utils.paths.status_data_dir, hostname)
>>>>>>> a486847e
        try:
            inventory_tree = StructuredDataTree().load_from(cache_path)
        except Exception as e:
            if config.debug:
                html.show_warning(e)
            raise LoadStructuredDataError()
        inventory_tree_cache[hostname] = inventory_tree
    return inventory_tree


def _create_tree_from_raw_tree(raw_tree):
    if raw_tree:
        return StructuredDataTree().create_tree_from_raw_tree(ast.literal_eval(raw_tree))
    return


def _merge_inventory_and_status_data_tree(inventory_tree, status_data_tree):
    if inventory_tree is None and status_data_tree is None:
        return

    if inventory_tree is None:
        inventory_tree = StructuredDataTree()

    if status_data_tree is not None:
        inventory_tree.merge_with(status_data_tree)
    return inventory_tree


def _filter_tree(struct_tree):
    if struct_tree is None:
        return
    return struct_tree.get_filtered_tree(_get_permitted_inventory_paths())


def _get_permitted_inventory_paths():
    """
    Returns either a list of permitted paths or
    None in case the user is allowed to see the whole tree.
    """
    cache_varname = "permitted_inventory_paths"
    if cache_varname in current_app.g:
        return current_app.g[cache_varname]

    user_groups = userdb.contactgroups_of_user(config.user.id)

    if not user_groups:
        current_app.g[cache_varname] = None
        return None

    forbid_whole_tree = False
    permitted_paths = []
    for user_group in user_groups:
        inventory_paths = config.multisite_contactgroups.get(user_group, {}).get('inventory_paths')
        if inventory_paths is None:
            # Old configuration: no paths configured means 'allow_all'
            current_app.g[cache_varname] = None
            return None

        if inventory_paths == "allow_all":
            current_app.g[cache_varname] = None
            return None

        elif inventory_paths == "forbid_all":
            forbid_whole_tree = True
            continue

        for entry in inventory_paths[1]:
            parsed = []
            for part in entry["path"].split("."):
                try:
                    parsed.append(int(part))
                except ValueError:
                    parsed.append(part)
            permitted_paths.append((parsed, entry.get("attributes")))

    if forbid_whole_tree and not permitted_paths:
        current_app.g[cache_varname] = []
        return []

    current_app.g[cache_varname] = permitted_paths
    return permitted_paths


#.
#   .--Inventory API-------------------------------------------------------.
#   |   ___                      _                        _    ____ ___    |
#   |  |_ _|_ ____   _____ _ __ | |_ ___  _ __ _   _     / \  |  _ \_ _|   |
#   |   | || '_ \ \ / / _ \ '_ \| __/ _ \| '__| | | |   / _ \ | |_) | |    |
#   |   | || | | \ V /  __/ | | | || (_) | |  | |_| |  / ___ \|  __/| |    |
#   |  |___|_| |_|\_/ \___|_| |_|\__\___/|_|   \__, | /_/   \_\_|  |___|   |
#   |                                          |___/                       |
#   '----------------------------------------------------------------------'


@cmk.gui.pages.register("host_inv_api")
def page_host_inv_api():
    # The response is always a top level dict with two elements:
    # a) result_code - This is 0 for expected processing and 1 for an error
    # b) result      - In case of an error this is the error message, a UTF-8 encoded string.
    #                  In case of success this is a dictionary containing the host inventory.
    try:
        request = html.get_request()
        # The user can either specify a single host or provide a list of host names. In case
        # multiple hosts are handled, there is a top level dict added with "host > invdict" pairs
        hosts = request.get("hosts")
        if hosts:
            result = {}
            for host_name in hosts:
                result[host_name] = inventory_of_host(host_name, request)

        else:
            host_name = request.get("host")
            if host_name is None:
                raise MKUserError("host", _("You need to provide a \"host\"."))

            result = inventory_of_host(host_name, request)

            if not result and not has_inventory(host_name):
                raise MKGeneralException(_("Found no inventory data for this host."))

        response = {"result_code": 0, "result": result}

    except MKException as e:
        response = {"result_code": 1, "result": "%s" % e}

    except Exception as e:
        if config.debug:
            raise
        response = {"result_code": 1, "result": "%s" % e}

    if html.output_format == "json":
        _write_json(response)
    elif html.output_format == "xml":
        _write_xml(response)
    else:
        _write_python(response)


def has_inventory(hostname):
    if not hostname:
        return False
    inventory_path = "%s/inventory/%s" % (cmk.utils.paths.var_dir, hostname)
    return os.path.exists(inventory_path)


def inventory_of_host(host_name, request):
    site = request.get("site")
    if not _may_see(host_name, site):
        raise MKAuthException(_("Sorry, you are not allowed to access the host %s.") % host_name)

    row = get_status_data_via_livestatus(site, host_name)
    merged_tree = load_filtered_and_merged_tree(row)
    if not merged_tree:
        return {}

    if "paths" in request:
        parsed_paths = []
        for path in request["paths"]:
            parsed_paths.append(parse_tree_path(path))
        merged_tree = merged_tree.get_filtered_tree(parsed_paths)

    return merged_tree.get_raw_tree()


def _may_see(host_name, site):
    if config.user.may("general.see_all"):
        return True

    query = "GET hosts\nStats: state >= 0\nFilter: name = %s\n" % livestatus.lqencode(host_name)
    if site:
        sites.live().set_only_sites([site])
    try:
        result = sites.live().query_summed_stats(query, "ColumnHeaders: off\n")
    finally:
        if site:
            sites.live().set_only_sites()

    if not result:
        return False
    return result[0] > 0


def _write_xml(response):
    unformated_xml = dicttoxml.dicttoxml(response)
    dom = xml.dom.minidom.parseString(unformated_xml)
    html.write(dom.toprettyxml())


def _write_json(response):
    html.write(json.dumps(response, sort_keys=True, indent=4, separators=(',', ': ')))


def _write_python(response):
    html.write(repr(response))


class InventoryHousekeeping(object):
    def __init__(self):
        super(InventoryHousekeeping, self).__init__()
        self._inventory_path = Path(cmk.utils.paths.var_dir) / "inventory"
        self._inventory_archive_path = Path(cmk.utils.paths.var_dir) / "inventory_archive"
        self._inventory_delta_cache_path = Path(cmk.utils.paths.var_dir) / "inventory_delta_cache"

    def run(self):
        if not self._inventory_delta_cache_path.exists() or not self._inventory_archive_path.exists(  # pylint: disable=no-member
        ):
            return

        last_cleanup = self._inventory_delta_cache_path / "last_cleanup"
        # TODO: remove with pylint 2
        if last_cleanup.exists() and time.time() - last_cleanup.stat().st_mtime < 3600 * 12:  # pylint: disable=no-member
            return

        # TODO: remove with pylint 2
        inventory_archive_hosts = set(
            [x.name for x in self._inventory_archive_path.iterdir() if x.is_dir()])  # pylint: disable=no-member
        inventory_delta_cache_hosts = set(
            [x.name for x in self._inventory_delta_cache_path.iterdir() if x.is_dir()])  # pylint: disable=no-member

        folders_to_delete = inventory_delta_cache_hosts - inventory_archive_hosts
        for foldername in folders_to_delete:
            shutil.rmtree(str(self._inventory_delta_cache_path / foldername))

        inventory_delta_cache_hosts -= folders_to_delete
        for hostname in inventory_delta_cache_hosts:
            available_timestamps = self._get_timestamps_for_host(hostname)
            for filename in [
                    x.name
                    for x in (self._inventory_delta_cache_path / hostname).iterdir()
                    if not x.is_dir()
            ]:
                delete = False
                try:
                    first, second = filename.split("_")
                    if first not in available_timestamps or second not in available_timestamps:
                        delete = True
                except ValueError:
                    delete = True
                if delete:
                    (self._inventory_delta_cache_path / hostname / filename).unlink()

        # TODO: remove with pylint 2
        last_cleanup.touch()  # pylint: disable=no-member

    def _get_timestamps_for_host(self, hostname):
        timestamps = set(["None"])  # 'None' refers to the histories start
        try:
            timestamps.add("%d" % (self._inventory_path / hostname).stat().st_mtime)
        except OSError:
            pass

        for filename in [
                x for x in (self._inventory_archive_path / hostname).iterdir() if not x.is_dir()
        ]:
            timestamps.add(filename.name)
        return timestamps<|MERGE_RESOLUTION|>--- conflicted
+++ resolved
@@ -1,57 +1,41 @@
-#!/usr/bin/python
-# -*- encoding: utf-8; py-indent-offset: 4 -*-
-# +------------------------------------------------------------------+
-# |             ____ _               _        __  __ _  __           |
-# |            / ___| |__   ___  ___| | __   |  \/  | |/ /           |
-# |           | |   | '_ \ / _ \/ __| |/ /   | |\/| | ' /            |
-# |           | |___| | | |  __/ (__|   <    | |  | | . \            |
-# |            \____|_| |_|\___|\___|_|\_\___|_|  |_|_|\_\           |
-# |                                                                  |
-# | Copyright Mathias Kettner 2014             mk@mathias-kettner.de |
-# +------------------------------------------------------------------+
-#
-# This file is part of Check_MK.
-# The official homepage is at http://mathias-kettner.de/check_mk.
-#
-# check_mk is free software;  you can redistribute it and/or modify it
-# under the  terms of the  GNU General Public License  as published by
-# the Free Software Foundation in version 2.  check_mk is  distributed
-# in the hope that it will be useful, but WITHOUT ANY WARRANTY;  with-
-# out even the implied warranty of  MERCHANTABILITY  or  FITNESS FOR A
-# PARTICULAR PURPOSE. See the  GNU General Public License for more de-
-# tails. You should have  received  a copy of the  GNU  General Public
-# License along with GNU Make; see the file  COPYING.  If  not,  write
-# to the Free Software Foundation, Inc., 51 Franklin St,  Fifth Floor,
-# Boston, MA 02110-1301 USA.
+#!/usr/bin/env python3
+# -*- coding: utf-8 -*-
+# Copyright (C) 2019 tribe29 GmbH - License: GNU General Public License v2
+# This file is part of Checkmk (https://checkmk.com). It is subject to the terms and
+# conditions defined in the file COPYING, which is part of this source code package.
 
 import ast
 import json
 import os
 import shutil
 import time
-<<<<<<< HEAD
-import xml.dom.minidom
-=======
 import xml.dom.minidom  # type: ignore[import]
 from typing import Any, Dict, List, Literal, Optional
 from pathlib import Path
->>>>>>> a486847e
-
-import dicttoxml
-from pathlib2 import Path
+
+import dicttoxml  # type: ignore[import]
 
 import livestatus
 
 import cmk.utils.paths
 from cmk.utils.structured_data import StructuredDataTree, Container, Numeration, Attributes
+from cmk.utils.exceptions import (
+    MKException,
+    MKGeneralException,
+)
+import cmk.utils.store as store
+from cmk.utils.type_defs import HostName
 
 import cmk.gui.pages
 import cmk.gui.config as config
 import cmk.gui.userdb as userdb
 import cmk.gui.sites as sites
 from cmk.gui.i18n import _
-from cmk.gui.globals import html, current_app
-from cmk.gui.exceptions import MKException, MKGeneralException, MKAuthException, MKUserError, RequestTimeout
+from cmk.gui.globals import g, html
+from cmk.gui.exceptions import (
+    MKAuthException,
+    MKUserError,
+)
 
 
 def get_inventory_data(inventory_tree, tree_path):
@@ -80,7 +64,7 @@
     # .software.packages:        (list) => path = ["software", "packages"],     key = []
     if tree_path.endswith(":"):
         path = tree_path[:-1].strip(".").split(".")
-        attribute_keys = []
+        attribute_keys: Optional[List[str]] = []
     elif tree_path.endswith("."):
         path = tree_path[:-1].strip(".").split(".")
         attribute_keys = None
@@ -119,7 +103,7 @@
     return sorted(children, key=lambda x: ordering[type(x)])
 
 
-def load_filtered_inventory_tree(hostname):
+def load_filtered_inventory_tree(hostname: Optional[HostName]) -> Optional[StructuredDataTree]:
     """Loads the host inventory tree from the current file and returns the filtered tree"""
     return _filter_tree(_load_structured_data_tree("inventory", hostname))
 
@@ -194,7 +178,7 @@
             previous_timestamp = all_timestamps[new_timestamp_idx - 1]
             required_timestamps = [search_timestamp]
 
-    tree_lookup = {}
+    tree_lookup: Dict[str, Any] = {}
 
     def get_tree(timestamp):
         if timestamp is None:
@@ -222,7 +206,7 @@
 
         cached_data = None
         try:
-            cached_data = cmk.utils.store.load_data_from_file(cached_delta_path)
+            cached_data = store.load_object_from_file(cached_delta_path)
         except MKGeneralException:
             pass
 
@@ -240,11 +224,11 @@
             delta_data = current_tree.compare_with(previous_tree)
             new, changed, removed, delta_tree = delta_data
             if new or changed or removed:
-                cmk.utils.store.save_file(cached_delta_path,
-                                          repr((new, changed, removed, delta_tree.get_raw_tree())))
+                store.save_file(
+                    cached_delta_path,
+                    repr((new, changed, removed, delta_tree.get_raw_tree())),
+                )
                 delta_history.append((timestamp, delta_data))
-        except RequestTimeout:
-            raise
         except LoadStructuredDataError:
             corrupted_history_files.append(
                 str(get_short_inventory_history_filepath(hostname, timestamp)))
@@ -291,49 +275,36 @@
     pass
 
 
-<<<<<<< HEAD
-def _load_inventory_tree(hostname):
-    # Load data of a host, cache it in the current HTTP request
-=======
 def _load_structured_data_tree(tree_type: Literal["inventory", "status_data"],
                                hostname: Optional[HostName]) -> Optional[StructuredDataTree]:
     """Load data of a host, cache it in the current HTTP request"""
->>>>>>> a486847e
     if not hostname:
-        return
-
-<<<<<<< HEAD
-    inventory_tree_cache = current_app.g.setdefault("inventory", {})
-=======
+        return None
+
     inventory_tree_cache = g.setdefault(tree_type, {})
->>>>>>> a486847e
     if hostname in inventory_tree_cache:
         inventory_tree = inventory_tree_cache[hostname]
     else:
         if '/' in hostname:
             # just for security reasons
-<<<<<<< HEAD
-            return
-        cache_path = "%s/inventory/%s" % (cmk.utils.paths.var_dir, hostname)
-=======
             return None
         cache_path = "%s/%s" % (cmk.utils.paths.inventory_output_dir if tree_type == "inventory" \
                 else cmk.utils.paths.status_data_dir, hostname)
->>>>>>> a486847e
         try:
             inventory_tree = StructuredDataTree().load_from(cache_path)
         except Exception as e:
             if config.debug:
-                html.show_warning(e)
+                html.show_warning("%s" % e)
             raise LoadStructuredDataError()
         inventory_tree_cache[hostname] = inventory_tree
     return inventory_tree
 
 
-def _create_tree_from_raw_tree(raw_tree):
+def _create_tree_from_raw_tree(raw_tree: bytes) -> Optional[StructuredDataTree]:
     if raw_tree:
-        return StructuredDataTree().create_tree_from_raw_tree(ast.literal_eval(raw_tree))
-    return
+        return StructuredDataTree().create_tree_from_raw_tree(
+            ast.literal_eval(raw_tree.decode("utf-8")))
+    return None
 
 
 def _merge_inventory_and_status_data_tree(inventory_tree, status_data_tree):
@@ -348,9 +319,9 @@
     return inventory_tree
 
 
-def _filter_tree(struct_tree):
+def _filter_tree(struct_tree: Optional[StructuredDataTree]) -> Optional[StructuredDataTree]:
     if struct_tree is None:
-        return
+        return None
     return struct_tree.get_filtered_tree(_get_permitted_inventory_paths())
 
 
@@ -359,14 +330,13 @@
     Returns either a list of permitted paths or
     None in case the user is allowed to see the whole tree.
     """
-    cache_varname = "permitted_inventory_paths"
-    if cache_varname in current_app.g:
-        return current_app.g[cache_varname]
-
-    user_groups = userdb.contactgroups_of_user(config.user.id)
+    if 'permitted_inventory_paths' in g:
+        return g.permitted_inventory_paths
+
+    user_groups = [] if config.user.id is None else userdb.contactgroups_of_user(config.user.id)
 
     if not user_groups:
-        current_app.g[cache_varname] = None
+        g.permitted_inventory_paths = None
         return None
 
     forbid_whole_tree = False
@@ -375,14 +345,14 @@
         inventory_paths = config.multisite_contactgroups.get(user_group, {}).get('inventory_paths')
         if inventory_paths is None:
             # Old configuration: no paths configured means 'allow_all'
-            current_app.g[cache_varname] = None
+            g.permitted_inventory_paths = None
             return None
 
         if inventory_paths == "allow_all":
-            current_app.g[cache_varname] = None
+            g.permitted_inventory_paths = None
             return None
 
-        elif inventory_paths == "forbid_all":
+        if inventory_paths == "forbid_all":
             forbid_whole_tree = True
             continue
 
@@ -396,10 +366,10 @@
             permitted_paths.append((parsed, entry.get("attributes")))
 
     if forbid_whole_tree and not permitted_paths:
-        current_app.g[cache_varname] = []
+        g.permitted_inventory_paths = []
         return []
 
-    current_app.g[cache_varname] = permitted_paths
+    g.permitted_inventory_paths = permitted_paths
     return permitted_paths
 
 
@@ -427,8 +397,8 @@
         hosts = request.get("hosts")
         if hosts:
             result = {}
-            for host_name in hosts:
-                result[host_name] = inventory_of_host(host_name, request)
+            for a_host_name in hosts:
+                result[a_host_name] = inventory_of_host(a_host_name, request)
 
         else:
             host_name = request.get("host")
@@ -516,7 +486,7 @@
     html.write(repr(response))
 
 
-class InventoryHousekeeping(object):
+class InventoryHousekeeping:
     def __init__(self):
         super(InventoryHousekeeping, self).__init__()
         self._inventory_path = Path(cmk.utils.paths.var_dir) / "inventory"
@@ -524,20 +494,22 @@
         self._inventory_delta_cache_path = Path(cmk.utils.paths.var_dir) / "inventory_delta_cache"
 
     def run(self):
-        if not self._inventory_delta_cache_path.exists() or not self._inventory_archive_path.exists(  # pylint: disable=no-member
+        if not self._inventory_delta_cache_path.exists() or not self._inventory_archive_path.exists(
         ):
             return
 
         last_cleanup = self._inventory_delta_cache_path / "last_cleanup"
         # TODO: remove with pylint 2
-        if last_cleanup.exists() and time.time() - last_cleanup.stat().st_mtime < 3600 * 12:  # pylint: disable=no-member
+        if last_cleanup.exists() and time.time() - last_cleanup.stat().st_mtime < 3600 * 12:
             return
 
         # TODO: remove with pylint 2
-        inventory_archive_hosts = set(
-            [x.name for x in self._inventory_archive_path.iterdir() if x.is_dir()])  # pylint: disable=no-member
-        inventory_delta_cache_hosts = set(
-            [x.name for x in self._inventory_delta_cache_path.iterdir() if x.is_dir()])  # pylint: disable=no-member
+        inventory_archive_hosts = {
+            x.name for x in self._inventory_archive_path.iterdir() if x.is_dir()
+        }
+        inventory_delta_cache_hosts = {
+            x.name for x in self._inventory_delta_cache_path.iterdir() if x.is_dir()
+        }
 
         folders_to_delete = inventory_delta_cache_hosts - inventory_archive_hosts
         for foldername in folders_to_delete:
@@ -562,10 +534,10 @@
                     (self._inventory_delta_cache_path / hostname / filename).unlink()
 
         # TODO: remove with pylint 2
-        last_cleanup.touch()  # pylint: disable=no-member
+        last_cleanup.touch()
 
     def _get_timestamps_for_host(self, hostname):
-        timestamps = set(["None"])  # 'None' refers to the histories start
+        timestamps = {"None"}  # 'None' refers to the histories start
         try:
             timestamps.add("%d" % (self._inventory_path / hostname).stat().st_mtime)
         except OSError:
