#!/usr/bin/env python3
# -*- coding: utf-8 -*-
# Copyright (C) 2019 tribe29 GmbH - License: GNU General Public License v2
# This file is part of Checkmk (https://checkmk.com). It is subject to the terms and
# conditions defined in the file COPYING, which is part of this source code package.

import pprint
import time
from typing import Any, Dict
from pathlib import Path
from OpenSSL import crypto  # type: ignore[import]

import cmk.utils.render
import cmk.utils.store as store

from cmk.gui.table import table_element
import cmk.gui.config as config
from cmk.gui.i18n import _
from cmk.gui.globals import html, request
from cmk.gui.valuespec import (
    Dictionary,
    Password,
    TextAreaUnicode,
    FileUpload,
    CascadingDropdown,
    TextUnicode,
)
from cmk.gui.exceptions import MKUserError, FinalizeRequest
from cmk.gui.breadcrumb import Breadcrumb
from cmk.gui.page_menu import (
    PageMenu,
    PageMenuDropdown,
    PageMenuTopic,
    PageMenuEntry,
    make_simple_link,
    make_simple_form_page_menu,
)
from cmk.gui.utils.urls import makeuri_contextless, make_confirm_link
from cmk.gui.plugins.wato.utils.base_modes import ActionResult, mode_url, redirect


class KeypairStore:
    def __init__(self, path: str, attr: str) -> None:
        self._path = Path(path)
        self._attr = attr
        super(KeypairStore, self).__init__()

    def load(self):
        if not self._path.exists():
            return {}

        variables: Dict[str, Any] = {self._attr: {}}
        # TODO: Can be changed to text IO with Python 3
        with self._path.open("rb") as f:
            exec(f.read(), variables, variables)
        return variables[self._attr]

    def save(self, keys):
        store.makedirs(self._path.parent)
        store.save_mk_file(self._path, "%s.update(%s)" % (self._attr, pprint.pformat(keys)))

    def choices(self):
        choices = []
        for key in self.load().values():
            cert = crypto.load_certificate(crypto.FILETYPE_PEM, key["certificate"])
            digest = cert.digest("md5").decode("ascii")
            choices.append((digest, key["alias"]))

        return sorted(choices, key=lambda x: x[1])

    def get_key_by_digest(self, digest):
        for key_id, key in self.load().items():
            other_cert = crypto.load_certificate(crypto.FILETYPE_PEM, key["certificate"])
            other_digest = other_cert.digest("md5").decode("ascii")
            if other_digest == digest:
                return key_id, key
        raise KeyError()


class PageKeyManagement:
    edit_mode = "edit_key"
    upload_mode = "upload_key"
    download_mode = "download_key"

    def __init__(self):
        self.keys = self.load()
        super(PageKeyManagement, self).__init__()

    def title(self):
        raise NotImplementedError()

    def load(self):
        raise NotImplementedError()

    def save(self, keys):
        raise NotImplementedError()

<<<<<<< HEAD
    def page_menu(self, breadcrumb: Breadcrumb) -> PageMenu:
        if not self._may_edit_config():
            return PageMenu(dropdowns=[], breadcrumb=breadcrumb)

        return PageMenu(
            dropdowns=[
                PageMenuDropdown(
                    name="keys",
                    title=_("Keys"),
                    topics=[
                        PageMenuTopic(
                            title=_("Add key"),
                            entries=[
                                PageMenuEntry(
                                    title=_("Add key"),
                                    icon_name="new",
                                    item=make_simple_link(
                                        makeuri_contextless(request, [("mode", self.edit_mode)])),
                                    is_shortcut=True,
                                    is_suggested=True,
                                ),
                                PageMenuEntry(
                                    title=_("Upload key"),
                                    icon_name="upload",
                                    item=make_simple_link(
                                        makeuri_contextless(request, [("mode", self.upload_mode)])),
                                    is_shortcut=True,
                                    is_suggested=True,
                                ),
                            ],
                        ),
                    ],
                ),
            ],
            breadcrumb=breadcrumb,
        )
=======
    def buttons(self):
        self._back_button()
        if self._may_edit_config():
            html.context_button(_("Create Key"),
                                html.makeuri_contextless([("mode", self.edit_mode)]), "new")
            html.context_button(_("Upload Key"),
                                html.makeuri_contextless([("mode", self.upload_mode)]), "new")
>>>>>>> 75a18bda

    def _may_edit_config(self):
        return True

    def action(self) -> ActionResult:
        if self._may_edit_config() and html.request.has_var("_delete"):
            key_id_as_str = html.request.var("_delete")
            if key_id_as_str is None:
                raise Exception("cannot happen")
            key_id = int(key_id_as_str)
            if key_id not in self.keys:
                return None

            key = self.keys[key_id]

            if self._key_in_use(key_id, key):
                raise MKUserError("", _("This key is still used."))

            self.delete(key_id)
            self.save(self.keys)
        return None

    def delete(self, key_id):
        del self.keys[key_id]

    def _delete_confirm_msg(self):
        raise NotImplementedError()

    def _key_in_use(self, key_id, key):
        raise NotImplementedError()

    def _table_title(self):
        raise NotImplementedError()

    def page(self):
        with table_element(title=self._table_title(), searchable=False, sortable=False) as table:

            for key_id, key in sorted(self.keys.items()):
                cert = crypto.load_certificate(crypto.FILETYPE_PEM, key["certificate"])

                table.row()
                table.cell(_("Actions"), css="buttons")
                if self._may_edit_config():
                    message = self._delete_confirm_msg()
                    if key["owner"] != config.user.id:
                        message += _("<br><b>Note</b>: this key has created by user <b>%s</b>"
                                    ) % key["owner"]

                    delete_url = make_confirm_link(
                        url=html.makeactionuri([("_delete", key_id)]),
                        message=message,
                    )
                    html.icon_button(delete_url, _("Delete this key"), "delete")
                download_url = makeuri_contextless(
                    request,
                    [("mode", self.download_mode), ("key", key_id)],
                )
                html.icon_button(download_url, _("Download this key"), "download")
                table.cell(_("Description"), html.render_text(key["alias"]))
                table.cell(_("Created"), cmk.utils.render.date(key["date"]))
                table.cell(_("By"), html.render_text(key["owner"]))
                table.cell(_("Digest (MD5)"), html.render_text(cert.digest("md5").decode("ascii")))


class PageEditKey:
    back_mode = "keys"

    def __init__(self):
        self._minlen = None

    def load(self):
        raise NotImplementedError()

    def save(self, keys):
        raise NotImplementedError()

    def page_menu(self, breadcrumb: Breadcrumb) -> PageMenu:
        return make_simple_form_page_menu(_("Key"),
                                          breadcrumb,
                                          form_name="key",
                                          button_name="create",
                                          save_title=_("Create"))

    def action(self) -> ActionResult:
        if html.check_transaction():
            value = self._vs_key().from_html_vars("key")
            # Remove the secret key from known URL vars. Otherwise later constructed URLs
            # which use the current page context will contain the passphrase which could
            # leak the secret information
            html.request.del_var("key_p_passphrase")
            self._vs_key().validate_value(value, "key")
            self._create_key(value)
            return redirect(mode_url(self.back_mode))
        return None

    def _create_key(self, value):
        keys = self.load()

        new_id = 1
        for key_id in keys:
            new_id = max(new_id, key_id + 1)

        keys[new_id] = self._generate_key(value["alias"], value["passphrase"])
        self.save(keys)

    @staticmethod
    def _generate_key(alias, passphrase):
        pkey = crypto.PKey()
        pkey.generate_key(crypto.TYPE_RSA, 2048)

        cert = create_self_signed_cert(pkey)
        return {
            "certificate": crypto.dump_certificate(crypto.FILETYPE_PEM, cert).decode("ascii"),
            "private_key": crypto.dump_privatekey(crypto.FILETYPE_PEM, pkey, "AES256",
                                                  passphrase.encode("utf-8")).decode("ascii"),
            "alias": alias,
            "owner": config.user.id,
            "date": time.time(),
        }

    def page(self):
        # Currently only "new" is supported
        html.begin_form("key", method="POST")
        html.prevent_password_auto_completion()
        self._vs_key().render_input("key", {})
        self._vs_key().set_focus("key")
        html.hidden_fields()
        html.end_form()

    def _vs_key(self):
        return Dictionary(
            title=_("Properties"),
            elements=[
                ("alias", TextUnicode(
                    title=_("Description or comment"),
                    size=64,
                    allow_empty=False,
                )),
                ("passphrase",
                 Password(
                     title=_("Passphrase"),
                     help=self._passphrase_help(),
                     allow_empty=False,
                     is_stored_plain=False,
                     minlen=self._minlen,
                 )),
            ],
            optional_keys=False,
            render="form",
        )

    def _passphrase_help(self):
        raise NotImplementedError()


class PageUploadKey:
    back_mode = "keys"

    def load(self):
        raise NotImplementedError()

    def save(self, keys):
        raise NotImplementedError()

    def page_menu(self, breadcrumb: Breadcrumb) -> PageMenu:
        return make_simple_form_page_menu(_("Key"),
                                          breadcrumb,
                                          form_name="key",
                                          button_name="upload",
                                          save_title=_("Upload"))

    def action(self) -> ActionResult:
        if html.check_transaction():
            value = self._vs_key().from_html_vars("key")
            html.request.del_var("key_p_passphrase")
            self._vs_key().validate_value(value, "key")

            key_file = self._get_uploaded(value, "key_file")
            if not key_file:
                raise MKUserError(None, _("You need to provide a key file."))

            if not key_file.startswith("-----BEGIN ENCRYPTED PRIVATE KEY-----\n") \
               or "-----END ENCRYPTED PRIVATE KEY-----\n" not in key_file \
               or "-----BEGIN CERTIFICATE-----\n" not in key_file \
               or not key_file.endswith("-----END CERTIFICATE-----\n"):
                raise MKUserError(None, _("The file does not look like a valid key file."))

            self._upload_key(key_file, value)
            return redirect(mode_url(self.back_mode))
        return None

    def _get_uploaded(self, cert_spec, key):
        if key in cert_spec:
            if cert_spec[key][0] == "upload":
                return cert_spec[key][1][2].decode("ascii")
            return cert_spec[key][1]

    def _upload_key(self, key_file, value):
        keys = self.load()

        new_id = 1
        for key_id in keys:
            new_id = max(new_id, key_id + 1)

        certificate = crypto.load_certificate(crypto.FILETYPE_PEM, key_file)

        this_digest = certificate.digest("md5").decode("ascii")
        for key_id, key in keys.items():
            other_cert = crypto.load_certificate(crypto.FILETYPE_PEM, key["certificate"])
            other_digest = other_cert.digest("md5").decode("ascii")
            if other_digest == this_digest:
                raise MKUserError(
                    None,
                    _("The key / certificate already exists (Key: %d, "
                      "Description: %s)") % (key_id, key["alias"]))

        # Use time from certificate
        def parse_asn1_generalized_time(timestr):
            return time.strptime(timestr, "%Y%m%d%H%M%SZ")

        created = time.mktime(
            parse_asn1_generalized_time(certificate.get_notBefore().decode("ascii")))

        # Check for valid passphrase
        decrypt_private_key(key_file, value["passphrase"])

        # Split PEM for storing separated
        parts = key_file.split("-----END ENCRYPTED PRIVATE KEY-----\n", 1)
        key_pem = parts[0] + "-----END ENCRYPTED PRIVATE KEY-----\n"
        cert_pem = parts[1]

        key = {
            "certificate": cert_pem,
            "private_key": key_pem,
            "alias": value["alias"],
            "owner": config.user.id,
            "date": created,
        }

        keys[new_id] = key
        self.save(keys)

    def page(self):
        html.begin_form("key", method="POST")
        html.prevent_password_auto_completion()
        self._vs_key().render_input("key", {})
        self._vs_key().set_focus("key")
        html.hidden_fields()
        html.end_form()

    def _vs_key(self):
        return Dictionary(
            title=_("Properties"),
            elements=[
                ("alias", TextUnicode(
                    title=_("Description or comment"),
                    size=64,
                    allow_empty=False,
                )),
                ("passphrase",
                 Password(
                     title=_("Passphrase"),
                     help=self._passphrase_help(),
                     allow_empty=False,
                     is_stored_plain=False,
                 )),
                ("key_file",
                 CascadingDropdown(title=_("Key"),
                                   choices=[
                                       ("upload", _("Upload CRT/PEM File"), FileUpload()),
                                       ("text", _("Paste PEM Content"), TextAreaUnicode()),
                                   ])),
            ],
            optional_keys=False,
            render="form",
        )

    def _passphrase_help(self):
        raise NotImplementedError()


class PageDownloadKey:
    back_mode = "keys"

    def load(self):
        raise NotImplementedError()

    def save(self, keys):
        raise NotImplementedError()

    def page_menu(self, breadcrumb: Breadcrumb) -> PageMenu:
        return make_simple_form_page_menu(_("Key"),
                                          breadcrumb,
                                          form_name="key",
                                          button_name="download",
                                          save_title=_("Download"))

    def action(self) -> ActionResult:
        if html.check_transaction():
            keys = self.load()

            try:
                key_id_str = html.request.var("key")
                if key_id_str is None:
                    raise Exception("cannot happen")  # is this really the case?
                key_id = int(key_id_str)
            except ValueError:
                raise MKUserError(None, _("You need to provide a valid key id."))

            if key_id not in keys:
                raise MKUserError(None, _("You need to provide a valid key id."))

            private_key = keys[key_id]["private_key"]

            value = self._vs_key().from_html_vars("key")
            self._vs_key().validate_value(value, "key")
            decrypt_private_key(private_key, value["passphrase"])

            self._send_download(keys, key_id)
            return FinalizeRequest(code=200)
        return None

    def _send_download(self, keys, key_id):
        key = keys[key_id]
        html.response.headers["Content-Disposition"] = "Attachment; filename=%s" % self._file_name(
            key_id, key)
        html.response.headers["Content-type"] = "application/x-pem-file"
        html.write_text(key["private_key"])
        html.write_text(key["certificate"])

    def _file_name(self, key_id, key):
        raise NotImplementedError()

    def page(self):
<<<<<<< HEAD
        html.p(
=======
        html.write(
            "<p>%s</p>" %
>>>>>>> 75a18bda
            _("To be able to download the key, you need to unlock the key by entering the "
              "passphrase. This is only done to verify that you are allowed to download the key. "
              "The key will be downloaded in encrypted form."))
        html.begin_form("key", method="POST")
        html.prevent_password_auto_completion()
        self._vs_key().render_input("key", {})
        self._vs_key().set_focus("key")
        html.hidden_fields()
        html.end_form()

    def _vs_key(self):
        return Dictionary(
            title=_("Properties"),
            elements=[
                ("passphrase",
                 Password(
                     title=_("Passphrase"),
                     allow_empty=False,
                     is_stored_plain=False,
                 )),
            ],
            optional_keys=False,
            render="form",
        )


def create_self_signed_cert(pkey):
    cert = crypto.X509()
    cert.get_subject().O = "Check_MK Site %s" % config.omd_site()
    cert.get_subject().CN = config.user.id or "### Check_MK ###"
    cert.set_serial_number(1)
    cert.gmtime_adj_notBefore(0)
    cert.gmtime_adj_notAfter(30 * 365 * 24 * 60 * 60)  # valid for 30 years.
    cert.set_issuer(cert.get_subject())
    cert.set_pubkey(pkey)
    cert.sign(pkey, 'sha1')

    return cert


def decrypt_private_key(encrypted_private_key, passphrase):
    try:
        return crypto.load_privatekey(crypto.FILETYPE_PEM, encrypted_private_key,
                                      passphrase.encode("utf-8"))
    except crypto.Error:
        raise MKUserError("key_p_passphrase", _("Invalid pass phrase"))<|MERGE_RESOLUTION|>--- conflicted
+++ resolved
@@ -1,14 +1,40 @@
-#!/usr/bin/env python3
-# -*- coding: utf-8 -*-
-# Copyright (C) 2019 tribe29 GmbH - License: GNU General Public License v2
-# This file is part of Checkmk (https://checkmk.com). It is subject to the terms and
-# conditions defined in the file COPYING, which is part of this source code package.
-
+#!/usr/bin/python
+# -*- encoding: utf-8; py-indent-offset: 4 -*-
+# +------------------------------------------------------------------+
+# |             ____ _               _        __  __ _  __           |
+# |            / ___| |__   ___  ___| | __   |  \/  | |/ /           |
+# |           | |   | '_ \ / _ \/ __| |/ /   | |\/| | ' /            |
+# |           | |___| | | |  __/ (__|   <    | |  | | . \            |
+# |            \____|_| |_|\___|\___|_|\_\___|_|  |_|_|\_\           |
+# |                                                                  |
+# | Copyright Mathias Kettner 2014             mk@mathias-kettner.de |
+# +------------------------------------------------------------------+
+#
+# This file is part of Check_MK.
+# The official homepage is at http://mathias-kettner.de/check_mk.
+#
+# check_mk is free software;  you can redistribute it and/or modify it
+# under the  terms of the  GNU General Public License  as published by
+# the Free Software Foundation in version 2.  check_mk is  distributed
+# in the hope that it will be useful, but WITHOUT ANY WARRANTY;  with-
+# out even the implied warranty of  MERCHANTABILITY  or  FITNESS FOR A
+# PARTICULAR PURPOSE. See the  GNU General Public License for more de-
+# tails. You should have  received  a copy of the  GNU  General Public
+# License along with GNU Make; see the file  COPYING.  If  not,  write
+# to the Free Software Foundation, Inc., 51 Franklin St,  Fifth Floor,
+# Boston, MA 02110-1301 USA.
+
+import os
 import pprint
 import time
-from typing import Any, Dict
-from pathlib import Path
-from OpenSSL import crypto  # type: ignore[import]
+
+# This is needed for at least CentOS 5.5
+# TODO: Drop this until all supported platforms have newer versions available.
+# It it not 100% sure if we need this before the OpenSSL import, but we play
+# safe here and tell pylint about that.
+# pylint: disable=wrong-import-position
+os.environ["CRYPTOGRAPHY_ALLOW_OPENSSL_098"] = "1"
+from OpenSSL import crypto
 
 import cmk.utils.render
 import cmk.utils.store as store
@@ -16,7 +42,7 @@
 from cmk.gui.table import table_element
 import cmk.gui.config as config
 from cmk.gui.i18n import _
-from cmk.gui.globals import html, request
+from cmk.gui.globals import html
 from cmk.gui.valuespec import (
     Dictionary,
     Password,
@@ -25,45 +51,33 @@
     CascadingDropdown,
     TextUnicode,
 )
-from cmk.gui.exceptions import MKUserError, FinalizeRequest
-from cmk.gui.breadcrumb import Breadcrumb
-from cmk.gui.page_menu import (
-    PageMenu,
-    PageMenuDropdown,
-    PageMenuTopic,
-    PageMenuEntry,
-    make_simple_link,
-    make_simple_form_page_menu,
-)
-from cmk.gui.utils.urls import makeuri_contextless, make_confirm_link
-from cmk.gui.plugins.wato.utils.base_modes import ActionResult, mode_url, redirect
-
-
-class KeypairStore:
-    def __init__(self, path: str, attr: str) -> None:
-        self._path = Path(path)
+from cmk.gui.exceptions import MKUserError
+
+
+class KeypairStore(object):
+    def __init__(self, path, attr):
+        self._path = path
         self._attr = attr
         super(KeypairStore, self).__init__()
 
     def load(self):
-        if not self._path.exists():
+        filename = self._path
+        if not os.path.exists(filename):
             return {}
 
-        variables: Dict[str, Any] = {self._attr: {}}
-        # TODO: Can be changed to text IO with Python 3
-        with self._path.open("rb") as f:
-            exec(f.read(), variables, variables)
+        variables = {self._attr: {}}
+        execfile(filename, variables, variables)
         return variables[self._attr]
 
     def save(self, keys):
-        store.makedirs(self._path.parent)
+        store.mkdir(os.path.dirname(self._path))
         store.save_mk_file(self._path, "%s.update(%s)" % (self._attr, pprint.pformat(keys)))
 
     def choices(self):
         choices = []
-        for key in self.load().values():
+        for key in self.load().itervalues():
             cert = crypto.load_certificate(crypto.FILETYPE_PEM, key["certificate"])
-            digest = cert.digest("md5").decode("ascii")
+            digest = cert.digest("md5")
             choices.append((digest, key["alias"]))
 
         return sorted(choices, key=lambda x: x[1])
@@ -71,13 +85,13 @@
     def get_key_by_digest(self, digest):
         for key_id, key in self.load().items():
             other_cert = crypto.load_certificate(crypto.FILETYPE_PEM, key["certificate"])
-            other_digest = other_cert.digest("md5").decode("ascii")
+            other_digest = other_cert.digest("md5")
             if other_digest == digest:
                 return key_id, key
         raise KeyError()
 
 
-class PageKeyManagement:
+class PageKeyManagement(object):
     edit_mode = "edit_key"
     upload_mode = "upload_key"
     download_mode = "download_key"
@@ -95,44 +109,6 @@
     def save(self, keys):
         raise NotImplementedError()
 
-<<<<<<< HEAD
-    def page_menu(self, breadcrumb: Breadcrumb) -> PageMenu:
-        if not self._may_edit_config():
-            return PageMenu(dropdowns=[], breadcrumb=breadcrumb)
-
-        return PageMenu(
-            dropdowns=[
-                PageMenuDropdown(
-                    name="keys",
-                    title=_("Keys"),
-                    topics=[
-                        PageMenuTopic(
-                            title=_("Add key"),
-                            entries=[
-                                PageMenuEntry(
-                                    title=_("Add key"),
-                                    icon_name="new",
-                                    item=make_simple_link(
-                                        makeuri_contextless(request, [("mode", self.edit_mode)])),
-                                    is_shortcut=True,
-                                    is_suggested=True,
-                                ),
-                                PageMenuEntry(
-                                    title=_("Upload key"),
-                                    icon_name="upload",
-                                    item=make_simple_link(
-                                        makeuri_contextless(request, [("mode", self.upload_mode)])),
-                                    is_shortcut=True,
-                                    is_suggested=True,
-                                ),
-                            ],
-                        ),
-                    ],
-                ),
-            ],
-            breadcrumb=breadcrumb,
-        )
-=======
     def buttons(self):
         self._back_button()
         if self._may_edit_config():
@@ -140,28 +116,35 @@
                                 html.makeuri_contextless([("mode", self.edit_mode)]), "new")
             html.context_button(_("Upload Key"),
                                 html.makeuri_contextless([("mode", self.upload_mode)]), "new")
->>>>>>> 75a18bda
 
     def _may_edit_config(self):
         return True
 
-    def action(self) -> ActionResult:
+    def _back_button(self):
+        raise NotImplementedError()
+
+    def action(self):
         if self._may_edit_config() and html.request.has_var("_delete"):
-            key_id_as_str = html.request.var("_delete")
-            if key_id_as_str is None:
-                raise Exception("cannot happen")
-            key_id = int(key_id_as_str)
+            key_id = int(html.request.var("_delete"))
             if key_id not in self.keys:
-                return None
+                return
 
             key = self.keys[key_id]
 
             if self._key_in_use(key_id, key):
                 raise MKUserError("", _("This key is still used."))
 
-            self.delete(key_id)
-            self.save(self.keys)
-        return None
+            message = self._delete_confirm_msg()
+            if key["owner"] != config.user.id:
+                message += _(
+                    "<br><b>Note</b>: this key has created by user <b>%s</b>") % key["owner"]
+            c = html.confirm(message, add_header=self.title())
+            if c:
+                self.delete(key_id)
+                self.save(self.keys)
+
+            elif c is False:
+                return ""
 
     def delete(self, key_id):
         del self.keys[key_id]
@@ -184,47 +167,30 @@
                 table.row()
                 table.cell(_("Actions"), css="buttons")
                 if self._may_edit_config():
-                    message = self._delete_confirm_msg()
-                    if key["owner"] != config.user.id:
-                        message += _("<br><b>Note</b>: this key has created by user <b>%s</b>"
-                                    ) % key["owner"]
-
-                    delete_url = make_confirm_link(
-                        url=html.makeactionuri([("_delete", key_id)]),
-                        message=message,
-                    )
+                    delete_url = html.makeactionuri([("_delete", key_id)])
                     html.icon_button(delete_url, _("Delete this key"), "delete")
-                download_url = makeuri_contextless(
-                    request,
-                    [("mode", self.download_mode), ("key", key_id)],
-                )
+                download_url = html.makeuri_contextless([("mode", self.download_mode),
+                                                         ("key", key_id)])
                 html.icon_button(download_url, _("Download this key"), "download")
                 table.cell(_("Description"), html.render_text(key["alias"]))
                 table.cell(_("Created"), cmk.utils.render.date(key["date"]))
                 table.cell(_("By"), html.render_text(key["owner"]))
-                table.cell(_("Digest (MD5)"), html.render_text(cert.digest("md5").decode("ascii")))
-
-
-class PageEditKey:
+                table.cell(_("Digest (MD5)"), html.render_text(cert.digest("md5")))
+
+
+class PageEditKey(object):
     back_mode = "keys"
 
-    def __init__(self):
-        self._minlen = None
-
     def load(self):
         raise NotImplementedError()
 
     def save(self, keys):
         raise NotImplementedError()
 
-    def page_menu(self, breadcrumb: Breadcrumb) -> PageMenu:
-        return make_simple_form_page_menu(_("Key"),
-                                          breadcrumb,
-                                          form_name="key",
-                                          button_name="create",
-                                          save_title=_("Create"))
-
-    def action(self) -> ActionResult:
+    def buttons(self):
+        html.context_button(_("Back"), html.makeuri_contextless([("mode", self.back_mode)]), "back")
+
+    def action(self):
         if html.check_transaction():
             value = self._vs_key().from_html_vars("key")
             # Remove the secret key from known URL vars. Otherwise later constructed URLs
@@ -233,8 +199,7 @@
             html.request.del_var("key_p_passphrase")
             self._vs_key().validate_value(value, "key")
             self._create_key(value)
-            return redirect(mode_url(self.back_mode))
-        return None
+            return self.back_mode
 
     def _create_key(self, value):
         keys = self.load()
@@ -246,16 +211,14 @@
         keys[new_id] = self._generate_key(value["alias"], value["passphrase"])
         self.save(keys)
 
-    @staticmethod
-    def _generate_key(alias, passphrase):
+    def _generate_key(self, alias, passphrase):
         pkey = crypto.PKey()
         pkey.generate_key(crypto.TYPE_RSA, 2048)
 
         cert = create_self_signed_cert(pkey)
         return {
-            "certificate": crypto.dump_certificate(crypto.FILETYPE_PEM, cert).decode("ascii"),
-            "private_key": crypto.dump_privatekey(crypto.FILETYPE_PEM, pkey, "AES256",
-                                                  passphrase.encode("utf-8")).decode("ascii"),
+            "certificate": crypto.dump_certificate(crypto.FILETYPE_PEM, cert),
+            "private_key": crypto.dump_privatekey(crypto.FILETYPE_PEM, pkey, "AES256", passphrase),
             "alias": alias,
             "owner": config.user.id,
             "date": time.time(),
@@ -266,6 +229,7 @@
         html.begin_form("key", method="POST")
         html.prevent_password_auto_completion()
         self._vs_key().render_input("key", {})
+        html.button("create", _("Create"))
         self._vs_key().set_focus("key")
         html.hidden_fields()
         html.end_form()
@@ -285,7 +249,6 @@
                      help=self._passphrase_help(),
                      allow_empty=False,
                      is_stored_plain=False,
-                     minlen=self._minlen,
                  )),
             ],
             optional_keys=False,
@@ -296,7 +259,7 @@
         raise NotImplementedError()
 
 
-class PageUploadKey:
+class PageUploadKey(object):
     back_mode = "keys"
 
     def load(self):
@@ -305,14 +268,10 @@
     def save(self, keys):
         raise NotImplementedError()
 
-    def page_menu(self, breadcrumb: Breadcrumb) -> PageMenu:
-        return make_simple_form_page_menu(_("Key"),
-                                          breadcrumb,
-                                          form_name="key",
-                                          button_name="upload",
-                                          save_title=_("Upload"))
-
-    def action(self) -> ActionResult:
+    def buttons(self):
+        html.context_button(_("Back"), html.makeuri_contextless([("mode", self.back_mode)]), "back")
+
+    def action(self):
         if html.check_transaction():
             value = self._vs_key().from_html_vars("key")
             html.request.del_var("key_p_passphrase")
@@ -329,13 +288,12 @@
                 raise MKUserError(None, _("The file does not look like a valid key file."))
 
             self._upload_key(key_file, value)
-            return redirect(mode_url(self.back_mode))
-        return None
+            return self.back_mode
 
     def _get_uploaded(self, cert_spec, key):
         if key in cert_spec:
             if cert_spec[key][0] == "upload":
-                return cert_spec[key][1][2].decode("ascii")
+                return cert_spec[key][1][2]
             return cert_spec[key][1]
 
     def _upload_key(self, key_file, value):
@@ -347,10 +305,10 @@
 
         certificate = crypto.load_certificate(crypto.FILETYPE_PEM, key_file)
 
-        this_digest = certificate.digest("md5").decode("ascii")
+        this_digest = certificate.digest("md5")
         for key_id, key in keys.items():
             other_cert = crypto.load_certificate(crypto.FILETYPE_PEM, key["certificate"])
-            other_digest = other_cert.digest("md5").decode("ascii")
+            other_digest = other_cert.digest("md5")
             if other_digest == this_digest:
                 raise MKUserError(
                     None,
@@ -361,8 +319,7 @@
         def parse_asn1_generalized_time(timestr):
             return time.strptime(timestr, "%Y%m%d%H%M%SZ")
 
-        created = time.mktime(
-            parse_asn1_generalized_time(certificate.get_notBefore().decode("ascii")))
+        created = time.mktime(parse_asn1_generalized_time(certificate.get_notBefore()))
 
         # Check for valid passphrase
         decrypt_private_key(key_file, value["passphrase"])
@@ -387,6 +344,7 @@
         html.begin_form("key", method="POST")
         html.prevent_password_auto_completion()
         self._vs_key().render_input("key", {})
+        html.button("upload", _("Upload"))
         self._vs_key().set_focus("key")
         html.hidden_fields()
         html.end_form()
@@ -422,7 +380,7 @@
         raise NotImplementedError()
 
 
-class PageDownloadKey:
+class PageDownloadKey(object):
     back_mode = "keys"
 
     def load(self):
@@ -431,22 +389,15 @@
     def save(self, keys):
         raise NotImplementedError()
 
-    def page_menu(self, breadcrumb: Breadcrumb) -> PageMenu:
-        return make_simple_form_page_menu(_("Key"),
-                                          breadcrumb,
-                                          form_name="key",
-                                          button_name="download",
-                                          save_title=_("Download"))
-
-    def action(self) -> ActionResult:
+    def buttons(self):
+        html.context_button(_("Back"), html.makeuri_contextless([("mode", self.back_mode)]), "back")
+
+    def action(self):
         if html.check_transaction():
             keys = self.load()
 
             try:
-                key_id_str = html.request.var("key")
-                if key_id_str is None:
-                    raise Exception("cannot happen")  # is this really the case?
-                key_id = int(key_id_str)
+                key_id = int(html.request.var("key"))
             except ValueError:
                 raise MKUserError(None, _("You need to provide a valid key id."))
 
@@ -460,33 +411,29 @@
             decrypt_private_key(private_key, value["passphrase"])
 
             self._send_download(keys, key_id)
-            return FinalizeRequest(code=200)
-        return None
+            return False
 
     def _send_download(self, keys, key_id):
         key = keys[key_id]
         html.response.headers["Content-Disposition"] = "Attachment; filename=%s" % self._file_name(
             key_id, key)
         html.response.headers["Content-type"] = "application/x-pem-file"
-        html.write_text(key["private_key"])
-        html.write_text(key["certificate"])
+        html.write(key["private_key"])
+        html.write(key["certificate"])
 
     def _file_name(self, key_id, key):
         raise NotImplementedError()
 
     def page(self):
-<<<<<<< HEAD
-        html.p(
-=======
         html.write(
             "<p>%s</p>" %
->>>>>>> 75a18bda
             _("To be able to download the key, you need to unlock the key by entering the "
               "passphrase. This is only done to verify that you are allowed to download the key. "
               "The key will be downloaded in encrypted form."))
         html.begin_form("key", method="POST")
         html.prevent_password_auto_completion()
         self._vs_key().render_input("key", {})
+        html.button("upload", _("Download"))
         self._vs_key().set_focus("key")
         html.hidden_fields()
         html.end_form()
@@ -523,7 +470,6 @@
 
 def decrypt_private_key(encrypted_private_key, passphrase):
     try:
-        return crypto.load_privatekey(crypto.FILETYPE_PEM, encrypted_private_key,
-                                      passphrase.encode("utf-8"))
+        return crypto.load_privatekey(crypto.FILETYPE_PEM, encrypted_private_key, passphrase)
     except crypto.Error:
         raise MKUserError("key_p_passphrase", _("Invalid pass phrase"))