#!/usr/bin/env python3
# -*- coding: utf-8 -*-
# Copyright (C) 2019 tribe29 GmbH - License: GNU General Public License v2
# This file is part of Checkmk (https://checkmk.com). It is subject to the terms and
# conditions defined in the file COPYING, which is part of this source code package.

from typing import List, Optional, Set, Tuple, Union

import cmk.gui.config as config
<<<<<<< HEAD
import cmk.gui.escaping as escaping
import cmk.gui.pages
=======
import cmk.gui.visuals as visuals
>>>>>>> 75a18bda
import cmk.gui.utils
import cmk.gui.view_utils
import cmk.gui.views as views
import cmk.gui.visuals as visuals
from cmk.gui.exceptions import MKUserError
from cmk.gui.globals import html, request, display_options
from cmk.gui.htmllib import HTML
from cmk.gui.i18n import _
from cmk.gui.log import logger
from cmk.gui.page_menu import PageMenuEntry, PageMenuLink
from cmk.gui.plugins.views.utils import (
    ABCDataSource,
    command_registry,
    data_source_registry,
    PainterOptions,
)
from cmk.gui.plugins.visuals.utils import Filter
from cmk.gui.type_defs import Rows
from cmk.gui.utils.confirm_with_preview import confirm_with_preview
from cmk.gui.utils.urls import makeuri

<<<<<<< HEAD
HeaderButton = Union[Tuple[str, str, str], Tuple[str, str, str, str]]
Items = List[Tuple[str, str, str]]
NavigationBar = List[Tuple[str, str, str, str]]


def mobile_html_head(title: str) -> None:
=======
from cmk.gui.i18n import _
from cmk.gui.globals import html
from cmk.gui.htmllib import HTML
from cmk.gui.exceptions import MKUserError
from cmk.gui.log import logger


def mobile_html_head(title):
>>>>>>> 75a18bda
    html.mobile = True
    html.write(
        """<!DOCTYPE HTML PUBLIC "-//W3C//DTD HTML 4.01 Transitional//EN" "http://www.w3.org/TR/html4/loose.dtd">"""
    )
    html.open_html()
    html.open_head()
    html.default_html_headers()
    html.meta(name="viewport", content="initial-scale=1.0")
    html.meta(name="apple-mobile-web-app-capable", content="yes")
    html.meta(name="apple-mobile-web-app-title", content="Check_MK")
    html.title(title)
    html.stylesheet(href="jquery/jquery.mobile-1.2.1.css")
<<<<<<< HEAD
    html.stylesheet(href="themes/facelift/theme.css")

    html.write(
        html._render_start_tag("link",
                               rel="apple-touch-icon",
                               href="themes/facelift/images/ios_logo.png",
                               close_tag=True))
    html.javascript_file(src='js/mobile_min.js')

    # Never allow the mobile page to be opened in an iframe. Redirect top page to the current content page.
=======
    html.stylesheet(href="themes/classic/theme.css")

    html.write(
        html._render_opening_tag("link",
                                 rel="apple-touch-icon",
                                 href="themes/classic/images/ios_logo.png",
                                 close_tag=True))
    html.javascript_file(src='js/mobile_min.js')

    # Never allow the mobile page to be opened in a frameset. Redirect top page to the current content page.
>>>>>>> 75a18bda
    # This will result in a full screen mobile interface page.
    html.javascript('''if(top != self) { window.top.location.href = location; }''')

    html.javascript("""
      $(document).ready(function() {
          $("a").click(function (event) {
            event.preventDefault();
            window.location = $(this).attr("href");
          });
      });""")

    html.close_head()
    html.open_body(class_="mobile")


def mobile_html_foot() -> None:
    html.close_body()
    html.close_html()


<<<<<<< HEAD
def jqm_header_button(pos: str, url: str, title: str, icon: str = "") -> None:
=======
def jqm_header_button(pos, url, title, icon=""):
>>>>>>> 75a18bda
    html.a('',
           href=url,
           class_="ui-btn-%s" % pos,
           title=title,
           **{
               "data-direction": "reverse",
               "data-icon": icon,
               "data-iconpos": "notext"
           })


def jqm_page_header(title: str,
                    id_: Optional[str] = None,
                    left_button: Optional[HeaderButton] = None,
                    right_button: Optional[HeaderButton] = None) -> None:
    html.open_div(id_=id_ if id_ else None, **{"data-role": "page"})
    html.open_div(
        **{
            "data-role": "header",
            "data-position": "fixed",
            "data-tap-toggle": "false",
            "data-hide-during-focus": "",
        })
    if left_button:
        jqm_header_button("left", *left_button)
    html.h1(title)
    if right_button:
        jqm_header_button("right", *right_button)
    html.close_div()
    html.open_div(**{"data-role": "content"})


<<<<<<< HEAD
def jqm_page_navfooter(items: NavigationBar, current: str, page_id: str) -> None:
=======
def jqm_page_navfooter(items, current, page_id):
>>>>>>> 75a18bda
    html.close_div()  # close content
    html.open_div(
        **{
            "data-role": "footer",
            "data-position": "fixed",
            "data-tap-toggle": "false",
            "data-hide-during-focus": "",
        })
    html.open_div(**{"data-role": "navbar"})
    html.open_ul()

    for href, title, icon, custom_css in items:
        href = makeuri(request, [("page", href), ("search", "Search")])
        if current == href:
            custom_css += ' ui-state-persist ui-btn-active'
        else:
            html.open_li()
            html.open_a(href=href,
                        class_=custom_css,
                        **{
                            "data-transition": "slide",
                            "data-icon": icon,
                            "data-iconpos": "bottom",
                        })
            html.write(title)
            html.close_a()
            html.close_li()
    html.close_ul()
    html.close_div()
    html.close_div()
    html.close_div()  # close page-div


def jqm_page_index(title: str, items: Items) -> None:
    manual_sort = [_("Hosts"), _("Services"), _("Events")]

    items.sort(key=lambda x: (x[0], x[2]))
    for topic in manual_sort:
        jqm_page_index_topic_renderer(topic, items)

    other_topics = list({x[0] for x in items if x[0] not in manual_sort})

    for topic in other_topics:
        jqm_page_index_topic_renderer(topic, items)


def jqm_page_index_topic_renderer(topic: str, items: Items) -> None:
    has_items_for_topic = any(i for i in items if i[0] == topic)
    if not has_items_for_topic:
        return

    html.open_p()
    html.write(topic)
    html.close_p()
    html.open_ul(**{"data-role": "listview", "data-inset": "true"})
    for top, href, title in items:
        if top == topic:
            html.open_li()
            html.open_a(href=href, **{"data-ajax": "false", "data-transition": "flip"})
            html.write(title)
            html.close_a()
            html.close_li()
    html.close_ul()


<<<<<<< HEAD
def page_login() -> None:
    title = _("Checkmk Mobile")
=======
def page_login():
    title = _("Check_MK Mobile")
>>>>>>> 75a18bda
    mobile_html_head(title)
    jqm_page_header(title, id_="login")
    html.div(_("Welcome to Checkmk Mobile."), id_="loginhead")

    html.begin_form("login", method='POST', add_transid=False)
    # Keep information about original target URL
<<<<<<< HEAD
    default_origtarget = "index.py" if html.myfile in ["login", "logout"] else makeuri(request, [])
    origtarget = html.get_url_input("_origtarget", default_origtarget)
    html.hidden_field('_origtarget', escaping.escape_attribute(origtarget))

    html.text_input("_username", label=_("Username:"), autocomplete="username", id_="input_user")
    html.password_input(
        "_password",
        size=None,
        label=_("Password:"),
        autocomplete="current-password",
        id_="input_pass",
    )
=======
    default_origtarget = "index.py" if html.myfile in ["login", "logout"] else html.makeuri([])
    origtarget = html.get_url_input("_origtarget", default_origtarget)
    html.hidden_field('_origtarget', html.attrencode(origtarget))

    html.text_input("_username", label=_("Username:"), autocomplete="username")
    html.password_input("_password",
                        size=None,
                        label=_("Password:"),
                        autocomplete="current-password")
>>>>>>> 75a18bda
    html.br()
    html.button("_login", _('Login'))
    html.set_focus("_username")
    html.end_form()
    html.open_div(id_="loginfoot")
<<<<<<< HEAD
    html.img("themes/facelift/images/logo_cmk_small.png", class_="logomk")
=======
    html.img("themes/classic/images/logo_cmk_small.png", class_="logomk")
>>>>>>> 75a18bda
    html.div(HTML(_("&copy; <a target=\"_blank\" href=\"https://checkmk.com\">tribe29 GmbH</a>")),
             class_="copyright")
    html.close_div()  # close content-div
    html.close_div()
    html.close_div()  # close page-div
    mobile_html_foot()


@cmk.gui.pages.register("mobile")
def page_index() -> None:
    title = _("Checkmk Mobile")
    mobile_html_head(title)
    jqm_page_header(title,
                    right_button=("javascript:document.location.reload();", _("Reload"), "refresh"),
                    id_="data")
    items = []
    for view_name, view_spec in views.get_permitted_views().items():
        if view_spec.get("mobile") and not view_spec.get("hidden"):

            datasource = data_source_registry[view_spec["datasource"]]()
            context = visuals.get_merged_context(
                visuals.get_context_from_uri_vars(datasource.infos,
                                                  single_infos=view_spec["single_infos"]),
                view_spec["context"],
            )

            view = views.View(view_name, view_spec, context)
            view.row_limit = views.get_limit()
            view.only_sites = visuals.get_only_sites_from_context(context)
            view.user_sorters = views.get_user_sorters()
            view.want_checkboxes = views.get_want_checkboxes()

            url = "mobile_view.py?view_name=%s" % view_name
            count = ""
            if not view_spec.get("mustsearch"):
                painter_options = PainterOptions.get_instance()
                painter_options.load(view_name)
                count = '<span class="ui-li-count">%d</span>' % views.get_row_count(view)

            topic = view_spec.get("topic")
            if topic is None:
                topic = ""
            this_title = '%s %s' % (view_spec["title"], count)
            items.append((topic, url, this_title))

    jqm_page_index(_("Checkmk Mobile"), items)
    # Link to non-mobile GUI

    html.hr()
    html.open_ul(**{"data-role": "listview", "data-theme": "b", "data-inset": "true"})
    html.open_li()
    html.a(_("Classical web GUI"),
           href="index.py?mobile=",
           **{
               "data-ajax": "false",
               "data-transition": "fade"
           })
    html.close_li()
    html.close_ul()

    html.open_ul(**{"data-role": "listview", "data-theme": "f", "data-inset": "true"})
    html.open_li()
    html.a(_("Logout"), href="logout.py", **{"data-ajax": "false", "data-transition": "fade"})
    html.close_li()
    html.close_ul()
    mobile_html_foot()


@cmk.gui.pages.register("mobile_view")
def page_view() -> None:
    view_name = html.request.var("view_name")
    if not view_name:
        return page_index()

    view_spec = views.get_permitted_views().get(view_name)
    if not view_spec:
        raise MKUserError("view_name", "No view defined with the name '%s'." % view_name)

    datasource = data_source_registry[view_spec["datasource"]]()
    context = visuals.get_merged_context(
        visuals.get_context_from_uri_vars(datasource.infos, single_infos=view_spec["single_infos"]),
        view_spec["context"],
    )

    view = views.View(view_name, view_spec, context)
    view.row_limit = views.get_limit()
    view.only_sites = visuals.get_only_sites_from_context(context)
    view.user_sorters = views.get_user_sorters()
    view.want_checkboxes = views.get_want_checkboxes()

    title = views.view_title(view.spec, view.context)
    mobile_html_head(title)

    # Need to be loaded before processing the painter_options below.
    # TODO: Make this dependency explicit
    display_options.load_from_html(html)

    painter_options = PainterOptions.get_instance()
    painter_options.load(view_name)

    try:
        views.process_view(MobileViewRenderer(view))
    except Exception as e:
<<<<<<< HEAD
        logger.exception("error showing mobile view")
=======
        logger.exception()
>>>>>>> 75a18bda
        if config.debug:
            raise
        html.write("ERROR showing view: %s" % escaping.escape_attribute(str(e)))

    mobile_html_foot()


<<<<<<< HEAD
class MobileViewRenderer(views.ABCViewRenderer):
    def render(
        self,
        rows: Rows,
        show_checkboxes: bool,
        num_columns: int,
        show_filters: List[Filter],
        unfiltered_amount_of_rows: int,
    ) -> None:
=======
class MobileViewRenderer(views.ViewRenderer):
    def render(self, rows, group_cells, cells, show_checkboxes, layout, num_columns, show_filters,
               unfiltered_amount_of_rows):
>>>>>>> 75a18bda
        view_spec = self.view.spec
        home = ("mobile.py", "Home", "home")

        page = html.request.var("page")
        if not page:
            if view_spec.get("mustsearch"):
                page = "filter"
            else:
                page = "data"

        title = views.view_title(self.view.spec, self.view.context)
        navbar = [("data", _("Results"), "grid", 'results_button'),
                  ("filter", _("Filter"), "search", '')]
        if config.user.may("general.act"):
            navbar.append(("commands", _("Commands"), "gear", ''))

        # Should we show a page with context links?
        context_links = list(
            views.collect_context_links(self.view, rows, mobile=True, only_types=['views']))

        if context_links:
            navbar.append(("context", _("Context"), "arrow-r", ''))
        page_id = "view_" + view_spec["name"]

        if page == "filter":
            jqm_page_header(_("Filter / Search"), left_button=home, id_="filter")
            _show_filter_form(show_filters)
            jqm_page_navfooter(navbar, 'filter', page_id)

        elif page == "commands":
            # Page: Commands
            if config.user.may("general.act"):
                jqm_page_header(_("Commands"), left_button=home, id_="commands")
                show_commands = True
                if html.request.has_var("_do_actions"):
                    try:
                        show_commands = do_commands(self.view.datasource.infos[0], rows)
                    except MKUserError as e:
                        html.show_error("%s" % e)
                        html.add_user_error(e.varname, e)
                        show_commands = True
                if show_commands:
                    _show_command_form(self.view.datasource, rows)
                jqm_page_navfooter(navbar, 'commands', page_id)

        elif page == "data":
            # Page: data rows of view
            jqm_page_header(title,
                            left_button=home,
                            right_button=("javascript:document.location.reload();", _("Reload"),
                                          "refresh"),
                            id_="data")
            html.open_div(id_="view_results")
            if len(rows) == 0:
                html.write(_("No hosts/services found."))
            else:
                try:
                    if cmk.gui.view_utils.row_limit_exceeded(unfiltered_amount_of_rows,
                                                             self.view.row_limit):
                        cmk.gui.view_utils.query_limit_exceeded_warn(self.view.row_limit,
                                                                     config.user)
                        del rows[self.view.row_limit:]
<<<<<<< HEAD
                    self.view.layout.render(
                        rows,
                        view_spec,
                        self.view.group_cells,
                        self.view.row_cells,
                        num_columns,
                        show_checkboxes and not html.do_actions(),
                    )
                except Exception as e:
                    logger.exception("error rendering mobile view")
=======
                    layout.render(rows, view_spec, group_cells, cells, num_columns,
                                  show_checkboxes and not html.do_actions())
                except Exception as e:
                    logger.exception()
>>>>>>> 75a18bda
                    html.write(_("Error showing view: %s") % e)
            html.close_div()
            jqm_page_navfooter(navbar, 'data', page_id)

        # Page: Context buttons
        elif page == "context":
            jqm_page_header(_("Context"), left_button=home, id_="context")
            _show_context_links(context_links)
            jqm_page_navfooter(navbar, 'context', page_id)


def _show_filter_form(show_filters: List[Filter]) -> None:
    # Sort filters
    s = sorted([(f.sort_index, f.title, f) for f in show_filters if f.available()])

    html.begin_form("filter")
    html.open_ul(**{"data-role": "listview", "data-inset": "false"})
    for _sort_index, title, f in s:
        html.open_li(**{"data-role": "fieldcontain"})
        html.write("<legend>%s</legend>" % title)
        f.display()
        html.close_li()
    html.close_ul()
    html.hidden_fields()
    html.hidden_field("search", "Search")
    html.hidden_field("page", "data")
    html.end_form()
    html.javascript("""
      $('.results_button').live('click',function(e) {
        e.preventDefault();
        $('#form_filter').submit();
      });
    """)


def _show_command_form(datasource: ABCDataSource, rows: Rows) -> None:
    what = datasource.infos[0]
    html.javascript("""
    $(document).ready(function() {
      $('.command_group').has('x').trigger('expand');
      $('x').children().css('background-color', '#f84');
    });
    """)

    one_shown = False
    html.open_div(**{"data-role": "collapsible-set"})
    for command_class in command_registry.values():
        command = command_class()
        if what in command.tables and config.user.may(command.permission().name):
            html.open_div(class_=["command_group"], **{"data-role": "collapsible"})
            html.h3(command.title)
            html.open_p()
<<<<<<< HEAD

            html.begin_form("actions")
            html.hidden_field("_do_actions", "yes")
            html.hidden_field("actions", "yes")
            command.render(what)
            html.hidden_fields()
            html.end_form()

=======
            command.render(what)
>>>>>>> 75a18bda
            html.close_p()
            html.close_div()
            one_shown = True
    html.close_div()
    if not one_shown:
        html.write(_('No commands are possible in this view'))


# FIXME: Reduce duplicate code with views.py
def do_commands(what: str, rows: Rows) -> bool:
    confirm_options, title, executor = views.core_command(
        what,
        rows[0],
        0,
        len(rows),
    )[1:4]  # just get confirm_options, title and executor

    confirm_title = _("Do you really want to %s") % title
    r = confirm_with_preview(confirm_title, confirm_options)
    if r is not True:
        return r is None  # Show commands on negative answer

    count = 0
    already_executed: Set[str] = set()
    for nr, row in enumerate(rows):
        nagios_commands, _confirm_options, title, executor = views.core_command(
            what,
            row,
            nr,
            len(rows),
        )
        for command in nagios_commands:
            if command not in already_executed:
                executor(command, row["site"])
                already_executed.add(command)
                count += 1

    if count > 0:
        html.show_message(_("Successfully sent %d commands.") % count)
    return True  # Show commands again


def _show_context_links(context_links: List[PageMenuEntry]) -> None:
    items = []
    for entry in context_links:
        if not isinstance(entry.item, PageMenuLink):
            continue
        items.append(('Context', entry.item.link.url or "", entry.title))
    jqm_page_index(_("Related Views"), items)<|MERGE_RESOLUTION|>--- conflicted
+++ resolved
@@ -1,47 +1,39 @@
-#!/usr/bin/env python3
-# -*- coding: utf-8 -*-
-# Copyright (C) 2019 tribe29 GmbH - License: GNU General Public License v2
-# This file is part of Checkmk (https://checkmk.com). It is subject to the terms and
-# conditions defined in the file COPYING, which is part of this source code package.
-
-from typing import List, Optional, Set, Tuple, Union
-
+#!/usr/bin/python
+# -*- encoding: utf-8; py-indent-offset: 4 -*-
+# +------------------------------------------------------------------+
+# |             ____ _               _        __  __ _  __           |
+# |            / ___| |__   ___  ___| | __   |  \/  | |/ /           |
+# |           | |   | '_ \ / _ \/ __| |/ /   | |\/| | ' /            |
+# |           | |___| | | |  __/ (__|   <    | |  | | . \            |
+# |            \____|_| |_|\___|\___|_|\_\___|_|  |_|_|\_\           |
+# |                                                                  |
+# | Copyright Mathias Kettner 2014             mk@mathias-kettner.de |
+# +------------------------------------------------------------------+
+#
+# This file is part of Check_MK.
+# The official homepage is at http://mathias-kettner.de/check_mk.
+#
+# check_mk is free software;  you can redistribute it and/or modify it
+# under the  terms of the  GNU General Public License  as published by
+# the Free Software Foundation in version 2.  check_mk is  distributed
+# in the hope that it will be useful, but WITHOUT ANY WARRANTY;  with-
+# out even the implied warranty of  MERCHANTABILITY  or  FITNESS FOR A
+# PARTICULAR PURPOSE. See the  GNU General Public License for more de-
+# tails. You should have  received  a copy of the  GNU  General Public
+# License along with GNU Make; see the file  COPYING.  If  not,  write
+# to the Free Software Foundation, Inc., 51 Franklin St,  Fifth Floor,
+# Boston, MA 02110-1301 USA.
+
+import cmk.gui.views as views
 import cmk.gui.config as config
-<<<<<<< HEAD
-import cmk.gui.escaping as escaping
-import cmk.gui.pages
-=======
 import cmk.gui.visuals as visuals
->>>>>>> 75a18bda
 import cmk.gui.utils
 import cmk.gui.view_utils
-import cmk.gui.views as views
-import cmk.gui.visuals as visuals
-from cmk.gui.exceptions import MKUserError
-from cmk.gui.globals import html, request, display_options
-from cmk.gui.htmllib import HTML
-from cmk.gui.i18n import _
-from cmk.gui.log import logger
-from cmk.gui.page_menu import PageMenuEntry, PageMenuLink
 from cmk.gui.plugins.views.utils import (
-    ABCDataSource,
+    PainterOptions,
     command_registry,
-    data_source_registry,
-    PainterOptions,
 )
-from cmk.gui.plugins.visuals.utils import Filter
-from cmk.gui.type_defs import Rows
-from cmk.gui.utils.confirm_with_preview import confirm_with_preview
-from cmk.gui.utils.urls import makeuri
-
-<<<<<<< HEAD
-HeaderButton = Union[Tuple[str, str, str], Tuple[str, str, str, str]]
-Items = List[Tuple[str, str, str]]
-NavigationBar = List[Tuple[str, str, str, str]]
-
-
-def mobile_html_head(title: str) -> None:
-=======
+
 from cmk.gui.i18n import _
 from cmk.gui.globals import html
 from cmk.gui.htmllib import HTML
@@ -50,7 +42,6 @@
 
 
 def mobile_html_head(title):
->>>>>>> 75a18bda
     html.mobile = True
     html.write(
         """<!DOCTYPE HTML PUBLIC "-//W3C//DTD HTML 4.01 Transitional//EN" "http://www.w3.org/TR/html4/loose.dtd">"""
@@ -63,18 +54,6 @@
     html.meta(name="apple-mobile-web-app-title", content="Check_MK")
     html.title(title)
     html.stylesheet(href="jquery/jquery.mobile-1.2.1.css")
-<<<<<<< HEAD
-    html.stylesheet(href="themes/facelift/theme.css")
-
-    html.write(
-        html._render_start_tag("link",
-                               rel="apple-touch-icon",
-                               href="themes/facelift/images/ios_logo.png",
-                               close_tag=True))
-    html.javascript_file(src='js/mobile_min.js')
-
-    # Never allow the mobile page to be opened in an iframe. Redirect top page to the current content page.
-=======
     html.stylesheet(href="themes/classic/theme.css")
 
     html.write(
@@ -85,7 +64,6 @@
     html.javascript_file(src='js/mobile_min.js')
 
     # Never allow the mobile page to be opened in a frameset. Redirect top page to the current content page.
->>>>>>> 75a18bda
     # This will result in a full screen mobile interface page.
     html.javascript('''if(top != self) { window.top.location.href = location; }''')
 
@@ -101,16 +79,12 @@
     html.open_body(class_="mobile")
 
 
-def mobile_html_foot() -> None:
+def mobile_html_foot():
     html.close_body()
     html.close_html()
 
 
-<<<<<<< HEAD
-def jqm_header_button(pos: str, url: str, title: str, icon: str = "") -> None:
-=======
 def jqm_header_button(pos, url, title, icon=""):
->>>>>>> 75a18bda
     html.a('',
            href=url,
            class_="ui-btn-%s" % pos,
@@ -122,10 +96,7 @@
            })
 
 
-def jqm_page_header(title: str,
-                    id_: Optional[str] = None,
-                    left_button: Optional[HeaderButton] = None,
-                    right_button: Optional[HeaderButton] = None) -> None:
+def jqm_page_header(title, id_=None, left_button=None, right_button=None):
     html.open_div(id_=id_ if id_ else None, **{"data-role": "page"})
     html.open_div(
         **{
@@ -143,11 +114,7 @@
     html.open_div(**{"data-role": "content"})
 
 
-<<<<<<< HEAD
-def jqm_page_navfooter(items: NavigationBar, current: str, page_id: str) -> None:
-=======
 def jqm_page_navfooter(items, current, page_id):
->>>>>>> 75a18bda
     html.close_div()  # close content
     html.open_div(
         **{
@@ -160,7 +127,9 @@
     html.open_ul()
 
     for href, title, icon, custom_css in items:
-        href = makeuri(request, [("page", href), ("search", "Search")])
+        href = html.makeuri([("page", href), ("search", "Search")])
+        if custom_css is False:
+            custom_css = ""
         if current == href:
             custom_css += ' ui-state-persist ui-btn-active'
         else:
@@ -181,20 +150,20 @@
     html.close_div()  # close page-div
 
 
-def jqm_page_index(title: str, items: Items) -> None:
+def jqm_page_index(title, items):
     manual_sort = [_("Hosts"), _("Services"), _("Events")]
 
-    items.sort(key=lambda x: (x[0], x[2]))
+    items.sort(cmp=lambda a, b: cmp((a[0], a[2]), (b[0], b[2])))
     for topic in manual_sort:
         jqm_page_index_topic_renderer(topic, items)
 
-    other_topics = list({x[0] for x in items if x[0] not in manual_sort})
+    other_topics = list(set([x[0] for x in items if x[0] not in manual_sort]))
 
     for topic in other_topics:
         jqm_page_index_topic_renderer(topic, items)
 
 
-def jqm_page_index_topic_renderer(topic: str, items: Items) -> None:
+def jqm_page_index_topic_renderer(topic, items):
     has_items_for_topic = any(i for i in items if i[0] == topic)
     if not has_items_for_topic:
         return
@@ -213,33 +182,14 @@
     html.close_ul()
 
 
-<<<<<<< HEAD
-def page_login() -> None:
-    title = _("Checkmk Mobile")
-=======
 def page_login():
     title = _("Check_MK Mobile")
->>>>>>> 75a18bda
     mobile_html_head(title)
     jqm_page_header(title, id_="login")
-    html.div(_("Welcome to Checkmk Mobile."), id_="loginhead")
+    html.div(_("Welcome to Check_MK Mobile."), id_="loginhead")
 
     html.begin_form("login", method='POST', add_transid=False)
     # Keep information about original target URL
-<<<<<<< HEAD
-    default_origtarget = "index.py" if html.myfile in ["login", "logout"] else makeuri(request, [])
-    origtarget = html.get_url_input("_origtarget", default_origtarget)
-    html.hidden_field('_origtarget', escaping.escape_attribute(origtarget))
-
-    html.text_input("_username", label=_("Username:"), autocomplete="username", id_="input_user")
-    html.password_input(
-        "_password",
-        size=None,
-        label=_("Password:"),
-        autocomplete="current-password",
-        id_="input_pass",
-    )
-=======
     default_origtarget = "index.py" if html.myfile in ["login", "logout"] else html.makeuri([])
     origtarget = html.get_url_input("_origtarget", default_origtarget)
     html.hidden_field('_origtarget', html.attrencode(origtarget))
@@ -249,17 +199,12 @@
                         size=None,
                         label=_("Password:"),
                         autocomplete="current-password")
->>>>>>> 75a18bda
     html.br()
     html.button("_login", _('Login'))
     html.set_focus("_username")
     html.end_form()
     html.open_div(id_="loginfoot")
-<<<<<<< HEAD
-    html.img("themes/facelift/images/logo_cmk_small.png", class_="logomk")
-=======
     html.img("themes/classic/images/logo_cmk_small.png", class_="logomk")
->>>>>>> 75a18bda
     html.div(HTML(_("&copy; <a target=\"_blank\" href=\"https://checkmk.com\">tribe29 GmbH</a>")),
              class_="copyright")
     html.close_div()  # close content-div
@@ -269,8 +214,8 @@
 
 
 @cmk.gui.pages.register("mobile")
-def page_index() -> None:
-    title = _("Checkmk Mobile")
+def page_index():
+    title = _("Check_MK Mobile")
     mobile_html_head(title)
     jqm_page_header(title,
                     right_button=("javascript:document.location.reload();", _("Reload"), "refresh"),
@@ -278,34 +223,22 @@
     items = []
     for view_name, view_spec in views.get_permitted_views().items():
         if view_spec.get("mobile") and not view_spec.get("hidden"):
-
-            datasource = data_source_registry[view_spec["datasource"]]()
-            context = visuals.get_merged_context(
-                visuals.get_context_from_uri_vars(datasource.infos,
-                                                  single_infos=view_spec["single_infos"]),
-                view_spec["context"],
-            )
-
-            view = views.View(view_name, view_spec, context)
+            view = views.View(view_name, view_spec)
             view.row_limit = views.get_limit()
-            view.only_sites = visuals.get_only_sites_from_context(context)
+            view.only_sites = views.get_only_sites()
             view.user_sorters = views.get_user_sorters()
-            view.want_checkboxes = views.get_want_checkboxes()
 
             url = "mobile_view.py?view_name=%s" % view_name
             count = ""
             if not view_spec.get("mustsearch"):
                 painter_options = PainterOptions.get_instance()
                 painter_options.load(view_name)
-                count = '<span class="ui-li-count">%d</span>' % views.get_row_count(view)
-
-            topic = view_spec.get("topic")
-            if topic is None:
-                topic = ""
-            this_title = '%s %s' % (view_spec["title"], count)
-            items.append((topic, url, this_title))
-
-    jqm_page_index(_("Checkmk Mobile"), items)
+                view_renderer = MobileViewRenderer(view)
+                count = views.show_view(view, view_renderer, only_count=True)
+                count = '<span class="ui-li-count">%d</span>' % count
+            items.append((view_spec.get("topic"), url,
+                          '%s %s' % (view_spec.get("linktitle", view_spec["title"]), count)))
+    jqm_page_index(_("Check_MK Mobile"), items)
     # Link to non-mobile GUI
 
     html.hr()
@@ -329,7 +262,7 @@
 
 
 @cmk.gui.pages.register("mobile_view")
-def page_view() -> None:
+def page_view():
     view_name = html.request.var("view_name")
     if not view_name:
         return page_index()
@@ -338,58 +271,32 @@
     if not view_spec:
         raise MKUserError("view_name", "No view defined with the name '%s'." % view_name)
 
-    datasource = data_source_registry[view_spec["datasource"]]()
-    context = visuals.get_merged_context(
-        visuals.get_context_from_uri_vars(datasource.infos, single_infos=view_spec["single_infos"]),
-        view_spec["context"],
-    )
-
-    view = views.View(view_name, view_spec, context)
+    view = views.View(view_name, view_spec)
     view.row_limit = views.get_limit()
-    view.only_sites = visuals.get_only_sites_from_context(context)
+    view.only_sites = views.get_only_sites()
     view.user_sorters = views.get_user_sorters()
-    view.want_checkboxes = views.get_want_checkboxes()
-
-    title = views.view_title(view.spec, view.context)
+
+    title = views.view_title(view_spec)
     mobile_html_head(title)
-
-    # Need to be loaded before processing the painter_options below.
-    # TODO: Make this dependency explicit
-    display_options.load_from_html(html)
 
     painter_options = PainterOptions.get_instance()
     painter_options.load(view_name)
 
     try:
-        views.process_view(MobileViewRenderer(view))
+        view_renderer = MobileViewRenderer(view)
+        views.show_view(view, view_renderer)
     except Exception as e:
-<<<<<<< HEAD
-        logger.exception("error showing mobile view")
-=======
         logger.exception()
->>>>>>> 75a18bda
         if config.debug:
             raise
-        html.write("ERROR showing view: %s" % escaping.escape_attribute(str(e)))
+        html.write("ERROR showing view: %s" % html.attrencode(e))
 
     mobile_html_foot()
 
 
-<<<<<<< HEAD
-class MobileViewRenderer(views.ABCViewRenderer):
-    def render(
-        self,
-        rows: Rows,
-        show_checkboxes: bool,
-        num_columns: int,
-        show_filters: List[Filter],
-        unfiltered_amount_of_rows: int,
-    ) -> None:
-=======
 class MobileViewRenderer(views.ViewRenderer):
     def render(self, rows, group_cells, cells, show_checkboxes, layout, num_columns, show_filters,
                unfiltered_amount_of_rows):
->>>>>>> 75a18bda
         view_spec = self.view.spec
         home = ("mobile.py", "Home", "home")
 
@@ -400,23 +307,22 @@
             else:
                 page = "data"
 
-        title = views.view_title(self.view.spec, self.view.context)
+        title = views.view_title(view_spec)
         navbar = [("data", _("Results"), "grid", 'results_button'),
-                  ("filter", _("Filter"), "search", '')]
+                  ("filter", _("Filter"), "search", False)]
         if config.user.may("general.act"):
-            navbar.append(("commands", _("Commands"), "gear", ''))
+            navbar.append(("commands", _("Commands"), "gear", False))
 
         # Should we show a page with context links?
-        context_links = list(
-            views.collect_context_links(self.view, rows, mobile=True, only_types=['views']))
+        context_links = visuals.collect_context_links(view_spec, mobile=True, only_types=['views'])
 
         if context_links:
-            navbar.append(("context", _("Context"), "arrow-r", ''))
+            navbar.append(("context", _("Context"), "arrow-r", False))
         page_id = "view_" + view_spec["name"]
 
         if page == "filter":
             jqm_page_header(_("Filter / Search"), left_button=home, id_="filter")
-            _show_filter_form(show_filters)
+            show_filter_form(show_filters)
             jqm_page_navfooter(navbar, 'filter', page_id)
 
         elif page == "commands":
@@ -426,13 +332,13 @@
                 show_commands = True
                 if html.request.has_var("_do_actions"):
                     try:
-                        show_commands = do_commands(self.view.datasource.infos[0], rows)
+                        show_commands = do_commands(view_spec, self.view.datasource.infos[0], rows)
                     except MKUserError as e:
-                        html.show_error("%s" % e)
+                        html.show_error(e)
                         html.add_user_error(e.varname, e)
                         show_commands = True
                 if show_commands:
-                    _show_command_form(self.view.datasource, rows)
+                    show_command_form(view_spec, self.view.datasource, rows)
                 jqm_page_navfooter(navbar, 'commands', page_id)
 
         elif page == "data":
@@ -452,37 +358,26 @@
                         cmk.gui.view_utils.query_limit_exceeded_warn(self.view.row_limit,
                                                                      config.user)
                         del rows[self.view.row_limit:]
-<<<<<<< HEAD
-                    self.view.layout.render(
-                        rows,
-                        view_spec,
-                        self.view.group_cells,
-                        self.view.row_cells,
-                        num_columns,
-                        show_checkboxes and not html.do_actions(),
-                    )
-                except Exception as e:
-                    logger.exception("error rendering mobile view")
-=======
                     layout.render(rows, view_spec, group_cells, cells, num_columns,
                                   show_checkboxes and not html.do_actions())
                 except Exception as e:
                     logger.exception()
->>>>>>> 75a18bda
                     html.write(_("Error showing view: %s") % e)
             html.close_div()
             jqm_page_navfooter(navbar, 'data', page_id)
 
         # Page: Context buttons
+        #if context_links:
         elif page == "context":
             jqm_page_header(_("Context"), left_button=home, id_="context")
-            _show_context_links(context_links)
+            show_context_links(context_links)
             jqm_page_navfooter(navbar, 'context', page_id)
 
 
-def _show_filter_form(show_filters: List[Filter]) -> None:
+def show_filter_form(show_filters):
     # Sort filters
-    s = sorted([(f.sort_index, f.title, f) for f in show_filters if f.available()])
+    s = [(f.sort_index, f.title, f) for f in show_filters if f.available()]
+    s.sort()
 
     html.begin_form("filter")
     html.open_ul(**{"data-role": "listview", "data-inset": "false"})
@@ -504,7 +399,7 @@
     """)
 
 
-def _show_command_form(datasource: ABCDataSource, rows: Rows) -> None:
+def show_command_form(view, datasource, rows):
     what = datasource.infos[0]
     html.javascript("""
     $(document).ready(function() {
@@ -512,6 +407,10 @@
       $('x').children().css('background-color', '#f84');
     });
     """)
+    html.begin_form("commands", html.myfile + ".py#commands")
+    html.hidden_field("_do_actions", "yes")
+    html.hidden_field("actions", "yes")
+    html.hidden_fields()  # set all current variables, exception action vars
 
     one_shown = False
     html.open_div(**{"data-role": "collapsible-set"})
@@ -521,18 +420,7 @@
             html.open_div(class_=["command_group"], **{"data-role": "collapsible"})
             html.h3(command.title)
             html.open_p()
-<<<<<<< HEAD
-
-            html.begin_form("actions")
-            html.hidden_field("_do_actions", "yes")
-            html.hidden_field("actions", "yes")
             command.render(what)
-            html.hidden_fields()
-            html.end_form()
-
-=======
-            command.render(what)
->>>>>>> 75a18bda
             html.close_p()
             html.close_div()
             one_shown = True
@@ -541,44 +429,39 @@
         html.write(_('No commands are possible in this view'))
 
 
-# FIXME: Reduce duplicate code with views.py
-def do_commands(what: str, rows: Rows) -> bool:
-    confirm_options, title, executor = views.core_command(
-        what,
-        rows[0],
-        0,
-        len(rows),
-    )[1:4]  # just get confirm_options, title and executor
-
-    confirm_title = _("Do you really want to %s") % title
-    r = confirm_with_preview(confirm_title, confirm_options)
-    if r is not True:
+# FIXME: Reduce ducplicate code with views.py
+def do_commands(view, what, rows):
+    command = None
+    title, executor = views.core_command(what, rows[0], 0, len(rows))[1:3]  # just get the title
+    title_what = _("hosts") if what == "host" else _("services")
+    r = html.confirm(
+        _("Do you really want to %(title)s the %(count)d %(what)s?") % {
+            "title": title,
+            "count": len(rows),
+            "what": title_what,
+        })
+    if r != True:
         return r is None  # Show commands on negative answer
 
     count = 0
-    already_executed: Set[str] = set()
+    already_executed = set([])
     for nr, row in enumerate(rows):
-        nagios_commands, _confirm_options, title, executor = views.core_command(
-            what,
-            row,
-            nr,
-            len(rows),
-        )
+        nagios_commands, title, executor = views.core_command(what, row, nr, len(rows))
         for command in nagios_commands:
             if command not in already_executed:
+                if isinstance(command, unicode):
+                    command = command.encode("utf-8")
                 executor(command, row["site"])
                 already_executed.add(command)
                 count += 1
 
     if count > 0:
-        html.show_message(_("Successfully sent %d commands.") % count)
+        html.message(_("Successfully sent %d commands.") % count)
     return True  # Show commands again
 
 
-def _show_context_links(context_links: List[PageMenuEntry]) -> None:
+def show_context_links(context_links):
     items = []
-    for entry in context_links:
-        if not isinstance(entry.item, PageMenuLink):
-            continue
-        items.append(('Context', entry.item.link.url or "", entry.title))
+    for title, uri, _icon, _buttonid in context_links:
+        items.append(('Context', uri, title))
     jqm_page_index(_("Related Views"), items)