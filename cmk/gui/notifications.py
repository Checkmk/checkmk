#!/usr/bin/env python3
# -*- coding: utf-8 -*-
# Copyright (C) 2019 tribe29 GmbH - License: GNU General Public License v2
# This file is part of Checkmk (https://checkmk.com). It is subject to the terms and
# conditions defined in the file COPYING, which is part of this source code package.

import time

from livestatus import MKLivestatusNotFoundError
import cmk.utils.render

import cmk.gui.config as config
import cmk.gui.sites as sites
from cmk.gui.table import table_element
import cmk.gui.watolib as watolib
import cmk.gui.i18n
import cmk.gui.pages
from cmk.gui.i18n import _u, _
from cmk.gui.globals import html
from cmk.gui.permissions import (
    permission_section_registry,
    PermissionSection,
    declare_permission,
)
from cmk.gui.page_menu import (
    PageMenu,
    PageMenuDropdown,
    PageMenuTopic,
    PageMenuEntry,
    make_javascript_link,
)
from cmk.gui.utils.flashed_messages import get_flashed_messages
from cmk.gui.breadcrumb import make_simple_page_breadcrumb
from cmk.gui.utils.urls import make_confirm_link
from cmk.gui.main_menu import mega_menu_registry

g_acknowledgement_time = {}
g_modified_time = 0.0
g_columns = ["time", "contact_name", "type", "host_name", "service_description", "comment"]


@permission_section_registry.register
class PermissionSectionNotificationPlugins(PermissionSection):
    @property
    def name(self):
        return "notification_plugin"

    @property
    def title(self):
        return _("Notification plugins")

    @property
    def do_sort(self):
        return True


# The permissions need to be loaded dynamically on each page load instead of
# only when the plugins need to be loaded because the user may have placed
# new notification plugins in the local hierarchy.
def load_plugins(force):
    for name, attrs in watolib.load_notification_scripts().items():
        if name[0] == ".":
            continue

        declare_permission("notification_plugin.%s" % name, _u(attrs["title"]), u"",
                           ["admin", "user"])


def acknowledge_failed_notifications(timestamp):
    g_acknowledgement_time[config.user.id] = timestamp
    config.user.acknowledged_notifications = int(g_acknowledgement_time[config.user.id])
    set_modified_time()


def set_modified_time():
    global g_modified_time
    g_modified_time = time.time()


def acknowledged_time():
    if g_acknowledgement_time.get(config.user.id) is None or\
            config.user.file_modified("acknowledged_notifications") > g_modified_time:
        g_acknowledgement_time[config.user.id] = config.user.acknowledged_notifications
        set_modified_time()
        if g_acknowledgement_time[config.user.id] == 0:
            # when this timestamp is first initialized, save the current timestamp as the acknowledge
            # date. This should considerably reduce the number of log files that have to be searched
            # when retrieving the list
            acknowledge_failed_notifications(time.time())

    return g_acknowledgement_time[config.user.id]


def load_failed_notifications(before=None, after=None, stat_only=False, extra_headers=None):
    may_see_notifications =\
        config.user.may("general.see_failed_notifications") or\
        config.user.may("general.see_failed_notifications_24h")

    if not may_see_notifications:
        return [0]

    query = ["GET log"]
    if stat_only:
        query.append("Stats: log_state != 0")
    else:
        query.append("Columns: %s" % " ".join(g_columns))
        query.append("Filter: log_state != 0")

    query.extend([
        "Filter: class = 3",
        "Filter: log_type = SERVICE NOTIFICATION RESULT",
        "Filter: log_type = HOST NOTIFICATION RESULT",
        "Or: 2",
    ])

    if before is not None:
        query.append("Filter: time <= %d" % before)
    if after is not None:
        query.append("Filter: time >= %d" % after)

    if may_see_notifications:
        if config.user.may("general.see_failed_notifications"):
            horizon = config.failed_notification_horizon
        else:
            horizon = 86400
        query.append("Filter: time > %d" % (int(time.time()) - horizon))

    query_txt = "\n".join(query)

    if extra_headers is not None:
        query_txt += extra_headers

    if stat_only:
        try:
<<<<<<< HEAD
            result = sites.live().query_summed_stats(query_txt)
=======
            result = sites.live().query_summed_stats(query)
>>>>>>> 75a18bda
        except MKLivestatusNotFoundError:
            result = [0]  # Normalize the result when no site answered

        if result[0] == 0 and not sites.live().dead_sites():
            # In case there are no errors and all sites are reachable:
            # advance the users acknowledgement time
            acknowledge_failed_notifications(time.time())

        return result

    return sites.live().query(query_txt)


def render_notification_table(failed_notifications):
    with table_element() as table:
        header = {name: idx for idx, name in enumerate(g_columns)}
        for row in failed_notifications:
            table.row()
            table.text_cell(_("Time"),
                            cmk.utils.render.approx_age(time.time() - row[header['time']]))
            table.text_cell(_("Contact"), row[header['contact_name']])
            table.text_cell(_("Plugin"), row[header['type']])
            table.text_cell(_("Host"), row[header['host_name']])
            table.text_cell(_("Service"), row[header['service_description']])
            table.text_cell(_("Output"), row[header['comment']])


# TODO: We should really recode this to use the view and a normal view command / action
def render_page_confirm(acktime, failed_notifications):
    title = _("Confirm failed notifications")
    breadcrumb = make_simple_page_breadcrumb(mega_menu_registry.menu_monitoring(), title)

    confirm_url = make_confirm_link(
        url=html.makeactionuri_contextless([
            ("mode", "clear_failed_notifications"),
            ("acktime", str(acktime)),
            ("_confirm", "1"),
        ]),
        message=_("Do you really want to acknowledge all failed notifications up to %s?") %
        cmk.utils.render.date_and_time(acktime),
    )

    page_menu = PageMenu(
        dropdowns=[
            PageMenuDropdown(
                name="actions",
                title=_("Actions"),
                topics=[
                    PageMenuTopic(
                        title=_("Actions"),
                        entries=[
                            PageMenuEntry(
                                title=_("Confirm"),
                                icon_name="save",
                                item=make_javascript_link(confirm_url),
                                is_shortcut=True,
                                is_suggested=True,
                                is_enabled=failed_notifications,
                            ),
                        ],
                    ),
                ],
            ),
        ],
        breadcrumb=breadcrumb,
    )
    html.header(title, breadcrumb, page_menu)

    render_notification_table(failed_notifications)

    html.footer()


@cmk.gui.pages.register("clear_failed_notifications")
def page_clear():
    acktime = html.request.get_float_input_mandatory('acktime', time.time())
    if html.request.var('_confirm'):
        acknowledge_failed_notifications(acktime)

        if config.user.authorized_login_sites():
            watolib.init_wato_datastructures(with_wato_lock=True)

            title = _('Replicate user profile')
            breadcrumb = make_simple_page_breadcrumb(mega_menu_registry.menu_monitoring(), title)
            html.header(title, breadcrumb)

            for message in get_flashed_messages():
                html.show_message(message)
            # This local import is needed for the moment
            import cmk.gui.wato.user_profile  # pylint: disable=redefined-outer-name
            cmk.gui.wato.user_profile.user_profile_async_replication_page(
                back_url="clear_failed_notifications.py")
            return

    failed_notifications = load_failed_notifications(before=acktime, after=acknowledged_time())
<<<<<<< HEAD
    render_page_confirm(acktime, failed_notifications)
    if html.request.var('_confirm'):
        html.reload_whole_page()
=======
    render_page_confirm(acktime, prev_url, failed_notifications)
    if html.request.var('_confirm'):
        html.reload_sidebar()
>>>>>>> 75a18bda
<|MERGE_RESOLUTION|>--- conflicted
+++ resolved
@@ -1,8 +1,28 @@
-#!/usr/bin/env python3
-# -*- coding: utf-8 -*-
-# Copyright (C) 2019 tribe29 GmbH - License: GNU General Public License v2
-# This file is part of Checkmk (https://checkmk.com). It is subject to the terms and
-# conditions defined in the file COPYING, which is part of this source code package.
+#!/usr/bin/python
+# -*- encoding: utf-8; py-indent-offset: 4 -*-
+# +------------------------------------------------------------------+
+# |             ____ _               _        __  __ _  __           |
+# |            / ___| |__   ___  ___| | __   |  \/  | |/ /           |
+# |           | |   | '_ \ / _ \/ __| |/ /   | |\/| | ' /            |
+# |           | |___| | | |  __/ (__|   <    | |  | | . \            |
+# |            \____|_| |_|\___|\___|_|\_\___|_|  |_|_|\_\           |
+# |                                                                  |
+# | Copyright Mathias Kettner 2016             mk@mathias-kettner.de |
+# +------------------------------------------------------------------+
+#
+# This file is part of Check_MK.
+# The official homepage is at http://mathias-kettner.de/check_mk.
+#
+# check_mk is free software;  you can redistribute it and/or modify it
+# under the  terms of the  GNU General Public License  as published by
+# the Free Software Foundation in version 2.  check_mk is  distributed
+# in the hope that it will be useful, but WITHOUT ANY WARRANTY;  with-
+# out even the implied warranty of  MERCHANTABILITY  or  FITNESS FOR A
+# PARTICULAR PURPOSE. See the  GNU General Public License for more de-
+# tails. You should have  received  a copy of the  GNU  General Public
+# License along with GNU Make; see the file  COPYING.  If  not,  write
+# to the Free Software Foundation, Inc., 51 Franklin St,  Fifth Floor,
+# Boston, MA 02110-1301 USA.
 
 import time
 
@@ -22,20 +42,9 @@
     PermissionSection,
     declare_permission,
 )
-from cmk.gui.page_menu import (
-    PageMenu,
-    PageMenuDropdown,
-    PageMenuTopic,
-    PageMenuEntry,
-    make_javascript_link,
-)
-from cmk.gui.utils.flashed_messages import get_flashed_messages
-from cmk.gui.breadcrumb import make_simple_page_breadcrumb
-from cmk.gui.utils.urls import make_confirm_link
-from cmk.gui.main_menu import mega_menu_registry
 
 g_acknowledgement_time = {}
-g_modified_time = 0.0
+g_modified_time = 0
 g_columns = ["time", "contact_name", "type", "host_name", "service_description", "comment"]
 
 
@@ -68,8 +77,7 @@
 
 def acknowledge_failed_notifications(timestamp):
     g_acknowledgement_time[config.user.id] = timestamp
-    config.user.acknowledged_notifications = int(g_acknowledgement_time[config.user.id])
-    set_modified_time()
+    save_acknowledgements()
 
 
 def set_modified_time():
@@ -77,18 +85,26 @@
     g_modified_time = time.time()
 
 
+def save_acknowledgements():
+    config.user.save_file("acknowledged_notifications", int(g_acknowledgement_time[config.user.id]))
+    set_modified_time()
+
+
 def acknowledged_time():
     if g_acknowledgement_time.get(config.user.id) is None or\
             config.user.file_modified("acknowledged_notifications") > g_modified_time:
-        g_acknowledgement_time[config.user.id] = config.user.acknowledged_notifications
-        set_modified_time()
-        if g_acknowledgement_time[config.user.id] == 0:
-            # when this timestamp is first initialized, save the current timestamp as the acknowledge
-            # date. This should considerably reduce the number of log files that have to be searched
-            # when retrieving the list
-            acknowledge_failed_notifications(time.time())
-
+        load_acknowledgements()
     return g_acknowledgement_time[config.user.id]
+
+
+def load_acknowledgements():
+    g_acknowledgement_time[config.user.id] = config.user.load_file("acknowledged_notifications", 0)
+    set_modified_time()
+    if g_acknowledgement_time[config.user.id] == 0:
+        # when this timestamp is first initialized, save the current timestamp as the acknowledge
+        # date. This should considerably reduce the number of log files that have to be searched
+        # when retrieving the list
+        acknowledge_failed_notifications(time.time())
 
 
 def load_failed_notifications(before=None, after=None, stat_only=False, extra_headers=None):
@@ -125,18 +141,14 @@
             horizon = 86400
         query.append("Filter: time > %d" % (int(time.time()) - horizon))
 
-    query_txt = "\n".join(query)
+    query = "\n".join(query)
 
     if extra_headers is not None:
-        query_txt += extra_headers
+        query += extra_headers
 
     if stat_only:
         try:
-<<<<<<< HEAD
-            result = sites.live().query_summed_stats(query_txt)
-=======
             result = sites.live().query_summed_stats(query)
->>>>>>> 75a18bda
         except MKLivestatusNotFoundError:
             result = [0]  # Normalize the result when no site answered
 
@@ -147,12 +159,14 @@
 
         return result
 
-    return sites.live().query(query_txt)
+    else:
+        return sites.live().query(query)
 
 
 def render_notification_table(failed_notifications):
     with table_element() as table:
-        header = {name: idx for idx, name in enumerate(g_columns)}
+        header = dict([(name, idx) for idx, name in enumerate(g_columns)])
+
         for row in failed_notifications:
             table.row()
             table.text_cell(_("Time"),
@@ -165,45 +179,18 @@
 
 
 # TODO: We should really recode this to use the view and a normal view command / action
-def render_page_confirm(acktime, failed_notifications):
-    title = _("Confirm failed notifications")
-    breadcrumb = make_simple_page_breadcrumb(mega_menu_registry.menu_monitoring(), title)
-
-    confirm_url = make_confirm_link(
-        url=html.makeactionuri_contextless([
-            ("mode", "clear_failed_notifications"),
-            ("acktime", str(acktime)),
-            ("_confirm", "1"),
-        ]),
-        message=_("Do you really want to acknowledge all failed notifications up to %s?") %
-        cmk.utils.render.date_and_time(acktime),
-    )
-
-    page_menu = PageMenu(
-        dropdowns=[
-            PageMenuDropdown(
-                name="actions",
-                title=_("Actions"),
-                topics=[
-                    PageMenuTopic(
-                        title=_("Actions"),
-                        entries=[
-                            PageMenuEntry(
-                                title=_("Confirm"),
-                                icon_name="save",
-                                item=make_javascript_link(confirm_url),
-                                is_shortcut=True,
-                                is_suggested=True,
-                                is_enabled=failed_notifications,
-                            ),
-                        ],
-                    ),
-                ],
-            ),
-        ],
-        breadcrumb=breadcrumb,
-    )
-    html.header(title, breadcrumb, page_menu)
+def render_page_confirm(acktime, prev_url, failed_notifications):
+    html.header(_("Confirm failed notifications"))
+
+    if failed_notifications:
+        html.open_div(class_="really")
+        html.write_text(_("Do you really want to acknowledge all failed notifications up to %s?") %\
+                   cmk.utils.render.date_and_time(acktime))
+        html.begin_form("confirm", method="GET", action=prev_url)
+        html.hidden_field('acktime', acktime)
+        html.button('_confirm', _("Yes"))
+        html.end_form()
+        html.close_div()
 
     render_notification_table(failed_notifications)
 
@@ -212,32 +199,23 @@
 
 @cmk.gui.pages.register("clear_failed_notifications")
 def page_clear():
-    acktime = html.request.get_float_input_mandatory('acktime', time.time())
+    acktime = html.request.var('acktime')
+    if acktime is None:
+        acktime = time.time()
+    else:
+        acktime = float(acktime)
+
+    prev_url = html.get_url_input('prev_url', '')
     if html.request.var('_confirm'):
         acknowledge_failed_notifications(acktime)
 
         if config.user.authorized_login_sites():
-            watolib.init_wato_datastructures(with_wato_lock=True)
-
-            title = _('Replicate user profile')
-            breadcrumb = make_simple_page_breadcrumb(mega_menu_registry.menu_monitoring(), title)
-            html.header(title, breadcrumb)
-
-            for message in get_flashed_messages():
-                html.show_message(message)
             # This local import is needed for the moment
             import cmk.gui.wato.user_profile  # pylint: disable=redefined-outer-name
-            cmk.gui.wato.user_profile.user_profile_async_replication_page(
-                back_url="clear_failed_notifications.py")
+            cmk.gui.wato.user_profile.user_profile_async_replication_page()
             return
 
     failed_notifications = load_failed_notifications(before=acktime, after=acknowledged_time())
-<<<<<<< HEAD
-    render_page_confirm(acktime, failed_notifications)
-    if html.request.var('_confirm'):
-        html.reload_whole_page()
-=======
     render_page_confirm(acktime, prev_url, failed_notifications)
     if html.request.var('_confirm'):
-        html.reload_sidebar()
->>>>>>> 75a18bda
+        html.reload_sidebar()