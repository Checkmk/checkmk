--- conflicted
+++ resolved
@@ -1,15 +1,33 @@
-#!/usr/bin/env python3
-# -*- coding: utf-8 -*-
-# Copyright (C) 2019 tribe29 GmbH - License: GNU General Public License v2
-# This file is part of Checkmk (https://checkmk.com). It is subject to the terms and
-# conditions defined in the file COPYING, which is part of this source code package.
+#!/usr/bin/python
+# -*- encoding: utf-8; py-indent-offset: 4 -*-
+# +------------------------------------------------------------------+
+# |             ____ _               _        __  __ _  __           |
+# |            / ___| |__   ___  ___| | __   |  \/  | |/ /           |
+# |           | |   | '_ \ / _ \/ __| |/ /   | |\/| | ' /            |
+# |           | |___| | | |  __/ (__|   <    | |  | | . \            |
+# |            \____|_| |_|\___|\___|_|\_\___|_|  |_|_|\_\           |
+# |                                                                  |
+# | Copyright Mathias Kettner 2014             mk@mathias-kettner.de |
+# +------------------------------------------------------------------+
+#
+# This file is part of Check_MK.
+# The official homepage is at http://mathias-kettner.de/check_mk.
+#
+# check_mk is free software;  you can redistribute it and/or modify it
+# under the  terms of the  GNU General Public License  as published by
+# the Free Software Foundation in version 2.  check_mk is  distributed
+# in the hope that it will be useful, but WITHOUT ANY WARRANTY;  with-
+# out even the implied warranty of  MERCHANTABILITY  or  FITNESS FOR A
+# PARTICULAR PURPOSE. See the  GNU General Public License for more de-
+# tails. You should have  received  a copy of the  GNU  General Public
+# License along with GNU Make; see the file  COPYING.  If  not,  write
+# to the Free Software Foundation, Inc., 51 Franklin St,  Fifth Floor,
+# Boston, MA 02110-1301 USA.
 
 import os
+import time
 import subprocess
-import time
-from typing import Any, Dict, List, Tuple
-
-from six import ensure_str
+from typing import Dict, Any  # pylint: disable=unused-import
 
 import cmk.utils.store as store
 
@@ -18,8 +36,8 @@
 import cmk.gui.config as config
 import cmk.gui.userdb as userdb
 import cmk.gui.i18n
-from cmk.gui.i18n import _, _l
-from cmk.gui.globals import html, request
+from cmk.gui.i18n import _
+from cmk.gui.globals import html
 from cmk.gui.htmllib import HTML
 from cmk.gui.default_permissions import PermissionSectionGeneral
 from cmk.gui.permissions import (
@@ -28,33 +46,21 @@
 )
 from cmk.gui.exceptions import MKInternalError, MKAuthException, MKUserError
 from cmk.gui.valuespec import (
-    AbsoluteDate,
+    Dictionary,
+    TextAreaUnicode,
     CascadingDropdown,
-    CascadingDropdownChoice,
-    Dictionary,
-    DualListChoice,
     ListChoice,
     Optional,
-    TextAreaUnicode,
+    AbsoluteDate,
+    DualListChoice,
 )
-from cmk.gui.breadcrumb import Breadcrumb, make_simple_page_breadcrumb
-from cmk.gui.page_menu import (
-    PageMenu,
-    PageMenuDropdown,
-    PageMenuTopic,
-    PageMenuEntry,
-    make_simple_link,
-    make_simple_form_page_menu,
-)
-from cmk.gui.main_menu import mega_menu_registry
-from cmk.gui.utils.urls import makeuri
 
 
 def get_gui_messages(user_id=None):
     if user_id is None:
         user_id = config.user.id
-    path = config.config_dir + "/" + ensure_str(user_id) + '/messages.mk'
-    messages = store.load_object_from_file(path, default=[])
+    path = config.config_dir + "/" + user_id.encode("utf-8") + '/messages.mk'
+    messages = store.load_data_from_file(path, [])
 
     # Delete too old messages
     updated = False
@@ -82,19 +88,20 @@
 def save_gui_messages(messages, user_id=None):
     if user_id is None:
         user_id = config.user.id
-    path = config.config_dir + "/" + ensure_str(user_id) + '/messages.mk'
+    path = config.config_dir + "/" + user_id.encode("utf-8") + '/messages.mk'
     store.mkdir(os.path.dirname(path))
-    store.save_object_to_file(path, messages)
-
-
-def _notify_methods() -> Dict[str, Dict[str, Any]]:
+    store.save_data_to_file(path, messages)
+
+
+def _notify_methods():
+    # type: () -> Dict[str, Dict[str, Any]]
     return {
         'gui_popup': {
-            'title': _('Open window in the user interface'),
+            'title': _('Popup Message in the GUI (shows up alert window)'),
             'handler': notify_gui_msg,
         },
         'gui_hint': {
-            'title': _('Show hint in the \'User\' menu'),
+            'title': _('Send hint to message inbox (bottom of sidebar)'),
             'handler': notify_gui_msg,
         },
         'mail': {
@@ -102,21 +109,34 @@
             'handler': notify_mail,
         },
         'dashlet': {
-            'title': _('Show notification in dashboard element \'User notifications\''),
+            'title': _('Send hint to dashlet'),
             'handler': notify_gui_msg,
         },
     }
 
 
-permission_registry.register(
-    Permission(
-        section=PermissionSectionGeneral,
-        name="notify",
-        title=_l("Notify Users"),
-        description=_l("This permissions allows users to send notifications to the users of "
-                       "the monitoring system using the web interface."),
-        defaults=["admin"],
-    ))
+@permission_registry.register
+class NotifyUsersPermission(Permission):
+    @property
+    def section(self):
+        return PermissionSectionGeneral
+
+    @property
+    def permission_name(self):
+        return "notify"
+
+    @property
+    def title(self):
+        return _("Notify Users")
+
+    @property
+    def description(self):
+        return _("This permissions allows users to send notifications to the users of "
+                 "the monitoring system using the web interface.")
+
+    @property
+    def defaults(self):
+        return ["admin"]
 
 
 @cmk.gui.pages.register("notify")
@@ -124,10 +144,11 @@
     if not config.user.may("general.notify"):
         raise MKAuthException(_("You are not allowed to use the notification module."))
 
-    title = _('Notify users')
-    breadcrumb = make_simple_page_breadcrumb(mega_menu_registry.menu_setup(), title)
-    menu = _page_menu(breadcrumb)
-    html.header(title, breadcrumb, menu)
+    html.header(_('Notify Users'))
+
+    html.begin_context_buttons()
+    html.context_button(_("Users"), "wato.py?mode=users", "back")
+    html.end_context_buttons()
 
     vs_notify = _vs_notify()
 
@@ -142,42 +163,15 @@
     html.begin_form("notify", method="POST")
     vs_notify.render_input_as_form("_notify", {})
 
+    html.button("save", _("Send notification"))
+
     html.hidden_fields()
     html.end_form()
     html.footer()
 
 
-def _page_menu(breadcrumb: Breadcrumb) -> PageMenu:
-    menu = make_simple_form_page_menu(_("Users"),
-                                      breadcrumb,
-                                      form_name="notify",
-                                      button_name="save",
-                                      save_title=_("Send notification"))
-
-    menu.dropdowns.insert(
-        1,
-        PageMenuDropdown(
-            name="related",
-            title=_("Related"),
-            topics=[
-                PageMenuTopic(
-                    title=_("Setup"),
-                    entries=[
-                        PageMenuEntry(
-                            title=_("Users"),
-                            icon_name="users",
-                            item=make_simple_link("wato.py?mode=users"),
-                        )
-                    ],
-                ),
-            ],
-        ))
-
-    return menu
-
-
 def _vs_notify():
-    dest_choices: List[CascadingDropdownChoice] = [
+    dest_choices = [
         ('broadcast', _('Everybody (Broadcast)')),
         ('list', _('A list of specific users'),
          DualListChoice(
@@ -187,19 +181,16 @@
              allow_empty=False,
          )),
         #('contactgroup', _('All members of a contact group')),
-        ('online', _('All online users')),
     ]
+
+    if config.save_user_access_times:
+        dest_choices.append(('online', _('All online users')))
 
     return Dictionary(
         elements=[
             ('text',
              TextAreaUnicode(title=_('Text'),
                              help=_('Insert the text to be sent to all reciepents.'),
-<<<<<<< HEAD
-                             allow_empty=False,
-                             empty_text=_('You need to provide a text.'),
-=======
->>>>>>> 75a18bda
                              cols=50,
                              rows=10)),
             ('dest',
@@ -212,7 +203,6 @@
             ('methods',
              ListChoice(
                  title=_('How to notify'),
-                 allow_empty=False,
                  choices=[(k, v['title']) for k, v in _notify_methods().items()],
                  default_value=['popup'],
              )),
@@ -233,17 +223,20 @@
 
 
 def _validate_msg(msg, varprefix):
+    if not msg.get('text'):
+        raise MKUserError('text', _('You need to provide a text.'))
+
     if not msg.get('methods'):
         raise MKUserError('methods', _('Please select at least one notification method.'))
 
-    valid_methods = set(_notify_methods().keys())
+    valid_methods = _notify_methods().keys()
     for method in msg['methods']:
         if method not in valid_methods:
             raise MKUserError('methods', _('Invalid notitification method selected.'))
 
     # On manually entered list of users validate the names
     if isinstance(msg['dest'], tuple) and msg['dest'][0] == 'list':
-        existing = set(config.multisite_users.keys())
+        existing = config.multisite_users.keys()
         for user_id in msg['dest'][1]:
             if user_id not in existing:
                 raise MKUserError('dest', _('A user with the id "%s" does not exist.') % user_id)
@@ -252,6 +245,9 @@
 def _process_notify_message(msg):
     msg['id'] = utils.gen_id()
     msg['time'] = time.time()
+
+    # construct the list of recipients
+    recipients = []
 
     if isinstance(msg['dest'], str):
         dest_what = msg['dest']
@@ -259,13 +255,13 @@
         dest_what = msg['dest'][0]
 
     if dest_what == 'broadcast':
-        recipients = list(config.multisite_users.keys())
+        recipients = config.multisite_users.keys()
+
     elif dest_what == 'online':
         recipients = userdb.get_online_user_ids()
+
     elif dest_what == 'list':
         recipients = msg['dest'][1]
-    else:
-        recipients = []
 
     num_recipients = len(recipients)
 
@@ -274,7 +270,7 @@
         num_success[method] = 0
 
     # Now loop all notitification methods to send the notifications
-    errors: Dict[str, List[Tuple]] = {}
+    errors = {}
     for user_id in recipients:
         for method in msg['methods']:
             try:
@@ -288,23 +284,23 @@
     message += "<table>"
     for method in msg['methods']:
         message += "<tr><td>%s</td><td>to %d of %d recipients</td></tr>" %\
-            (_notify_methods()[method]["title"], num_success[method], num_recipients)
+                        (_notify_methods()[method]["title"], num_success[method], num_recipients)
     message += "</table>"
 
     message += _('<p>Sent notification to: %s</p>') % ', '.join(recipients)
-    message += '<a href="%s">%s</a>' % (makeuri(request, []), _('Back to previous page'))
-    html.show_message(HTML(message))
+    message += '<a href="%s">%s</a>' % (html.makeuri([]), _('Back to previous page'))
+    html.message(HTML(message))
 
     if errors:
-        error_message = HTML()
+        error_message = ""
         for method, method_errors in errors.items():
             error_message += _("Failed to send %s notifications to the following users:") % method
-            table_rows = HTML()
+            table_rows = ''
             for user, exception in method_errors:
-                table_rows += html.render_tr(
-                    html.render_td(html.render_tt(user)) + html.render_td(exception))
+                table_rows += html.render_tr(html.render_td(html.render_tt(user))\
+                                             + html.render_td(exception))
             error_message += html.render_table(table_rows) + html.render_br()
-        html.show_error(error_message)
+        html.show_error(HTML(error_message))
 
 
 #   .--Notify Plugins------------------------------------------------------.
@@ -339,14 +335,12 @@
     if not recipient_name:
         recipient_name = user_id
 
-    if config.user.id is None:
-        raise Exception("no user ID")
     sender_name = users[config.user.id].get('alias')
     if not sender_name:
         sender_name = user_id
 
     # Code mostly taken from notify_via_email() from notify.py module
-    subject = _('Checkmk: Notification')
+    subject = _('Check_MK: Notification')
     body = _('''Greetings %s,
 
 %s sent you a notification:
@@ -365,7 +359,7 @@
     # FIXME: Maybe use the configured mail command for Check_MK-Notify one day
     # TODO: mail does not accept umlauts: "contains invalid character '\303'" in mail
     #       addresses. handle this correctly.
-    command = ["mail", "-s", ensure_str(subject), ensure_str(user['email'])]
+    command = ["mail", "-s", subject.encode("utf-8"), user['email'].encode("utf-8")]
 
     # Make sure that mail(x) is using UTF-8. Otherwise we cannot send notifications
     # with non-ASCII characters. Unfortunately we do not know whether C.UTF-8 is
@@ -385,31 +379,21 @@
             _('No UTF-8 encoding found in your locale -a! Please provide C.UTF-8 encoding.'))
 
     try:
-<<<<<<< HEAD
-        p = subprocess.Popen(
-            command,
-            stdout=subprocess.PIPE,
-            stderr=subprocess.STDOUT,
-            stdin=subprocess.PIPE,
-            close_fds=True,
-            encoding="utf-8",
-        )
-=======
         p = subprocess.Popen(command,
                              stdout=subprocess.PIPE,
                              stderr=subprocess.STDOUT,
                              stdin=subprocess.PIPE,
                              close_fds=True)
->>>>>>> 75a18bda
     except OSError as e:
         raise MKInternalError(
             _('Mail could not be delivered. '
               'Failed to execute command "%s": %s') % (" ".join(command), e))
 
-    stdout, _stderr = p.communicate(input=body)
+    output = p.communicate(body.encode("utf-8"))[0]
     exitcode = p.returncode
     if exitcode != 0:
         raise MKInternalError(
             _('Mail could not be delivered. Exit code of command is %r. '
-              'Output is: %s') % (exitcode, stdout))
-    return True+              'Output is: %s') % (exitcode, output))
+    else:
+        return True