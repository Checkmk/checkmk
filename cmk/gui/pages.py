#!/usr/bin/env python3
# -*- coding: utf-8 -*-
# Copyright (C) 2019 tribe29 GmbH - License: GNU General Public License v2
# This file is part of Checkmk (https://checkmk.com). It is subject to the terms and
# conditions defined in the file COPYING, which is part of this source code package.

import abc
import json
import inspect
import http.client as http_client
from typing import Any, Callable, Dict, Mapping, Optional, Type

import cmk.utils.plugin_registry
from cmk.gui.globals import html, g
import cmk.gui.config as config
from cmk.utils.exceptions import MKException
from cmk.gui.log import logger

PageHandlerFunc = Callable[[], None]
PageResult = Any
AjaxPageResult = Dict[str, Any]


# At the moment pages are simply callables that somehow render content for the HTTP response
# and send it to the client.
#
# At least for HTML pages we should standardize the pages a bit more since there are things all pages do
# - Create a title, render the header
# - Have a breadcrumb
# - Optional: Handle actions
# - Render the page
#
# TODO: Check out the WatoMode class and find out how to do this. Looks like handle_page() could
# implement parts of the cmk.gui.wato.page_handler.page_handler() logic.
class Page(metaclass=abc.ABCMeta):
    # TODO: In theory a page class could be registered below multiple URLs. For this case it would
    # be better to move the ident out of the class, to the registry. At the moment the URL is stored
    # in self._ident by PageRegistry.register_page().
    # In practice this is no problem at the moment, because each page is accessible only through a
    # single endpoint.
    @classmethod
    def ident(cls) -> str:
        raise NotImplementedError()

    def handle_page(self) -> None:
        self.page()

    @abc.abstractmethod
    def page(self) -> PageResult:
        """Override this to implement the page functionality"""
        raise NotImplementedError()


# TODO: Clean up implicit _from_vars() procotocol
class AjaxPage(Page, metaclass=abc.ABCMeta):
    """Generic page handler that wraps page() calls into AJAX respones"""
    def __init__(self):
        super(AjaxPage, self).__init__()
        self._from_vars()

    def _from_vars(self) -> None:
        """Override this method to set mode specific attributes based on the
        given HTTP variables."""

    def webapi_request(self) -> Dict[str, str]:
        return html.get_request()

    @abc.abstractmethod
    def page(self) -> AjaxPageResult:
        """Override this to implement the page functionality"""
        raise NotImplementedError()

    def _handle_exc(self, method) -> None:
        # FIXME: cyclical link between crash_reporting.py and pages.py
        from cmk.gui.crash_reporting import handle_exception_as_gui_crash_report
        try:
            # FIXME: These methods write to the response themselves. This needs to be refactored.
            method()
        except MKException as e:
            html.response.status_code = http_client.BAD_REQUEST
            html.write(str(e))
        except Exception as e:
            html.response.status_code = http_client.INTERNAL_SERVER_ERROR
            if config.debug:
                raise
            logger.exception("error calling AJAX page handler")
            handle_exception_as_gui_crash_report(
                plain_error=True,
                show_crash_link=getattr(g, "may_see_crash_reports", False),
            )
            html.write(str(e))

    def handle_page(self) -> None:
        """The page handler, called by the page registry"""
        # FIXME: cyclical link between crash_reporting.py and pages.py
        from cmk.gui.crash_reporting import handle_exception_as_gui_crash_report
        html.set_output_format("json")
        try:
            action_response = self.page()
            response = {"result_code": 0, "result": action_response}
        except MKException as e:
            response = {"result_code": 1, "result": "%s" % e}

        except Exception as e:
            if config.debug:
                raise
            logger.exception("error calling AJAX page handler")
            handle_exception_as_gui_crash_report(
                plain_error=True,
                show_crash_link=getattr(g, "may_see_crash_reports", False),
            )
            response = {"result_code": 1, "result": "%s" % e}

        html.write(json.dumps(response))


class PageRegistry(cmk.utils.plugin_registry.Registry[Type[Page]]):
    def plugin_name(self, instance: Type[Page]) -> str:
        return instance.ident()

    def register_page(self, path: str) -> Callable[[Type[Page]], Type[Page]]:
        def wrap(plugin_class: Type[Page]) -> Type[Page]:
            if not inspect.isclass(plugin_class):
                raise NotImplementedError()

            # mypy is not happy with this. Find a cleaner way
            plugin_class._ident = path  # type: ignore[attr-defined]
            plugin_class.ident = classmethod(lambda cls: cls._ident)  # type: ignore[assignment]

            self.register(plugin_class)
            return plugin_class

        return wrap


page_registry = PageRegistry()


# TODO: Refactor all call sites to sub classes of Page() and change the
# registration to page_registry.register("path")
def register(path: str) -> Callable[[PageHandlerFunc], PageHandlerFunc]:
    """Register a function to be called when the given URL is called.

    In case you need to register some callable like staticmethods or
    classmethods, you will have to use register_page_handler() directly
    because this decorator can not deal with them.

    It is essentially a decorator that calls register_page_handler().
    """
<<<<<<< HEAD
    def wrap(wrapped_callable: PageHandlerFunc) -> PageHandlerFunc:
=======
    def wrap(wrapped_callable):
>>>>>>> 75a18bda
        cls_name = "PageClass%s" % path.title().replace(":", "")
        LegacyPageClass = type(cls_name, (Page,), {
            "_wrapped_callable": (wrapped_callable,),
            "page": lambda self: self._wrapped_callable[0]()
        })

        page_registry.register_page(path)(LegacyPageClass)
        return lambda: LegacyPageClass().handle_page()

    return wrap


# TODO: replace all call sites by directly calling page_registry.register_page("path")
def register_page_handler(path: str, page_func: PageHandlerFunc) -> PageHandlerFunc:
    """Register a function to be called when the given URL is called."""
    wrap = register(path)
    return wrap(page_func)


def get_page_handler(name: str,
                     dflt: Optional[PageHandlerFunc] = None) -> Optional[PageHandlerFunc]:
    """Returns either the page handler registered for the given name or None

    In case dflt is given it returns dflt instead of None when there is no
    page handler for the requested name."""
    # NOTE: Workaround for our non-generic registries... :-/
    pr: Mapping[str, Type[Page]] = page_registry
    handle_class = pr.get(name)
    if handle_class is None:
        return dflt
    # NOTE: We can'use functools.partial because of https://bugs.python.org/issue3445
    return (lambda hc: lambda: hc().handle_page())(handle_class)<|MERGE_RESOLUTION|>--- conflicted
+++ resolved
@@ -1,99 +1,75 @@
-#!/usr/bin/env python3
-# -*- coding: utf-8 -*-
-# Copyright (C) 2019 tribe29 GmbH - License: GNU General Public License v2
-# This file is part of Checkmk (https://checkmk.com). It is subject to the terms and
-# conditions defined in the file COPYING, which is part of this source code package.
+#!/usr/bin/env python
+# -*- encoding: utf-8; py-indent-offset: 4 -*-
+# +------------------------------------------------------------------+
+# |             ____ _               _        __  __ _  __           |
+# |            / ___| |__   ___  ___| | __   |  \/  | |/ /           |
+# |           | |   | '_ \ / _ \/ __| |/ /   | |\/| | ' /            |
+# |           | |___| | | |  __/ (__|   <    | |  | | . \            |
+# |            \____|_| |_|\___|\___|_|\_\___|_|  |_|_|\_\           |
+# |                                                                  |
+# | Copyright Mathias Kettner 2014             mk@mathias-kettner.de |
+# +------------------------------------------------------------------+
+#
+# This file is part of Check_MK.
+# The official homepage is at http://mathias-kettner.de/check_mk.
+#
+# check_mk is free software;  you can redistribute it and/or modify it
+# under the  terms of the  GNU General Public License  as published by
+# the Free Software Foundation in version 2.  check_mk is  distributed
+# in the hope that it will be useful, but WITHOUT ANY WARRANTY;  with-
+# out even the implied warranty of  MERCHANTABILITY  or  FITNESS FOR A
+# PARTICULAR PURPOSE. See the  GNU General Public License for more de-
+# tails. You should have  received  a copy of the  GNU  General Public
+# License along with GNU Make; see the file  COPYING.  If  not,  write
+# to the Free Software Foundation, Inc., 51 Franklin St,  Fifth Floor,
+# Boston, MA 02110-1301 USA.
 
 import abc
 import json
 import inspect
-import http.client as http_client
-from typing import Any, Callable, Dict, Mapping, Optional, Type
-
 import cmk.utils.plugin_registry
-from cmk.gui.globals import html, g
+from cmk.gui.globals import html
 import cmk.gui.config as config
-from cmk.utils.exceptions import MKException
+from cmk.gui.exceptions import MKException
 from cmk.gui.log import logger
 
-PageHandlerFunc = Callable[[], None]
-PageResult = Any
-AjaxPageResult = Dict[str, Any]
 
+class Page(object):
+    __metaclass__ = abc.ABCMeta
 
-# At the moment pages are simply callables that somehow render content for the HTTP response
-# and send it to the client.
-#
-# At least for HTML pages we should standardize the pages a bit more since there are things all pages do
-# - Create a title, render the header
-# - Have a breadcrumb
-# - Optional: Handle actions
-# - Render the page
-#
-# TODO: Check out the WatoMode class and find out how to do this. Looks like handle_page() could
-# implement parts of the cmk.gui.wato.page_handler.page_handler() logic.
-class Page(metaclass=abc.ABCMeta):
-    # TODO: In theory a page class could be registered below multiple URLs. For this case it would
-    # be better to move the ident out of the class, to the registry. At the moment the URL is stored
-    # in self._ident by PageRegistry.register_page().
-    # In practice this is no problem at the moment, because each page is accessible only through a
-    # single endpoint.
     @classmethod
-    def ident(cls) -> str:
+    #TODO: Use when we are using python3 abc.abstractmethod
+    def ident(cls):
         raise NotImplementedError()
 
-    def handle_page(self) -> None:
+    def handle_page(self):
         self.page()
 
     @abc.abstractmethod
-    def page(self) -> PageResult:
+    def page(self):
         """Override this to implement the page functionality"""
         raise NotImplementedError()
 
 
 # TODO: Clean up implicit _from_vars() procotocol
-class AjaxPage(Page, metaclass=abc.ABCMeta):
+class AjaxPage(Page):
     """Generic page handler that wraps page() calls into AJAX respones"""
+    __metaclass__ = abc.ABCMeta
+
     def __init__(self):
         super(AjaxPage, self).__init__()
         self._from_vars()
 
-    def _from_vars(self) -> None:
+    def _from_vars(self):
         """Override this method to set mode specific attributes based on the
         given HTTP variables."""
+        pass
 
-    def webapi_request(self) -> Dict[str, str]:
+    def webapi_request(self):
         return html.get_request()
 
-    @abc.abstractmethod
-    def page(self) -> AjaxPageResult:
-        """Override this to implement the page functionality"""
-        raise NotImplementedError()
-
-    def _handle_exc(self, method) -> None:
-        # FIXME: cyclical link between crash_reporting.py and pages.py
-        from cmk.gui.crash_reporting import handle_exception_as_gui_crash_report
-        try:
-            # FIXME: These methods write to the response themselves. This needs to be refactored.
-            method()
-        except MKException as e:
-            html.response.status_code = http_client.BAD_REQUEST
-            html.write(str(e))
-        except Exception as e:
-            html.response.status_code = http_client.INTERNAL_SERVER_ERROR
-            if config.debug:
-                raise
-            logger.exception("error calling AJAX page handler")
-            handle_exception_as_gui_crash_report(
-                plain_error=True,
-                show_crash_link=getattr(g, "may_see_crash_reports", False),
-            )
-            html.write(str(e))
-
-    def handle_page(self) -> None:
+    def handle_page(self):
         """The page handler, called by the page registry"""
-        # FIXME: cyclical link between crash_reporting.py and pages.py
-        from cmk.gui.crash_reporting import handle_exception_as_gui_crash_report
         html.set_output_format("json")
         try:
             action_response = self.page()
@@ -104,28 +80,26 @@
         except Exception as e:
             if config.debug:
                 raise
-            logger.exception("error calling AJAX page handler")
-            handle_exception_as_gui_crash_report(
-                plain_error=True,
-                show_crash_link=getattr(g, "may_see_crash_reports", False),
-            )
+            logger.exception()
             response = {"result_code": 1, "result": "%s" % e}
 
         html.write(json.dumps(response))
 
 
-class PageRegistry(cmk.utils.plugin_registry.Registry[Type[Page]]):
-    def plugin_name(self, instance: Type[Page]) -> str:
-        return instance.ident()
+class PageRegistry(cmk.utils.plugin_registry.ClassRegistry):
+    def plugin_base_class(self):
+        return Page
 
-    def register_page(self, path: str) -> Callable[[Type[Page]], Type[Page]]:
-        def wrap(plugin_class: Type[Page]) -> Type[Page]:
+    def plugin_name(self, plugin_class):
+        return plugin_class.ident()
+
+    def register_page(self, path):
+        def wrap(plugin_class):
             if not inspect.isclass(plugin_class):
                 raise NotImplementedError()
 
-            # mypy is not happy with this. Find a cleaner way
-            plugin_class._ident = path  # type: ignore[attr-defined]
-            plugin_class.ident = classmethod(lambda cls: cls._ident)  # type: ignore[assignment]
+            plugin_class._ident = path
+            plugin_class.ident = classmethod(lambda cls: cls._ident)
 
             self.register(plugin_class)
             return plugin_class
@@ -138,7 +112,7 @@
 
 # TODO: Refactor all call sites to sub classes of Page() and change the
 # registration to page_registry.register("path")
-def register(path: str) -> Callable[[PageHandlerFunc], PageHandlerFunc]:
+def register(path):
     """Register a function to be called when the given URL is called.
 
     In case you need to register some callable like staticmethods or
@@ -147,11 +121,7 @@
 
     It is essentially a decorator that calls register_page_handler().
     """
-<<<<<<< HEAD
-    def wrap(wrapped_callable: PageHandlerFunc) -> PageHandlerFunc:
-=======
     def wrap(wrapped_callable):
->>>>>>> 75a18bda
         cls_name = "PageClass%s" % path.title().replace(":", "")
         LegacyPageClass = type(cls_name, (Page,), {
             "_wrapped_callable": (wrapped_callable,),
@@ -165,22 +135,18 @@
 
 
 # TODO: replace all call sites by directly calling page_registry.register_page("path")
-def register_page_handler(path: str, page_func: PageHandlerFunc) -> PageHandlerFunc:
+def register_page_handler(path, page_func):
     """Register a function to be called when the given URL is called."""
     wrap = register(path)
     return wrap(page_func)
 
 
-def get_page_handler(name: str,
-                     dflt: Optional[PageHandlerFunc] = None) -> Optional[PageHandlerFunc]:
+def get_page_handler(name, dflt=None):
     """Returns either the page handler registered for the given name or None
 
     In case dflt is given it returns dflt instead of None when there is no
     page handler for the requested name."""
-    # NOTE: Workaround for our non-generic registries... :-/
-    pr: Mapping[str, Type[Page]] = page_registry
-    handle_class = pr.get(name)
+    handle_class = page_registry.get(name)
     if handle_class is None:
         return dflt
-    # NOTE: We can'use functools.partial because of https://bugs.python.org/issue3445
-    return (lambda hc: lambda: hc().handle_page())(handle_class)+    return lambda: handle_class().handle_page()