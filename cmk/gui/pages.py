--- conflicted
+++ resolved
@@ -1,38 +1,10 @@
-#!/usr/bin/env python
-# -*- encoding: utf-8; py-indent-offset: 4 -*-
-# +------------------------------------------------------------------+
-# |             ____ _               _        __  __ _  __           |
-# |            / ___| |__   ___  ___| | __   |  \/  | |/ /           |
-# |           | |   | '_ \ / _ \/ __| |/ /   | |\/| | ' /            |
-# |           | |___| | | |  __/ (__|   <    | |  | | . \            |
-# |            \____|_| |_|\___|\___|_|\_\___|_|  |_|_|\_\           |
-# |                                                                  |
-# | Copyright Mathias Kettner 2014             mk@mathias-kettner.de |
-# +------------------------------------------------------------------+
-#
-# This file is part of Check_MK.
-# The official homepage is at http://mathias-kettner.de/check_mk.
-#
-# check_mk is free software;  you can redistribute it and/or modify it
-# under the  terms of the  GNU General Public License  as published by
-# the Free Software Foundation in version 2.  check_mk is  distributed
-# in the hope that it will be useful, but WITHOUT ANY WARRANTY;  with-
-# out even the implied warranty of  MERCHANTABILITY  or  FITNESS FOR A
-# PARTICULAR PURPOSE. See the  GNU General Public License for more de-
-# tails. You should have  received  a copy of the  GNU  General Public
-# License along with GNU Make; see the file  COPYING.  If  not,  write
-# to the Free Software Foundation, Inc., 51 Franklin St,  Fifth Floor,
-# Boston, MA 02110-1301 USA.
+#!/usr/bin/env python3
+# -*- coding: utf-8 -*-
+# Copyright (C) 2019 tribe29 GmbH - License: GNU General Public License v2
+# This file is part of Checkmk (https://checkmk.com). It is subject to the terms and
+# conditions defined in the file COPYING, which is part of this source code package.
 
 import abc
-<<<<<<< HEAD
-import json
-import inspect
-import cmk.utils.plugin_registry
-from cmk.gui.globals import html
-import cmk.gui.config as config
-from cmk.gui.exceptions import MKException
-=======
 import http.client as http_client
 import inspect
 import json
@@ -44,46 +16,86 @@
 import cmk.gui.config as config
 from cmk.gui.exceptions import MKMissingDataError
 from cmk.gui.globals import g, html
->>>>>>> 924c73a8
 from cmk.gui.log import logger
 
+PageHandlerFunc = Callable[[], None]
+PageResult = Any
+AjaxPageResult = Dict[str, Any]
 
-class Page(object):
-    __metaclass__ = abc.ABCMeta
 
+# At the moment pages are simply callables that somehow render content for the HTTP response
+# and send it to the client.
+#
+# At least for HTML pages we should standardize the pages a bit more since there are things all pages do
+# - Create a title, render the header
+# - Have a breadcrumb
+# - Optional: Handle actions
+# - Render the page
+#
+# TODO: Check out the WatoMode class and find out how to do this. Looks like handle_page() could
+# implement parts of the cmk.gui.wato.page_handler.page_handler() logic.
+class Page(metaclass=abc.ABCMeta):
+    # TODO: In theory a page class could be registered below multiple URLs. For this case it would
+    # be better to move the ident out of the class, to the registry. At the moment the URL is stored
+    # in self._ident by PageRegistry.register_page().
+    # In practice this is no problem at the moment, because each page is accessible only through a
+    # single endpoint.
     @classmethod
-    #TODO: Use when we are using python3 abc.abstractmethod
-    def ident(cls):
+    def ident(cls) -> str:
         raise NotImplementedError()
 
-    def handle_page(self):
+    def handle_page(self) -> None:
         self.page()
 
     @abc.abstractmethod
-    def page(self):
+    def page(self) -> PageResult:
         """Override this to implement the page functionality"""
         raise NotImplementedError()
 
 
 # TODO: Clean up implicit _from_vars() procotocol
-class AjaxPage(Page):
+class AjaxPage(Page, metaclass=abc.ABCMeta):
     """Generic page handler that wraps page() calls into AJAX respones"""
-    __metaclass__ = abc.ABCMeta
-
     def __init__(self):
         super(AjaxPage, self).__init__()
         self._from_vars()
 
-    def _from_vars(self):
+    def _from_vars(self) -> None:
         """Override this method to set mode specific attributes based on the
         given HTTP variables."""
-        pass
 
-    def webapi_request(self):
+    def webapi_request(self) -> Dict[str, str]:
         return html.get_request()
 
-    def handle_page(self):
+    @abc.abstractmethod
+    def page(self) -> AjaxPageResult:
+        """Override this to implement the page functionality"""
+        raise NotImplementedError()
+
+    def _handle_exc(self, method) -> None:
+        # FIXME: cyclical link between crash_reporting.py and pages.py
+        from cmk.gui.crash_reporting import handle_exception_as_gui_crash_report
+        try:
+            # FIXME: These methods write to the response themselves. This needs to be refactored.
+            method()
+        except MKException as e:
+            html.response.status_code = http_client.BAD_REQUEST
+            html.write(str(e))
+        except Exception as e:
+            html.response.status_code = http_client.INTERNAL_SERVER_ERROR
+            if config.debug:
+                raise
+            logger.exception("error calling AJAX page handler")
+            handle_exception_as_gui_crash_report(
+                plain_error=True,
+                show_crash_link=getattr(g, "may_see_crash_reports", False),
+            )
+            html.write(str(e))
+
+    def handle_page(self) -> None:
         """The page handler, called by the page registry"""
+        # FIXME: cyclical link between crash_reporting.py and pages.py
+        from cmk.gui.crash_reporting import handle_exception_as_gui_crash_report
         html.set_output_format("json")
         try:
             action_response = self.page()
@@ -96,35 +108,28 @@
         except Exception as e:
             if config.debug:
                 raise
-<<<<<<< HEAD
-            logger.exception()
-            response = {"result_code": 1, "result": "%s" % e}
-=======
             logger.exception("error calling AJAX page handler")
             handle_exception_as_gui_crash_report(
                 plain_error=True,
                 show_crash_link=getattr(g, "may_see_crash_reports", False),
             )
             response = {"result_code": 1, "result": "%s" % e, "severity": "error"}
->>>>>>> 924c73a8
 
         html.write(json.dumps(response))
 
 
-class PageRegistry(cmk.utils.plugin_registry.ClassRegistry):
-    def plugin_base_class(self):
-        return Page
+class PageRegistry(cmk.utils.plugin_registry.Registry[Type[Page]]):
+    def plugin_name(self, instance: Type[Page]) -> str:
+        return instance.ident()
 
-    def plugin_name(self, plugin_class):
-        return plugin_class.ident()
-
-    def register_page(self, path):
-        def wrap(plugin_class):
+    def register_page(self, path: str) -> Callable[[Type[Page]], Type[Page]]:
+        def wrap(plugin_class: Type[Page]) -> Type[Page]:
             if not inspect.isclass(plugin_class):
                 raise NotImplementedError()
 
-            plugin_class._ident = path
-            plugin_class.ident = classmethod(lambda cls: cls._ident)
+            # mypy is not happy with this. Find a cleaner way
+            plugin_class._ident = path  # type: ignore[attr-defined]
+            plugin_class.ident = classmethod(lambda cls: cls._ident)  # type: ignore[assignment]
 
             self.register(plugin_class)
             return plugin_class
@@ -137,7 +142,7 @@
 
 # TODO: Refactor all call sites to sub classes of Page() and change the
 # registration to page_registry.register("path")
-def register(path):
+def register(path: str) -> Callable[[PageHandlerFunc], PageHandlerFunc]:
     """Register a function to be called when the given URL is called.
 
     In case you need to register some callable like staticmethods or
@@ -146,7 +151,7 @@
 
     It is essentially a decorator that calls register_page_handler().
     """
-    def wrap(wrapped_callable):
+    def wrap(wrapped_callable: PageHandlerFunc) -> PageHandlerFunc:
         cls_name = "PageClass%s" % path.title().replace(":", "")
         LegacyPageClass = type(cls_name, (Page,), {
             "_wrapped_callable": (wrapped_callable,),
@@ -160,18 +165,22 @@
 
 
 # TODO: replace all call sites by directly calling page_registry.register_page("path")
-def register_page_handler(path, page_func):
+def register_page_handler(path: str, page_func: PageHandlerFunc) -> PageHandlerFunc:
     """Register a function to be called when the given URL is called."""
     wrap = register(path)
     return wrap(page_func)
 
 
-def get_page_handler(name, dflt=None):
+def get_page_handler(name: str,
+                     dflt: Optional[PageHandlerFunc] = None) -> Optional[PageHandlerFunc]:
     """Returns either the page handler registered for the given name or None
 
     In case dflt is given it returns dflt instead of None when there is no
     page handler for the requested name."""
-    handle_class = page_registry.get(name)
+    # NOTE: Workaround for our non-generic registries... :-/
+    pr: Mapping[str, Type[Page]] = page_registry
+    handle_class = pr.get(name)
     if handle_class is None:
         return dflt
-    return lambda: handle_class().handle_page()+    # NOTE: We can'use functools.partial because of https://bugs.python.org/issue3445
+    return (lambda hc: lambda: hc().handle_page())(handle_class)