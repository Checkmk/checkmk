#!/usr/bin/env python3
# -*- coding: utf-8 -*-
# Copyright (C) 2019 tribe29 GmbH - License: GNU General Public License v2
# This file is part of Checkmk (https://checkmk.com). It is subject to the terms and
# conditions defined in the file COPYING, which is part of this source code package.

import json
from itertools import chain
from typing import Any, Dict, Iterable, Mapping
from typing import Tuple as TupleType

import livestatus

from cmk.utils.macros import MacroMapping
from cmk.utils.type_defs import MetricName

import cmk.gui.sites as sites
import cmk.gui.visuals as visuals
from cmk.gui.exceptions import MKGeneralException, MKUserError
from cmk.gui.globals import html
from cmk.gui.i18n import _
from cmk.gui.metrics import (
    get_graph_templates,
    graph_info,
    metric_info,
    translated_metrics_from_row,
)
from cmk.gui.plugins.dashboard import Dashlet, dashlet_registry
from cmk.gui.plugins.dashboard.utils import (
    DashboardConfig,
    DashboardName,
    DashletConfig,
    DashletId,
    macro_mapping_from_context,
)
from cmk.gui.plugins.metrics.html_render import (
    default_dashlet_graph_render_options,
    resolve_graph_recipe,
)
from cmk.gui.plugins.metrics.valuespecs import vs_graph_render_options
from cmk.gui.type_defs import Choices, GraphIdentifier, VisualContext
from cmk.gui.valuespec import (
    Dictionary,
    DictionaryElements,
    DictionaryEntry,
    DropdownChoice,
    DropdownChoiceValue,
    DropdownChoiceWithHostAndServiceHints,
    TextAsciiAutocomplete,
    ValueSpec,
)


def _metric_title_from_id(metric_or_graph_id: MetricName) -> str:
    metric_id = metric_or_graph_id.replace("METRIC_", "")
    return metric_info.get(metric_id, {}).get("title", metric_id)


class GraphTemplate(DropdownChoiceWithHostAndServiceHints):
    """Factory of a Dropdown menu from all graph templates"""
    _MARKER_DEPRECATED_CHOICE = "_deprecated_int_value"

    def __init__(self, **kwargs: Any):
        kwargs_with_defaults: Mapping[str, Any] = {
            "css_spec": "graph-selector",
            "hint_label": _("graph"),
            "choices": [(None, _("Select graph"))],
            "title": _("Graph"),
            "encode_value": False,
            "sorted": True,
            "no_preselect": True,
            "help": _(
                "Select the graph to be displayed by this element. In case the current selection "
                "displays 'Deprecated choice, please re-select', this element was created before "
                "the release of version 2.0. Before this version, the graph selection was based on "
                "a single number indexing the output of the corresponding service. Such elements "
                "will continue to work, however, if you want to re-edit them, you have to re-"
                "select the graph. To check which graph is currently selected, look at the title "
                "of the element in the dashboard.",),
            **kwargs,
        }
        super().__init__(**kwargs_with_defaults)

    def _validate_value(
        self,
        value: DropdownChoiceValue,
        varprefix: str,
    ) -> None:
        if not value or value == self._MARKER_DEPRECATED_CHOICE:
            raise MKUserError(varprefix, _("Please select a graph."))

    def _choices_from_value(self, value: DropdownChoiceValue) -> Choices:
        if not value:
            return self.choices()
        return [
            next(
                ((
                    graph_id,
                    graph_detail.get(
                        "title",
                        graph_id,
                    ),
                ) for graph_id, graph_detail in graph_info.items() if graph_id == value),
                (
                    value,
                    _("Deprecated choice, please re-select")
                    if value == self._MARKER_DEPRECATED_CHOICE else _metric_title_from_id(value),
                ),
            )
        ]

    def render_input(self, varprefix: str, value: DropdownChoiceValue) -> None:
        return super().render_input(
            varprefix,
            self._MARKER_DEPRECATED_CHOICE if isinstance(value, int) else value,
        )


class AvailableGraphs(TextAsciiAutocomplete):
    ident = "available_graphs"

    @staticmethod
    def _graph_template_title(graph_template: Mapping) -> str:
        return graph_template.get("title") or _metric_title_from_id(graph_template["id"])

    @classmethod
    def _graph_choices_from_livestatus_row(
        cls,
        perf_data: str,
        metrics: Iterable[MetricName],
        check_cmd: str,
    ) -> Iterable[TupleType[str, str]]:
        yield from ((
            template["id"],
            cls._graph_template_title(template),
        ) for template in get_graph_templates(
            translated_metrics_from_row({
                "service_metrics": metrics,
                "service_perf_data": perf_data,
                "service_check_command": check_cmd,
            })))

    # This class in to use them Text autocompletion ajax handler. Valuespec is not used on html
    @classmethod
    def autocomplete_choices(cls, value: str, params: Dict) -> Choices:
        """Return the matching list of dropdown choices
        Called by the webservice with the current input field value and the
        completions_params to get the list of choices"""
        if not (params.get("host") or params.get("service")):
            choices: Iterable[TupleType[str, str]] = ((
                graph_id,
                graph_details.get(
                    "title",
                    graph_id,
                ),
            ) for graph_id, graph_details in graph_info.items())

        else:
            query = "\n".join([
                "GET services",
                "Columns: perf_data metrics check_command",
            ] + [
                f"Filter: {filter_name} = {livestatus.lqencode(filter_value)}"
                for filter_name, filter_value in (
                    ("host_name", params.get("host")),
                    ("service_description", params.get("service")),
                )
                if filter_value
            ])
            with sites.set_limit(None):
                choices = set(
                    chain.from_iterable(
                        cls._graph_choices_from_livestatus_row(
                            perf_data,
                            metrics,
                            check_cmd,
                        ) for perf_data, metrics, check_cmd in sites.live().query(query)))

        val_lower = value.lower()
        return sorted(
            (choice for choice in choices if val_lower in choice[1].lower()),
            key=lambda tuple_id_title: tuple_id_title[1],
        )


@dashlet_registry.register
class GraphDashlet(Dashlet):
    """Dashlet for rendering a single performance graph"""
    @classmethod
    def type_name(cls):
        return "pnpgraph"

    @classmethod
    def title(cls):
        return _("Performance graph")

    @classmethod
    def description(cls):
        return _("Displays a performance graph of a host or service.")

    @classmethod
    def sort_index(cls):
        return 20

    @classmethod
    def initial_refresh_interval(cls):
        return 60

    @classmethod
    def initial_size(cls):
        return (60, 21)

    @classmethod
    def infos(cls):
        return ["host", "service"]

    @classmethod
    def single_infos(cls):
        return ["host", "service"]

    @classmethod
    def has_context(cls):
        return True

    def default_display_title(self) -> str:
        return self._dashlet_spec.get("_graph_title") or self.title()

    def __init__(self, dashboard_name: DashboardName, dashboard: DashboardConfig,
                 dashlet_id: DashletId, dashlet: DashletConfig) -> None:
        super().__init__(dashboard_name=dashboard_name,
                         dashboard=dashboard,
                         dashlet_id=dashlet_id,
                         dashlet=dashlet)

        # New graphs which have been added via "add to visual" option don't have a timerange
        # configured. So we assume the default timerange here by default.
        self._dashlet_spec.setdefault('timerange', '1')

        self._init_exception = None
        try:
            self._init_graph()
        except Exception as exc:
            # Passes error otherwise exception wont allow to enter dashlet editor
            self._init_exception = exc

    def _init_graph(self):
        context = visuals.get_merged_context(
            visuals.get_context_from_uri_vars(["host", "service"], self.single_infos()),
            self._dashlet_spec["context"])
        self._dashlet_spec["_graph_identification"] = self.graph_identification(context)

        graph_recipes = resolve_graph_recipe(self._dashlet_spec["_graph_identification"])
        if isinstance(graph_recipes, list) and graph_recipes:
            self._dashlet_spec["_graph_title"] = graph_recipes[0]["title"]
        else:
            raise MKGeneralException(_("Failed to calculate a graph recipe."))

    @staticmethod
    def _resolve_site(host):
        # When the site is available via URL context, use it. Otherwise it is needed
        # to check all sites for the requested host
        if html.request.has_var('site'):
            return html.request.var('site')

        with sites.prepend_site():
            query = "GET hosts\nFilter: name = %s\nColumns: name" % livestatus.lqencode(host)
            try:
                return sites.live().query_value(query)
            except livestatus.MKLivestatusNotFoundError:
                raise MKUserError("host", _("The host could not be found on any active site."))

    def graph_identification(self, context: VisualContext) -> GraphIdentifier:
        host = context.get("host")
        if not host:
            raise MKUserError('host', _('Missing needed host parameter.'))

        service = context.get("service")
        if not service:
            service = "_HOST_"

        site = self._resolve_site(host)

        # source changed from int (n'th graph) to the graph id in 2.0.0b6, but we cannot transform this, so we have to
        # handle this here
        raw_source = self._dashlet_spec["source"]
        if isinstance(raw_source, int):
            graph_def = {"graph_index": raw_source - 1}
        else:
            graph_def = {"graph_id": raw_source}

        return (
            "template",
            {
                "site": site,
                "host_name": host,
                "service_description": service,
                **graph_def,
            },
        )

    @classmethod
    def vs_parameters(cls) -> ValueSpec:
        return Dictionary(
            title=_('Properties'),
            render='form',
            optional_keys=[],
            elements=cls._parameter_elements,
        )

    @staticmethod
    def _vs_timerange() -> DictionaryEntry:
        # TODO: Cleanup: switch to generic Timerange() valuespec!
        return (
            "timerange",
            DropdownChoice(
                title=_('Timerange'),
                default_value='1',
                choices=[
                    ("0", _("4 Hours")),
                    ("1", _("25 Hours")),
                    ("2", _("One Week")),
                    ("3", _("One Month")),
                    ("4", _("One Year")),
                ],
            ),
        )

<<<<<<< HEAD
    @staticmethod
    def _vs_graph_render_options() -> DictionaryEntry:
        return (
            "graph_render_options",
            vs_graph_render_options(
                default_values=default_dashlet_graph_render_options,
                exclude=[
                    "show_time_range_previews",
                    "title_format",
                    "show_title",
                ],
            ),
        )

    @classmethod
    def _parameter_elements(cls) -> DictionaryElements:
        yield cls._vs_timerange()
        yield (
            "source",
            GraphTemplate(),
        )
        yield cls._vs_graph_render_options()

    @classmethod
=======
        import cmk.gui.metrics as metrics
        if metrics.cmk_graphs_possible():
            from cmk.gui.cee.plugins.metrics.html_render import default_dashlet_graph_render_options
            from cmk.gui.cee.plugins.metrics.valuespecs import vs_graph_render_options

            elements += [
                ("graph_render_options",
                 vs_graph_render_options(
                     default_values=default_dashlet_graph_render_options,
                     exclude=[
                         "show_time_range_previews",
                     ],
                 )),
            ]

        return elements

    @classmethod
>>>>>>> 75a18bda
    def script(cls):
        return """
var dashlet_offsets = {};
function dashboard_render_graph(nr, graph_identification, graph_render_options, timerange)
{
    // Get the target size for the graph from the inner dashlet container
    var inner = document.getElementById('dashlet_inner_' + nr);
    var c_w = inner.clientWidth;
    var c_h = inner.clientHeight;

    var post_data = "spec=" + encodeURIComponent(JSON.stringify(graph_identification))
                  + "&render=" + encodeURIComponent(JSON.stringify(graph_render_options))
                  + "&timerange=" + encodeURIComponent(timerange)
                  + "&width=" + c_w
                  + "&height=" + c_h
                  + "&id=" + nr;

    cmk.ajax.call_ajax("graph_dashlet.py", {
        post_data        : post_data,
        method           : "POST",
        response_handler : handle_dashboard_render_graph_response,
        handler_data     : nr,
    });
}

function handle_dashboard_render_graph_response(handler_data, response_body)
{
    var nr = handler_data;
    var container = document.getElementById('dashlet_graph_' + nr);
    container.innerHTML = response_body;
    cmk.utils.execute_javascript_by_object(container);
}

"""

    def on_resize(self):
        return self._reload_js()

    def on_refresh(self):
        return self._reload_js()

    def _reload_js(self):
        if any(prop not in self._dashlet_spec
               for prop in ["_graph_identification", "graph_render_options", "timerange"]):
            return ""

        return "dashboard_render_graph(%d, %s, %s, '%s')" % (
            self._dashlet_id,
            json.dumps(self._dashlet_spec["_graph_identification"]),
            json.dumps(self._dashlet_spec["graph_render_options"]),
            self._dashlet_spec['timerange'],
        )

    def show(self):
        if self._init_exception:
            raise self._init_exception

        html.div("", id_="dashlet_graph_%d" % self._dashlet_id)

    def _get_macro_mapping(self, title: str) -> MacroMapping:
        macro_mapping = macro_mapping_from_context(
            self.context,
            self.single_infos(),
            self.display_title(),
            self.default_display_title(),
            **self._get_additional_macros(),
        )
        return macro_mapping

    def _get_additional_macros(self) -> Mapping[str, str]:
        try:
            site = self.dashlet_spec["_graph_identification"][1].get("site")
        except KeyError:
            return {}
        return {"$SITE$": site} if site else {}

    @classmethod
    def get_additional_title_macros(cls) -> Iterable[str]:
        yield "$SITE$"<|MERGE_RESOLUTION|>--- conflicted
+++ resolved
@@ -1,186 +1,46 @@
-#!/usr/bin/env python3
-# -*- coding: utf-8 -*-
-# Copyright (C) 2019 tribe29 GmbH - License: GNU General Public License v2
-# This file is part of Checkmk (https://checkmk.com). It is subject to the terms and
-# conditions defined in the file COPYING, which is part of this source code package.
+#!/usr/bin/python
+# -*- encoding: utf-8; py-indent-offset: 4 -*-
+# +------------------------------------------------------------------+
+# |             ____ _               _        __  __ _  __           |
+# |            / ___| |__   ___  ___| | __   |  \/  | |/ /           |
+# |           | |   | '_ \ / _ \/ __| |/ /   | |\/| | ' /            |
+# |           | |___| | | |  __/ (__|   <    | |  | | . \            |
+# |            \____|_| |_|\___|\___|_|\_\___|_|  |_|_|\_\           |
+# |                                                                  |
+# | Copyright Mathias Kettner 2014             mk@mathias-kettner.de |
+# +------------------------------------------------------------------+
+#
+# This file is part of Check_MK.
+# The official homepage is at http://mathias-kettner.de/check_mk.
+#
+# check_mk is free software;  you can redistribute it and/or modify it
+# under the  terms of the  GNU General Public License  as published by
+# the Free Software Foundation in version 2.  check_mk is  distributed
+# in the hope that it will be useful, but WITHOUT ANY WARRANTY;  with-
+# out even the implied warranty of  MERCHANTABILITY  or  FITNESS FOR A
+# PARTICULAR PURPOSE. See the  GNU General Public License for more de-
+# tails. You should have  received  a copy of the  GNU  General Public
+# License along with GNU Make; see the file  COPYING.  If  not,  write
+# to the Free Software Foundation, Inc., 51 Franklin St,  Fifth Floor,
+# Boston, MA 02110-1301 USA.
 
 import json
-from itertools import chain
-from typing import Any, Dict, Iterable, Mapping
-from typing import Tuple as TupleType
-
 import livestatus
 
-from cmk.utils.macros import MacroMapping
-from cmk.utils.type_defs import MetricName
-
 import cmk.gui.sites as sites
-import cmk.gui.visuals as visuals
-from cmk.gui.exceptions import MKGeneralException, MKUserError
+from cmk.gui.exceptions import MKUserError
+from cmk.gui.i18n import _
 from cmk.gui.globals import html
-from cmk.gui.i18n import _
-from cmk.gui.metrics import (
-    get_graph_templates,
-    graph_info,
-    metric_info,
-    translated_metrics_from_row,
-)
-from cmk.gui.plugins.dashboard import Dashlet, dashlet_registry
-from cmk.gui.plugins.dashboard.utils import (
-    DashboardConfig,
-    DashboardName,
-    DashletConfig,
-    DashletId,
-    macro_mapping_from_context,
-)
-from cmk.gui.plugins.metrics.html_render import (
-    default_dashlet_graph_render_options,
-    resolve_graph_recipe,
-)
-from cmk.gui.plugins.metrics.valuespecs import vs_graph_render_options
-from cmk.gui.type_defs import Choices, GraphIdentifier, VisualContext
 from cmk.gui.valuespec import (
     Dictionary,
-    DictionaryElements,
-    DictionaryEntry,
     DropdownChoice,
-    DropdownChoiceValue,
-    DropdownChoiceWithHostAndServiceHints,
-    TextAsciiAutocomplete,
-    ValueSpec,
+    Integer,
 )
 
-
-def _metric_title_from_id(metric_or_graph_id: MetricName) -> str:
-    metric_id = metric_or_graph_id.replace("METRIC_", "")
-    return metric_info.get(metric_id, {}).get("title", metric_id)
-
-
-class GraphTemplate(DropdownChoiceWithHostAndServiceHints):
-    """Factory of a Dropdown menu from all graph templates"""
-    _MARKER_DEPRECATED_CHOICE = "_deprecated_int_value"
-
-    def __init__(self, **kwargs: Any):
-        kwargs_with_defaults: Mapping[str, Any] = {
-            "css_spec": "graph-selector",
-            "hint_label": _("graph"),
-            "choices": [(None, _("Select graph"))],
-            "title": _("Graph"),
-            "encode_value": False,
-            "sorted": True,
-            "no_preselect": True,
-            "help": _(
-                "Select the graph to be displayed by this element. In case the current selection "
-                "displays 'Deprecated choice, please re-select', this element was created before "
-                "the release of version 2.0. Before this version, the graph selection was based on "
-                "a single number indexing the output of the corresponding service. Such elements "
-                "will continue to work, however, if you want to re-edit them, you have to re-"
-                "select the graph. To check which graph is currently selected, look at the title "
-                "of the element in the dashboard.",),
-            **kwargs,
-        }
-        super().__init__(**kwargs_with_defaults)
-
-    def _validate_value(
-        self,
-        value: DropdownChoiceValue,
-        varprefix: str,
-    ) -> None:
-        if not value or value == self._MARKER_DEPRECATED_CHOICE:
-            raise MKUserError(varprefix, _("Please select a graph."))
-
-    def _choices_from_value(self, value: DropdownChoiceValue) -> Choices:
-        if not value:
-            return self.choices()
-        return [
-            next(
-                ((
-                    graph_id,
-                    graph_detail.get(
-                        "title",
-                        graph_id,
-                    ),
-                ) for graph_id, graph_detail in graph_info.items() if graph_id == value),
-                (
-                    value,
-                    _("Deprecated choice, please re-select")
-                    if value == self._MARKER_DEPRECATED_CHOICE else _metric_title_from_id(value),
-                ),
-            )
-        ]
-
-    def render_input(self, varprefix: str, value: DropdownChoiceValue) -> None:
-        return super().render_input(
-            varprefix,
-            self._MARKER_DEPRECATED_CHOICE if isinstance(value, int) else value,
-        )
-
-
-class AvailableGraphs(TextAsciiAutocomplete):
-    ident = "available_graphs"
-
-    @staticmethod
-    def _graph_template_title(graph_template: Mapping) -> str:
-        return graph_template.get("title") or _metric_title_from_id(graph_template["id"])
-
-    @classmethod
-    def _graph_choices_from_livestatus_row(
-        cls,
-        perf_data: str,
-        metrics: Iterable[MetricName],
-        check_cmd: str,
-    ) -> Iterable[TupleType[str, str]]:
-        yield from ((
-            template["id"],
-            cls._graph_template_title(template),
-        ) for template in get_graph_templates(
-            translated_metrics_from_row({
-                "service_metrics": metrics,
-                "service_perf_data": perf_data,
-                "service_check_command": check_cmd,
-            })))
-
-    # This class in to use them Text autocompletion ajax handler. Valuespec is not used on html
-    @classmethod
-    def autocomplete_choices(cls, value: str, params: Dict) -> Choices:
-        """Return the matching list of dropdown choices
-        Called by the webservice with the current input field value and the
-        completions_params to get the list of choices"""
-        if not (params.get("host") or params.get("service")):
-            choices: Iterable[TupleType[str, str]] = ((
-                graph_id,
-                graph_details.get(
-                    "title",
-                    graph_id,
-                ),
-            ) for graph_id, graph_details in graph_info.items())
-
-        else:
-            query = "\n".join([
-                "GET services",
-                "Columns: perf_data metrics check_command",
-            ] + [
-                f"Filter: {filter_name} = {livestatus.lqencode(filter_value)}"
-                for filter_name, filter_value in (
-                    ("host_name", params.get("host")),
-                    ("service_description", params.get("service")),
-                )
-                if filter_value
-            ])
-            with sites.set_limit(None):
-                choices = set(
-                    chain.from_iterable(
-                        cls._graph_choices_from_livestatus_row(
-                            perf_data,
-                            metrics,
-                            check_cmd,
-                        ) for perf_data, metrics, check_cmd in sites.live().query(query)))
-
-        val_lower = value.lower()
-        return sorted(
-            (choice for choice in choices if val_lower in choice[1].lower()),
-            key=lambda tuple_id_title: tuple_id_title[1],
-        )
+from cmk.gui.plugins.dashboard import (
+    Dashlet,
+    dashlet_registry,
+)
 
 
 @dashlet_registry.register
@@ -192,7 +52,7 @@
 
     @classmethod
     def title(cls):
-        return _("Performance graph")
+        return _("Performance Graph")
 
     @classmethod
     def description(cls):
@@ -212,94 +72,14 @@
 
     @classmethod
     def infos(cls):
-        return ["host", "service"]
+        return ["service", "host"]
 
     @classmethod
     def single_infos(cls):
-        return ["host", "service"]
-
-    @classmethod
-    def has_context(cls):
-        return True
-
-    def default_display_title(self) -> str:
-        return self._dashlet_spec.get("_graph_title") or self.title()
-
-    def __init__(self, dashboard_name: DashboardName, dashboard: DashboardConfig,
-                 dashlet_id: DashletId, dashlet: DashletConfig) -> None:
-        super().__init__(dashboard_name=dashboard_name,
-                         dashboard=dashboard,
-                         dashlet_id=dashlet_id,
-                         dashlet=dashlet)
-
-        # New graphs which have been added via "add to visual" option don't have a timerange
-        # configured. So we assume the default timerange here by default.
-        self._dashlet_spec.setdefault('timerange', '1')
-
-        self._init_exception = None
-        try:
-            self._init_graph()
-        except Exception as exc:
-            # Passes error otherwise exception wont allow to enter dashlet editor
-            self._init_exception = exc
-
-    def _init_graph(self):
-        context = visuals.get_merged_context(
-            visuals.get_context_from_uri_vars(["host", "service"], self.single_infos()),
-            self._dashlet_spec["context"])
-        self._dashlet_spec["_graph_identification"] = self.graph_identification(context)
-
-        graph_recipes = resolve_graph_recipe(self._dashlet_spec["_graph_identification"])
-        if isinstance(graph_recipes, list) and graph_recipes:
-            self._dashlet_spec["_graph_title"] = graph_recipes[0]["title"]
-        else:
-            raise MKGeneralException(_("Failed to calculate a graph recipe."))
-
-    @staticmethod
-    def _resolve_site(host):
-        # When the site is available via URL context, use it. Otherwise it is needed
-        # to check all sites for the requested host
-        if html.request.has_var('site'):
-            return html.request.var('site')
-
-        with sites.prepend_site():
-            query = "GET hosts\nFilter: name = %s\nColumns: name" % livestatus.lqencode(host)
-            try:
-                return sites.live().query_value(query)
-            except livestatus.MKLivestatusNotFoundError:
-                raise MKUserError("host", _("The host could not be found on any active site."))
-
-    def graph_identification(self, context: VisualContext) -> GraphIdentifier:
-        host = context.get("host")
-        if not host:
-            raise MKUserError('host', _('Missing needed host parameter.'))
-
-        service = context.get("service")
-        if not service:
-            service = "_HOST_"
-
-        site = self._resolve_site(host)
-
-        # source changed from int (n'th graph) to the graph id in 2.0.0b6, but we cannot transform this, so we have to
-        # handle this here
-        raw_source = self._dashlet_spec["source"]
-        if isinstance(raw_source, int):
-            graph_def = {"graph_index": raw_source - 1}
-        else:
-            graph_def = {"graph_id": raw_source}
-
-        return (
-            "template",
-            {
-                "site": site,
-                "host_name": host,
-                "service_description": service,
-                **graph_def,
-            },
-        )
-
-    @classmethod
-    def vs_parameters(cls) -> ValueSpec:
+        return ["service", "host"]
+
+    @classmethod
+    def vs_parameters(cls):
         return Dictionary(
             title=_('Properties'),
             render='form',
@@ -307,50 +87,29 @@
             elements=cls._parameter_elements,
         )
 
-    @staticmethod
-    def _vs_timerange() -> DictionaryEntry:
-        # TODO: Cleanup: switch to generic Timerange() valuespec!
-        return (
-            "timerange",
-            DropdownChoice(
-                title=_('Timerange'),
-                default_value='1',
-                choices=[
-                    ("0", _("4 Hours")),
-                    ("1", _("25 Hours")),
-                    ("2", _("One Week")),
-                    ("3", _("One Month")),
-                    ("4", _("One Year")),
-                ],
-            ),
-        )
-
-<<<<<<< HEAD
-    @staticmethod
-    def _vs_graph_render_options() -> DictionaryEntry:
-        return (
-            "graph_render_options",
-            vs_graph_render_options(
-                default_values=default_dashlet_graph_render_options,
-                exclude=[
-                    "show_time_range_previews",
-                    "title_format",
-                    "show_title",
-                ],
-            ),
-        )
-
-    @classmethod
-    def _parameter_elements(cls) -> DictionaryElements:
-        yield cls._vs_timerange()
-        yield (
-            "source",
-            GraphTemplate(),
-        )
-        yield cls._vs_graph_render_options()
-
-    @classmethod
-=======
+    @classmethod
+    def _parameter_elements(cls):
+        elements = [
+            # TODO: Cleanup: switch to generic Timerange() valuespec!
+            ("timerange",
+             DropdownChoice(
+                 title=_('Timerange'),
+                 default_value='1',
+                 choices=[
+                     ("0", _("4 Hours")),
+                     ("1", _("25 Hours")),
+                     ("2", _("One Week")),
+                     ("3", _("One Month")),
+                     ("4", _("One Year")),
+                 ],
+             )),
+            ("source", Integer(
+                title=_("Source (n'th graph)"),
+                default_value=1,
+                minvalue=1,
+            )),
+        ]
+
         import cmk.gui.metrics as metrics
         if metrics.cmk_graphs_possible():
             from cmk.gui.cee.plugins.metrics.html_render import default_dashlet_graph_render_options
@@ -369,7 +128,6 @@
         return elements
 
     @classmethod
->>>>>>> 75a18bda
     def script(cls):
         return """
 var dashlet_offsets = {};
@@ -398,11 +156,100 @@
 function handle_dashboard_render_graph_response(handler_data, response_body)
 {
     var nr = handler_data;
+
+    // Fallback to PNP graph handling
+    if (response_body.indexOf('pnp4nagios') !== -1) {
+        var img_url = response_body;
+        dashboard_render_pnpgraph(nr, img_url);
+        return;
+    }
+
     var container = document.getElementById('dashlet_graph_' + nr);
     container.innerHTML = response_body;
     cmk.utils.execute_javascript_by_object(container);
 }
 
+function dashboard_render_pnpgraph(nr, img_url)
+{
+    // Get the target size for the graph from the inner dashlet container
+    var inner = document.getElementById('dashlet_inner_' + nr);
+    var c_w = inner.clientWidth;
+    var c_h = inner.clientHeight;
+
+    var container = document.getElementById('dashlet_graph_' + nr);
+    var img = document.getElementById('dashlet_img_' + nr);
+    if (!img) {
+        var img = document.createElement('img');
+        img.setAttribute('id', 'dashlet_img_' + nr);
+        container.appendChild(img);
+    }
+
+    // This handler is called after loading the configured graph image to verify
+    // it fits into the inner dashlet container.
+    // One could think that it can simply be solved by requesting an image of the
+    // given size from PNP/rrdtool, but this is not the case. When we request an
+    // image of a specified size, this size is used for the graphing area. The
+    // resulting image has normally labels which are added to the requested size.
+    img.onload = function(nr, url, w, h) {
+        return function() {
+            var i_w = this.clientWidth;
+            var i_h = this.clientHeight;
+
+            // difference between the requested size and the real size of the image
+            var x_diff = i_w - w;
+            var y_diff = i_h - h;
+
+            if (Math.abs(x_diff) < 10 && Math.abs(y_diff) < 10) {
+                return; // Finished resizing
+            }
+
+            // When the target height is smaller or equal to 81 pixels, PNP
+            // returns an image which has no labels, just the graph, which has
+            // exactly the requested height. In this situation no further resizing
+            // is needed.
+            if (h <= 81 || h - y_diff <= 81) {
+                this.style.width = '100%';
+                this.style.height = '100%';
+                return;
+            }
+
+            // Save the sizing differences between the requested size and the
+            // resulting size. This is, in fact, the size of the graph labels.
+            // load_graph_img() uses these dimensions to try to get an image
+            // which really fits the requested dimensions.
+            if (typeof dashlet_offsets[nr] == 'undefined') {
+                dashlet_offsets[nr] = [x_diff, y_diff];
+            } else if (dashlet_offsets[nr][0] != x_diff || dashlet_offsets[nr][1] != y_diff) {
+                // was not successful in getting a correctly sized image. Seems
+                // that PNP/rrdtool was not able to render this size. Terminate
+                // and automatically scale to 100%/100%
+                this.style.width = '100%';
+                this.style.height = '100%';
+                return;
+            }
+
+            load_graph_img(nr, this, url, w, h);
+        };
+    }(nr, img_url, c_w, c_h);
+
+    img.style.width = 'auto';
+    img.style.height = 'auto';
+    load_graph_img(nr, img, img_url, c_w, c_h);
+}
+
+function load_graph_img(nr, img, img_url, c_w, c_h)
+{
+    if (typeof dashlet_offsets[nr] == 'undefined'
+        || (c_h > 1 && c_h - dashlet_offsets[nr][1] < 81)) {
+        // use this on first load and later when the graph is less high than 81px
+        img_url += '&graph_width='+c_w+'&graph_height='+c_h;
+    } else {
+        img_url += '&graph_width='+(c_w - dashlet_offsets[nr][0])
+                  +'&graph_height='+(c_h - dashlet_offsets[nr][1]);
+    }
+    img_url += '&_t='+Math.floor(Date.parse(new Date()) / 1000); // prevent caching
+    img.src = img_url;
+}
 """
 
     def on_resize(self):
@@ -412,40 +259,57 @@
         return self._reload_js()
 
     def _reload_js(self):
-        if any(prop not in self._dashlet_spec
-               for prop in ["_graph_identification", "graph_render_options", "timerange"]):
-            return ""
-
-        return "dashboard_render_graph(%d, %s, %s, '%s')" % (
-            self._dashlet_id,
-            json.dumps(self._dashlet_spec["_graph_identification"]),
-            json.dumps(self._dashlet_spec["graph_render_options"]),
-            self._dashlet_spec['timerange'],
-        )
+        # Be compatible to pre 1.5.0i2 format
+        # TODO: Do this conversion during __init__() or during config loading
+        if "graph_render_options" not in self._dashlet_spec:
+            if self._dashlet_spec.pop("show_service", True):
+                title_format = ("add_title_infos", ["add_host_name", "add_service_description"])
+            else:
+                title_format = ("plain", [])
+
+            self._dashlet_spec["graph_render_options"] = {
+                "show_legend": self._dashlet_spec.pop("show_legend", False),
+                "title_format": title_format,
+            }
+
+        host = self._dashlet_spec['context'].get('host', html.request.var("host"))
+        if not host:
+            raise MKUserError('host', _('Missing needed host parameter.'))
+
+        service = self._dashlet_spec['context'].get('service')
+        if not service:
+            service = "_HOST_"
+
+        # When the site is available via URL context, use it. Otherwise it is needed
+        # to check all sites for the requested host
+        if html.request.has_var('site'):
+            site = html.request.var('site')
+        else:
+            query = "GET hosts\nFilter: name = %s\nColumns: name" % livestatus.lqencode(host)
+            try:
+                sites.live().set_prepend_site(True)
+                site = sites.live().query_column(query)[0]
+            except IndexError:
+                raise MKUserError("host", _("The host could not be found on any active site."))
+            finally:
+                sites.live().set_prepend_site(False)
+
+        # New graphs which have been added via "add to visual" option don't have a timerange
+        # configured. So we assume the default timerange here by default.
+        timerange = self._dashlet_spec.get('timerange', '1')
+
+        graph_identification = ("template", {
+            "site": site,
+            "host_name": host,
+            "service_description": service,
+            "graph_index": self._dashlet_spec["source"] - 1,
+        })
+
+        graph_render_options = self._dashlet_spec["graph_render_options"]
+
+        return "dashboard_render_graph(%d, %s, %s, '%s')" % \
+                (self._dashlet_id, json.dumps(graph_identification),
+                 json.dumps(graph_render_options), timerange)
 
     def show(self):
-        if self._init_exception:
-            raise self._init_exception
-
-        html.div("", id_="dashlet_graph_%d" % self._dashlet_id)
-
-    def _get_macro_mapping(self, title: str) -> MacroMapping:
-        macro_mapping = macro_mapping_from_context(
-            self.context,
-            self.single_infos(),
-            self.display_title(),
-            self.default_display_title(),
-            **self._get_additional_macros(),
-        )
-        return macro_mapping
-
-    def _get_additional_macros(self) -> Mapping[str, str]:
-        try:
-            site = self.dashlet_spec["_graph_identification"][1].get("site")
-        except KeyError:
-            return {}
-        return {"$SITE$": site} if site else {}
-
-    @classmethod
-    def get_additional_title_macros(cls) -> Iterable[str]:
-        yield "$SITE$"+        html.div("", id_="dashlet_graph_%d" % self._dashlet_id)