#!/usr/bin/env python
# -*- encoding: utf-8; py-indent-offset: 4 -*-
# +------------------------------------------------------------------+
# |             ____ _               _        __  __ _  __           |
# |            / ___| |__   ___  ___| | __   |  \/  | |/ /           |
# |           | |   | '_ \ / _ \/ __| |/ /   | |\/| | ' /            |
# |           | |___| | | |  __/ (__|   <    | |  | | . \            |
# |            \____|_| |_|\___|\___|_|\_\___|_|  |_|_|\_\           |
# |                                                                  |
# | Copyright Mathias Kettner 2014             mk@mathias-kettner.de |
# +------------------------------------------------------------------+
#
# This file is part of Check_MK.
# The official homepage is at http://mathias-kettner.de/check_mk.
#
# check_mk is free software;  you can redistribute it and/or modify it
# under the  terms of the  GNU General Public License  as published by
# the Free Software Foundation in version 2.  check_mk is  distributed
# in the hope that it will be useful, but WITHOUT ANY WARRANTY;  with-
# out even the implied warranty of  MERCHANTABILITY  or  FITNESS FOR A
# PARTICULAR PURPOSE. See the  GNU General Public License for more de-
# tails. You should have  received  a copy of the  GNU  General Public
# License along with GNU Make; see the file  COPYING.  If  not,  write
# to the Free Software Foundation, Inc., 51 Franklin St,  Fifth Floor,
# Boston, MA 02110-1301 USA.
"""Module to hold shared code for module internals and the plugins"""

import abc
import json

import cmk.utils.plugin_registry

import cmk.gui.config as config
import cmk.gui.visuals as visuals
from cmk.gui.globals import html

builtin_dashboards = {}
# Keep this for legacy reasons until we drop the legacy plugin mechanic
dashlet_types = {}

# Declare constants to be used in the definitions of the dashboards
GROW = 0
MAX = -1


class Dashlet(object):
    """Base class for all dashboard dashlet implementations"""
    __metaclass__ = abc.ABCMeta

    # Minimum width and height of dashlets in raster units
    minimum_size = (10, 5)

    @classmethod
    @abc.abstractmethod
    def type_name(cls):
        raise NotImplementedError()

    @classmethod
    @abc.abstractmethod
    def title(cls):
        raise NotImplementedError()

    @classmethod
    @abc.abstractmethod
    def description(cls):
        raise NotImplementedError()

    @classmethod
    @abc.abstractmethod
    def sort_index(cls):
        raise NotImplementedError()

    @classmethod
    def infos(cls):
        """Return a list of the supported infos (for the visual context) of this dashlet"""
        return []

    @classmethod
    def single_infos(cls):
        """Return a list of the single infos (for the visual context) of this dashlet"""
        return []

    @classmethod
    def is_selectable(cls):
        """Whether or not the user can choose to add this dashlet in the dashboard editor"""
        return True

    @classmethod
    def is_resizable(cls):
        """Whether or not the user may resize this dashlet"""
        return True

    @classmethod
    def is_iframe_dashlet(cls):
        """Whether or not the dashlet is rendered in an iframe"""
        return False

    @classmethod
    def initial_size(cls):
        """The initial size of dashlets when being added to the dashboard"""
        return cls.minimum_size

    @classmethod
    def initial_position(cls):
        """The initial position of dashlets when being added to the dashboard"""
        return (1, 1)

    @classmethod
    def initial_refresh_interval(cls):
        return False

    @classmethod
    def vs_parameters(cls):
        """Returns a valuespec instance in case the dashlet has parameters, otherwise None"""
        # For legacy reasons this may also return a list of Dashboard() elements. (TODO: Clean this up)
        return None

    @classmethod
    def opt_parameters(cls):
        """List of optional parameters in case vs_parameters() returns a list"""
        return None

    @classmethod
    def validate_parameters_func(cls):
        """Optional validation function in case vs_parameters() returns a list"""
        return None

    @classmethod
    def styles(cls):
        """Optional registration of snapin type specific stylesheets"""
        return None

    @classmethod
    def script(cls):
        """Optional registration of snapin type specific javascript"""
        return None

    @classmethod
    def allowed_roles(cls):
        return config.builtin_role_ids

    @classmethod
    def add_url(cls):
        """The URL to open for adding a new dashlet of this type to a dashboard"""
        return html.makeuri([('type', cls.type_name()), ('back', html.makeuri([('edit', '1')]))],
                            filename='edit_dashlet.py')

    def __init__(self, dashboard_name, dashboard, dashlet_id, dashlet, wato_folder):
        super(Dashlet, self).__init__()
        self._dashboard_name = dashboard_name
        self._dashboard = dashboard
        self._dashlet_id = dashlet_id
        self._dashlet_spec = dashlet
        self._wato_folder = wato_folder

    @property
    def dashlet_id(self):
        return self._dashlet_id

    @property
    def dashlet_spec(self):
        return self._dashlet_spec

    @property
    def wato_folder(self):
        return self._wato_folder

    @property
    def dashboard_name(self):
        return self._dashboard_name

    def display_title(self):
        return self._dashlet_spec.get("title", self.title())

    def show_title(self):
        return self._dashlet_spec.get("show_title", True)

    def title_url(self):
        return self._dashlet_spec.get("title_url")

    def show_background(self):
        return self._dashlet_spec.get("background", True)

    def on_resize(self):
        """Returns either Javascript code to execute when a resize event occurs or None"""
        return None

    def on_refresh(self):
        """Returns either Javascript code to execute when a the dashlet should be refreshed or None"""
        return None

    def update(self):
        """Called by the ajax call to update dashlet contents

        This is normally equivalent to the .show() method. Differs only for iframe dashlets.
        """
        self.show()

    @abc.abstractmethod
    def show(self):
        """Produces the HTML code of the dashlet content."""
        raise NotImplementedError()

    # Updates the current dashlet with the current context vars maybe loaded from
    # the dashboards global configuration or HTTP vars, but also returns a list
    # of all HTTP vars which have been used
    # TODO: Cleanup the side effect of this function. It should only return the URL
    #       variables and not modify self._dashlet.
    def _get_global_context_url_vars(self):
        # Either load the single object info from the dashlet or the dashlet type
        single_infos = []
        if 'single_infos' in self._dashlet_spec:
            single_infos = self._dashlet_spec['single_infos']
        elif self.single_infos():
            single_infos = self.single_infos()

        global_context = self._dashboard.get('context', {})

        url_vars = []
        for info_key in single_infos:
            for param in visuals.info_params(info_key):
                if param not in self._dashlet_spec['context']:
                    # Get the vars from the global context or http vars
                    if param in global_context:
                        self._dashlet_spec['context'][param] = global_context[param]
                    else:
                        self._dashlet_spec['context'][param] = html.request.var(param)
                        url_vars.append((param, html.request.var(param)))
        return url_vars

    def _add_wato_folder_to_url(self, url):
        if not self._wato_folder:
            return url
        if '/' in url:
            return url  # do not append wato_folder to non-Check_MK-urls
        if '?' in url:
            return url + "&wato_folder=" + html.urlencode(self._wato_folder)
        return url + "?wato_folder=" + html.urlencode(self._wato_folder)

    def size(self):
        if self.is_resizable():
            return self._dashlet_spec.get("size", self.initial_size())
        return self.initial_size()

    def position(self):
        return self._dashlet_spec.get("position", self.initial_position())

    def refresh_interval(self):
        return self._dashlet_spec.get("refresh", self.initial_refresh_interval())

    def get_refresh_action(self):
        if not self.refresh_interval():
            return

        url = self._dashlet_spec.get(
            "url", "dashboard_dashlet.py?name=%s&id=%s" % (self._dashboard_name, self._dashlet_id))
        try:
            on_refresh = self.on_refresh()
            if on_refresh:
                return '(function() {%s})' % on_refresh
            return '"%s"' % self._add_wato_folder_to_url(url)  # url to dashboard_dashlet.py
        except Exception:
            # Ignore the exceptions in non debug mode, assuming the exception also occures
            # while dashlet rendering, which is then shown in the dashlet itselfs.
            if config.debug:
                raise

        return None

    def _get_refresh_url(self):
        """Returns the URL to be used for loading the dashlet contents"""
        dashlet_url = self._get_dashlet_url_from_urlfunc()
        if dashlet_url is not None:
            return dashlet_url

        if self._dashlet_spec.get("url"):
            return self._dashlet_spec["url"]

        return html.makeuri_contextless([
            ("name", self._dashboard_name),
            ("id", self._dashlet_id),
        ],
                                        filename="dashboard_dashlet.py")

    # TODO: This is specific for the 'url' dashlet type. Move it to that
    # dashlets class once it has been refactored to a class
    def _get_dashlet_url_from_urlfunc(self):
        """Use the URL returned by urlfunc as dashlet URL

        Dashlets using the 'urlfunc' method will dynamically compute
        an url (using HTML context variables at their wish).

        We need to support function pointers to be compatible to old dashboard plugin
        based definitions. The new dashboards use strings to reference functions within
        the global context or functions of a module. An example would be:

        urlfunc: "my_custom_url_rendering_function"

        or within a module:

        urlfunc: "my_module.render_my_url"
        """
        if "urlfunc" not in self._dashlet_spec:
            return None

        urlfunc = self._dashlet_spec['urlfunc']
        if callable(urlfunc):
            return urlfunc()

        if '.' in urlfunc:
            module_name, func_name = urlfunc.split('.', 1)
            module = __import__(module_name)
            return module.__dict__[func_name]()

        return globals()[urlfunc]()


class IFrameDashlet(Dashlet):
    """Base class for all dashlet using an iframe"""
    __metaclass__ = abc.ABCMeta

    @classmethod
    def is_iframe_dashlet(cls):
        """Whether or not the dashlet is rendered in an iframe"""
        return True

    def show(self):
        self._show_initial_iframe_container()

    def reload_on_resize(self):
        """Whether or not the page should be reloaded when the dashlet is resized"""
        return self._dashlet_spec.get("reload_on_resize", False)

    def _show_initial_iframe_container(self):
        iframe_url = self._get_iframe_url()
        if not iframe_url:
            return

        iframe_url = self._add_wato_folder_to_url(iframe_url)

        # Fix of iPad >:-P
        html.open_div(style="width: 100%; height: 100%; -webkit-overflow-scrolling:touch;")
        html.iframe('',
                    src="about:blank" if self.reload_on_resize() else iframe_url,
                    id_="dashlet_iframe_%d" % self._dashlet_id,
                    allowTransparency="true",
                    frameborder="0",
                    width="100%",
                    height="100%")
        html.close_div()

        if self.reload_on_resize():
            html.javascript('cmk.dashboard.set_reload_on_resize(%s, %s);' %
                            (json.dumps(self._dashlet_id), json.dumps(iframe_url)))

    def _get_iframe_url(self):
        if not self.is_iframe_dashlet():
            return

        return html.makeuri_contextless([('name', self._dashboard_name), ('id', self._dashlet_id),
                                         ('mtime', self._dashboard['mtime'])] +
                                        self._get_global_context_url_vars(),
                                        filename="dashboard_dashlet.py")

    @abc.abstractmethod
    def update(self):
        raise NotImplementedError()


class DashletRegistry(cmk.utils.plugin_registry.ClassRegistry):
    """The management object for all available plugins."""
    def plugin_base_class(self):
        return Dashlet

    def plugin_name(self, plugin_class):
        return plugin_class.type_name()


<<<<<<< HEAD
dashlet_registry = DashletRegistry()
=======
    def _load_all(self) -> Dict[Tuple[UserId, DashboardName], DashboardConfig]:
        """Loads all definitions from disk and returns them"""
        _transform_builtin_dashboards()
        return _transform_dashboards(visuals.load('dashboards', builtin_dashboards))

    def _load_permitted(
        self, all_dashboards: Dict[Tuple[UserId, DashboardName], DashboardConfig]
    ) -> Dict[DashboardName, DashboardConfig]:
        """Returns all defitions that a user is allowed to use"""
        return visuals.available('dashboards', all_dashboards)


def save_all_dashboards() -> None:
    visuals.save('dashboards', get_all_dashboards())


def get_all_dashboards() -> Dict[Tuple[Optional[UserId], DashboardName], DashboardConfig]:
    return DashboardStore.get_instance().all


def get_permitted_dashboards() -> Dict[DashboardName, DashboardConfig]:
    return DashboardStore.get_instance().permitted


# During implementation of the dashboard editor and recode of the visuals
# we had serveral different data structures, for example one where the
# views in user dashlets were stored with a context_type instead of the
# "single_info" key, which is the currently correct one.
#
# This code transforms views from user_dashboards.mk which have been
# migrated/created with daily snapshots from 2014-08 till beginning 2014-10.
# FIXME: Can be removed one day. Mark as incompatible change or similar.
# Also this method transforms network topology dashlets to custom url ones
def _transform_dashboards(
    boards: Dict[Tuple[UserId, DashboardName], DashboardConfig]
) -> Dict[Tuple[UserId, DashboardName], DashboardConfig]:
    for dashboard in boards.values():
        visuals.transform_old_visual(dashboard)
        for dashlet in dashboard['dashlets']:
            visuals.transform_old_visual(dashlet)
            _transform_dashlets_mut(dashlet)

    return boards


def _transform_dashlets_mut(dashlet_spec: DashletConfig) -> DashletConfig:
    # abusing pass by reference to mutate dashlet
    if dashlet_spec['type'] == 'view':
        transform_painter_spec(dashlet_spec)

    # ->2014-10
    if dashlet_spec['type'] == 'pnpgraph':
        if 'service' not in dashlet_spec['single_infos']:
            dashlet_spec['single_infos'].append('service')
        if 'host' not in dashlet_spec['single_infos']:
            dashlet_spec['single_infos'].append('host')

        # The service context has to be set, otherwise the pnpgraph dashlet would
        # complain about missing context information when displaying host graphs.
        dashlet_spec["context"].setdefault("service", "_HOST_")

    if dashlet_spec['type'] in ['pnpgraph', 'custom_graph']:
        # -> 1.5.0i2
        if "graph_render_options" not in dashlet_spec:
            dashlet_spec["graph_render_options"] = {
                "show_legend": dashlet_spec.pop("show_legend", False),
                "show_service": dashlet_spec.pop("show_service", True),
            }
        # -> 2.0.0b6
        transform_graph_render_options(dashlet_spec["graph_render_options"])
        dashlet_spec["graph_render_options"].pop("show_title", None)
        # title_format is not used in Dashlets (Custom tiltle instead, field 'title')
        dashlet_spec["graph_render_options"].pop("title_format", None)

    if dashlet_spec["type"] == "network_topology":
        # -> 2.0.0i Removed network topology dashlet type
        transform_topology_dashlet(dashlet_spec)

    if dashlet_spec["type"] in ["notifications_bar_chart", "alerts_bar_chart"]:
        # -> v2.0.0b6 introduced the different render modes
        _transform_event_bar_chart_dashlet(dashlet_spec)

    return dashlet_spec


def _transform_event_bar_chart_dashlet(dashlet_spec: DashletConfig):
    if "render_mode" not in dashlet_spec:
        dashlet_spec["render_mode"] = ("bar_chart", {
            "time_range": dashlet_spec.pop("time_range", "d0"),
            "time_resolution": dashlet_spec.pop("time_resolution", "h"),
        })


def transform_topology_dashlet(dashlet_spec: DashletConfig,
                               filter_group: str = "") -> DashletConfig:
    site_id = dashlet_spec["context"].get("site", config.omd_site())

    dashlet_spec.update({
        "type": "url",
        "title": _("Network topology of site %s") % site_id,
        "url": "../nagvis/frontend/nagvis-js/index.php?mod=Map&header_template="
               "on-demand-filter&header_menu=1&label_show=1&sources=automap&act=view"
               "&backend_id=%s&render_mode=undirected&url_target=main&filter_group=%s" %
               (site_id, filter_group),
        "show_in_iframe": True,
    })

    return dashlet_spec


# be compatible to old definitions, where even internal dashlets were
# referenced by url, e.g. dashboard['url'] = 'hoststats.py'
# FIXME: can be removed one day. Mark as incompatible change or similar.
def _transform_builtin_dashboards() -> None:
    if 'builtin_dashboards_transformed' in g:
        return  # Only do this once
    for name, dashboard in builtin_dashboards.items():
        # Do not transform dashboards which are already in the new format
        if 'context' in dashboard:
            continue

        # Transform the dashlets
        for nr, dashlet in enumerate(dashboard['dashlets']):
            dashlet.setdefault('show_title', True)

            if dashlet.get('url', '').startswith('dashlet_hoststats') or \
                    dashlet.get('url', '').startswith('dashlet_servicestats'):

                # hoststats and servicestats
                dashlet['type'] = dashlet['url'][8:].split('.', 1)[0]

                if '?' in dashlet['url']:
                    # Transform old parameters:
                    # wato_folder
                    # host_contact_group
                    # service_contact_group
                    paramstr = dashlet['url'].split('?', 1)[1]
                    dashlet['context'] = {}
                    for key, val in [p.split('=', 1) for p in paramstr.split('&')]:
                        if key == 'host_contact_group':
                            dashlet['context']['opthost_contactgroup'] = {
                                'neg_opthost_contact_group': '',
                                'opthost_contact_group': val,
                            }
                        elif key == 'service_contact_group':
                            dashlet['context']['optservice_contactgroup'] = {
                                'neg_optservice_contact_group': '',
                                'optservice_contact_group': val,
                            }
                        elif key == 'wato_folder':
                            dashlet['context']['wato_folder'] = {
                                'wato_folder': val,
                            }

                del dashlet['url']

            elif dashlet.get('urlfunc') and not isinstance(dashlet['urlfunc'], str):
                raise MKGeneralException(
                    _('Unable to transform dashlet %d of dashboard %s: '
                      'the dashlet is using "urlfunc" which can not be '
                      'converted automatically.') % (nr, name))

            elif dashlet.get('url', '') != '' or dashlet.get('urlfunc') or dashlet.get('iframe'):
                # Normal URL based dashlet
                dashlet['type'] = 'url'

                if dashlet.get('iframe'):
                    dashlet['url'] = dashlet['iframe']
                    del dashlet['iframe']

            elif dashlet.get('view', '') != '':
                # Transform views
                # There might be more than the name in the view definition
                view_name = dashlet['view'].split('&')[0]

                # Copy the view definition into the dashlet
                copy_view_into_dashlet(dashlet, nr, view_name, load_from_all_views=True)
                del dashlet['view']

            else:
                raise MKGeneralException(
                    _('Unable to transform dashlet %d of dashboard %s. '
                      'You will need to migrate it on your own. Definition: %r') %
                    (nr, name, escaping.escape_attribute(dashlet)))

            dashlet.setdefault('context', {})
            dashlet.setdefault('single_infos', [])

        # the modification time of builtin dashboards can not be checked as on user specific
        # dashboards. Set it to 0 to disable the modification chech.
        dashboard.setdefault('mtime', 0)

        dashboard.setdefault('show_title', True)
        if dashboard['title'] is None:
            dashboard['title'] = _('No title')
            dashboard['show_title'] = False

        dashboard.setdefault('single_infos', [])
        dashboard.setdefault('context', {})
        dashboard.setdefault('topic', _('Overview'))
        dashboard.setdefault('description', dashboard.get('title', ''))
    g.builtin_dashboards_transformed = True


def copy_view_into_dashlet(dashlet: DashletConfig,
                           nr: DashletId,
                           view_name: str,
                           add_context: Optional[VisualContext] = None,
                           load_from_all_views: bool = False) -> None:
    permitted_views = get_permitted_views()

    # it is random which user is first accessing
    # an apache python process, initializing the dashboard loading and conversion of
    # old dashboards. In case of the conversion we really try hard to make the conversion
    # work in all cases. So we need all views instead of the views of the user.
    if load_from_all_views and view_name not in permitted_views:
        # This is not really 100% correct according to the logic of visuals.available(),
        # but we do this for the rare edge case during legacy dashboard conversion, so
        # this should be sufficient
        view = None
        for (_u, n), this_view in get_all_views().items():
            # take the first view with a matching name
            if view_name == n:
                view = this_view
                break

        if not view:
            raise MKGeneralException(
                _("Failed to convert a builtin dashboard which is referencing "
                  "the view \"%s\". You will have to migrate it to the new "
                  "dashboard format on your own to work properly.") % view_name)
    else:
        view = permitted_views[view_name]

    view = copy.deepcopy(view)  # Clone the view
    dashlet.update(view)
    if add_context:
        dashlet['context'].update(add_context)

    # Overwrite the views default title with the context specific title
    dashlet['title'] = visuals.visual_title('view', view, dashlet['context'])
    # TODO: Shouldn't we use the self._dashlet_context_vars() here?
    name_part: HTTPVariables = [('view_name', view_name)]
    singlecontext_vars = cast(
        HTTPVariables,
        list(visuals.get_singlecontext_vars(
            view["context"],
            view["single_infos"],
        ).items()))
    dashlet['title_url'] = makeuri_contextless(
        request,
        name_part + singlecontext_vars,
        filename='view.py',
    )

    dashlet['type'] = 'view'
    dashlet['name'] = 'dashlet_%d' % nr
    dashlet['show_title'] = True
    dashlet['mustsearch'] = False


def service_table_query(properties, context, column_generator):
    filter_headers, only_sites = visuals.get_filter_headers("log", ["host", "service"], context)
    columns = column_generator(properties, context)

    query = ("GET services\n"
             "Columns: %(cols)s\n"
             "%(filter)s" % {
                 "cols": " ".join(columns),
                 "filter": filter_headers,
             })

    with sites.only_sites(only_sites), sites.prepend_site():
        try:
            rows = sites.live().query(query)
        except MKTimeout:
            raise
        except Exception:
            raise MKGeneralException(_("The query returned no data."))

    return ['site'] + columns, rows


def create_service_view_url(context):
    return makeuri_contextless(
        request,
        [("view_name", "service"), ("site", context["site"]), ("host", context["host_name"]),
         ("service", context['service_description'])],
        filename="view.py",
    )


def create_data_for_single_metric(properties, context, column_generator):
    columns, data_rows = service_table_query(properties, context, column_generator)

    data = []
    used_metrics = []

    for idx, row in enumerate(data_rows):
        d_row = dict(zip(columns, row))
        translated_metrics = translate_perf_data(d_row["service_perf_data"],
                                                 d_row["service_check_command"])
        metric = translated_metrics.get(properties['metric'])

        if metric is None:
            continue

        series = merge_multicol(d_row, columns, properties)
        host = d_row["host_name"]
        row_id = "row_%d" % idx

        # Historic values
        for ts, elem in series.time_data_pairs():
            if elem:
                data.append({
                    "tag": row_id,
                    "timestamp": ts,
                    "value": elem,
                    "label": host,
                })

        # Live value
        data.append({
            "tag": row_id,
            "last_value": True,
            "timestamp": int(time.time()),
            "value": metric['value'],
            "label": host,
            "url": create_service_view_url(d_row),
        })

        used_metrics.append((row_id, metric, d_row))

    return data, used_metrics


def dashboard_breadcrumb(name: str, board: DashboardConfig, title: str) -> Breadcrumb:
    breadcrumb = make_topic_breadcrumb(mega_menu_registry.menu_monitoring(),
                                       PagetypeTopics.get_topic(board["topic"]))
    breadcrumb.append(BreadcrumbItem(title, makeuri_contextless(request, [("name", name)])))
    return breadcrumb


def purge_metric_for_js(metric):
    return {
        "bounds": metric.get("scalar", {}),
        "unit": {k: v for k, v in metric["unit"].items() if k in ["js_render", "stepping"]}
    }
>>>>>>> a486847e
<|MERGE_RESOLUTION|>--- conflicted
+++ resolved
@@ -1,264 +1,392 @@
-#!/usr/bin/env python
-# -*- encoding: utf-8; py-indent-offset: 4 -*-
-# +------------------------------------------------------------------+
-# |             ____ _               _        __  __ _  __           |
-# |            / ___| |__   ___  ___| | __   |  \/  | |/ /           |
-# |           | |   | '_ \ / _ \/ __| |/ /   | |\/| | ' /            |
-# |           | |___| | | |  __/ (__|   <    | |  | | . \            |
-# |            \____|_| |_|\___|\___|_|\_\___|_|  |_|_|\_\           |
-# |                                                                  |
-# | Copyright Mathias Kettner 2014             mk@mathias-kettner.de |
-# +------------------------------------------------------------------+
-#
-# This file is part of Check_MK.
-# The official homepage is at http://mathias-kettner.de/check_mk.
-#
-# check_mk is free software;  you can redistribute it and/or modify it
-# under the  terms of the  GNU General Public License  as published by
-# the Free Software Foundation in version 2.  check_mk is  distributed
-# in the hope that it will be useful, but WITHOUT ANY WARRANTY;  with-
-# out even the implied warranty of  MERCHANTABILITY  or  FITNESS FOR A
-# PARTICULAR PURPOSE. See the  GNU General Public License for more de-
-# tails. You should have  received  a copy of the  GNU  General Public
-# License along with GNU Make; see the file  COPYING.  If  not,  write
-# to the Free Software Foundation, Inc., 51 Franklin St,  Fifth Floor,
-# Boston, MA 02110-1301 USA.
+#!/usr/bin/env python3
+# -*- coding: utf-8 -*-
+# Copyright (C) 2019 tribe29 GmbH - License: GNU General Public License v2
+# This file is part of Checkmk (https://checkmk.com). It is subject to the terms and
+# conditions defined in the file COPYING, which is part of this source code package.
 """Module to hold shared code for module internals and the plugins"""
 
 import abc
+import copy
 import json
+import time
+import urllib.parse
+from itertools import chain
+from typing import Any, Callable, cast, Dict, Iterable, List, Optional, Set, Tuple, Type, Union
 
 import cmk.utils.plugin_registry
+from cmk.utils.macros import MacroMapping, replace_macros_in_str
+from cmk.utils.type_defs import UserId
 
 import cmk.gui.config as config
+import cmk.gui.escaping as escaping
+import cmk.gui.sites as sites
 import cmk.gui.visuals as visuals
-from cmk.gui.globals import html
-
-builtin_dashboards = {}
+from cmk.gui.breadcrumb import Breadcrumb, BreadcrumbItem, make_topic_breadcrumb
+from cmk.gui.exceptions import MKGeneralException, MKTimeout, MKUserError
+from cmk.gui.figures import create_figures_response
+from cmk.gui.globals import g, html, request
+from cmk.gui.i18n import _, _u
+from cmk.gui.main_menu import mega_menu_registry
+from cmk.gui.metrics import translate_perf_data
+from cmk.gui.pages import AjaxPage, page_registry
+from cmk.gui.pagetypes import PagetypeTopics
+from cmk.gui.plugins.metrics.rrd_fetch import merge_multicol
+from cmk.gui.plugins.metrics.valuespecs import transform_graph_render_options
+from cmk.gui.plugins.views.utils import get_all_views, get_permitted_views, transform_painter_spec
+from cmk.gui.sites import get_alias_of_host
+from cmk.gui.type_defs import HTTPVariables, SingleInfos, VisualContext
+from cmk.gui.utils.html import HTML
+from cmk.gui.utils.rendering import text_with_links_to_user_translated_html
+from cmk.gui.utils.urls import makeuri, makeuri_contextless
+from cmk.gui.valuespec import (
+    Checkbox,
+    Dictionary,
+    DictionaryElements,
+    DictionaryEntry,
+    DropdownChoice,
+    FixedValue,
+    TextUnicode,
+    ValueSpec,
+    ValueSpecValidateFunc,
+)
+
+DashboardName = str
+DashboardConfig = Dict[str, Any]
+DashletConfig = Dict[str, Any]
+
+DashletTypeName = str
+DashletType = Dict[DashletTypeName, Any]
+DashletId = int
+DashletRefreshInterval = Union[bool, int]
+DashletRefreshAction = Optional[str]
+DashletSize = Tuple[int, int]
+DashletPosition = Tuple[int, int]
+DashletInputFunc = Callable[[DashletType], None]
+DashletHandleInputFunc = Callable[[DashletId, DashletConfig], DashletType]
+
+builtin_dashboards: Dict[DashboardName, DashboardConfig] = {}
 # Keep this for legacy reasons until we drop the legacy plugin mechanic
-dashlet_types = {}
+dashlet_types: Dict[str, DashletType] = {}
 
 # Declare constants to be used in the definitions of the dashboards
 GROW = 0
 MAX = -1
 
 
-class Dashlet(object):
+def macro_mapping_from_context(
+    context: VisualContext,
+    single_infos: SingleInfos,
+    title: str,
+    default_title: str,
+    **additional_macros: str,
+) -> MacroMapping:
+    macro_mapping = {"$DEFAULT_TITLE$": default_title}
+    macro_mapping.update({
+        macro: str(context[key]) for macro, key in (
+            ("$HOST_NAME$", "host"),
+            ("$SERVICE_DESCRIPTION$", "service"),
+        ) if key in context and key in single_infos
+    })
+
+    if "$HOST_ALIAS$" in title and "$HOST_NAME$" in macro_mapping:
+        macro_mapping["$HOST_ALIAS$"] = get_alias_of_host(
+            additional_macros.get("$SITE$"),
+            macro_mapping["$HOST_NAME$"],
+        )
+
+    macro_mapping.update(additional_macros)
+
+    return macro_mapping
+
+
+def render_title_with_macros_string(
+    context: VisualContext,
+    single_infos: SingleInfos,
+    title: str,
+    default_title: str,
+    **additional_macros: str,
+):
+    return replace_macros_in_str(
+        _u(title),
+        macro_mapping_from_context(
+            context,
+            single_infos,
+            title,
+            default_title,
+            **additional_macros,
+        ),
+    )
+
+
+class Dashlet(metaclass=abc.ABCMeta):
     """Base class for all dashboard dashlet implementations"""
-    __metaclass__ = abc.ABCMeta
 
     # Minimum width and height of dashlets in raster units
-    minimum_size = (10, 5)
+    minimum_size: DashletSize = (12, 10)
 
     @classmethod
     @abc.abstractmethod
-    def type_name(cls):
+    def type_name(cls) -> str:
         raise NotImplementedError()
 
     @classmethod
     @abc.abstractmethod
-    def title(cls):
+    def title(cls) -> str:
         raise NotImplementedError()
 
     @classmethod
     @abc.abstractmethod
-    def description(cls):
+    def description(cls) -> str:
         raise NotImplementedError()
 
     @classmethod
     @abc.abstractmethod
-    def sort_index(cls):
+    def sort_index(cls) -> int:
         raise NotImplementedError()
 
     @classmethod
-    def infos(cls):
-        """Return a list of the supported infos (for the visual context) of this dashlet"""
-        return []
-
-    @classmethod
-    def single_infos(cls):
+    def has_context(cls) -> bool:
+        """Whether or not this dashlet is context sensitive."""
+        return False
+
+    @classmethod
+    def single_infos(cls) -> List[str]:
         """Return a list of the single infos (for the visual context) of this dashlet"""
         return []
 
     @classmethod
-    def is_selectable(cls):
+    def is_selectable(cls) -> bool:
         """Whether or not the user can choose to add this dashlet in the dashboard editor"""
         return True
 
     @classmethod
-    def is_resizable(cls):
+    def is_resizable(cls) -> bool:
         """Whether or not the user may resize this dashlet"""
         return True
 
     @classmethod
-    def is_iframe_dashlet(cls):
+    def is_iframe_dashlet(cls) -> bool:
         """Whether or not the dashlet is rendered in an iframe"""
         return False
 
     @classmethod
-    def initial_size(cls):
+    def initial_size(cls) -> DashletSize:
         """The initial size of dashlets when being added to the dashboard"""
         return cls.minimum_size
 
     @classmethod
-    def initial_position(cls):
+    def initial_position(cls) -> DashletPosition:
         """The initial position of dashlets when being added to the dashboard"""
         return (1, 1)
 
     @classmethod
-    def initial_refresh_interval(cls):
+    def initial_refresh_interval(cls) -> DashletRefreshInterval:
         return False
 
     @classmethod
-    def vs_parameters(cls):
+    def vs_parameters(
+        cls
+    ) -> Union[None, List[DictionaryEntry], ValueSpec, Tuple[DashletInputFunc,
+                                                             DashletHandleInputFunc]]:
         """Returns a valuespec instance in case the dashlet has parameters, otherwise None"""
         # For legacy reasons this may also return a list of Dashboard() elements. (TODO: Clean this up)
         return None
 
     @classmethod
-    def opt_parameters(cls):
+    def opt_parameters(cls) -> Union[bool, List[str]]:
         """List of optional parameters in case vs_parameters() returns a list"""
-        return None
-
-    @classmethod
-    def validate_parameters_func(cls):
+        return False
+
+    @classmethod
+    def validate_parameters_func(cls) -> Optional[ValueSpecValidateFunc]:
         """Optional validation function in case vs_parameters() returns a list"""
         return None
 
     @classmethod
-    def styles(cls):
+    def styles(cls) -> Optional[str]:
         """Optional registration of snapin type specific stylesheets"""
         return None
 
     @classmethod
-    def script(cls):
+    def script(cls) -> Optional[str]:
         """Optional registration of snapin type specific javascript"""
         return None
 
     @classmethod
-    def allowed_roles(cls):
+    def allowed_roles(cls) -> List[str]:
         return config.builtin_role_ids
 
     @classmethod
-    def add_url(cls):
+    def add_url(cls) -> str:
         """The URL to open for adding a new dashlet of this type to a dashboard"""
-        return html.makeuri([('type', cls.type_name()), ('back', html.makeuri([('edit', '1')]))],
-                            filename='edit_dashlet.py')
-
-    def __init__(self, dashboard_name, dashboard, dashlet_id, dashlet, wato_folder):
+        return makeuri(
+            request,
+            [('type', cls.type_name()), ('back', makeuri(request, [('edit', '1')]))],
+            filename='edit_dashlet.py',
+        )
+
+    @classmethod
+    def default_settings(cls):
+        """Overwrite specific default settings for dashlets by returning a dict
+            return { key: default_value, ... }
+        e.g. to have a dashlet default to not showing its title
+            return { "show_title": False }
+        """
+        return {}
+
+    def __init__(self, dashboard_name: DashboardName, dashboard: DashboardConfig,
+                 dashlet_id: DashletId, dashlet: DashletConfig) -> None:
         super(Dashlet, self).__init__()
         self._dashboard_name = dashboard_name
         self._dashboard = dashboard
         self._dashlet_id = dashlet_id
         self._dashlet_spec = dashlet
-        self._wato_folder = wato_folder
+        self._context: Optional[Dict] = self._get_context()
+
+    def infos(self) -> List[str]:
+        """Return a list of the supported infos (for the visual context) of this dashlet"""
+        return []
+
+    def _get_context(self) -> Optional[Dict]:
+        if not self.has_context():
+            return None
+
+        return visuals.get_merged_context(
+            visuals.get_context_from_uri_vars(self.infos(), self.single_infos()),
+            self._dashboard["context"],
+            self._dashlet_spec["context"],
+        )
 
     @property
-    def dashlet_id(self):
+    def context(self) -> Dict:
+        if self._context is None:
+            raise Exception("Missing context")
+        return self._context
+
+    @property
+    def dashlet_id(self) -> DashletId:
         return self._dashlet_id
 
     @property
-    def dashlet_spec(self):
+    def dashlet_spec(self) -> DashletConfig:
         return self._dashlet_spec
 
     @property
-    def wato_folder(self):
-        return self._wato_folder
-
-    @property
-    def dashboard_name(self):
+    def dashboard_name(self) -> str:
         return self._dashboard_name
 
-    def display_title(self):
-        return self._dashlet_spec.get("title", self.title())
-
-    def show_title(self):
+    def default_display_title(self) -> str:
+        return self.title()
+
+    def display_title(self) -> str:
+        return self._dashlet_spec.get("title", self.default_display_title())
+
+    def _get_macro_mapping(self, title: str) -> MacroMapping:
+        return macro_mapping_from_context(
+            self.context if self.has_context() else {},
+            self.single_infos(),
+            title,
+            self.default_display_title(),
+        )
+
+    def render_title_html(self) -> HTML:
+        title = self.display_title()
+        return text_with_links_to_user_translated_html([
+            (
+                replace_macros_in_str(
+                    title,
+                    self._get_macro_mapping(title),
+                ),
+                self.title_url(),
+            ),
+        ],)
+
+    def show_title(self) -> bool:
         return self._dashlet_spec.get("show_title", True)
 
-    def title_url(self):
+    def title_url(self) -> Optional[str]:
         return self._dashlet_spec.get("title_url")
 
-    def show_background(self):
+    def show_background(self) -> bool:
         return self._dashlet_spec.get("background", True)
 
-    def on_resize(self):
+    def on_resize(self) -> Optional[str]:
         """Returns either Javascript code to execute when a resize event occurs or None"""
         return None
 
-    def on_refresh(self):
+    def on_refresh(self) -> Optional[str]:
         """Returns either Javascript code to execute when a the dashlet should be refreshed or None"""
         return None
 
-    def update(self):
+    def update(self) -> None:
         """Called by the ajax call to update dashlet contents
 
-        This is normally equivalent to the .show() method. Differs only for iframe dashlets.
+        This is normally equivalent to the .show() method. Differs only for
+        iframe and single metric dashlets.
         """
         self.show()
 
     @abc.abstractmethod
-    def show(self):
+    def show(self) -> None:
         """Produces the HTML code of the dashlet content."""
         raise NotImplementedError()
 
-    # Updates the current dashlet with the current context vars maybe loaded from
-    # the dashboards global configuration or HTTP vars, but also returns a list
-    # of all HTTP vars which have been used
-    # TODO: Cleanup the side effect of this function. It should only return the URL
-    #       variables and not modify self._dashlet.
-    def _get_global_context_url_vars(self):
-        # Either load the single object info from the dashlet or the dashlet type
-        single_infos = []
-        if 'single_infos' in self._dashlet_spec:
-            single_infos = self._dashlet_spec['single_infos']
-        elif self.single_infos():
-            single_infos = self.single_infos()
-
-        global_context = self._dashboard.get('context', {})
-
-        url_vars = []
-        for info_key in single_infos:
-            for param in visuals.info_params(info_key):
-                if param not in self._dashlet_spec['context']:
-                    # Get the vars from the global context or http vars
-                    if param in global_context:
-                        self._dashlet_spec['context'][param] = global_context[param]
-                    else:
-                        self._dashlet_spec['context'][param] = html.request.var(param)
-                        url_vars.append((param, html.request.var(param)))
-        return url_vars
-
-    def _add_wato_folder_to_url(self, url):
-        if not self._wato_folder:
+    def _add_context_vars_to_url(self, url: str) -> str:
+        """Adds missing context variables to the given URL"""
+        if not self.has_context():
             return url
-        if '/' in url:
-            return url  # do not append wato_folder to non-Check_MK-urls
-        if '?' in url:
-            return url + "&wato_folder=" + html.urlencode(self._wato_folder)
-        return url + "?wato_folder=" + html.urlencode(self._wato_folder)
-
-    def size(self):
+
+        context_vars = {
+            k: "%s" % v  #
+            for k, v in self._dashlet_context_vars()
+            if v is not None
+        }
+
+        parts = urllib.parse.urlparse(url)
+        url_vars = dict(urllib.parse.parse_qsl(parts.query, keep_blank_values=True))
+        url_vars.update(context_vars)
+
+        new_qs = urllib.parse.urlencode(url_vars)
+        return urllib.parse.urlunparse(tuple(parts[:4] + (new_qs,) + parts[5:]))
+
+    def _dashlet_context_vars(self) -> HTTPVariables:
+        return visuals.get_context_uri_vars(self.context, self.single_infos())
+
+    def unconfigured_single_infos(self) -> Set[str]:
+        """Returns infos that are not set by the dashlet config"""
+        if not self.has_context():
+            return set()
+        return visuals.get_missing_single_infos(self.single_infos(), self._dashlet_spec["context"])
+
+    def missing_single_infos(self) -> Set[str]:
+        """Returns infos that are neither configured nor available through HTTP variables"""
+        if not self.has_context():
+            return set()
+        return visuals.get_missing_single_infos(self.single_infos(), self.context)
+
+    def size(self) -> DashletSize:
         if self.is_resizable():
             return self._dashlet_spec.get("size", self.initial_size())
         return self.initial_size()
 
-    def position(self):
+    def position(self) -> DashletPosition:
         return self._dashlet_spec.get("position", self.initial_position())
 
-    def refresh_interval(self):
+    def refresh_interval(self) -> DashletRefreshInterval:
         return self._dashlet_spec.get("refresh", self.initial_refresh_interval())
 
-    def get_refresh_action(self):
+    def get_refresh_action(self) -> DashletRefreshAction:
         if not self.refresh_interval():
-            return
-
-        url = self._dashlet_spec.get(
-            "url", "dashboard_dashlet.py?name=%s&id=%s" % (self._dashboard_name, self._dashlet_id))
+            return None
+
+        url = self._get_refresh_url()
         try:
-            on_refresh = self.on_refresh()
+            # pylint is just too stupid, see e.g. https://github.com/PyCQA/pylint/issues/2332
+            # or https://github.com/PyCQA/pylint/issues/2559 plus a dozen other issues...
+            on_refresh = self.on_refresh()  # pylint: disable=assignment-from-none
             if on_refresh:
                 return '(function() {%s})' % on_refresh
-            return '"%s"' % self._add_wato_folder_to_url(url)  # url to dashboard_dashlet.py
+            return '"%s"' % self._add_context_vars_to_url(url)  # url to dashboard_dashlet.py
         except Exception:
             # Ignore the exceptions in non debug mode, assuming the exception also occures
             # while dashlet rendering, which is then shown in the dashlet itselfs.
@@ -267,7 +395,7 @@
 
         return None
 
-    def _get_refresh_url(self):
+    def _get_refresh_url(self) -> str:
         """Returns the URL to be used for loading the dashlet contents"""
         dashlet_url = self._get_dashlet_url_from_urlfunc()
         if dashlet_url is not None:
@@ -276,15 +404,19 @@
         if self._dashlet_spec.get("url"):
             return self._dashlet_spec["url"]
 
-        return html.makeuri_contextless([
-            ("name", self._dashboard_name),
-            ("id", self._dashlet_id),
-        ],
-                                        filename="dashboard_dashlet.py")
+        return makeuri_contextless(
+            request,
+            [
+                ('name', self._dashboard_name),
+                ('id', self._dashlet_id),
+                ('mtime', self._dashboard['mtime']),
+            ],
+            filename="dashboard_dashlet.py",
+        )
 
     # TODO: This is specific for the 'url' dashlet type. Move it to that
     # dashlets class once it has been refactored to a class
-    def _get_dashlet_url_from_urlfunc(self):
+    def _get_dashlet_url_from_urlfunc(self) -> Optional[str]:
         """Use the URL returned by urlfunc as dashlet URL
 
         Dashlets using the 'urlfunc' method will dynamically compute
@@ -304,7 +436,7 @@
             return None
 
         urlfunc = self._dashlet_spec['urlfunc']
-        if callable(urlfunc):
+        if hasattr(urlfunc, '__call__'):
             return urlfunc()
 
         if '.' in urlfunc:
@@ -314,29 +446,108 @@
 
         return globals()[urlfunc]()
 
-
-class IFrameDashlet(Dashlet):
+    @classmethod
+    def get_additional_title_macros(cls) -> Iterable[str]:
+        yield from []
+
+
+def _get_title_macros_from_single_infos(single_infos: SingleInfos) -> Iterable[str]:
+    single_info_to_macros = {
+        "host": ("$HOST_NAME$", "$HOST_ALIAS$"),
+        "service": ("$SERVICE_DESCRIPTION$",),
+    }
+    for single_info in sorted(single_infos):
+        yield from single_info_to_macros.get(single_info, [])
+
+
+def _title_help_text_for_macros(dashlet_type: Type[Dashlet]) -> str:
+    available_macros = chain(
+        ["$DEFAULT_TITLE$ " + _u("(default title of the element)")],
+        _get_title_macros_from_single_infos(dashlet_type.single_infos()),
+        dashlet_type.get_additional_title_macros(),
+    )
+    macros_as_list = f"<ul>{''.join(f'<li><tt>{macro}</tt></li>' for macro in available_macros)}</ul>"
+    return _("You can use the following macros to fill in the corresponding information:%s%s") % (
+        macros_as_list,
+        _("These macros can be combined with arbitrary text elements, e.g. \"some text "
+          "<tt>$MACRO1$</tt> -- <tt>$MACRO2$</tt>\"."),
+    )
+
+
+def dashlet_vs_general_settings(dashlet_type: Type[Dashlet], single_infos: List[str]):
+    return Dictionary(
+        title=_('General Settings'),
+        render='form',
+        optional_keys=['title', 'title_url'],
+        elements=[
+            ('type',
+             FixedValue(
+                 dashlet_type.type_name(),
+                 totext=dashlet_type.title(),
+                 title=_('Element type'),
+             )),
+            visuals.single_infos_spec(single_infos),
+            ('background',
+             Checkbox(
+                 title=_('Colored background'),
+                 label=_('Render background'),
+                 help=_('Render gray background color behind the elements content.'),
+                 default_value=True,
+             )),
+            ('show_title',
+             DropdownChoice(
+                 title=_("Show title header"),
+                 help=_('Render the titlebar including title and link above the element.'),
+                 choices=[
+                     (False, _("Don't show any header")),
+                     (True, _("Show header with highlighted background")),
+                     ("transparent", _("Show title without any background")),
+                 ],
+                 default_value=True,
+             )),
+            ('title',
+             TextUnicode(
+                 title=_('Custom title') + '<sup>*</sup>',
+                 placeholder=_(
+                     "This option is macro-capable, please check the inline help for more "
+                     "information."),
+                 help=" ".join((
+                     _('Most elements have a hard coded static title and some are aware of their '
+                       'content and set the title dynamically, like the view snapin, which '
+                       'displays the title of the view. If you like to use any other title, set it '
+                       'here.'),
+                     _title_help_text_for_macros(dashlet_type),
+                 )),
+                 size=75,
+             )),
+            ('title_url',
+             TextUnicode(
+                 title=_('Link of Title'),
+                 help=_('The URL of the target page the link of the element should link to.'),
+                 size=50,
+             )),
+        ],
+    )
+
+
+class IFrameDashlet(Dashlet, metaclass=abc.ABCMeta):
     """Base class for all dashlet using an iframe"""
-    __metaclass__ = abc.ABCMeta
-
-    @classmethod
-    def is_iframe_dashlet(cls):
+    @classmethod
+    def is_iframe_dashlet(cls) -> bool:
         """Whether or not the dashlet is rendered in an iframe"""
         return True
 
-    def show(self):
+    def show(self) -> None:
         self._show_initial_iframe_container()
 
-    def reload_on_resize(self):
+    def reload_on_resize(self) -> bool:
         """Whether or not the page should be reloaded when the dashlet is resized"""
         return self._dashlet_spec.get("reload_on_resize", False)
 
-    def _show_initial_iframe_container(self):
+    def _show_initial_iframe_container(self) -> None:
         iframe_url = self._get_iframe_url()
         if not iframe_url:
             return
-
-        iframe_url = self._add_wato_folder_to_url(iframe_url)
 
         # Fix of iPad >:-P
         html.open_div(style="width: 100%; height: 100%; -webkit-overflow-scrolling:touch;")
@@ -353,32 +564,172 @@
             html.javascript('cmk.dashboard.set_reload_on_resize(%s, %s);' %
                             (json.dumps(self._dashlet_id), json.dumps(iframe_url)))
 
-    def _get_iframe_url(self):
+    def _get_iframe_url(self) -> Optional[str]:
         if not self.is_iframe_dashlet():
-            return
-
-        return html.makeuri_contextless([('name', self._dashboard_name), ('id', self._dashlet_id),
-                                         ('mtime', self._dashboard['mtime'])] +
-                                        self._get_global_context_url_vars(),
-                                        filename="dashboard_dashlet.py")
+            return None
+
+        return self._add_context_vars_to_url(self._get_refresh_url())
 
     @abc.abstractmethod
-    def update(self):
+    def update(self) -> None:
         raise NotImplementedError()
 
 
-class DashletRegistry(cmk.utils.plugin_registry.ClassRegistry):
+class DashletRegistry(cmk.utils.plugin_registry.Registry[Type[Dashlet]]):
     """The management object for all available plugins."""
-    def plugin_base_class(self):
-        return Dashlet
-
-    def plugin_name(self, plugin_class):
-        return plugin_class.type_name()
-
-
-<<<<<<< HEAD
+    def plugin_name(self, instance):
+        return instance.type_name()
+
+
 dashlet_registry = DashletRegistry()
-=======
+
+
+@page_registry.register_page("ajax_figure_dashlet_data")
+class FigureDashletPage(AjaxPage):
+    def page(self):
+        settings = json.loads(html.request.get_str_input_mandatory("settings"))
+
+        try:
+            dashlet_type = cast(Type[ABCFigureDashlet], dashlet_registry[settings.get("type")])
+        except KeyError:
+            raise MKUserError("type", _('The requested element type does not exist.'))
+
+        settings = dashlet_vs_general_settings(
+            dashlet_type, dashlet_type.single_infos()).value_from_json(settings)
+
+        raw_properties = html.request.get_str_input_mandatory("properties")
+        properties = dashlet_type.vs_parameters().value_from_json(json.loads(raw_properties))
+        context = json.loads(html.request.get_str_input_mandatory("context", "{}"))
+        response_data = dashlet_type.generate_response_data(properties, context, settings)
+        return create_figures_response(response_data)
+
+
+class ABCFigureDashlet(Dashlet, metaclass=abc.ABCMeta):
+    """ Base class for cmk_figures based graphs
+        Only contains the dashlet spec, the data generation is handled in the
+        DataGenerator classes, to split visualization and data
+    """
+    @classmethod
+    def type_name(cls):
+        return "figure_dashlet"
+
+    @classmethod
+    def sort_index(cls):
+        return 95
+
+    @classmethod
+    def initial_refresh_interval(cls):
+        return False
+
+    @classmethod
+    def initial_size(cls):
+        return (56, 40)
+
+    @classmethod
+    def infos(cls):
+        return ["host", "service"]
+
+    @classmethod
+    def single_infos(cls):
+        return []
+
+    @classmethod
+    def has_context(cls):
+        return True
+
+    @property
+    def instance_name(self):
+        # Note: This introduces the restriction one graph type per dashlet
+        return "%s_%s" % (self.type_name(), self._dashlet_id)
+
+    @classmethod
+    def vs_parameters(cls) -> Dictionary:
+        return Dictionary(title=_("Properties"),
+                          render="form",
+                          optional_keys=False,
+                          elements=cls._vs_elements())
+
+    @staticmethod
+    def _vs_elements() -> DictionaryElements:
+        return []
+
+    @staticmethod
+    def generate_response_data(properties, context, settings):
+        raise NotImplementedError()
+
+    @property
+    def update_interval(self) -> int:
+        return 60
+
+    def on_resize(self):
+        return ("if (typeof %(instance)s != 'undefined') {"
+                "%(instance)s.update_gui();"
+                "}") % {
+                    "instance": self.instance_name
+                }
+
+    def show(self) -> None:
+        self.js_dashlet(figure_type_name=self.type_name())
+
+    def js_dashlet(self, figure_type_name: str) -> None:
+        fetch_url = "ajax_figure_dashlet_data.py"
+        div_id = "%s_dashlet_%d" % (self.type_name(), self._dashlet_id)
+        html.div("", id_=div_id)
+
+        # TODO: Would be good to align this scheme with AjaxPage.webapi_request()
+        # (a single HTTP variable "request=<json-body>".
+        post_body = html.urlencode_vars(self._dashlet_http_variables())
+
+        html.javascript(
+            """
+            let figure_%(dashlet_id)d = cmk.figures.figure_registry.get_figure(%(type_name)s);
+            let %(instance_name)s = new figure_%(dashlet_id)d(%(div_selector)s);
+            %(instance_name)s.set_post_url_and_body(%(url)s, %(body)s);
+            %(instance_name)s.initialize();
+            %(instance_name)s.scheduler.set_update_interval(%(update)d);
+            %(instance_name)s.scheduler.enable();
+            """ % {
+                "type_name": json.dumps(figure_type_name),
+                "dashlet_id": self._dashlet_id,
+                "instance_name": self.instance_name,
+                "div_selector": json.dumps("#%s" % div_id),
+                "url": json.dumps(fetch_url),
+                "body": json.dumps(post_body),
+                "update": self.update_interval,
+            })
+
+    def _dashlet_http_variables(self) -> HTTPVariables:
+        vs_general_settings = dashlet_vs_general_settings(self.__class__, self.single_infos())
+        dashlet_settings = vs_general_settings.value_to_json(self._dashlet_spec)
+        dashlet_params = self.vs_parameters()
+        assert isinstance(dashlet_params, Dictionary)  # help mypy
+        dashlet_properties = dashlet_params.value_to_json(self._dashlet_spec)
+
+        context = visuals.get_merged_context(
+            visuals.get_context_from_uri_vars(["host", "service"], self.single_infos()),
+            self._dashlet_spec["context"])
+
+        args: HTTPVariables = []
+        args.append(("settings", json.dumps(dashlet_settings)))
+        args.append(("context", json.dumps(context)))
+        args.append(("properties", json.dumps(dashlet_properties)))
+
+        return args
+
+
+# TODO: Same as in cmk.gui.plugins.views.utils.ViewStore, centralize implementation?
+class DashboardStore:
+    @classmethod
+    def get_instance(cls):
+        """Use the request globals to prevent multiple instances during a request"""
+        if 'dashboard_store' not in g:
+            g.dashboard_store = cls()
+        return g.dashboard_store
+
+    def __init__(self):
+        self.all = self._load_all()
+        self.permitted = self._load_permitted(self.all)
+
     def _load_all(self) -> Dict[Tuple[UserId, DashboardName], DashboardConfig]:
         """Loads all definitions from disk and returns them"""
         _transform_builtin_dashboards()
@@ -726,5 +1077,4 @@
     return {
         "bounds": metric.get("scalar", {}),
         "unit": {k: v for k, v in metric["unit"].items() if k in ["js_render", "stepping"]}
-    }
->>>>>>> a486847e
+    }