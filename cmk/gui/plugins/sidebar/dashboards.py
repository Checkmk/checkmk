#!/usr/bin/env python3
# -*- coding: utf-8 -*-
# Copyright (C) 2019 tribe29 GmbH - License: GNU General Public License v2
# This file is part of Checkmk (https://checkmk.com). It is subject to the terms and
# conditions defined in the file COPYING, which is part of this source code package.

from typing import List

import cmk.gui.config as config
import cmk.gui.dashboard as dashboard
from cmk.gui.i18n import _
from cmk.gui.type_defs import TopicMenuTopic
from cmk.gui.plugins.sidebar import (
    SidebarSnapin,
    snapin_registry,
    footnotelinks,
    make_topic_menu,
    show_topic_menu,
)


@snapin_registry.register
class Dashboards(SidebarSnapin):
    @staticmethod
    def type_name():
        return "dashboards"

    @classmethod
    def title(cls):
        return _("Dashboards")

    @classmethod
    def description(cls):
        return _("Links to all dashboards")

    def show(self):
<<<<<<< HEAD
        show_topic_menu(treename="dashboards", menu=self._get_dashboard_menu_items())
=======
        dashboard.load_dashboards()

        def render_topic(topic, s, foldable=True):
            first = True
            for t, title, name, _is_view in s:
                if t == topic:
                    if first:
                        if foldable:
                            html.begin_foldable_container("dashboards",
                                                          topic,
                                                          False,
                                                          topic,
                                                          indent=True)
                        else:
                            html.open_ul()
                        first = False
                    bulletlink(title,
                               'dashboard.py?name=%s' % name,
                               onclick="return cmk.sidebar.wato_views_clicked(this)")

            if not first:  # at least one item rendered
                if foldable:
                    html.end_foldable_container()
                else:
                    html.open_ul()

        by_topic = visuals_by_topic(dashboard.permitted_dashboards().items(),
                                    default_order=[_('Overview')])
        topics = [topic for topic, _entry in by_topic]

        if len(topics) < 2:
            render_topic(by_topic[0][0], by_topic[0][1], foldable=False)
        else:
            for topic, s in by_topic:
                render_topic(topic, s)
>>>>>>> 75a18bda

        links = []
        if config.user.may("general.edit_dashboards"):
            if config.debug:
                links.append((_("Export"), "export_dashboards.py"))
            links.append((_("Edit"), "edit_dashboards.py"))
            footnotelinks(links)

    def _get_dashboard_menu_items(self) -> List[TopicMenuTopic]:
        return make_topic_menu([
            ("dashboards", e) for e in dashboard.get_permitted_dashboards().items()
        ])<|MERGE_RESOLUTION|>--- conflicted
+++ resolved
@@ -1,21 +1,39 @@
-#!/usr/bin/env python3
-# -*- coding: utf-8 -*-
-# Copyright (C) 2019 tribe29 GmbH - License: GNU General Public License v2
-# This file is part of Checkmk (https://checkmk.com). It is subject to the terms and
-# conditions defined in the file COPYING, which is part of this source code package.
-
-from typing import List
+#!/usr/bin/python
+# -*- encoding: utf-8; py-indent-offset: 4 -*-
+# +------------------------------------------------------------------+
+# |             ____ _               _        __  __ _  __           |
+# |            / ___| |__   ___  ___| | __   |  \/  | |/ /           |
+# |           | |   | '_ \ / _ \/ __| |/ /   | |\/| | ' /            |
+# |           | |___| | | |  __/ (__|   <    | |  | | . \            |
+# |            \____|_| |_|\___|\___|_|\_\___|_|  |_|_|\_\           |
+# |                                                                  |
+# | Copyright Mathias Kettner 2014             mk@mathias-kettner.de |
+# +------------------------------------------------------------------+
+#
+# This file is part of Check_MK.
+# The official homepage is at http://mathias-kettner.de/check_mk.
+#
+# check_mk is free software;  you can redistribute it and/or modify it
+# under the  terms of the  GNU General Public License  as published by
+# the Free Software Foundation in version 2.  check_mk is  distributed
+# in the hope that it will be useful, but WITHOUT ANY WARRANTY;  with-
+# out even the implied warranty of  MERCHANTABILITY  or  FITNESS FOR A
+# PARTICULAR PURPOSE. See the  GNU General Public License for more de-
+# tails. You should have  received  a copy of the  GNU  General Public
+# License along with GNU Make; see the file  COPYING.  If  not,  write
+# to the Free Software Foundation, Inc., 51 Franklin St,  Fifth Floor,
+# Boston, MA 02110-1301 USA.
 
 import cmk.gui.config as config
 import cmk.gui.dashboard as dashboard
+from cmk.gui.globals import html
 from cmk.gui.i18n import _
-from cmk.gui.type_defs import TopicMenuTopic
 from cmk.gui.plugins.sidebar import (
     SidebarSnapin,
     snapin_registry,
+    visuals_by_topic,
+    bulletlink,
     footnotelinks,
-    make_topic_menu,
-    show_topic_menu,
 )
 
 
@@ -34,9 +52,6 @@
         return _("Links to all dashboards")
 
     def show(self):
-<<<<<<< HEAD
-        show_topic_menu(treename="dashboards", menu=self._get_dashboard_menu_items())
-=======
         dashboard.load_dashboards()
 
         def render_topic(topic, s, foldable=True):
@@ -72,16 +87,10 @@
         else:
             for topic, s in by_topic:
                 render_topic(topic, s)
->>>>>>> 75a18bda
 
         links = []
         if config.user.may("general.edit_dashboards"):
             if config.debug:
                 links.append((_("Export"), "export_dashboards.py"))
             links.append((_("Edit"), "edit_dashboards.py"))
-            footnotelinks(links)
-
-    def _get_dashboard_menu_items(self) -> List[TopicMenuTopic]:
-        return make_topic_menu([
-            ("dashboards", e) for e in dashboard.get_permitted_dashboards().items()
-        ])+            footnotelinks(links)