--- conflicted
+++ resolved
@@ -1,17 +1,38 @@
-#!/usr/bin/env python3
-# -*- coding: utf-8 -*-
-# Copyright (C) 2019 tribe29 GmbH - License: GNU General Public License v2
-# This file is part of Checkmk (https://checkmk.com). It is subject to the terms and
-# conditions defined in the file COPYING, which is part of this source code package.
+#!/usr/bin/env python
+# -*- encoding: utf-8; py-indent-offset: 4 -*-
+# +------------------------------------------------------------------+
+# |             ____ _               _        __  __ _  __           |
+# |            / ___| |__   ___  ___| | __   |  \/  | |/ /           |
+# |           | |   | '_ \ / _ \/ __| |/ /   | |\/| | ' /            |
+# |           | |___| | | |  __/ (__|   <    | |  | | . \            |
+# |            \____|_| |_|\___|\___|_|\_\___|_|  |_|_|\_\           |
+# |                                                                  |
+# | Copyright Mathias Kettner 2014             mk@mathias-kettner.de |
+# +------------------------------------------------------------------+
+#
+# This file is part of Check_MK.
+# The official homepage is at http://mathias-kettner.de/check_mk.
+#
+# check_mk is free software;  you can redistribute it and/or modify it
+# under the  terms of the  GNU General Public License  as published by
+# the Free Software Foundation in version 2.  check_mk is  distributed
+# in the hope that it will be useful, but WITHOUT ANY WARRANTY;  with-
+# out even the implied warranty of  MERCHANTABILITY  or  FITNESS FOR A
+# PARTICULAR PURPOSE. See the  GNU General Public License for more de-
+# tails. You should have  received  a copy of the  GNU  General Public
+# License along with GNU Make; see the file  COPYING.  If  not,  write
+# to the Free Software Foundation, Inc., 51 Franklin St,  Fifth Floor,
+# Boston, MA 02110-1301 USA.
 
+import cmk.gui.sites as sites
 import cmk.gui.visuals as visuals
 from cmk.gui.i18n import _
-from cmk.gui.plugins.sidebar import (
+from cmk.gui.globals import html
+from . import (
     CustomizableSidebarSnapin,
     snapin_registry,
     snapin_width,
 )
-from cmk.gui.matrix_visualization import HostMatrixVisualization
 
 
 @snapin_registry.register
@@ -22,7 +43,7 @@
 
     @classmethod
     def title(cls):
-        return _("Host matrix")
+        return _("Host Matrix")
 
     @classmethod
     def description(cls):
@@ -48,9 +69,6 @@
         }
 
     def show(self):
-<<<<<<< HEAD
-        HostMatrixVisualization().show(snapin_width, self.parameters()["context"])
-=======
         hosts = self._get_hosts()
         num_hosts = len(hosts)
 
@@ -144,7 +162,6 @@
         finally:
             sites.live().set_only_sites(None)
             sites.live().set_prepend_site(False)
->>>>>>> 75a18bda
 
     @classmethod
     def allowed_roles(cls):
