--- conflicted
+++ resolved
@@ -1,47 +1,68 @@
-#!/usr/bin/env python3
-# -*- coding: utf-8 -*-
-# Copyright (C) 2019 tribe29 GmbH - License: GNU General Public License v2
-# This file is part of Checkmk (https://checkmk.com). It is subject to the terms and
-# conditions defined in the file COPYING, which is part of this source code package.
-
-from typing import Dict, List, Tuple
+#!/usr/bin/env python
+# -*- encoding: utf-8; py-indent-offset: 4 -*-
+# +------------------------------------------------------------------+
+# |             ____ _               _        __  __ _  __           |
+# |            / ___| |__   ___  ___| | __   |  \/  | |/ /           |
+# |           | |   | '_ \ / _ \/ __| |/ /   | |\/| | ' /            |
+# |           | |___| | | |  __/ (__|   <    | |  | | . \            |
+# |            \____|_| |_|\___|\___|_|\_\___|_|  |_|_|\_\           |
+# |                                                                  |
+# | Copyright Mathias Kettner 2014             mk@mathias-kettner.de |
+# +------------------------------------------------------------------+
+#
+# This file is part of Check_MK.
+# The official homepage is at http://mathias-kettner.de/check_mk.
+#
+# check_mk is free software;  you can redistribute it and/or modify it
+# under the  terms of the  GNU General Public License  as published by
+# the Free Software Foundation in version 2.  check_mk is  distributed
+# in the hope that it will be useful, but WITHOUT ANY WARRANTY;  with-
+# out even the implied warranty of  MERCHANTABILITY  or  FITNESS FOR A
+# PARTICULAR PURPOSE. See the  GNU General Public License for more de-
+# tails. You should have  received  a copy of the  GNU  General Public
+# License along with GNU Make; see the file  COPYING.  If  not,  write
+# to the Free Software Foundation, Inc., 51 Franklin St,  Fifth Floor,
+# Boston, MA 02110-1301 USA.
 
 import time
 
-import cmk.gui.escaping as escaping
 import cmk.gui.config as config
 import cmk.gui.sites as sites
 from cmk.gui.log import logger
 from cmk.gui.i18n import _
 from cmk.gui.globals import html
-from cmk.gui.plugins.sidebar import (
-    PageHandlers,
-    SidebarSnapin,
-    snapin_registry,
-    write_snapin_exception,
-)
+from . import SidebarSnapin, snapin_registry, write_snapin_exception
 
 
 @snapin_registry.register
 class MasterControlSnapin(SidebarSnapin):
     @staticmethod
-    def type_name() -> str:
+    def type_name():
         return "master_control"
 
     @classmethod
-    def title(cls) -> str:
-        return _("Master control")
+    def title(cls):
+        return _("Master Control")
 
     @classmethod
-    def description(cls) -> str:
+    def description(cls):
         return _("Buttons for switching globally states such as enabling "
                  "checks and notifications")
 
-    def show(self) -> None:
-        items = self._core_toggles()
+    def show(self):
+        items = [
+            ("enable_notifications", _("Notifications")),
+            ("execute_service_checks", _("Service checks")),
+            ("execute_host_checks", _("Host checks")),
+            ("enable_flap_detection", _("Flap Detection")),
+            ("enable_event_handlers", _("Event handlers")),
+            ("process_performance_data", _("Performance data")),
+            ("enable_event_handlers", _("Alert handlers")),
+        ]
+
         sites.update_site_states_from_dead_sites()
 
-        site_status_info: Dict[sites.SiteId, List] = {}
+        site_status_info = {}
         try:
             sites.live().set_prepend_site(True)
             for row in sites.live().query("GET status\nColumns: %s" %
@@ -51,8 +72,6 @@
         finally:
             sites.live().set_prepend_site(False)
 
-<<<<<<< HEAD
-=======
         def _render_master_control_site(site_id):
             site_state = sites.state(site_id)
             if site_state["state"] == "dead":
@@ -106,108 +125,29 @@
 
                 html.close_table()
 
->>>>>>> 75a18bda
         for site_id, site_alias in config.sorted_sites():
             if not config.is_single_local_site():
-                html.begin_foldable_container("master_control",
-                                              site_id,
-                                              True,
-                                              site_alias,
-                                              icon="foldable_sidebar")
+                html.begin_foldable_container("master_control", site_id, True, site_alias)
 
             try:
-                self._show_master_control_site(site_id, site_status_info, items)
+                _render_master_control_site(site_id)
             except Exception as e:
-                logger.exception("error rendering master control for site %s", site_id)
+                logger.exception()
                 write_snapin_exception(e)
             finally:
                 if not config.is_single_local_site():
                     html.end_foldable_container()
 
-    def _core_toggles(self) -> List[Tuple[str, str]]:
-        return [
-            ("enable_notifications", _("Notifications")),
-            ("execute_service_checks", _("Service checks")),
-            ("execute_host_checks", _("Host checks")),
-            ("enable_flap_detection", _("Flap Detection")),
-            ("enable_event_handlers", _("Event handlers")),
-            ("process_performance_data", _("Performance data")),
-            ("enable_event_handlers", _("Alert handlers")),
-        ]
-
-    def _show_master_control_site(self, site_id: sites.SiteId, site_status_info: Dict[sites.SiteId,
-                                                                                      List],
-                                  items: List[Tuple[str, str]]) -> None:
-        site_state = sites.states().get(site_id)
-
-        if not site_state:
-            html.show_error(_("Site state is unknown"))
-            return
-
-        if site_state["state"] == "dead":
-            html.show_error(site_state["exception"])
-            return
-
-        if site_state["state"] == "disabled":
-            html.show_message(_("Site is disabled"))
-            return
-
-        if site_state["state"] == "unknown":
-            if site_state.get("exception"):
-                html.show_error(site_state["exception"])
-            else:
-                html.show_error(_("Site state is unknown"))
-            return
-
-        is_cmc = site_state["program_version"].startswith("Check_MK ")
-
-        try:
-            site_info = site_status_info[site_id]
-        except KeyError:
-            html.show_error(_("Site state is unknown"))
-            return
-
-        html.open_table(class_="master_control")
-        for i, (colname, title) in enumerate(items):
-            # Do not show event handlers on Checkmk Micro Core
-            if is_cmc and title == _("Event handlers"):
-                continue
-
-            if not is_cmc and title == _("Alert handlers"):
-                continue
-
-            colvalue = site_info[i]
-            url = html.makeactionuri_contextless([
-                ("site", site_id),
-                ("switch", colname),
-                ("state", "%d" % (1 - colvalue)),
-            ],
-                                                 filename="switch_master_state.py")
-            onclick = "cmk.ajax.get_url('%s', cmk.utils.update_contents, 'snapin_master_control')" % url
-
-            html.open_tr()
-            html.td(title, class_="left")
-            html.open_td()
-            html.toggle_switch(
-                enabled=colvalue,
-                help_txt=_("Switch '%s' to '%s'") % (title, _("off") if colvalue else _("on")),
-                onclick=onclick,
-            )
-            html.close_td()
-            html.close_tr()
-
-        html.close_table()
-
     @classmethod
-    def allowed_roles(cls) -> List[str]:
+    def allowed_roles(cls):
         return ["admin"]
 
-    def page_handlers(self) -> PageHandlers:
+    def page_handlers(self):
         return {
             "switch_master_state": self._ajax_switch_masterstate,
         }
 
-    def _ajax_switch_masterstate(self) -> None:
+    def _ajax_switch_masterstate(self):
         html.set_output_format("text")
 
         if not config.user.may("sidesnap.master_control"):
@@ -216,9 +156,9 @@
         if not html.check_transaction():
             return
 
-        site = html.request.get_ascii_input_mandatory("site")
-        column = html.request.get_ascii_input_mandatory("switch")
-        state = html.request.get_integer_input_mandatory("state")
+        site = html.request.var("site")
+        column = html.request.var("switch")
+        state = int(html.request.var("state"))
         commands = {
             ("enable_notifications", 1): "ENABLE_NOTIFICATIONS",
             ("enable_notifications", 0): "DISABLE_NOTIFICATIONS",
@@ -235,15 +175,12 @@
         }
 
         command = commands.get((column, state))
-        if not command:
-            html.write(_("Command %s/%d not found") % (escaping.escape_attribute(column), state))
-            return
-
-        sites.live().command("[%d] %s" % (int(time.time()), command), site)
-        sites.live().set_only_sites([site])
-        sites.live().query(
-            "GET status\nWaitTrigger: program\nWaitTimeout: 10000\nWaitCondition: %s = %d\nColumns: %s\n"
-            % (column, state, column))
-        sites.live().set_only_sites()
-
-        self.show()+        if command:
+            sites.live().command("[%d] %s" % (int(time.time()), command), site)
+            sites.live().set_only_sites([site])
+            sites.live().query("GET status\nWaitTrigger: program\nWaitTimeout: 10000\nWaitCondition: %s = %d\nColumns: %s\n" % \
+                   (column, state, column))
+            sites.live().set_only_sites()
+            self.show()
+        else:
+            html.write(_("Command %s/%d not found") % (html.attrencode(column), state))