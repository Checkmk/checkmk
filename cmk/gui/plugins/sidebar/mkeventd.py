--- conflicted
+++ resolved
@@ -1,16 +1,31 @@
-#!/usr/bin/env python3
-# -*- coding: utf-8 -*-
-# Copyright (C) 2019 tribe29 GmbH - License: GNU General Public License v2
-# This file is part of Checkmk (https://checkmk.com). It is subject to the terms and
-# conditions defined in the file COPYING, which is part of this source code package.
+#!/usr/bin/python
+# -*- encoding: utf-8; py-indent-offset: 4 -*-
+# +------------------------------------------------------------------+
+# |             ____ _               _        __  __ _  __           |
+# |            / ___| |__   ___  ___| | __   |  \/  | |/ /           |
+# |           | |   | '_ \ / _ \/ __| |/ /   | |\/| | ' /            |
+# |           | |___| | | |  __/ (__|   <    | |  | | . \            |
+# |            \____|_| |_|\___|\___|_|\_\___|_|  |_|_|\_\           |
+# |                                                                  |
+# | Copyright Mathias Kettner 2014             mk@mathias-kettner.de |
+# +------------------------------------------------------------------+
+#
+# This file is part of Check_MK.
+# The official homepage is at http://mathias-kettner.de/check_mk.
+#
+# check_mk is free software;  you can redistribute it and/or modify it
+# under the  terms of the  GNU General Public License  as published by
+# the Free Software Foundation in version 2.  check_mk is  distributed
+# in the hope that it will be useful, but WITHOUT ANY WARRANTY;  with-
+# out even the implied warranty of  MERCHANTABILITY  or  FITNESS FOR A
+# PARTICULAR PURPOSE. See the  GNU General Public License for more de-
+# tails. You should have  received  a copy of the  GNU  General Public
+# License along with GNU Make; see the file  COPYING.  If  not,  write
+# to the Free Software Foundation, Inc., 51 Franklin St,  Fifth Floor,
+# Boston, MA 02110-1301 USA.
 
-from typing import Optional, List, Tuple
-
-from cmk.gui.type_defs import PermissionName
 import cmk.gui.mkeventd as mkeventd
 import cmk.gui.config as config
-from cmk.gui.htmllib import HTMLContent
-from cmk.gui.sites import SiteId
 from cmk.gui.i18n import _
 from cmk.gui.globals import html
 
@@ -24,33 +39,33 @@
 @snapin_registry.register
 class SidebarSnapinCustomers(SidebarSnapin):
     @staticmethod
-    def type_name() -> str:
+    def type_name():
         return "mkeventd_performance"
 
     @classmethod
-    def title(cls) -> str:
-        return _("Event console performance")
+    def title(cls):
+        return _("Event Console Performance")
 
     @classmethod
-    def description(cls) -> str:
+    def description(cls):
         return _("Monitor the performance of the Event Console")
 
     @classmethod
-    def allowed_roles(cls) -> List[PermissionName]:
+    def allowed_roles(cls):
         return ["admin"]
 
     @classmethod
-    def refresh_regularly(cls) -> bool:
+    def refresh_regularly(cls):
         return True
 
-    def show(self) -> None:
+    def show(self):
         only_sites = snapin_site_choice("mkeventd_performance",
                                         config.get_event_console_site_choices())
 
         try:
             entries = self._mkeventd_performance_entries(only_sites)
         except Exception as e:
-            html.show_error("%s" % e)
+            html.show_error(e)
             return
 
         html.open_table(class_=["mkeventd_performance"])
@@ -58,11 +73,9 @@
             html.tr(html.render_td("%s:" % left) + html.render_td(right))
         html.close_table()
 
-    def _mkeventd_performance_entries(
-            self,
-            only_sites: Optional[List[SiteId]]) -> List[Tuple[float, HTMLContent, HTMLContent]]:
+    def _mkeventd_performance_entries(self, only_sites):
         status = mkeventd.get_total_stats(only_sites)  # combination of several sites
-        entries: List[Tuple[float, HTMLContent, HTMLContent]] = []
+        entries = []
 
         # TODO: Reorder these values and create a useful order.
         # e.g. Client connects and Time per client request after
@@ -84,10 +97,9 @@
         if status["status_average_rule_trie_rate"] == 0.0:
             entries.append((3.5, _("Rule hit ratio"), _("-.-- %")))
         else:
-            entries.append(
-                (3.5, _("Rule hit ratio"), "%.2f%%" %
-                 (status["status_average_rule_hit_rate"] / status["status_average_rule_trie_rate"] *
-                  100)))  # fixed: true-division
+            entries.append((3.5, _("Rule hit ratio"),
+                            "%.2f%%" % (status["status_average_rule_hit_rate"] /
+                                        status["status_average_rule_trie_rate"] * 100)))
 
         # Time columns
         time_columns = [
@@ -98,17 +110,14 @@
         for index, title, name in time_columns:
             value = status.get("status_average_%s_time" % name)
             if value:
-                entries.append((index, title, u"%.3f ms" % (value * 1000)))
+                entries.append((index, title, "%.3f ms" % (value * 1000)))
             elif name != "sync":
                 entries.append((index, title, _("-.-- ms")))
 
         # Load
-<<<<<<< HEAD
-        entries.append((6, "Processing load", u"%.0f%%" % (min(
-=======
         entries.append((6, "Processing load", "%.0f%%" % (min(
->>>>>>> 75a18bda
             100.0, status["status_average_processing_time"] *
             status["status_average_message_rate"] * 100.0))))
 
-        return sorted(entries)+        entries.sort()
+        return entries