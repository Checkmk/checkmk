--- conflicted
+++ resolved
@@ -1,10 +1,3 @@
-<<<<<<< HEAD
-#!/usr/bin/env python3
-# -*- coding: utf-8 -*-
-# Copyright (C) 2019 tribe29 GmbH - License: GNU General Public License v2
-# This file is part of Checkmk (https://checkmk.com). It is subject to the terms and
-# conditions defined in the file COPYING, which is part of this source code package.
-=======
 #!/usr/bin/env python
 # -*- encoding: utf-8; py-indent-offset: 4 -*-
 # +------------------------------------------------------------------+
@@ -30,7 +23,6 @@
 # License along with GNU Make; see the file  COPYING.  If  not,  write
 # to the Free Software Foundation, Inc., 51 Franklin St,  Fifth Floor,
 # Boston, MA 02110-1301 USA.
->>>>>>> 75a18bda
 
 from cmk.gui.globals import html
 from cmk.gui.i18n import _
@@ -50,7 +42,7 @@
 
     @classmethod
     def title(cls):
-        return _("NagVis maps")
+        return _("NagVis Maps")
 
     @classmethod
     def description(cls):
@@ -121,22 +113,12 @@
     def _sub_state_class(self, map_cfg):
         if map_cfg["summary_in_downtime"]:
             return "stated"
-<<<<<<< HEAD
-        if map_cfg["summary_problem_has_been_acknowledged"]:
-            return "statea"
-        return None
-=======
         elif map_cfg["summary_problem_has_been_acknowledged"]:
             return "statea"
->>>>>>> 75a18bda
 
     def _stale_class(self, map_cfg):
         if map_cfg["summary_stale"]:
             return "stale"
-<<<<<<< HEAD
-        return None
-=======
->>>>>>> 75a18bda
 
     def _state_title(self, map_cfg):
         title = map_cfg["summary_state"]
@@ -161,11 +143,7 @@
         html.close_ul()
 
     def _show_tree_nodes(self, maps, children):
-<<<<<<< HEAD
-        for map_name, map_cfg in maps.items():
-=======
         for map_name, map_cfg in maps.iteritems():
->>>>>>> 75a18bda
             html.open_li()
             if map_name in children:
                 html.begin_foldable_container(treename="nagvis",
@@ -174,12 +152,7 @@
                                               title=map_cfg["alias"],
                                               title_url=map_cfg["url"],
                                               title_target="main",
-<<<<<<< HEAD
-                                              indent=False,
-                                              icon="foldable_sidebar")
-=======
                                               indent=False)
->>>>>>> 75a18bda
                 self._show_tree_nodes(children[map_name], children)
                 html.end_foldable_container()
             else:
