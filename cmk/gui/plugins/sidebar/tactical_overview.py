#!/usr/bin/env python3
# -*- coding: utf-8 -*-
# Copyright (C) 2019 tribe29 GmbH - License: GNU General Public License v2
# This file is part of Checkmk (https://checkmk.com). It is subject to the terms and
# conditions defined in the file COPYING, which is part of this source code package.

from collections import namedtuple

import livestatus

import cmk.gui.config as config
import cmk.gui.sites as sites
import cmk.gui.visuals as visuals
import cmk.gui.notifications as notifications
from cmk.gui.i18n import _, ungettext
from cmk.gui.globals import html, request
from cmk.gui.valuespec import Checkbox, ListOf, CascadingDropdown, Dictionary, TextUnicode
from cmk.gui.plugins.sidebar import CustomizableSidebarSnapin, snapin_registry, link
from cmk.gui.utils.urls import makeuri_contextless
from typing import List, Dict, Tuple
from functools import reduce

ViewURLParams = namedtuple("ViewURLParams", ["total", "handled", "unhandled", "stale"])
OverviewRow = namedtuple("OverviewRow", ["what", "title", "context", "stats", "views"])


def get_context_url_variables(context):
    """Returns the URL variables of a context.
    Returns a list of two-element tuples

    Please note: This does not deal with single contexts.
    """
    add_vars = {}
    for filter_vars in context.values():
        add_vars.update(filter_vars)
    return list(add_vars.items())


def map_site_state(state: str) -> str:
    if state in ('online', 'waiting'):
        return 'ok'
    if state == 'disabled':
        return 'disabled'
    return 'error'


def group_by_state(
    acc: Dict[str, List[str]],
    id_and_state: Tuple[str, str],
) -> Dict[str, List[str]]:
    id_, state = id_and_state
    acc[state].append(id_)
    return acc


@snapin_registry.register
class TacticalOverviewSnapin(CustomizableSidebarSnapin):
    @staticmethod
    def type_name():
        return "tactical_overview"

    @classmethod
    def title(cls):
        return _("Overview")

    @classmethod
    def has_show_more_items(cls):
        return True

    @classmethod
    def description(cls):
        return _("The total number of hosts and service with and without problems")

    @classmethod
    def refresh_regularly(cls):
        return True

    @classmethod
    def vs_parameters(cls):
        return [
            ("rows",
             ListOf(
                 Dictionary(
                     elements=[
                         ("title", TextUnicode(
                             title=_("Title"),
                             allow_empty=False,
                         )),
                         ("query",
                          CascadingDropdown(
                              orientation="horizontal",
                              title=_("Query"),
                              label=_("Table") + ": ",
                              choices=[
                                  ("hosts", _("Hosts"), visuals.VisualFilterList(info_list=["host"
                                                                                           ],)),
                                  ("services", _("Services"),
                                   visuals.VisualFilterList(info_list=["host", "service"],)),
                                  ("events", _("Events"),
                                   visuals.VisualFilterList(info_list=["host", "event"],)),
                              ])),
                     ],
                     optional_keys=[],
                 ),
                 title=_("Rows"),
                 add_label=_("Add new row"),
                 del_label=_("Delete this row"),
                 allow_empty=False,
             )),
            ("show_stale", Checkbox(
                title=_("Show stale hosts and services"),
                default_value=True,
            )),
            ("show_failed_notifications",
             Checkbox(
                 title=_("Show failed notifications"),
                 default_value=True,
             )),
            ("show_sites_not_connected",
             Checkbox(
                 title=_("Display a message if sites are not connected"),
                 default_value=True,
             )),
        ]

    @classmethod
    def parameters(cls):
        return {
            "show_stale": True,
            "show_failed_notifications": True,
            "show_sites_not_connected": True,
            "rows": [{
                "query": ("hosts", {}),
                "title": u"Hosts"
            }, {
                'query': ('services', {}),
                'title': u'Services'
            }, {
                'query': ('events', {}),
                'title': u'Events'
            }]
        }

    def show(self):
        self._show_rows()
        self._show_failed_notifications()
        self._show_site_status()

    def _show_rows(self):
        rows = self._get_rows()

        if bool([r for r in rows if r.stats is None]):
            html.center(_("No data from any site"))
            return

<<<<<<< HEAD
        html.open_table(class_=["tacticaloverview"], cellspacing="2", cellpadding="0", border="0")
=======
        html.open_table(class_=["content_center", "tacticaloverview"],
                        cellspacing=2,
                        cellpadding=0,
                        border=0)
>>>>>>> 75a18bda

        show_stales = self.parameters()["show_stale"] and config.user.may(
            "general.see_stales_in_tactical_overview")
        has_stale_objects = bool([r for r in rows if r.what != "events" and r.stats[-1]])

        for row in rows:
            if row.what == "events":
                amount, problems, unhandled_problems = row.stats
                stales = 0

                # no events open and disabled in local site: don't show events
                if amount == 0 and not config.mkeventd_enabled:
                    continue
            else:
                amount, problems, unhandled_problems, stales = row.stats

            context_vars = get_context_url_variables(row.context)

            html.open_tr()
            html.th(row.title)
            html.th(_("Problems"), class_="show_more_mode")
            html.th(
                html.render_span(_("Unhandled"), class_="more") +
                html.render_span(_("Unhandled p."), class_="less"))
            if show_stales and has_stale_objects:
                html.th(_("Stale"))
            html.close_tr()

            td_class = 'col4' if has_stale_objects else 'col3'

            html.open_tr()
            url = makeuri_contextless(request, row.views.total + context_vars, filename="view.py")
            html.open_td(class_=["total", td_class])
            html.a("%s" % amount, href=url, target="main")
            html.close_td()

            for value, ty in [(problems, "handled"), (unhandled_problems, "unhandled")]:
<<<<<<< HEAD
                url = makeuri_contextless(
                    request,
                    getattr(row.views, ty) + context_vars,
                    filename="view.py",
                )
                html.open_td(class_=[
                    td_class, "states prob" if value != 0 else None, "show_more_mode" if ty ==
                    "handled" else "basic"
                ])
=======
                url = html.makeuri_contextless(getattr(row.views, ty) + context_vars,
                                               filename="view.py")
                html.open_td(class_=[td_class, "states prob" if value != 0 else None])
>>>>>>> 75a18bda
                link(str(value), url)
                html.close_td()

            if show_stales and has_stale_objects:
                if row.views.stale:
<<<<<<< HEAD
                    url = makeuri_contextless(
                        request,
                        row.views.stale + context_vars,
                        filename="view.py",
                    )
=======
                    url = html.makeuri_contextless(row.views.stale + context_vars,
                                                   filename="view.py")
>>>>>>> 75a18bda
                    html.open_td(class_=[td_class, "states prob" if stales != 0 else None])
                    link(str(stales), url)
                    html.close_td()
                else:
                    html.td(html.render_span("0"))

            html.close_tr()
        html.close_table()

    def _get_rows(self):
        rows = []
        for row_config in self.parameters()["rows"]:
            what, context = row_config["query"]

            if what == "events" and not config.user.may("mkeventd.see_in_tactical_overview"):
                continue

            stats = self._get_stats(what, context)

            rows.append(
                OverviewRow(
                    what=what,
                    title=row_config["title"],
                    context=context,
                    stats=stats,
                    views=self._row_views(what),
                ))

        return rows

    def _row_views(self, what):
        if what == "hosts":
            return ViewURLParams(
                total=[
                    ("view_name", "allhosts"),
                ],
                handled=[
                    ("view_name", 'hostproblems'),
                ],
                unhandled=[
                    ("view_name", "hostproblems"),
                    ("is_host_acknowledged", 0),
                ],
                stale=[
                    ("view_name", 'stale_hosts'),
                ],
            )

        if what == "services":
            return ViewURLParams(
                total=[
                    ("view_name", "allservices"),
                ],
                handled=[
                    ("view_name", "svcproblems"),
                ],
                unhandled=[
                    ("view_name", "svcproblems"),
                    ("is_service_acknowledged", 0),
                ],
                stale=[
                    ("view_name", "uncheckedsvc"),
                ],
            )

        if what == "events":
            return ViewURLParams(
                total=[
                    ("view_name", "ec_events"),
                ],
                handled=[
                    ("view_name", "ec_events"),
                    ("event_state_1", "on"),
                    ("event_state_2", "on"),
                    ("event_state_3", "on"),
                ],
                unhandled=[
                    ("view_name", "ec_events"),
                    ("event_phase_open", "on"),
                    ("event_state_1", "on"),
                    ("event_state_2", "on"),
                    ("event_state_3", "on"),
                    ("is_event_host_in_downtime", "0"),
                ],
                stale=None,
            )

        raise NotImplementedError()

    def _get_stats(self, what, context):
        if what == "hosts":
            context_filters, only_sites = visuals.get_filter_headers(table="hosts",
                                                                     infos=["host"],
                                                                     context=context)

            query = self._get_host_stats_query(context_filters)

        elif what == "services":
            context_filters, only_sites = visuals.get_filter_headers(table="services",
                                                                     infos=["host", "service"],
                                                                     context=context)

            query = self._get_service_stats_query(context_filters)

        elif what == "events":
            context_filters, only_sites = visuals.get_filter_headers(table="eventconsoleevents",
                                                                     infos=["host", "event"],
                                                                     context=context)

            query = self._get_event_stats_query(context_filters)
        else:
            raise NotImplementedError()

        return self._execute_stats_query(
            query,
            auth_domain="ec" if what == "events" else "read",
            only_sites=only_sites,
            deflt=[0, 0, 0] if what == "events" else None,
        )

    def _get_host_stats_query(self, context_filters):
        return ("GET hosts\n"
                # Total
                "Stats: state >= 0\n"

                # Handled problems
                "Stats: state > 0\n"
                "Stats: scheduled_downtime_depth = 0\n"
                "StatsAnd: 2\n"

                # Unhandled problems
                "Stats: state > 0\n"
                "Stats: scheduled_downtime_depth = 0\n"
                "Stats: acknowledged = 0\n"
                "StatsAnd: 3\n"

                # Stale
                "Stats: host_staleness >= %s\n"
                "Stats: host_scheduled_downtime_depth = 0\n"
                "StatsAnd: 2\n"
                "%s") % (config.staleness_threshold, context_filters)

    def _get_service_stats_query(self, context_filters):
        return ("GET services\n"
                # Total
                "Stats: state >= 0\n"

                # Handled problems
                "Stats: state > 0\n"
                "Stats: scheduled_downtime_depth = 0\n"
                "Stats: host_scheduled_downtime_depth = 0\n"
                "Stats: host_state = 0\n"
                "StatsAnd: 4\n"

                # Unhandled problems
                "Stats: state > 0\n"
                "Stats: scheduled_downtime_depth = 0\n"
                "Stats: host_scheduled_downtime_depth = 0\n"
                "Stats: acknowledged = 0\n"
                "Stats: host_state = 0\n"
                "StatsAnd: 5\n"

                # Stale
                "Stats: service_staleness >= %s\n"
                "Stats: host_scheduled_downtime_depth = 0\n"
                "Stats: service_scheduled_downtime_depth = 0\n"
                "StatsAnd: 3\n"
                "%s") % (config.staleness_threshold, context_filters)

    def _get_event_stats_query(self, context_filters):
        # In case the user is not allowed to see unrelated events
        ec_filters = ""
        if not config.user.may("mkeventd.seeall") and not config.user.may("mkeventd.seeunrelated"):
            ec_filters = (  #
                "Filter: event_contact_groups != \n"
                "Filter: host_name != \n"
                "Or: 2\n")

        event_query = (
            # "Events" column
            "GET eventconsoleevents\n"
            "Stats: event_phase = open\n"
            "Stats: event_phase = ack\n"
            "StatsOr: 2\n"
            # "Problems" column
            "Stats: event_phase = open\n"
            "Stats: event_phase = ack\n"
            "StatsOr: 2\n"
            "Stats: event_state != 0\n"
            "StatsAnd: 2\n"
            # "Unhandled" column
            "Stats: event_phase = open\n"
            "Stats: event_state != 0\n"
            "Stats: event_host_in_downtime != 1\n"
            "StatsAnd: 3\n" + ec_filters + context_filters)

        # Do not mark the site as dead in case the Event Console is not available.
        return livestatus.Query(event_query,
                                suppress_exceptions=(livestatus.MKLivestatusTableNotFoundError,
                                                     livestatus.MKLivestatusBadGatewayError))

    def _execute_stats_query(self, query, auth_domain="read", only_sites=None, deflt=None):
        try:
            sites.live().set_auth_domain(auth_domain)
            if only_sites:
                sites.live().set_only_sites(only_sites)

            return sites.live().query_summed_stats(query)
        except livestatus.MKLivestatusNotFoundError:
            return deflt
        finally:
            sites.live().set_only_sites(None)
            sites.live().set_auth_domain("read")

    def _show_failed_notifications(self):
        if not self.parameters()["show_failed_notifications"]:
            return

        failed_notifications = self._get_failed_notification_stats()
        if not failed_notifications:
            return

        html.open_div(class_="spacertop")
        html.open_div(class_="tacticalalert")

        confirm_url = makeuri_contextless(request, [], filename="clear_failed_notifications.py")
        html.icon_button(confirm_url, _("Confirm failed notifications"), "delete", target="main")

        view_url = makeuri_contextless(
            request,
            [("view_name", "failed_notifications")],
            filename="view.py",
        )

        html.a(_("%d failed notifications") % failed_notifications, target="main", href=view_url)
        html.close_div()
        html.close_div()

    def _get_failed_notification_stats(self):
        try:
            return notifications.load_failed_notifications(
                after=notifications.acknowledged_time(),
                stat_only=True,
            )[0]
        except livestatus.MKLivestatusNotFoundError:
            return None

    def _show_site_status(self):
        if not self.parameters().get("show_sites_not_connected"):
            return

        site_states: Dict[str, List[str]] = reduce(
            group_by_state,
            [(id_, map_site_state(info["state"])) for id_, info in sites.states().items()],
            {
                'ok': [],
                'disabled': [],
                'error': []
            },
        )

        if site_states["disabled"]:
            self._create_status_box(site_states["disabled"], "tacticalinfo", _("disabled"))

        if not site_states["error"]:
            return

        self._create_status_box(site_states["error"], "tacticalalert", _("disconnected"))

    def _create_status_box(
        self,
        site_ids: List[str],
        css_class: str,
        site_status: str,
    ):
        html.open_div(class_="spacertop")
        html.open_div(class_=css_class)
        message_template = ungettext("%d site is %s.", "%d sites are %s.", len(site_ids))
        message = message_template % (len(site_ids), site_status)
        tooltip_template = ungettext(
            "Associated hosts, services and events are not included "
            "in the Tactical Overview. The %s site is %s.",
            "Associated hosts, services and events are not included "
            "in the Tactical Overview. The %s sites are %s.", len(site_ids))
        tooltip = tooltip_template % (site_status, ', '.join(site_ids))

        if config.user.may("wato.sites"):
            url = makeuri_contextless(request, [("mode", "sites")], filename="wato.py")
            html.icon_button(url, tooltip, "sites", target="main")
            html.a(message, target="main", href=url)
        else:
            html.icon("sites", tooltip)
            html.write_text(message)
        html.close_div()
        html.close_div()

    @classmethod
    def allowed_roles(cls):
        return ["user", "admin", "guest"]<|MERGE_RESOLUTION|>--- conflicted
+++ resolved
@@ -1,8 +1,28 @@
-#!/usr/bin/env python3
-# -*- coding: utf-8 -*-
-# Copyright (C) 2019 tribe29 GmbH - License: GNU General Public License v2
-# This file is part of Checkmk (https://checkmk.com). It is subject to the terms and
-# conditions defined in the file COPYING, which is part of this source code package.
+#!/usr/bin/env python
+# -*- encoding: utf-8; py-indent-offset: 4 -*-
+# +------------------------------------------------------------------+
+# |             ____ _               _        __  __ _  __           |
+# |            / ___| |__   ___  ___| | __   |  \/  | |/ /           |
+# |           | |   | '_ \ / _ \/ __| |/ /   | |\/| | ' /            |
+# |           | |___| | | |  __/ (__|   <    | |  | | . \            |
+# |            \____|_| |_|\___|\___|_|\_\___|_|  |_|_|\_\           |
+# |                                                                  |
+# | Copyright Mathias Kettner 2014             mk@mathias-kettner.de |
+# +------------------------------------------------------------------+
+#
+# This file is part of Check_MK.
+# The official homepage is at http://mathias-kettner.de/check_mk.
+#
+# check_mk is free software;  you can redistribute it and/or modify it
+# under the  terms of the  GNU General Public License  as published by
+# the Free Software Foundation in version 2.  check_mk is  distributed
+# in the hope that it will be useful, but WITHOUT ANY WARRANTY;  with-
+# out even the implied warranty of  MERCHANTABILITY  or  FITNESS FOR A
+# PARTICULAR PURPOSE. See the  GNU General Public License for more de-
+# tails. You should have  received  a copy of the  GNU  General Public
+# License along with GNU Make; see the file  COPYING.  If  not,  write
+# to the Free Software Foundation, Inc., 51 Franklin St,  Fifth Floor,
+# Boston, MA 02110-1301 USA.
 
 from collections import namedtuple
 
@@ -12,13 +32,13 @@
 import cmk.gui.sites as sites
 import cmk.gui.visuals as visuals
 import cmk.gui.notifications as notifications
-from cmk.gui.i18n import _, ungettext
-from cmk.gui.globals import html, request
+from cmk.gui.i18n import _
+from cmk.gui.globals import html
 from cmk.gui.valuespec import Checkbox, ListOf, CascadingDropdown, Dictionary, TextUnicode
-from cmk.gui.plugins.sidebar import CustomizableSidebarSnapin, snapin_registry, link
-from cmk.gui.utils.urls import makeuri_contextless
-from typing import List, Dict, Tuple
-from functools import reduce
+# Things imported here are used by pre legacy (pre 1.6) cron plugins)
+from . import (  # pylint: disable=unused-import
+    CustomizableSidebarSnapin, snapin_registry, write_snapin_exception, snapin_width, link,
+)
 
 ViewURLParams = namedtuple("ViewURLParams", ["total", "handled", "unhandled", "stale"])
 OverviewRow = namedtuple("OverviewRow", ["what", "title", "context", "stats", "views"])
@@ -33,24 +53,7 @@
     add_vars = {}
     for filter_vars in context.values():
         add_vars.update(filter_vars)
-    return list(add_vars.items())
-
-
-def map_site_state(state: str) -> str:
-    if state in ('online', 'waiting'):
-        return 'ok'
-    if state == 'disabled':
-        return 'disabled'
-    return 'error'
-
-
-def group_by_state(
-    acc: Dict[str, List[str]],
-    id_and_state: Tuple[str, str],
-) -> Dict[str, List[str]]:
-    id_, state = id_and_state
-    acc[state].append(id_)
-    return acc
+    return add_vars.items()
 
 
 @snapin_registry.register
@@ -61,11 +64,7 @@
 
     @classmethod
     def title(cls):
-        return _("Overview")
-
-    @classmethod
-    def has_show_more_items(cls):
-        return True
+        return _("Tactical Overview")
 
     @classmethod
     def description(cls):
@@ -116,11 +115,6 @@
                  title=_("Show failed notifications"),
                  default_value=True,
              )),
-            ("show_sites_not_connected",
-             Checkbox(
-                 title=_("Display a message if sites are not connected"),
-                 default_value=True,
-             )),
         ]
 
     @classmethod
@@ -128,7 +122,6 @@
         return {
             "show_stale": True,
             "show_failed_notifications": True,
-            "show_sites_not_connected": True,
             "rows": [{
                 "query": ("hosts", {}),
                 "title": u"Hosts"
@@ -144,7 +137,6 @@
     def show(self):
         self._show_rows()
         self._show_failed_notifications()
-        self._show_site_status()
 
     def _show_rows(self):
         rows = self._get_rows()
@@ -153,14 +145,10 @@
             html.center(_("No data from any site"))
             return
 
-<<<<<<< HEAD
-        html.open_table(class_=["tacticaloverview"], cellspacing="2", cellpadding="0", border="0")
-=======
         html.open_table(class_=["content_center", "tacticaloverview"],
                         cellspacing=2,
                         cellpadding=0,
                         border=0)
->>>>>>> 75a18bda
 
         show_stales = self.parameters()["show_stale"] and config.user.may(
             "general.see_stales_in_tactical_overview")
@@ -181,10 +169,8 @@
 
             html.open_tr()
             html.th(row.title)
-            html.th(_("Problems"), class_="show_more_mode")
-            html.th(
-                html.render_span(_("Unhandled"), class_="more") +
-                html.render_span(_("Unhandled p."), class_="less"))
+            html.th(_("Problems"))
+            html.th(_("Unhandled"))
             if show_stales and has_stale_objects:
                 html.th(_("Stale"))
             html.close_tr()
@@ -192,42 +178,22 @@
             td_class = 'col4' if has_stale_objects else 'col3'
 
             html.open_tr()
-            url = makeuri_contextless(request, row.views.total + context_vars, filename="view.py")
+            url = html.makeuri_contextless(row.views.total + context_vars, filename="view.py")
             html.open_td(class_=["total", td_class])
             html.a("%s" % amount, href=url, target="main")
             html.close_td()
 
             for value, ty in [(problems, "handled"), (unhandled_problems, "unhandled")]:
-<<<<<<< HEAD
-                url = makeuri_contextless(
-                    request,
-                    getattr(row.views, ty) + context_vars,
-                    filename="view.py",
-                )
-                html.open_td(class_=[
-                    td_class, "states prob" if value != 0 else None, "show_more_mode" if ty ==
-                    "handled" else "basic"
-                ])
-=======
                 url = html.makeuri_contextless(getattr(row.views, ty) + context_vars,
                                                filename="view.py")
                 html.open_td(class_=[td_class, "states prob" if value != 0 else None])
->>>>>>> 75a18bda
                 link(str(value), url)
                 html.close_td()
 
             if show_stales and has_stale_objects:
                 if row.views.stale:
-<<<<<<< HEAD
-                    url = makeuri_contextless(
-                        request,
-                        row.views.stale + context_vars,
-                        filename="view.py",
-                    )
-=======
                     url = html.makeuri_contextless(row.views.stale + context_vars,
                                                    filename="view.py")
->>>>>>> 75a18bda
                     html.open_td(class_=[td_class, "states prob" if stales != 0 else None])
                     link(str(stales), url)
                     html.close_td()
@@ -276,7 +242,7 @@
                 ],
             )
 
-        if what == "services":
+        elif what == "services":
             return ViewURLParams(
                 total=[
                     ("view_name", "allservices"),
@@ -293,7 +259,7 @@
                 ],
             )
 
-        if what == "events":
+        elif what == "events":
             return ViewURLParams(
                 total=[
                     ("view_name", "ec_events"),
@@ -314,8 +280,8 @@
                 ],
                 stale=None,
             )
-
-        raise NotImplementedError()
+        else:
+            raise NotImplementedError()
 
     def _get_stats(self, what, context):
         if what == "hosts":
@@ -350,21 +316,14 @@
 
     def _get_host_stats_query(self, context_filters):
         return ("GET hosts\n"
-                # Total
                 "Stats: state >= 0\n"
-
-                # Handled problems
                 "Stats: state > 0\n"
                 "Stats: scheduled_downtime_depth = 0\n"
                 "StatsAnd: 2\n"
-
-                # Unhandled problems
                 "Stats: state > 0\n"
                 "Stats: scheduled_downtime_depth = 0\n"
                 "Stats: acknowledged = 0\n"
                 "StatsAnd: 3\n"
-
-                # Stale
                 "Stats: host_staleness >= %s\n"
                 "Stats: host_scheduled_downtime_depth = 0\n"
                 "StatsAnd: 2\n"
@@ -372,25 +331,18 @@
 
     def _get_service_stats_query(self, context_filters):
         return ("GET services\n"
-                # Total
                 "Stats: state >= 0\n"
-
-                # Handled problems
                 "Stats: state > 0\n"
                 "Stats: scheduled_downtime_depth = 0\n"
                 "Stats: host_scheduled_downtime_depth = 0\n"
                 "Stats: host_state = 0\n"
                 "StatsAnd: 4\n"
-
-                # Unhandled problems
                 "Stats: state > 0\n"
                 "Stats: scheduled_downtime_depth = 0\n"
                 "Stats: host_scheduled_downtime_depth = 0\n"
                 "Stats: acknowledged = 0\n"
                 "Stats: host_state = 0\n"
                 "StatsAnd: 5\n"
-
-                # Stale
                 "Stats: service_staleness >= %s\n"
                 "Stats: host_scheduled_downtime_depth = 0\n"
                 "Stats: service_scheduled_downtime_depth = 0\n"
@@ -401,10 +353,7 @@
         # In case the user is not allowed to see unrelated events
         ec_filters = ""
         if not config.user.may("mkeventd.seeall") and not config.user.may("mkeventd.seeunrelated"):
-            ec_filters = (  #
-                "Filter: event_contact_groups != \n"
-                "Filter: host_name != \n"
-                "Or: 2\n")
+            ec_filters = ("Filter: event_contact_groups != \n" "Filter: host_name != \n" "Or: 2\n")
 
         event_query = (
             # "Events" column
@@ -424,10 +373,7 @@
             "Stats: event_host_in_downtime != 1\n"
             "StatsAnd: 3\n" + ec_filters + context_filters)
 
-        # Do not mark the site as dead in case the Event Console is not available.
-        return livestatus.Query(event_query,
-                                suppress_exceptions=(livestatus.MKLivestatusTableNotFoundError,
-                                                     livestatus.MKLivestatusBadGatewayError))
+        return event_query
 
     def _execute_stats_query(self, query, auth_domain="read", only_sites=None, deflt=None):
         try:
@@ -453,14 +399,11 @@
         html.open_div(class_="spacertop")
         html.open_div(class_="tacticalalert")
 
-        confirm_url = makeuri_contextless(request, [], filename="clear_failed_notifications.py")
+        confirm_url = html.makeuri_contextless([], filename="clear_failed_notifications.py")
         html.icon_button(confirm_url, _("Confirm failed notifications"), "delete", target="main")
 
-        view_url = makeuri_contextless(
-            request,
-            [("view_name", "failed_notifications")],
-            filename="view.py",
-        )
+        view_url = html.makeuri_contextless([("view_name", "failed_notifications")],
+                                            filename="view.py")
 
         html.a(_("%d failed notifications") % failed_notifications, target="main", href=view_url)
         html.close_div()
@@ -475,55 +418,6 @@
         except livestatus.MKLivestatusNotFoundError:
             return None
 
-    def _show_site_status(self):
-        if not self.parameters().get("show_sites_not_connected"):
-            return
-
-        site_states: Dict[str, List[str]] = reduce(
-            group_by_state,
-            [(id_, map_site_state(info["state"])) for id_, info in sites.states().items()],
-            {
-                'ok': [],
-                'disabled': [],
-                'error': []
-            },
-        )
-
-        if site_states["disabled"]:
-            self._create_status_box(site_states["disabled"], "tacticalinfo", _("disabled"))
-
-        if not site_states["error"]:
-            return
-
-        self._create_status_box(site_states["error"], "tacticalalert", _("disconnected"))
-
-    def _create_status_box(
-        self,
-        site_ids: List[str],
-        css_class: str,
-        site_status: str,
-    ):
-        html.open_div(class_="spacertop")
-        html.open_div(class_=css_class)
-        message_template = ungettext("%d site is %s.", "%d sites are %s.", len(site_ids))
-        message = message_template % (len(site_ids), site_status)
-        tooltip_template = ungettext(
-            "Associated hosts, services and events are not included "
-            "in the Tactical Overview. The %s site is %s.",
-            "Associated hosts, services and events are not included "
-            "in the Tactical Overview. The %s sites are %s.", len(site_ids))
-        tooltip = tooltip_template % (site_status, ', '.join(site_ids))
-
-        if config.user.may("wato.sites"):
-            url = makeuri_contextless(request, [("mode", "sites")], filename="wato.py")
-            html.icon_button(url, tooltip, "sites", target="main")
-            html.a(message, target="main", href=url)
-        else:
-            html.icon("sites", tooltip)
-            html.write_text(message)
-        html.close_div()
-        html.close_div()
-
     @classmethod
     def allowed_roles(cls):
         return ["user", "admin", "guest"]