--- conflicted
+++ resolved
@@ -1,154 +1,75 @@
-#!/usr/bin/env python3
-# -*- coding: utf-8 -*-
-# Copyright (C) 2019 tribe29 GmbH - License: GNU General Public License v2
-# This file is part of Checkmk (https://checkmk.com). It is subject to the terms and
-# conditions defined in the file COPYING, which is part of this source code package.
-
-from typing import (
-    Callable,
-    Dict,
-    Iterable,
-    List,
-    Optional,
-)
+#!/usr/bin/python
+# -*- encoding: utf-8; py-indent-offset: 4 -*-
+# +------------------------------------------------------------------+
+# |             ____ _               _        __  __ _  __           |
+# |            / ___| |__   ___  ___| | __   |  \/  | |/ /           |
+# |           | |   | '_ \ / _ \/ __| |/ /   | |\/| | ' /            |
+# |           | |___| | | |  __/ (__|   <    | |  | | . \            |
+# |            \____|_| |_|\___|\___|_|\_\___|_|  |_|_|\_\           |
+# |                                                                  |
+# | Copyright Mathias Kettner 2014             mk@mathias-kettner.de |
+# +------------------------------------------------------------------+
+#
+# This file is part of Check_MK.
+# The official homepage is at http://mathias-kettner.de/check_mk.
+#
+# check_mk is free software;  you can redistribute it and/or modify it
+# under the  terms of the  GNU General Public License  as published by
+# the Free Software Foundation in version 2.  check_mk is  distributed
+# in the hope that it will be useful, but WITHOUT ANY WARRANTY;  with-
+# out even the implied warranty of  MERCHANTABILITY  or  FITNESS FOR A
+# PARTICULAR PURPOSE. See the  GNU General Public License for more de-
+# tails. You should have  received  a copy of the  GNU  General Public
+# License along with GNU Make; see the file  COPYING.  If  not,  write
+# to the Free Software Foundation, Inc., 51 Franklin St,  Fifth Floor,
+# Boston, MA 02110-1301 USA.
 
 import cmk.gui.config as config
+import cmk.gui.wato as wato
 import cmk.gui.views as views
 import cmk.gui.dashboard as dashboard
 import cmk.gui.watolib as watolib
 import cmk.gui.sites as sites
-from cmk.gui.htmllib import HTML, Choices
-from cmk.gui.i18n import _, _l
-from cmk.gui.main_menu import mega_menu_registry
-from cmk.gui.type_defs import MegaMenu, TopicMenuTopic, TopicMenuItem
+from cmk.gui.htmllib import HTML
+from cmk.gui.i18n import _
 from cmk.gui.globals import html
-from cmk.gui.watolib.search import (
-    ABCMatchItemGenerator,
-    MatchItem,
-    MatchItems,
-    match_item_generator_registry,
-)
 
 from cmk.gui.plugins.sidebar import (
     SidebarSnapin,
     snapin_registry,
+    iconlink,
     footnotelinks,
-    make_topic_menu,
-    show_topic_menu,
-    search,
-)
-
-from cmk.gui.plugins.wato.utils.main_menu import (
-    MainModuleTopic,
-    main_module_registry,
+    visuals_by_topic,
 )
 
 
 def render_wato(mini):
     if not config.wato_enabled:
-        html.write_text(_("Setup is disabled."))
+        html.write_text(_("WATO is disabled."))
         return False
-    if not config.user.may("wato.use"):
-        html.write_text(_("You are not allowed to use the setup."))
+    elif not config.user.may("wato.use"):
+        html.write_text(_("You are not allowed to use Check_MK's web configuration GUI."))
         return False
 
-    menu = get_wato_menu_items()
-
     if mini:
-        for topic in menu:
-            for item in topic.items:
-                html.icon_button(url=item.url,
-                                 class_="show_more_mode" if item.is_show_more else None,
-                                 title=item.title,
-                                 icon=item.icon or "wato",
-                                 target="main")
+        html.icon_button("wato.py", _("Main Menu"), "home", target="main")
     else:
-        show_topic_menu(treename="wato", menu=menu, show_item_icons=True)
+        iconlink(_("Main Menu"), "wato.py", "home")
+
+    for module in wato.get_modules():
+        if not module.may_see():
+            continue
+
+        url = module.get_url()
+        if mini:
+            html.icon_button(url, module.title, module.icon, target="main")
+        else:
+            iconlink(module.title, url, module.icon)
 
     pending_info = watolib.get_pending_changes_info()
     if pending_info:
         footnotelinks([(pending_info, "wato.py?mode=changelog")])
         html.div('', class_="clear")
-
-
-def get_wato_menu_items() -> List[TopicMenuTopic]:
-    by_topic: Dict[MainModuleTopic, TopicMenuTopic] = {}
-    for module_class in main_module_registry.values():
-        module = module_class()
-
-        if not module.may_see():
-            continue
-
-        topic = by_topic.setdefault(
-            module.topic,
-            TopicMenuTopic(
-                name=module.topic.name,
-                title=module.topic.title,
-                icon=module.topic.icon_name,
-                items=[],
-            ))
-        topic.items.append(
-            TopicMenuItem(
-                name=module.mode_or_url,
-                title=module.title,
-                url=module.get_url(),
-                sort_index=module.sort_index,
-                is_show_more=module.is_show_more,
-                icon=module.icon,
-            ))
-
-    # Sort the items of all topics
-    for topic in by_topic.values():
-        topic.items.sort(key=lambda i: (i.sort_index, i.title))
-
-    # Return the sorted topics
-    return [v for k, v in sorted(by_topic.items(), key=lambda e: (e[0].sort_index, e[0].title))]
-
-
-mega_menu_registry.register(
-    MegaMenu(
-        name="setup",
-        title=_l("Setup"),
-        icon="main_setup",
-        sort_index=15,
-        topics=get_wato_menu_items,
-        search=search.SetupSearch("setup_search"),
-    ))
-
-
-class MatchItemGeneratorSetupMenu(ABCMatchItemGenerator):
-    def __init__(
-        self,
-        name: str,
-        topic_generator: Callable[[], Iterable[TopicMenuTopic]],
-    ) -> None:
-        super().__init__(name)
-        self._topic_generator = topic_generator
-
-    def generate_match_items(self) -> MatchItems:
-        yield from (MatchItem(
-            title=topic_menu_item.title,
-            topic=_("Setup"),
-            url=topic_menu_item.url,
-            match_texts=[topic_menu_item.title],
-        )
-                    for topic_menu_topic in self._topic_generator()
-                    for topic_menu_item in topic_menu_topic.items)
-
-    @staticmethod
-    def is_affected_by_change(_change_action_name: str) -> bool:
-        return False
-
-    @property
-    def is_localization_dependent(self) -> bool:
-        return True
-
-
-match_item_generator_registry.register(
-    MatchItemGeneratorSetupMenu(
-        "setup",
-        mega_menu_registry["setup"].topics,
-    ))
 
 
 @snapin_registry.register
@@ -159,19 +80,11 @@
 
     @classmethod
     def title(cls):
-<<<<<<< HEAD
-        return _("Setup")
-
-    @classmethod
-    def has_show_more_items(cls):
-        return True
-=======
         return _("WATO - Configuration")
->>>>>>> 75a18bda
 
     @classmethod
     def description(cls):
-        return _("Direct access to the setup menu")
+        return _("Direct access to WATO - the web administration GUI of Check_MK")
 
     @classmethod
     def allowed_roles(cls):
@@ -194,19 +107,11 @@
 
     @classmethod
     def title(cls):
-<<<<<<< HEAD
-        return _("Quick setup")
-
-    @classmethod
-    def has_show_more_items(cls):
-        return True
-=======
         return _("WATO - Quickaccess")
->>>>>>> 75a18bda
 
     @classmethod
     def description(cls):
-        return _("Access to the setup menu with only icons (saves space)")
+        return _("Access to WATO modules with only icons (saves space)")
 
     @classmethod
     def allowed_roles(cls):
@@ -228,6 +133,7 @@
             "Columns: filename"
     hosts = sites.live().query(query)
     sites.live().set_prepend_site(False)
+    hosts.sort()
 
     def get_folder(path, num=0):
         folder = watolib.Folder.folder(path)
@@ -244,7 +150,7 @@
     # Now get number of hosts by folder
     # Count all childs for each folder
     user_folders = {}
-    for _site, filename, num in sorted(hosts):
+    for _site, filename, num in hosts:
         # Remove leading /wato/
         wato_folder_path = filename[6:]
 
@@ -283,7 +189,7 @@
     def reduce_tree(folders):
         for folder_path, folder in folders.items():
             if len(folder['.folders']) == 1 and folder['.num_hosts'] == 0:
-                child_path, child_folder = list(folder['.folders'].items())[0]
+                child_path, child_folder = folder['.folders'].items()[0]
                 folders[child_path] = child_folder
                 del folders[folder_path]
 
@@ -298,6 +204,8 @@
 # We fetch the information via livestatus - not from WATO.
 def render_tree_folder(tree_id, folder, js_func):
     subfolders = folder.get(".folders", {}).values()
+    subfolders.sort(cmp=lambda f1, f2: cmp(f1["title"].lower(), f2["title"].lower()))
+
     is_leaf = len(subfolders) == 0
 
     # Suppress indentation for non-emtpy root folder
@@ -312,15 +220,8 @@
                           onclick="%s(this, \'%s\');" % (js_func, folder[".path"]))
 
     if not is_leaf:
-        html.begin_foldable_container(
-            tree_id,
-            "/" + folder[".path"],
-            False,
-            HTML(title),
-            icon="foldable_sidebar",
-            padding=6,
-        )
-        for subfolder in sorted(subfolders, key=lambda x: x["title"].lower()):
+        html.begin_foldable_container(tree_id, "/" + folder[".path"], False, HTML(title))
+        for subfolder in subfolders:
             render_tree_folder(tree_id, subfolder, js_func)
         html.end_foldable_container()
     else:
@@ -359,56 +260,43 @@
         selected_topic, selected_target = config.user.load_file("foldertree",
                                                                 (_('Hosts'), 'allhosts'))
 
-        # Apply some view specific filters
-        views_to_show = [(name, view)
-                         for name, view in views.get_permitted_views().items()
-                         if (not config.visible_views or name in config.visible_views) and
-                         (not config.hidden_views or name not in config.hidden_views)]
-
-        visuals_to_show = [("views", e) for e in views_to_show]
-        visuals_to_show += [("dashboards", e) for e in dashboard.get_permitted_dashboards().items()]
-
-        topics = make_topic_menu(visuals_to_show)
-        topic_choices: Choices = [(topic.title, topic.title) for topic in topics]
+        dashboard.load_dashboards()
+        topic_views = visuals_by_topic(views.get_permitted_views().items() +
+                                       dashboard.permitted_dashboards().items())
+        topics = [(t, t) for t, _s in topic_views]
 
         html.open_table()
         html.open_tr()
+        html.td(_('Topic:'), class_="label")
         html.open_td()
         html.dropdown("topic",
-<<<<<<< HEAD
-                      topic_choices,
-=======
                       topics,
->>>>>>> 75a18bda
                       deflt=selected_topic,
                       onchange='cmk.sidebar.wato_tree_topic_changed(this)')
         html.close_td()
         html.close_tr()
 
         html.open_tr()
+        html.td(_("View:"), class_="label")
         html.open_td()
 
-        for topic in topics:
-            targets: Choices = []
-            for item in topic.items:
-                if item.url and item.url.startswith("dashboard.py"):
-                    name = 'dashboard|' + item.name
-                else:
-                    name = item.name
-                targets.append((name, item.title))
-
-            if topic.title != selected_topic:
-                default = ''
-                style: Optional[str] = 'display:none'
+        for topic, view_list in topic_views:
+            targets = []
+            for t, title, name, is_view in view_list:
+                if config.visible_views and name not in config.visible_views:
+                    continue
+                if config.hidden_views and name in config.hidden_views:
+                    continue
+                if t == topic:
+                    if not is_view:
+                        name = 'dashboard|' + name
+                    targets.append((name, title))
+
+            if topic != selected_topic:
+                default, style = '', 'display:none'
             else:
-<<<<<<< HEAD
-                default = selected_target
-                style = None
-            html.dropdown("target_%s" % topic.title,
-=======
                 default, style = selected_target, None
             html.dropdown("target_%s" % topic,
->>>>>>> 75a18bda
                           targets,
                           deflt=default,
                           onchange='cmk.sidebar.wato_tree_target_changed(this)',
@@ -421,7 +309,7 @@
         # Now render the whole tree
         if user_folders:
             render_tree_folder("wato-hosts",
-                               list(user_folders.values())[0], 'cmk.sidebar.wato_tree_click')
+                               user_folders.values()[0], 'cmk.sidebar.wato_tree_click')
 
 
 @snapin_registry.register
@@ -445,4 +333,4 @@
         user_folders = compute_foldertree()
         if user_folders:
             render_tree_folder("wato-folders",
-                               list(user_folders.values())[0], 'cmk.sidebar.wato_folders_clicked')+                               user_folders.values()[0], 'cmk.sidebar.wato_folders_clicked')