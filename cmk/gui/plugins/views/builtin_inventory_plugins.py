#!/usr/bin/env python3
# -*- coding: utf-8 -*-
# Copyright (C) 2019 tribe29 GmbH - License: GNU General Public License v2
# This file is part of Checkmk (https://checkmk.com). It is subject to the terms and
# conditions defined in the file COPYING, which is part of this source code package.

# YAPF is disabled in the next section to get simpler overview of the keys
# present in the dictionary as they are packed together much more
# densely. You are responsible of manually formatting this dictionary, or
# at your choice adding temporarily in the style file the option:
# each_dict_entry_on_separate_line=False

import cmk.gui.utils
from cmk.gui.plugins.views import (
    inventory_displayhints,)
from cmk.gui.i18n import _

from cmk.gui.plugins.visuals.inventory import (
    FilterInvtableVersion,
    FilterInvtableIDRange,
    FilterInvtableOperStatus,
    FilterInvtableAdminStatus,
    FilterInvtableAvailable,
    FilterInvtableInterfaceType,
    FilterInvtableTimestampAsAge,
)

# yapf: disable

inventory_displayhints.update({
    ".": {"title": _("Inventory")},
    ".hardware.": {"title": _("Hardware"), "icon": "hardware"},
    ".hardware.chassis.": {"title": _("Chassis")},
    ".hardware.cpu.": {
        "title": _("Processor"),
        "keyorder": [
            "arch",
            "max_speed",
            "model",
            "type",
            "threads",
            "smt_threads",
            "sharing_mode",
            "implementation_mode",
            "entitlement",
            "cpu_max_capa",
            "logical_cpus",
        ],
    },
    ".hardware.cpu.arch": {"title": _("CPU Architecture"), "short": _("CPU Arch")},
    ".hardware.cpu.max_speed": {"title": _("Maximum Speed"), "paint": "hz"},
    ".hardware.cpu.model": {"title": _("Model"), "short": _("CPU Model")},
    ".hardware.cpu.threads": {"title": _("Total Number of Hyperthreads"), "paint": "count"},
    ".hardware.cpu.smt_threads": {"title": _("SMT Threads"), "paint": "count"},
    ".hardware.cpu.sharing_mode": {"title": _("Shared Processor Mode")},
    ".hardware.cpu.implementation_mode": {"title": _("Processor Implementation Mode")},
    ".hardware.cpu.entitlement": {"title": _("Processor Entitled Capacity")},
    ".hardware.cpu.cpu_max_capa": {"title": _("Processor Max. Capacity")},
    ".hardware.cpu.cache_size": {"title": _("Cache Size"), "paint": "bytes"},
    ".hardware.cpu.bus_speed": {"title": _("Bus Speed"), "paint": "hz"},
    ".hardware.cpu.voltage": {"title": _("Voltage"), "paint": "volt"},
    ".hardware.cpu.cores_per_cpu": {"title": _("Cores per CPU"), "paint": "count"},
    ".hardware.cpu.threads_per_cpu": {"title": _("Hyperthreads per CPU"), "paint": "count"},
    ".hardware.cpu.cpus": {
        "title": _("Number of physical CPUs"), "short": _("CPUs"), "paint": "count"
    },
    ".hardware.cpu.logical_cpus": {
        "title": _("Number of logical CPUs"), "short": _("Logical CPUs"), "paint": "count"
    },
    ".hardware.cpu.cores": {
        "title": _("Total Number of Cores"), "short": _("Cores"), "paint": "count"
    },
    ".hardware.memory.": {"title": _("Memory (RAM)")},
    ".hardware.memory.total_ram_usable": {"title": _("Total usable RAM"), "paint": "bytes_rounded"},
    ".hardware.memory.total_swap": {"title": _("Total swap space"), "paint": "bytes_rounded"},
    ".hardware.memory.total_vmalloc": {
        "title": _("Virtual addresses for mapping"), "paint": "bytes_rounded"
    },
    ".hardware.memory.arrays:": {"title": _("Arrays (Controllers)")},
    ".hardware.memory.arrays:*.": {"title": _("Controller %d")},
    ".hardware.memory.arrays:*.devices:": {
        "title": _("Devices"),
        "keyorder": [
            "locator",
            "bank_locator",
            "type",
            "form_factor",
            "speed",
            "data_width",
            "total_width",
            "manufacturer",
            "serial",
        ],
    },
    ".hardware.memory.arrays:*.maximum_capacity": {
        "title": _("Maximum Capacity"), "paint": "bytes"
    },
    ".hardware.memory.arrays:*.devices:*.": {"title": lambda v: v["locator"]},
    ".hardware.memory.arrays:*.devices:*.size": {"title": _("Size"), "paint": "bytes"},
    ".hardware.memory.arrays:*.devices:*.speed": {"title": _("Speed"), "paint": "hz"},
    ".hardware.system.": {
        "title": _("System"),
        "keyorder": [
            "manufacturer",
            "product",
            "serial",
            "node_name",
            "partition_name",
        ],
    },
    ".hardware.system.product": {"title": _("Product"), "is_show_more": False},
    ".hardware.system.serial": {"title": _("Serial Number")},
    ".hardware.system.expresscode": {"title": _("Express Servicecode")},
    ".hardware.system.model": {"title": _("Model Name")},
    ".hardware.system.manufacturer": {"title": _("Manufacturer")},

    # Legacy ones. Kept to not break existing views - DON'T use these values for new plugins
    ".hardware.system.serial_number": {"title": _("Serial Number - LEGACY, don't use")},
    ".hardware.system.model_name": {"title": _("Model Name - LEGACY, don't use")},
    ".hardware.components.": {"title": _("Physical Components")},
    ".hardware.components.others:": {
        "title": _("Other entities"),
        "keyorder": [
            "index",
            "name",
            "description",
            "software",
            "serial",
            "manufacturer",
            "model",
            "location",
        ],
        "view": "invother_of_host",
    },
    ".hardware.components.others:*.index": {"title": _("Index")},
    ".hardware.components.others:*.name": {"title": _("Name")},
    ".hardware.components.others:*.description": {"title": _("Description")},
    ".hardware.components.others:*.software": {"title": _("Software")},
    ".hardware.components.others:*.serial": {"title": _("Serial Number")},
    ".hardware.components.others:*.manufacturer": {"title": _("Manufacturer")},
    ".hardware.components.others:*.model": {"title": _("Model Name")},
    ".hardware.components.others:*.location": {"title": _("Location")},
    ".hardware.components.unknowns:": {
        "title": _("Unknown entities"),
        "keyorder": [
            "index",
            "name",
            "description",
            "software",
            "serial",
            "manufacturer",
            "model",
            "location",
        ],
        "view": "invunknown_of_host",
    },
    ".hardware.components.unknowns:*.index": {"title": _("Index")},
    ".hardware.components.unknowns:*.name": {"title": _("Name")},
    ".hardware.components.unknowns:*.description": {"title": _("Description")},
    ".hardware.components.unknowns:*.software": {"title": _("Software")},
    ".hardware.components.unknowns:*.serial": {"title": _("Serial Number")},
    ".hardware.components.unknowns:*.manufacturer": {"title": _("Manufacturer")},
    ".hardware.components.unknowns:*.model": {"title": _("Model Name")},
    ".hardware.components.unknowns:*.location": {"title": _("Location")},
    ".hardware.components.chassis:": {
        "title": _("Chassis"),
        "keyorder": [
            "index",
            "name",
            "description",
            "software",
            "serial",
            "manufacturer",
            "model",
            "location",
        ],
        "view": "invchassis_of_host",
    },
    ".hardware.components.chassis:*.index": {"title": _("Index")},
    ".hardware.components.chassis:*.name": {"title": _("Name")},
    ".hardware.components.chassis:*.description": {"title": _("Description")},
    ".hardware.components.chassis:*.software": {"title": _("Software")},
    ".hardware.components.chassis:*.serial": {"title": _("Serial Number")},
    ".hardware.components.chassis:*.manufacturer": {"title": _("Manufacturer")},
    ".hardware.components.chassis:*.model": {"title": _("Model Name")},
    ".hardware.components.chassis:*.location": {"title": _("Location")},
    ".hardware.components.backplanes:": {
        "title": _("Backplanes"),
        "keyorder": [
            "index",
            "name",
            "description",
            "software",
            "serial",
            "manufacturer",
            "model",
            "location",
        ],
        "view": "invbackplane_of_host",
    },
    ".hardware.components.backplanes:*.index": {"title": _("Index")},
    ".hardware.components.backplanes:*.name": {"title": _("Name")},
    ".hardware.components.backplanes:*.description": {"title": _("Description")},
    ".hardware.components.backplanes:*.software": {"title": _("Software")},
    ".hardware.components.backplanes:*.serial": {"title": _("Serial Number")},
    ".hardware.components.backplanes:*.manufacturer": {"title": _("Manufacturer")},
    ".hardware.components.backplanes:*.model": {"title": _("Model Name")},
    ".hardware.components.backplanes:*.location": {"title": _("Location")},
    ".hardware.components.containers:": {
        "title": _("Containers"),
        "keyorder": [
            "index",
            "name",
            "description",
            "software",
            "serial",
            "manufacturer",
            "model",
            "location",
        ],
        "view": "invcontainer_of_host",
    },
    ".hardware.components.containers:*.index": {"title": _("Index")},
    ".hardware.components.containers:*.name": {"title": _("Name")},
    ".hardware.components.containers:*.description": {"title": _("Description")},
    ".hardware.components.containers:*.software": {"title": _("Software")},
    ".hardware.components.containers:*.serial": {"title": _("Serial Number")},
    ".hardware.components.containers:*.manufacturer": {"title": _("Manufacturer")},
    ".hardware.components.containers:*.model": {"title": _("Model Name")},
    ".hardware.components.containers:*.location": {"title": _("Location")},
    ".hardware.components.psus:": {
        "title": _("Power Supplies"),
        "keyorder": [
            "index",
            "name",
            "description",
            "software",
            "serial",
            "manufacturer",
            "model",
            "location",
        ],
        "view": "invpsu_of_host",
    },
    ".hardware.components.psus:*.index": {"title": _("Index")},
    ".hardware.components.psus:*.name": {"title": _("Name")},
    ".hardware.components.psus:*.description": {"title": _("Description")},
    ".hardware.components.psus:*.software": {"title": _("Software")},
    ".hardware.components.psus:*.serial": {"title": _("Serial Number")},
    ".hardware.components.psus:*.manufacturer": {"title": _("Manufacturer")},
    ".hardware.components.psus:*.model": {"title": _("Model Name")},
    ".hardware.components.psus:*.location": {"title": _("Location")},
    ".hardware.components.fans:": {
        "title": _("Fans"),
        "keyorder": [
            "index",
            "name",
            "description",
            "software",
            "serial",
            "manufacturer",
            "model",
            "location",
        ],
        "view": "invfan_of_host",
    },
    ".hardware.components.fans:*.index": {"title": _("Index")},
    ".hardware.components.fans:*.name": {"title": _("Name")},
    ".hardware.components.fans:*.description": {"title": _("Description")},
    ".hardware.components.fans:*.software": {"title": _("Software")},
    ".hardware.components.fans:*.serial": {"title": _("Serial Number")},
    ".hardware.components.fans:*.manufacturer": {"title": _("Manufacturer")},
    ".hardware.components.fans:*.model": {"title": _("Model Name")},
    ".hardware.components.fans:*.location": {"title": _("Location")},
    ".hardware.components.sensors:": {
        "title": _("Sensors"),
        "keyorder": [
            "index",
            "name",
            "description",
            "software",
            "serial",
            "manufacturer",
            "model",
            "location",
        ],
        "view": "invsensor_of_host",
    },
    ".hardware.components.sensors:*.index": {"title": _("Index")},
    ".hardware.components.sensors:*.name": {"title": _("Name")},
    ".hardware.components.sensors:*.description": {"title": _("Description")},
    ".hardware.components.sensors:*.software": {"title": _("Software")},
    ".hardware.components.sensors:*.serial": {"title": _("Serial Number")},
    ".hardware.components.sensors:*.manufacturer": {"title": _("Manufacturer")},
    ".hardware.components.sensors:*.model": {"title": _("Model Name")},
    ".hardware.components.sensors:*.location": {"title": _("Location")},
    ".hardware.components.modules:": {
        "title": _("Modules"),
        "keyorder": [
            "index",
            "name",
            "description",
            "software",
            "serial",
            "model",
            "manufacturer",
            "bootloader",
            "firmware",
            "type",
            "location",
        ],
        "view": "invmodule_of_host",
    },
    ".hardware.components.modules:*.index": {"title": _("Index")},
    ".hardware.components.modules:*.name": {"title": _("Name")},
    ".hardware.components.modules:*.description": {"title": _("Description")},
    ".hardware.components.modules:*.software": {"title": _("Software")},
    ".hardware.components.modules:*.serial": {"title": _("Serial Number")},
    ".hardware.components.modules:*.model": {"title": _("Model Name")},
    ".hardware.components.modules:*.manufacturer": {"title": _("Manufacturer")},
    ".hardware.components.modules:*.bootloader": {"title": _("Bootloader")},
    ".hardware.components.modules:*.firmware": {"title": _("Firmware")},
    ".hardware.components.modules:*.type": {"title": _("Type")},
    ".hardware.components.modules:*.location": {"title": _("Location")},
    ".hardware.components.stacks:": {
        "title": _("Stacks"),
        "keyorder": ["index", "name", "description", "software", "serial", "model", "location"],
        "view": "invstack_of_host",
    },
    ".hardware.components.stacks:*.index": {"title": _("Index")},
    ".hardware.components.stacks:*.name": {"title": _("Name")},
    ".hardware.components.stacks:*.description": {"title": _("Description")},
    ".hardware.components.stacks:*.software": {"title": _("Software")},
    ".hardware.components.stacks:*.serial": {"title": _("Serial Number")},
    ".hardware.components.stacks:*.manufacturer": {"title": _("Manufacturer")},
    ".hardware.components.stacks:*.model": {"title": _("Model Name")},
    ".hardware.components.stacks:*.location": {"title": _("Location")},
    ".hardware.storage.": {"title": _("Storage")},
    ".hardware.storage.controller.": {"title": _("Controller")},
    ".hardware.storage.controller.version": {"title": _("Version")},
    ".hardware.storage.disks:": {"title": _("Block Devices")},
    ".hardware.storage.disks:*.": {"title": _("Block Device %d")},
    ".hardware.storage.disks:*.signature": {"title": _("Disk ID")},
    ".hardware.storage.disks:*.vendor": {"title": _("Vendor")},
    ".hardware.storage.disks:*.local": {"title": _("Local")},
    ".hardware.storage.disks:*.bus": {"title": _("Bus")},
    ".hardware.storage.disks:*.product": {"title": _("Product")},
    ".hardware.storage.disks:*.fsnode": {"title": _("Filesystem Node")},
    ".hardware.storage.disks:*.serial": {"title": _("Serial Number")},
    ".hardware.storage.disks:*.size": {"title": _("Size"), "paint": "size"},
    ".hardware.storage.disks:*.type": {"title": _("Type")},
    ".hardware.volumes.physical_volumes.*:": {
        "title": ("Physical Volumes"),
        "keyorder": [
            "volume_group_name",
            "physical_volume_name",
            "physical_volume_status",
            "physical_volume_total_partitions",
            "physical_volume_free_partitions"],
    },
    ".hardware.volumes.physical_volumes:*.volume_group_name": {"title": _("Volume Group Name")},
    ".hardware.volumes.physical_volumes:*.physical_volume_name": {"title": _("Physical Volume Name")},
    ".hardware.volumes.physical_volumes:*.physical_volume_status": {"title": _("Physical Volume Status")},
    ".hardware.volumes.physical_volumes:*.physical_volume_total_partitions": {"title" : _("Physical Volume Total Partitions")},
    ".hardware.volumes.physical_volumes:*.physical_volume_free_partitions": {"title" : _("Physical Volume Free Partitions")},
    ".hardware.video:": {"title": _("Graphic Cards")},
    ".hardware.video:*.": {"title": _("Graphic Card %d")},
    ".hardware.video:*.name": {"title": _("Graphic Card Name"), "short": _("Card Name")},
    ".hardware.video:*.subsystem": {"title": _("Vendor and Device ID"), "short": _("Vendor")},
    ".hardware.video:*.driver": {"title": _("Driver"), "short": _("Driver")},
    ".hardware.video:*.driver_date": {"title": _("Driver Date"), "short": _("Driver Date")},
    ".hardware.video:*.driver_version": {
        "title": _("Driver Version"), "short": _("Driver Version")
    },
    ".hardware.video:*.graphic_memory": {"title": _("Memory"), "paint": "bytes_rounded"},
    ".hardware.nwadapter:": {"title": _("Network Adapters")},
    ".hardware.nwadapter:*.": {"title": _("Network Adapter %d")},
    ".hardware.nwadapter:*.name": {"title": _("Name")},
    ".hardware.nwadapter:*.type": {"title": _("Type")},
    ".hardware.nwadapter:*.macaddress": {"title": _("Physical Address (MAC)")},
    ".hardware.nwadapter:*.speed": {"title": _("Speed"), "paint": "nic_speed"},
    ".hardware.nwadapter:*.ipv4_address": {"title": _("IPv4 Address")},
    ".hardware.nwadapter:*.ipv4_subnet": {"title": _("IPv4 Subnet")},
    ".hardware.nwadapter:*.ipv6_address": {"title": _("IPv6 Address")},
    ".hardware.nwadapter:*.ipv6_subnet": {"title": _("IPv6 Subnet")},
    ".hardware.nwadapter:*.gateway": {"title": _("Gateway")},
    ".software.": {"title": _("Software"), "icon": "software"},
    ".software.bios.": {"title": _("BIOS")},
    ".software.bios.vendor": {"title": _("Vendor")},
    ".software.bios.version": {"title": _("Version")},
    ".software.bios.date": {"title": _("Date"), "paint": "date"},
    ".software.firmware": {
        "title": _("Firmware"),
        "keyorder": [
            "vendor",
            "version",
        ],
    },
    ".software.firmware.vendor": {"title": _("Vendor")},
    ".software.firmware.version": {"title": _("Version")},
    ".software.firmware.platform_level": {"title": _("Platform Firmware level")},
    ".software.os.": {"title": _("Operating System")},
    ".software.os.name": {"title": _("Name"), "short": _("Operating System"), "is_show_more": False},
    ".software.os.version": {"title": _("Version")},
    ".software.os.vendor": {"title": _("Vendor")},
    ".software.os.type": {"title": _("Type"), "is_show_more": False},  # e.g. "linux"
    ".software.os.install_date": {"title": _("Install Date"), "paint": "date"},
    ".software.os.kernel_version": {"title": _("Kernel Version"), "short": _("Kernel")},
    ".software.os.arch": {"title": _("Kernel Architecture"), "short": _("Architecture")},
    ".software.os.service_pack": {"title": _("Latest Service Pack"), "short": _("Service Pack")},
    ".software.os.service_packs:": {"title": _("Service Packs"), "keyorder": ["name"]},
    ".software.configuration.": {"title": _("Configuration")},
    ".software.configuration.snmp_info.": {"title": _("SNMP Information")},
    ".software.configuration.snmp_info.contact": {"title": _("Contact")},
    ".software.configuration.snmp_info.location": {"title": _("Location"), "is_show_more": False},
    ".software.configuration.snmp_info.name": {"title": _("System name")},
    ".software.packages:": {
        "title": _("Packages"),
        "icon": "packages",
        "keyorder": ["name", "version", "arch", "package_type", "summary"],
        "view": "invswpac_of_host",
        "is_show_more": False,
    },
    ".software.packages:*.name": {"title": _("Name")},
    ".software.packages:*.arch": {"title": _("Architecture")},
    ".software.packages:*.package_type": {"title": _("Type")},
    ".software.packages:*.summary": {"title": _("Description")},
    ".software.packages:*.version": {
        "title": _("Version"), "sort": cmk.gui.utils.cmp_version, "filter": FilterInvtableVersion
    },
    ".software.packages:*.vendor": {"title": _("Publisher")},
    ".software.packages:*.package_version": {
        "title": _("Package Version"), "sort": cmk.gui.utils.cmp_version, "filter": FilterInvtableVersion
    },
    ".software.packages:*.install_date": {"title": _("Install Date"), "paint": "date"},
    ".software.packages:*.size": {"title": _("Size"), "paint": "count"},
    ".software.packages:*.path": {"title": _("Path")},
    ".software.applications.": {"title": _("Applications")},
    ".software.applications.check_mk.": {"title": _("Checkmk")},
    ".software.applications.check_mk.num_hosts": {"title": _("# Hosts"), "short": _("Hosts"),},
    ".software.applications.check_mk.num_services": {"title": _("# Services"), "short": _("Services"),},
    ".software.applications.check_mk.agent_version": {"title": _("Checkmk Agent Version")},
    ".software.applications.check_mk.versions:": {
        "title": _("Versions"),
        "keyorder": ["version", "number", "edition", "demo", "num_sites"],
        "view": "invcmkversions_of_host",
    },
    ".software.applications.check_mk.versions:*.demo": {"paint": "bool"},
    ".software.applications.check_mk.sites:": {
        "title": _("Sites"),
        "keyorder": [
            "site",
            "used_version",
            "num_hosts",
            "num_services",
            "check_mk_helper_usage",
            "fetcher_helper_usage",
            "checker_helper_usage",
            "livestatus_usage",
            "check_helper_usage",
            "autostart",
        ],
        "view": "invcmksites_of_host",
    },
    ".software.applications.check_mk.sites:*.used_version": {"short": _("Version")},
    ".software.applications.check_mk.sites:*.num_hosts": {"short": _("Hosts")},
    ".software.applications.check_mk.sites:*.num_services": {"short": _("Services")},
    ".software.applications.check_mk.sites:*.check_mk_helper_usage": {"short": _("CMK helper")},
    ".software.applications.check_mk.sites:*.fetcher_helper_usage": {"short": _("Fetcher helper")},
    ".software.applications.check_mk.sites:*.checker_helper_usage": {"short": _("Checker helper")},
    ".software.applications.check_mk.sites:*.livestatus_usage": {"short": _("Live helper")},
    ".software.applications.check_mk.sites:*.check_helper_usage": {"short": _("Act. helper")},
    ".software.applications.check_mk.sites:*.autostart": {"paint": "bool"},
    ".software.applications.check_mk.sites:*.apache": {"paint": "service_status"},
    ".software.applications.check_mk.sites:*.cmc": {"paint": "service_status"},
    ".software.applications.check_mk.sites:*.crontab": {"paint": "service_status"},
    ".software.applications.check_mk.sites:*.dcd": {"paint": "service_status"},
    ".software.applications.check_mk.sites:*.liveproxyd": {"paint": "service_status"},
    ".software.applications.check_mk.sites:*.mkeventd": {"paint": "service_status"},
    ".software.applications.check_mk.sites:*.mknotifyd": {"paint": "service_status"},
    ".software.applications.check_mk.sites:*.rrdcached": {"paint": "service_status"},
    ".software.applications.check_mk.sites:*.stunnel": {"paint": "service_status"},
    ".software.applications.check_mk.sites:*.xinetd": {"paint": "service_status"},
    ".software.applications.check_mk.sites:*.nagios": {"paint": "service_status"},
    ".software.applications.check_mk.sites:*.npcd": {"paint": "service_status"},
    ".software.applications.check_mk.cluster.is_cluster": {
        "title": _("Cluster host"), "short": _("Cluster"), "paint": "bool"
    },
    ".software.applications.check_mk.cluster.nodes:": {"title": _("Nodes")},
    ".software.applications.check_mk.host_labels:": {
        "title": _("Discovered host labels"),
        "keyorder": [
            "label",
            "plugin_name",
        ],
    },
    ".software.applications.check_mk.host_labels:*.label": {
        "title": _("Label"),
        "paint": "cmk_label",
    },
    ".software.applications.check_mk.host_labels:*.plugin_name": {
        "title": _("Discovered by plugin"),
    },
    ".software.applications.docker.": {
        "icon": "docker", "title": "Docker", "keyorder": [
            "version",
            "num_containers_total",
            "num_containers_running",
            "num_containers_stopped",
            "num_containers_paused",
            "num_images",
            "registry",
        ]
    },
    ".software.applications.docker.version": {"title": _("Version")},
<<<<<<< HEAD
    ".software.applications.docker.registry": {"title": _("Registry")},
    ".software.applications.docker.swarm_state": {"title": _("Swarm State")},
    ".software.applications.docker.swarm_node_id": {"title": _("Swarm Node ID")},
=======
>>>>>>> 75a18bda
    ".software.applications.docker.num_containers_total": {"title": _("# Containers"), "short": _("Containers"),},
    ".software.applications.docker.num_containers_running": {"title": _("# Containers running"), "short": _("Running"),},
    ".software.applications.docker.num_containers_stopped": {"title": _("# Containers stopped"), "short": _("Stopped"),},
    ".software.applications.docker.num_containers_paused": {"title": _("# Containers paused"), "short": _("Paused"),},
    ".software.applications.docker.num_images": {"title": _("# Images")},
    ".software.applications.docker.node_labels:": {"title": _("Node Labels")},
    ".software.applications.docker.node_labels:*.label": {"title": _("Label")},
    ".software.applications.docker.swarm_manager:": {"title": _("Swarm Managers")},
    ".software.applications.docker.swarm_manager:*.NodeID": {"title": _("Node ID")},
    ".software.applications.docker.swarm_manager:*.Addr": {"title": _("Address")},
    ".software.applications.docker.images:": {
        "title": _("Images"),
        "keyorder": ["id", "creation", "size", "labels", "amount_containers", "repotags", "repodigests"],
        "view": "invdockerimages_of_host",
        "is_show_more": False,
    },
    ".software.applications.docker.images:*.id": {"title": _("ID")},
<<<<<<< HEAD
    ".software.applications.docker.images:*.creation": {"title": _("Creation")},
=======
>>>>>>> 75a18bda
    ".software.applications.docker.images:*.size": {"paint": "size"},
    ".software.applications.docker.images:*.labels": {"paint": "csv_labels"},
    ".software.applications.docker.images:*.amount_containers": {"title": _("# Containers")},
    ".software.applications.docker.images:*.repotags": {"title": _("Repository/Tag"), "paint": "csv_labels"},
    ".software.applications.docker.images:*.repodigests": {"title": _("Digests"), "paint": "csv_labels"},

    # Node containers
    ".software.applications.docker.containers:": {
        "title": _("Containers"),
        "keyorder": ["id", "creation", "name", "labels", "status", "image"],
        "view": "invdockercontainers_of_host",
        "is_show_more": False,
    },
    ".software.applications.docker.containers:*.id": {"title": _("ID")},
    ".software.applications.docker.containers:*.labels": {"paint": "csv_labels"},
    ".software.applications.docker.networks.*.": {"title": "Network %s"},
    ".software.applications.docker.networks.*.network_id": {"title": "Network ID"},
    ".software.applications.docker.networks.*.name": {"title": "Name"},
    ".software.applications.docker.networks.*.scope": {"title": "Scope"},
    ".software.applications.docker.networks.*.labels": {"title": "Labels", "paint": "csv_labels"},
    ".software.applications.docker.container.": {"title": _("Container")},
    ".software.applications.docker.container.node_name": {"title": _("Node name")},
    ".software.applications.docker.container.ports:": {
        "title": _("Ports"),
        "keyorder": ["port", "protocol", "host_addresses"],
    },
    ".software.applications.docker.container.networks:": {
        "title": _("Networks"),
        "keyorder": ["name", "ip_address", "ip_prefixlen", "gateway", "mac_address", "network_id"],
    },
    ".software.applications.docker.container.networks:*.ip_address": {"title": _("IP address")},
    ".software.applications.docker.container.networks:*.ip_prefixlen": {"title": _("IP Prefix")},
    ".software.applications.docker.container.networks:*.mac_address": {"title": _("MAC address")},
    ".software.applications.docker.container.networks:*.network_id": {"title": _("Network ID")},
    ".software.applications.docker.networks.*.containers:": {
        "keyorder": ["name", "id", "ipv4_address", "ipv6_address", "mac_address"],
    },
    ".software.applications.docker.networks.*.containers:*.id": {"title": _("ID")},
    ".software.applications.docker.networks.*.containers:*.ipv4_address": {
        "title": _("IPv4 address"),
    },
    ".software.applications.docker.networks.*.containers:*.ipv6_address": {
        "title": _("IPv6 address"),
    },
    ".software.applications.docker.networks.*.containers:*.mac_address": {
        "title": _("MAC address"),
    },
    ".software.applications.kubernetes.roles:": {
        "title": _("Roles"),
        "keyorder": ["role", "namespace"],
    },
    ".software.applications.kubernetes.nodes:": {
        "title": _("Nodes"),
        "keyorder": ["name"],
    },
    ".software.applications.kubernetes.pod_container:": {
        "title": _("Containers"),
        "keyorder": [
            "name",
            "ready",
            "restart_count",
            "image",
            "image_pull_policy",
            "image_id",
            "container_id",
        ],
    },
    ".software.applications.kubernetes.job_container:": {
        "title": _("Containers"),
        "keyorder": [
            "name",
            "image",
            "image_pull_policy",
        ],
    },
    ".software.applications.kubernetes.roles:*.role" : {"title": _("Name")},
    ".software.applications.kubernetes.roles:*.namespace" : {"title": _("Namespace")},
    ".software.applications.kubernetes.nodes:*.name" : {"title": _("Name")},
    ".software.applications.kubernetes.ingresses:": {"title": _("Ingress")},
    ".software.applications.kubernetes.pod_container:*.name": {"title": _("Name")},
    ".software.applications.kubernetes.pod_container:*.image": {"title": _("Image")},
    ".software.applications.kubernetes.pod_container:*.image_pull_policy": {"title": _("Image pull policy")},
    ".software.applications.kubernetes.pod_container:*.image_id": {"title": _("Image ID")},
    ".software.applications.kubernetes.pod_container:*.ready": {"title": _("Ready"), "paint": "container_ready"},
    ".software.applications.kubernetes.pod_container:*.restart_count": {"title": _("Restart count")},
    ".software.applications.kubernetes.pod_container:*.container_id": {"title": _("Container ID")},
<<<<<<< HEAD
    ".software.applications.kubernetes.job_container:*.name": {"title": _("Name")},
    ".software.applications.kubernetes.job_container:*.image": {"title": _("Image")},
    ".software.applications.kubernetes.job_container:*.image_pull_policy": {"title": _("Image pull policy")},
=======
>>>>>>> 75a18bda
    ".software.applications.kubernetes.daemon_pod_containers:*.name": {"title": _("Name")},
    ".software.applications.kubernetes.daemon_pod_containers:*.image": {"title": _("Image")},
    ".software.applications.kubernetes.daemon_pod_containers:*.image_pull_policy": {"title": _("Image pull policy")},
    ".software.applications.kubernetes.pod_info.": {
        "title": _("Pod"),
    },
    ".software.applications.kubernetes.pod_info.node": {"title": _("Node")},
    ".software.applications.kubernetes.pod_info.host_network": {"title": _("Host network")},
    ".software.applications.kubernetes.pod_info.dns_policy": {"title": _("DNS policy")},
    ".software.applications.kubernetes.pod_info.host_ip": {"title": _("Host IP")},
    ".software.applications.kubernetes.pod_info.pod_ip": {"title": _("Pod IP")},
    ".software.applications.kubernetes.pod_info.qos_class": {"title": _("QOS class")},
    ".software.applications.kubernetes.service_info.": {
        "title": _("Service"),
    },
    ".software.applications.kubernetes.service_info.type": {"title": _("Type")},
    ".software.applications.kubernetes.service_info.cluster_ip": {"title": _("Cluster IP")},
    ".software.applications.kubernetes.service_info.load_balancer_ip": {"title": _("Load Balancer IP")},
    ".software.applications.kubernetes.selector.": {
        "title": _("Selectors"),
    },
    ".software.applications.kubernetes.assigned_pods:": {
        "title": _("Pods"),
    },
    ".software.applications.kubernetes.assigned_pods:*.name": {"title": _("Name")},
    ".software.applications.citrix.": {"title": _("Citrix")},
    ".software.applications.citrix.controller.": {"title": _("Controller")},
    ".software.applications.citrix.controller.controller_version": {
        "title": _("Controller Version"),
    },
    ".software.applications.citrix.vm.": {"title": _("Virtual Machine")},
    ".software.applications.citrix.vm.desktop_group_name": {"title": _("Desktop Group Name")},
    ".software.applications.citrix.vm.catalog": {"title": _("Catalog")},
    ".software.applications.citrix.vm.agent_version": {"title": _("Agent Version")},
    ".software.applications.oracle.": {"title": _("Oracle DB")},
    ".software.applications.oracle.systemparameter:": {
        "title": _("V$SYSTEM_PARAMETER"),
        "keyorder": [
            "sid",
            "name",
            "value",
            "isdefault",
        ],
        "view": "invorasystemparameter_of_host",
    },
    ".software.applications.oracle.systemparameter:*.sid": {"title": _("SID")},
    ".software.applications.oracle.systemparameter:*.name": {"title": _("Name")},
    ".software.applications.oracle.systemparameter:*.value": {"title": _("Value")},
    ".software.applications.oracle.systemparameter:*.isdefault": {"title": _("Is default")},
    ".software.applications.oracle.instance:": {
        "title": _("Instances"),
        "keyorder": [
            "sid",
            "pname",
            "version",
            "openmode",
            "logmode",
            "logins",
            "db_uptime",
            "db_creation_time",
        ],
        "view": "invorainstance_of_host",
    },
    ".software.applications.oracle.instance:*.sid": {"title": _("SID")},
    ".software.applications.oracle.instance:*.pname": {"title": _("Process Name")},
    ".software.applications.oracle.instance:*.version": {"title": _("Version")},
    ".software.applications.oracle.instance:*.openmode": {"title": _("Open mode")},
    ".software.applications.oracle.instance:*.logmode": {"title": _("Log mode")},
    ".software.applications.oracle.instance:*.logins": {"title": _("Logins")},
    ".software.applications.oracle.instance:*.db_uptime": {"title": _("Uptime"), "paint": "age"},
    ".software.applications.oracle.instance:*.db_creation_time": {
        "title": _("Creation time"),
    },
    ".software.applications.oracle.dataguard_stats:": {
        "title": _("Dataguard statistics"),
        "keyorder": ["sid", "db_unique", "role", "switchover"],
        "view": "invoradataguardstats_of_host",
    },
    ".software.applications.oracle.dataguard_stats:*.sid": {"title": _("SID")},
    ".software.applications.oracle.dataguard_stats:*.db_unique": {"title": _("Name")},
    ".software.applications.oracle.dataguard_stats:*.role": {"title": _("Role")},
    ".software.applications.oracle.dataguard_stats:*.switchover": {"title": _("Switchover")},
    ".software.applications.oracle.recovery_area:": {
        "title": _("Recovery area"),
        "keyorder": ["sid", "flashback"],
        "view": "invorarecoveryarea_of_host",
    },
    ".software.applications.oracle.recovery_area:*.sid": {"title": _("SID")},
    ".software.applications.oracle.recovery_area:*.flashback": {"title": _("Flashback")},
    ".software.applications.oracle.sga:": {
        "title": _("SGA Info"),
        "keyorder": [
            "sid",
            "fixed_size",
            "redo_buffer",
            "buf_cache_size",
            "in_mem_area_size",
            "shared_pool_size",
            "large_pool_size",
            "java_pool_size",
            "streams_pool_size",
            "shared_io_pool_size",
            "data_trans_cache_size",
            "granule_size",
            "max_size",
            "start_oh_shared_pool",
            "free_mem_avail",
        ],
        "view": "invorasga_of_host",
    },
    ".software.applications.oracle.sga:*.sid": {"title": _("SID")},
    ".software.applications.oracle.sga:*.fixed_size": {"title": _("Fixed size"), "paint": "size"},
    ".software.applications.oracle.sga:*.max_size": {"title": _("Maximum size"), "paint": "size"},
    ".software.applications.oracle.sga:*.redo_buffer": {
        "title": _("Redo buffers"), "paint": "size"
    },
    ".software.applications.oracle.sga:*.buf_cache_size": {
        "title": _("Buffer cache size"), "paint": "size"
    },
    ".software.applications.oracle.sga:*.in_mem_area_size": {
        "title": _("In-memory area"), "paint": "size"
    },
    ".software.applications.oracle.sga:*.shared_pool_size": {
        "title": _("Shared pool size"), "paint": "size"
    },
    ".software.applications.oracle.sga:*.large_pool_size": {
        "title": _("Large pool size"), "paint": "size"
    },
    ".software.applications.oracle.sga:*.java_pool_size": {
        "title": _("Java pool size"), "paint": "size"
    },
    ".software.applications.oracle.sga:*.streams_pool_size": {
        "title": _("Streams pool size"), "paint": "size"
    },
    ".software.applications.oracle.sga:*.shared_io_pool_size": {
        "title": _("Shared pool size"), "paint": "size"
    },
    ".software.applications.oracle.sga:*.data_trans_cache_size": {
        "title": _("Data transfer cache size"), "paint": "size"
    },
    ".software.applications.oracle.sga:*.granule_size": {
        "title": _("Granule size"), "paint": "size"
    },
    ".software.applications.oracle.sga:*.start_oh_shared_pool": {
        "title": _("Startup overhead in shared pool"), "paint": "size"
    },
    ".software.applications.oracle.sga:*.free_mem_avail": {
        "title": _("Free SGA memory available"), "paint": "size"
    },
    ".software.applications.oracle.pga:": {
        "title": _("PGA Info"),
        "keyorder": [
            "sid",
            "aggregate_pga_auto_target",
            "aggregate_pga_target_parameter",
            "bytes_processed",
            "extra_bytes_read_written",
            "global_memory_bound",
            "maximum_pga_allocated",
            "maximum_pga_used_for_auto_workareas",
            "maximum_pga_used_for_manual_workareas",
            "total_pga_allocated",
            "total_pga_inuse",
            "total_pga_used_for_auto_workareas",
            "total_pga_used_for_manual_workareas",
            "total_freeable_pga_memory",
        ],
        "view": "invorapga_of_host",
    },
    ".software.applications.oracle.pga:*.sid": {"title": _("SID")},
    ".software.applications.oracle.pga:*.aggregate_pga_auto_target": {"title": _("Aggregate PGA auto target"), "paint": "size"},
    ".software.applications.oracle.pga:*.aggregate_pga_target_parameter": {"title": _("Aggregate PGA target parameter"), "paint": "size"},
    ".software.applications.oracle.pga:*.bytes_processed": {"title": _("Bytes processed"), "paint": "size"},
    ".software.applications.oracle.pga:*.extra_bytes_read_written": {"title": _("Extra bytes read/written"), "paint": "size"},
    ".software.applications.oracle.pga:*.global_memory_bound": {"title": _("Global memory bound"), "paint": "size"},
    ".software.applications.oracle.pga:*.maximum_pga_allocated": {"title": _("Maximum PGA allocated"), "paint": "size"},
    ".software.applications.oracle.pga:*.maximum_pga_used_for_auto_workareas": {"title": _("Maximum PGA used for auto workareas"), "paint": "size"},
    ".software.applications.oracle.pga:*.maximum_pga_used_for_manual_workareas": {"title": _("Maximum PGA used for manual workareas"), "paint": "size"},
    ".software.applications.oracle.pga:*.total_pga_allocated": {"title": _("Total PGA allocated"), "paint": "size"},
    ".software.applications.oracle.pga:*.total_pga_inuse": {"title": _("Total PGA inuse"), "paint": "size"},
    ".software.applications.oracle.pga:*.total_pga_used_for_auto_workareas": {"title": _("Total PGA used for auto workareas"), "paint": "size"},
    ".software.applications.oracle.pga:*.total_pga_used_for_manual_workareas": {"title": _("Total PGA used for manual workareas"), "paint": "size"},
    ".software.applications.oracle.pga:*.total_freeable_pga_memory": {"title": _("Total freeable PGA memory"), "paint": "size"},
    ".software.applications.oracle.tablespaces:": {
        "title": _("Tablespaces"),
        "keyorder": [
            "sid",
            "name",
            "version",
            "type",
            "autoextensible",
            "current_size",
            "max_size",
            "used_size",
            "num_increments",
            "increment_size",
            "free_space",
        ],
        "view": "invoratablespace_of_host",
    },
    ".software.applications.oracle.tablespaces:*.sid": {"title": _("SID")},
    ".software.applications.oracle.tablespaces:*.name": {"title": _("Name")},
    ".software.applications.oracle.tablespaces:*.version": {"title": _("Version")},
    ".software.applications.oracle.tablespaces:*.type": {"title": _("Type")},
    ".software.applications.oracle.tablespaces:*.autoextensible": {"title": _("Autoextensible")},
    ".software.applications.oracle.tablespaces:*.current_size": {
        "title": _("Current size"), "paint": "size"
    },
    ".software.applications.oracle.tablespaces:*.max_size": {
        "title": _("Max. size"), "paint": "size"
    },
    ".software.applications.oracle.tablespaces:*.used_size": {
        "title": _("Used size"), "paint": "size"
    },
    ".software.applications.oracle.tablespaces:*.num_increments": {
        "title": _("Number of increments"),
    },
    ".software.applications.oracle.tablespaces:*.increment_size": {
        "title": _("Increment size"), "paint": "size"
    },
    ".software.applications.oracle.tablespaces:*.free_space": {
        "title": _("Free space"), "paint": "size"
    },
    ".software.applications.vmwareesx:*.": {"title": _("Datacenter %d")},
    ".software.applications.vmwareesx:*.clusters:*.": {"title": _("Cluster %d")},
    ".software.applications.mssql.": {"title": _("MSSQL")},
    ".software.applications.mssql.instances:": {
        "title": _("Instances"),
        "keyorder": [
            "name",
            "product",
            "edition",
            "version",
            "clustered",
            "cluster_name",
            "active_node",
            "node_names",
        ],
    },
    ".software.applications.mssql.instances:*.clustered": {
        "title": _("Clustered"), "paint": "mssql_is_clustered"
    },
    ".software.applications.ibm_mq.": {
        "title": _("IBM MQ"),
        "keyorder": ["managers", "channels", "queues"],
    },
    ".software.applications.ibm_mq.managers:": {
        "title": _("Managers"),
        "keyorder": ["name", "instver", "instname", "status", "standby", "ha"],
        "view": "invibmmqmanagers_of_host",
    },
    ".software.applications.ibm_mq.managers:*.name": {"title": _("Queue Manager Name")},
    ".software.applications.ibm_mq.managers:*.instver": {"title": _("Version")},
    ".software.applications.ibm_mq.managers:*.instname": {"title": _("Installation")},
    ".software.applications.ibm_mq.managers:*.status": {"title": _("Status")},
    ".software.applications.ibm_mq.managers:*.standby": {"title": _("Standby")},
    ".software.applications.ibm_mq.managers:*.ha": {"title": _("HA")},
    ".software.applications.ibm_mq.channels:": {
        "title": _("Channels"),
        "keyorder": ["qmgr", "name", "type", "status", "monchl"],
        "view": "invibmmqchannels_of_host",
    },
    ".software.applications.ibm_mq.channels:*.qmgr": {"title": _("Queue Manager Name")},
    ".software.applications.ibm_mq.channels:*.name": {"title": _("Channel")},
    ".software.applications.ibm_mq.channels:*.type": {"title": _("Type")},
    ".software.applications.ibm_mq.channels:*.status": {"title": _("Status")},
    ".software.applications.ibm_mq.channels:*.monchl": {"title": _("Monitoring")},
    ".software.applications.ibm_mq.queues:": {
        "title": _("Queues"),
        "keyorder": ["qmgr", "name", "maxdepth", "maxmsgl", "created", "altered", "monq"],
        "view": "invibmmqqueues_of_host",
    },
    ".software.applications.ibm_mq.queues:*.qmgr": {"title": _("Queue Manager Name")},
    ".software.applications.ibm_mq.queues:*.name": {"title": _("Queue")},
    ".software.applications.ibm_mq.queues:*.maxdepth": {"title": _("Max Depth")},
    ".software.applications.ibm_mq.queues:*.maxmsgl": {"title": _("Max Length")},
    ".software.applications.ibm_mq.queues:*.created": {"title": _("Created")},
    ".software.applications.ibm_mq.queues:*.altered": {"title": _("Altered")},
    ".software.applications.ibm_mq.queues:*.monq": {"title": _("Monitoring")},
    ".networking.": {"title": _("Networking"), "icon": "networking"},
    ".networking.total_interfaces": {"title": _("Interfaces"), "paint": "count"},
    ".networking.total_ethernet_ports": {"title": _("Ports"), "paint": "count"},
    ".networking.available_ethernet_ports": {"title": _("Ports available"), "paint": "count"},
    ".networking.addresses:": {
        "title": _("IP Addresses"),
        "keyorder": ["address", "device", "type"],
    },
    ".networking.addresses:*.address": {"title": _("Address")},
    ".networking.addresses:*.device": {"title": _("Device")},
    ".networking.addresses:*.type": {"title": _("Address Type"), "paint": "ip_address_type"},
    ".networking.routes:": {
        "title": _("Routes"), "keyorder": ["target", "device", "type", "gateway"]
    },
    ".networking.routes:*.target": {"title": _("Target"), "paint": "ipv4_network"},
    ".networking.routes:*.device": {"title": _("Device")},
    ".networking.routes:*.type": {"title": _("Type of route"), "paint": "route_type"},
    ".networking.routes:*.gateway": {"title": _("Gateway")},
    ".networking.interfaces:": {
        "title": _("Interfaces"),
        "keyorder": [
            "index",
            "description",
            "alias",
            "oper_status",
            "admin_status",
            "available",
            "speed",
        ],
        "view": "invinterface_of_host",
        "is_show_more": False,
    },
    ".networking.interfaces:*.index": {
        "title": _("Index"), "paint": "number", "filter": FilterInvtableIDRange
    },
    ".networking.interfaces:*.description": {"title": _("Description")},
    ".networking.interfaces:*.alias": {"title": _("Alias")},
    ".networking.interfaces:*.phys_address": {"title": _("Physical Address (MAC)")},
    ".networking.interfaces:*.oper_status": {
        "title": _("Operational Status"),
        "short": _("Status"),
        "paint": "if_oper_status",
        "filter": FilterInvtableOperStatus,
    },
    ".networking.interfaces:*.admin_status": {
        "title": _("Administrative Status"),
        "short": _("Admin"),
        "paint": "if_admin_status",
        "filter": FilterInvtableAdminStatus,
    },
    ".networking.interfaces:*.available": {
        "title": _("Port Usage"),
        "short": _("Used"),
        "paint": "if_available",
        "filter": FilterInvtableAvailable,
    },
    ".networking.interfaces:*.speed": {"title": _("Speed"), "paint": "nic_speed"},
    ".networking.interfaces:*.port_type": {
        "title": _("Type"),
        "paint": "if_port_type",
        "filter": FilterInvtableInterfaceType,
    },
    ".networking.interfaces:*.last_change": {
        "title": _("Last Change"),
        "paint": "timestamp_as_age_days",
        "filter": FilterInvtableTimestampAsAge,
    },
    ".networking.interfaces:*.vlans": {"title": _("VLANs")},
    ".networking.interfaces:*.vlantype": {"title": _("VLAN type")},
    ".networking.wlan": {"title": _("WLAN")},
    ".networking.wlan.controller": {"title": _("Controller")},
    ".networking.wlan.controller.accesspoints:": {
        "title": _("Access Points"),
        "keyorder": ["name", "group", "ip_addr", "model", "serial", "sys_location"],
    },
    ".networking.wlan.controller.accesspoints:*.name": {"title": _("Name")},
    ".networking.wlan.controller.accesspoints:*.group": {"title": _("Group")},
    ".networking.wlan.controller.accesspoints:*.ip_addr": {"title": _("IP Address")},
    ".networking.wlan.controller.accesspoints:*.model": {"title": _("Model")},
    ".networking.wlan.controller.accesspoints:*.serial": {"title": _("Serial Number")},
    ".networking.wlan.controller.accesspoints:*.sys_location": {"title": _("System Location")},

    ".networking.tunnels:": {
        "title" : _("Networking Tunnels"),
    },
    ".networking.tunnels:*.index": { "title" : _("Index") },
    ".networking.tunnels:*.link_priority": { "title" : _("Link Priority") },
    ".networking.tunnels:*.peerip": { "title" : _("Peer IP Address") },
    ".networking.tunnels:*.peername": { "title" : _("Peer Name")  },
    ".networking.tunnels:*.sourceip": { "title" : _("Source IP Address") },
    ".networking.tunnels:*.tunnel_interface": { "title" : _("Tunnel Interface") },
    ".software.kernel_config:": {
        "title": _("Kernel Configuration (sysctl)"),
        "keyorder": ["parameter", "value"],
        "view": "invkernelconfig_of_host",
    },
    ".software.kernel_config:*.parameter": {"title": _("Parameter")},
    ".software.kernel_config:*.value": {"title": _("Value")},
    ".software.applications.fortinet.fortisandbox:": {"title": _("FortiSandbox Software")},
    ".software.applications.fortinet.fortisandbox:*.name": {"title": _("Name")},
    ".software.applications.fortinet.fortisandbox:*.version": {"title": _("Version")},
    ".software.applications.fortinet.fortigate_high_availability.": {
        "title": _("FortiGate HighAvailability"),
    },
}
)

# yapf: enable<|MERGE_RESOLUTION|>--- conflicted
+++ resolved
@@ -1,8 +1,28 @@
-#!/usr/bin/env python3
-# -*- coding: utf-8 -*-
-# Copyright (C) 2019 tribe29 GmbH - License: GNU General Public License v2
-# This file is part of Checkmk (https://checkmk.com). It is subject to the terms and
-# conditions defined in the file COPYING, which is part of this source code package.
+#!/usr/bin/python
+# -*- encoding: utf-8; py-indent-offset: 4 -*-
+# +------------------------------------------------------------------+
+# |             ____ _               _        __  __ _  __           |
+# |            / ___| |__   ___  ___| | __   |  \/  | |/ /           |
+# |           | |   | '_ \ / _ \/ __| |/ /   | |\/| | ' /            |
+# |           | |___| | | |  __/ (__|   <    | |  | | . \            |
+# |            \____|_| |_|\___|\___|_|\_\___|_|  |_|_|\_\           |
+# |                                                                  |
+# | Copyright Mathias Kettner 2014             mk@mathias-kettner.de |
+# +------------------------------------------------------------------+
+#
+# This file is part of Check_MK.
+# The official homepage is at http://mathias-kettner.de/check_mk.
+#
+# check_mk is free software;  you can redistribute it and/or modify it
+# under the  terms of the  GNU General Public License  as published by
+# the Free Software Foundation in version 2.  check_mk is  distributed
+# in the hope that it will be useful, but WITHOUT ANY WARRANTY;  with-
+# out even the implied warranty of  MERCHANTABILITY  or  FITNESS FOR A
+# PARTICULAR PURPOSE. See the  GNU General Public License for more de-
+# tails. You should have  received  a copy of the  GNU  General Public
+# License along with GNU Make; see the file  COPYING.  If  not,  write
+# to the Free Software Foundation, Inc., 51 Franklin St,  Fifth Floor,
+# Boston, MA 02110-1301 USA.
 
 # YAPF is disabled in the next section to get simpler overview of the keys
 # present in the dictionary as they are packed together much more
@@ -31,45 +51,28 @@
     ".": {"title": _("Inventory")},
     ".hardware.": {"title": _("Hardware"), "icon": "hardware"},
     ".hardware.chassis.": {"title": _("Chassis")},
-    ".hardware.cpu.": {
-        "title": _("Processor"),
-        "keyorder": [
-            "arch",
-            "max_speed",
-            "model",
-            "type",
-            "threads",
-            "smt_threads",
-            "sharing_mode",
-            "implementation_mode",
-            "entitlement",
-            "cpu_max_capa",
-            "logical_cpus",
-        ],
-    },
-    ".hardware.cpu.arch": {"title": _("CPU Architecture"), "short": _("CPU Arch")},
+    ".hardware.cpu.": {"title": _("Processor")},
+    ".hardware.cpu.model": {"title": _("Model"), "short": _("CPU Model")},
+    ".hardware.cpu.cache_size": {"title": _("Cache Size"), "paint": "bytes"},
     ".hardware.cpu.max_speed": {"title": _("Maximum Speed"), "paint": "hz"},
-    ".hardware.cpu.model": {"title": _("Model"), "short": _("CPU Model")},
-    ".hardware.cpu.threads": {"title": _("Total Number of Hyperthreads"), "paint": "count"},
-    ".hardware.cpu.smt_threads": {"title": _("SMT Threads"), "paint": "count"},
-    ".hardware.cpu.sharing_mode": {"title": _("Shared Processor Mode")},
-    ".hardware.cpu.implementation_mode": {"title": _("Processor Implementation Mode")},
-    ".hardware.cpu.entitlement": {"title": _("Processor Entitled Capacity")},
-    ".hardware.cpu.cpu_max_capa": {"title": _("Processor Max. Capacity")},
-    ".hardware.cpu.cache_size": {"title": _("Cache Size"), "paint": "bytes"},
     ".hardware.cpu.bus_speed": {"title": _("Bus Speed"), "paint": "hz"},
     ".hardware.cpu.voltage": {"title": _("Voltage"), "paint": "volt"},
     ".hardware.cpu.cores_per_cpu": {"title": _("Cores per CPU"), "paint": "count"},
     ".hardware.cpu.threads_per_cpu": {"title": _("Hyperthreads per CPU"), "paint": "count"},
+    ".hardware.cpu.threads": {"title": _("Total Number of Hyperthreads"), "paint": "count"},
+    ".hardware.cpu.smt_threads": {"title": _("Simultaneous multithreading"), "paint": "count"},
+    ".hardware.cpu.sharing_mode": {"title": _("CPU sharing mode")},
     ".hardware.cpu.cpus": {
         "title": _("Number of physical CPUs"), "short": _("CPUs"), "paint": "count"
     },
     ".hardware.cpu.logical_cpus": {
         "title": _("Number of logical CPUs"), "short": _("Logical CPUs"), "paint": "count"
     },
+    ".hardware.cpu.arch": {"title": _("CPU Architecture"), "short": _("CPU Arch")},
     ".hardware.cpu.cores": {
         "title": _("Total Number of Cores"), "short": _("Cores"), "paint": "count"
     },
+    ".hardware.cpu.entitlement": {"title": _("CPU Entitlement")},
     ".hardware.memory.": {"title": _("Memory (RAM)")},
     ".hardware.memory.total_ram_usable": {"title": _("Total usable RAM"), "paint": "bytes_rounded"},
     ".hardware.memory.total_swap": {"title": _("Total swap space"), "paint": "bytes_rounded"},
@@ -98,17 +101,8 @@
     ".hardware.memory.arrays:*.devices:*.": {"title": lambda v: v["locator"]},
     ".hardware.memory.arrays:*.devices:*.size": {"title": _("Size"), "paint": "bytes"},
     ".hardware.memory.arrays:*.devices:*.speed": {"title": _("Speed"), "paint": "hz"},
-    ".hardware.system.": {
-        "title": _("System"),
-        "keyorder": [
-            "manufacturer",
-            "product",
-            "serial",
-            "node_name",
-            "partition_name",
-        ],
-    },
-    ".hardware.system.product": {"title": _("Product"), "is_show_more": False},
+    ".hardware.system.": {"title": _("System")},
+    ".hardware.system.product": {"title": _("Product")},
     ".hardware.system.serial": {"title": _("Serial Number")},
     ".hardware.system.expresscode": {"title": _("Express Servicecode")},
     ".hardware.system.model": {"title": _("Model Name")},
@@ -349,20 +343,6 @@
     ".hardware.storage.disks:*.serial": {"title": _("Serial Number")},
     ".hardware.storage.disks:*.size": {"title": _("Size"), "paint": "size"},
     ".hardware.storage.disks:*.type": {"title": _("Type")},
-    ".hardware.volumes.physical_volumes.*:": {
-        "title": ("Physical Volumes"),
-        "keyorder": [
-            "volume_group_name",
-            "physical_volume_name",
-            "physical_volume_status",
-            "physical_volume_total_partitions",
-            "physical_volume_free_partitions"],
-    },
-    ".hardware.volumes.physical_volumes:*.volume_group_name": {"title": _("Volume Group Name")},
-    ".hardware.volumes.physical_volumes:*.physical_volume_name": {"title": _("Physical Volume Name")},
-    ".hardware.volumes.physical_volumes:*.physical_volume_status": {"title": _("Physical Volume Status")},
-    ".hardware.volumes.physical_volumes:*.physical_volume_total_partitions": {"title" : _("Physical Volume Total Partitions")},
-    ".hardware.volumes.physical_volumes:*.physical_volume_free_partitions": {"title" : _("Physical Volume Free Partitions")},
     ".hardware.video:": {"title": _("Graphic Cards")},
     ".hardware.video:*.": {"title": _("Graphic Card %d")},
     ".hardware.video:*.name": {"title": _("Graphic Card Name"), "short": _("Card Name")},
@@ -389,21 +369,14 @@
     ".software.bios.vendor": {"title": _("Vendor")},
     ".software.bios.version": {"title": _("Version")},
     ".software.bios.date": {"title": _("Date"), "paint": "date"},
-    ".software.firmware": {
-        "title": _("Firmware"),
-        "keyorder": [
-            "vendor",
-            "version",
-        ],
-    },
     ".software.firmware.vendor": {"title": _("Vendor")},
     ".software.firmware.version": {"title": _("Version")},
     ".software.firmware.platform_level": {"title": _("Platform Firmware level")},
     ".software.os.": {"title": _("Operating System")},
-    ".software.os.name": {"title": _("Name"), "short": _("Operating System"), "is_show_more": False},
+    ".software.os.name": {"title": _("Name"), "short": _("Operating System")},
     ".software.os.version": {"title": _("Version")},
     ".software.os.vendor": {"title": _("Vendor")},
-    ".software.os.type": {"title": _("Type"), "is_show_more": False},  # e.g. "linux"
+    ".software.os.type": {"title": _("Type")},  # e.g. "linux"
     ".software.os.install_date": {"title": _("Install Date"), "paint": "date"},
     ".software.os.kernel_version": {"title": _("Kernel Version"), "short": _("Kernel")},
     ".software.os.arch": {"title": _("Kernel Architecture"), "short": _("Architecture")},
@@ -412,14 +385,13 @@
     ".software.configuration.": {"title": _("Configuration")},
     ".software.configuration.snmp_info.": {"title": _("SNMP Information")},
     ".software.configuration.snmp_info.contact": {"title": _("Contact")},
-    ".software.configuration.snmp_info.location": {"title": _("Location"), "is_show_more": False},
+    ".software.configuration.snmp_info.location": {"title": _("Location")},
     ".software.configuration.snmp_info.name": {"title": _("System name")},
     ".software.packages:": {
         "title": _("Packages"),
         "icon": "packages",
         "keyorder": ["name", "version", "arch", "package_type", "summary"],
         "view": "invswpac_of_host",
-        "is_show_more": False,
     },
     ".software.packages:*.name": {"title": _("Name")},
     ".software.packages:*.arch": {"title": _("Architecture")},
@@ -436,53 +408,7 @@
     ".software.packages:*.size": {"title": _("Size"), "paint": "count"},
     ".software.packages:*.path": {"title": _("Path")},
     ".software.applications.": {"title": _("Applications")},
-    ".software.applications.check_mk.": {"title": _("Checkmk")},
-    ".software.applications.check_mk.num_hosts": {"title": _("# Hosts"), "short": _("Hosts"),},
-    ".software.applications.check_mk.num_services": {"title": _("# Services"), "short": _("Services"),},
-    ".software.applications.check_mk.agent_version": {"title": _("Checkmk Agent Version")},
-    ".software.applications.check_mk.versions:": {
-        "title": _("Versions"),
-        "keyorder": ["version", "number", "edition", "demo", "num_sites"],
-        "view": "invcmkversions_of_host",
-    },
-    ".software.applications.check_mk.versions:*.demo": {"paint": "bool"},
-    ".software.applications.check_mk.sites:": {
-        "title": _("Sites"),
-        "keyorder": [
-            "site",
-            "used_version",
-            "num_hosts",
-            "num_services",
-            "check_mk_helper_usage",
-            "fetcher_helper_usage",
-            "checker_helper_usage",
-            "livestatus_usage",
-            "check_helper_usage",
-            "autostart",
-        ],
-        "view": "invcmksites_of_host",
-    },
-    ".software.applications.check_mk.sites:*.used_version": {"short": _("Version")},
-    ".software.applications.check_mk.sites:*.num_hosts": {"short": _("Hosts")},
-    ".software.applications.check_mk.sites:*.num_services": {"short": _("Services")},
-    ".software.applications.check_mk.sites:*.check_mk_helper_usage": {"short": _("CMK helper")},
-    ".software.applications.check_mk.sites:*.fetcher_helper_usage": {"short": _("Fetcher helper")},
-    ".software.applications.check_mk.sites:*.checker_helper_usage": {"short": _("Checker helper")},
-    ".software.applications.check_mk.sites:*.livestatus_usage": {"short": _("Live helper")},
-    ".software.applications.check_mk.sites:*.check_helper_usage": {"short": _("Act. helper")},
-    ".software.applications.check_mk.sites:*.autostart": {"paint": "bool"},
-    ".software.applications.check_mk.sites:*.apache": {"paint": "service_status"},
-    ".software.applications.check_mk.sites:*.cmc": {"paint": "service_status"},
-    ".software.applications.check_mk.sites:*.crontab": {"paint": "service_status"},
-    ".software.applications.check_mk.sites:*.dcd": {"paint": "service_status"},
-    ".software.applications.check_mk.sites:*.liveproxyd": {"paint": "service_status"},
-    ".software.applications.check_mk.sites:*.mkeventd": {"paint": "service_status"},
-    ".software.applications.check_mk.sites:*.mknotifyd": {"paint": "service_status"},
-    ".software.applications.check_mk.sites:*.rrdcached": {"paint": "service_status"},
-    ".software.applications.check_mk.sites:*.stunnel": {"paint": "service_status"},
-    ".software.applications.check_mk.sites:*.xinetd": {"paint": "service_status"},
-    ".software.applications.check_mk.sites:*.nagios": {"paint": "service_status"},
-    ".software.applications.check_mk.sites:*.npcd": {"paint": "service_status"},
+    ".software.applications.check_mk.": {"title": _("Check_MK")},
     ".software.applications.check_mk.cluster.is_cluster": {
         "title": _("Cluster host"), "short": _("Cluster"), "paint": "bool"
     },
@@ -513,33 +439,17 @@
         ]
     },
     ".software.applications.docker.version": {"title": _("Version")},
-<<<<<<< HEAD
-    ".software.applications.docker.registry": {"title": _("Registry")},
-    ".software.applications.docker.swarm_state": {"title": _("Swarm State")},
-    ".software.applications.docker.swarm_node_id": {"title": _("Swarm Node ID")},
-=======
->>>>>>> 75a18bda
     ".software.applications.docker.num_containers_total": {"title": _("# Containers"), "short": _("Containers"),},
     ".software.applications.docker.num_containers_running": {"title": _("# Containers running"), "short": _("Running"),},
     ".software.applications.docker.num_containers_stopped": {"title": _("# Containers stopped"), "short": _("Stopped"),},
     ".software.applications.docker.num_containers_paused": {"title": _("# Containers paused"), "short": _("Paused"),},
     ".software.applications.docker.num_images": {"title": _("# Images")},
-    ".software.applications.docker.node_labels:": {"title": _("Node Labels")},
-    ".software.applications.docker.node_labels:*.label": {"title": _("Label")},
-    ".software.applications.docker.swarm_manager:": {"title": _("Swarm Managers")},
-    ".software.applications.docker.swarm_manager:*.NodeID": {"title": _("Node ID")},
-    ".software.applications.docker.swarm_manager:*.Addr": {"title": _("Address")},
     ".software.applications.docker.images:": {
         "title": _("Images"),
         "keyorder": ["id", "creation", "size", "labels", "amount_containers", "repotags", "repodigests"],
         "view": "invdockerimages_of_host",
-        "is_show_more": False,
     },
     ".software.applications.docker.images:*.id": {"title": _("ID")},
-<<<<<<< HEAD
-    ".software.applications.docker.images:*.creation": {"title": _("Creation")},
-=======
->>>>>>> 75a18bda
     ".software.applications.docker.images:*.size": {"paint": "size"},
     ".software.applications.docker.images:*.labels": {"paint": "csv_labels"},
     ".software.applications.docker.images:*.amount_containers": {"title": _("# Containers")},
@@ -551,15 +461,11 @@
         "title": _("Containers"),
         "keyorder": ["id", "creation", "name", "labels", "status", "image"],
         "view": "invdockercontainers_of_host",
-        "is_show_more": False,
     },
     ".software.applications.docker.containers:*.id": {"title": _("ID")},
     ".software.applications.docker.containers:*.labels": {"paint": "csv_labels"},
     ".software.applications.docker.networks.*.": {"title": "Network %s"},
     ".software.applications.docker.networks.*.network_id": {"title": "Network ID"},
-    ".software.applications.docker.networks.*.name": {"title": "Name"},
-    ".software.applications.docker.networks.*.scope": {"title": "Scope"},
-    ".software.applications.docker.networks.*.labels": {"title": "Labels", "paint": "csv_labels"},
     ".software.applications.docker.container.": {"title": _("Container")},
     ".software.applications.docker.container.node_name": {"title": _("Node name")},
     ".software.applications.docker.container.ports:": {
@@ -607,18 +513,9 @@
             "container_id",
         ],
     },
-    ".software.applications.kubernetes.job_container:": {
-        "title": _("Containers"),
-        "keyorder": [
-            "name",
-            "image",
-            "image_pull_policy",
-        ],
-    },
     ".software.applications.kubernetes.roles:*.role" : {"title": _("Name")},
     ".software.applications.kubernetes.roles:*.namespace" : {"title": _("Namespace")},
     ".software.applications.kubernetes.nodes:*.name" : {"title": _("Name")},
-    ".software.applications.kubernetes.ingresses:": {"title": _("Ingress")},
     ".software.applications.kubernetes.pod_container:*.name": {"title": _("Name")},
     ".software.applications.kubernetes.pod_container:*.image": {"title": _("Image")},
     ".software.applications.kubernetes.pod_container:*.image_pull_policy": {"title": _("Image pull policy")},
@@ -626,12 +523,6 @@
     ".software.applications.kubernetes.pod_container:*.ready": {"title": _("Ready"), "paint": "container_ready"},
     ".software.applications.kubernetes.pod_container:*.restart_count": {"title": _("Restart count")},
     ".software.applications.kubernetes.pod_container:*.container_id": {"title": _("Container ID")},
-<<<<<<< HEAD
-    ".software.applications.kubernetes.job_container:*.name": {"title": _("Name")},
-    ".software.applications.kubernetes.job_container:*.image": {"title": _("Image")},
-    ".software.applications.kubernetes.job_container:*.image_pull_policy": {"title": _("Image pull policy")},
-=======
->>>>>>> 75a18bda
     ".software.applications.kubernetes.daemon_pod_containers:*.name": {"title": _("Name")},
     ".software.applications.kubernetes.daemon_pod_containers:*.image": {"title": _("Image")},
     ".software.applications.kubernetes.daemon_pod_containers:*.image_pull_policy": {"title": _("Image pull policy")},
@@ -667,20 +558,6 @@
     ".software.applications.citrix.vm.catalog": {"title": _("Catalog")},
     ".software.applications.citrix.vm.agent_version": {"title": _("Agent Version")},
     ".software.applications.oracle.": {"title": _("Oracle DB")},
-    ".software.applications.oracle.systemparameter:": {
-        "title": _("V$SYSTEM_PARAMETER"),
-        "keyorder": [
-            "sid",
-            "name",
-            "value",
-            "isdefault",
-        ],
-        "view": "invorasystemparameter_of_host",
-    },
-    ".software.applications.oracle.systemparameter:*.sid": {"title": _("SID")},
-    ".software.applications.oracle.systemparameter:*.name": {"title": _("Name")},
-    ".software.applications.oracle.systemparameter:*.value": {"title": _("Value")},
-    ".software.applications.oracle.systemparameter:*.isdefault": {"title": _("Is default")},
     ".software.applications.oracle.instance:": {
         "title": _("Instances"),
         "keyorder": [
@@ -781,40 +658,6 @@
     ".software.applications.oracle.sga:*.free_mem_avail": {
         "title": _("Free SGA memory available"), "paint": "size"
     },
-    ".software.applications.oracle.pga:": {
-        "title": _("PGA Info"),
-        "keyorder": [
-            "sid",
-            "aggregate_pga_auto_target",
-            "aggregate_pga_target_parameter",
-            "bytes_processed",
-            "extra_bytes_read_written",
-            "global_memory_bound",
-            "maximum_pga_allocated",
-            "maximum_pga_used_for_auto_workareas",
-            "maximum_pga_used_for_manual_workareas",
-            "total_pga_allocated",
-            "total_pga_inuse",
-            "total_pga_used_for_auto_workareas",
-            "total_pga_used_for_manual_workareas",
-            "total_freeable_pga_memory",
-        ],
-        "view": "invorapga_of_host",
-    },
-    ".software.applications.oracle.pga:*.sid": {"title": _("SID")},
-    ".software.applications.oracle.pga:*.aggregate_pga_auto_target": {"title": _("Aggregate PGA auto target"), "paint": "size"},
-    ".software.applications.oracle.pga:*.aggregate_pga_target_parameter": {"title": _("Aggregate PGA target parameter"), "paint": "size"},
-    ".software.applications.oracle.pga:*.bytes_processed": {"title": _("Bytes processed"), "paint": "size"},
-    ".software.applications.oracle.pga:*.extra_bytes_read_written": {"title": _("Extra bytes read/written"), "paint": "size"},
-    ".software.applications.oracle.pga:*.global_memory_bound": {"title": _("Global memory bound"), "paint": "size"},
-    ".software.applications.oracle.pga:*.maximum_pga_allocated": {"title": _("Maximum PGA allocated"), "paint": "size"},
-    ".software.applications.oracle.pga:*.maximum_pga_used_for_auto_workareas": {"title": _("Maximum PGA used for auto workareas"), "paint": "size"},
-    ".software.applications.oracle.pga:*.maximum_pga_used_for_manual_workareas": {"title": _("Maximum PGA used for manual workareas"), "paint": "size"},
-    ".software.applications.oracle.pga:*.total_pga_allocated": {"title": _("Total PGA allocated"), "paint": "size"},
-    ".software.applications.oracle.pga:*.total_pga_inuse": {"title": _("Total PGA inuse"), "paint": "size"},
-    ".software.applications.oracle.pga:*.total_pga_used_for_auto_workareas": {"title": _("Total PGA used for auto workareas"), "paint": "size"},
-    ".software.applications.oracle.pga:*.total_pga_used_for_manual_workareas": {"title": _("Total PGA used for manual workareas"), "paint": "size"},
-    ".software.applications.oracle.pga:*.total_freeable_pga_memory": {"title": _("Total freeable PGA memory"), "paint": "size"},
     ".software.applications.oracle.tablespaces:": {
         "title": _("Tablespaces"),
         "keyorder": [
@@ -874,43 +717,6 @@
     ".software.applications.mssql.instances:*.clustered": {
         "title": _("Clustered"), "paint": "mssql_is_clustered"
     },
-    ".software.applications.ibm_mq.": {
-        "title": _("IBM MQ"),
-        "keyorder": ["managers", "channels", "queues"],
-    },
-    ".software.applications.ibm_mq.managers:": {
-        "title": _("Managers"),
-        "keyorder": ["name", "instver", "instname", "status", "standby", "ha"],
-        "view": "invibmmqmanagers_of_host",
-    },
-    ".software.applications.ibm_mq.managers:*.name": {"title": _("Queue Manager Name")},
-    ".software.applications.ibm_mq.managers:*.instver": {"title": _("Version")},
-    ".software.applications.ibm_mq.managers:*.instname": {"title": _("Installation")},
-    ".software.applications.ibm_mq.managers:*.status": {"title": _("Status")},
-    ".software.applications.ibm_mq.managers:*.standby": {"title": _("Standby")},
-    ".software.applications.ibm_mq.managers:*.ha": {"title": _("HA")},
-    ".software.applications.ibm_mq.channels:": {
-        "title": _("Channels"),
-        "keyorder": ["qmgr", "name", "type", "status", "monchl"],
-        "view": "invibmmqchannels_of_host",
-    },
-    ".software.applications.ibm_mq.channels:*.qmgr": {"title": _("Queue Manager Name")},
-    ".software.applications.ibm_mq.channels:*.name": {"title": _("Channel")},
-    ".software.applications.ibm_mq.channels:*.type": {"title": _("Type")},
-    ".software.applications.ibm_mq.channels:*.status": {"title": _("Status")},
-    ".software.applications.ibm_mq.channels:*.monchl": {"title": _("Monitoring")},
-    ".software.applications.ibm_mq.queues:": {
-        "title": _("Queues"),
-        "keyorder": ["qmgr", "name", "maxdepth", "maxmsgl", "created", "altered", "monq"],
-        "view": "invibmmqqueues_of_host",
-    },
-    ".software.applications.ibm_mq.queues:*.qmgr": {"title": _("Queue Manager Name")},
-    ".software.applications.ibm_mq.queues:*.name": {"title": _("Queue")},
-    ".software.applications.ibm_mq.queues:*.maxdepth": {"title": _("Max Depth")},
-    ".software.applications.ibm_mq.queues:*.maxmsgl": {"title": _("Max Length")},
-    ".software.applications.ibm_mq.queues:*.created": {"title": _("Created")},
-    ".software.applications.ibm_mq.queues:*.altered": {"title": _("Altered")},
-    ".software.applications.ibm_mq.queues:*.monq": {"title": _("Monitoring")},
     ".networking.": {"title": _("Networking"), "icon": "networking"},
     ".networking.total_interfaces": {"title": _("Interfaces"), "paint": "count"},
     ".networking.total_ethernet_ports": {"title": _("Ports"), "paint": "count"},
@@ -941,7 +747,6 @@
             "speed",
         ],
         "view": "invinterface_of_host",
-        "is_show_more": False,
     },
     ".networking.interfaces:*.index": {
         "title": _("Index"), "paint": "number", "filter": FilterInvtableIDRange
@@ -1002,19 +807,7 @@
     ".networking.tunnels:*.peername": { "title" : _("Peer Name")  },
     ".networking.tunnels:*.sourceip": { "title" : _("Source IP Address") },
     ".networking.tunnels:*.tunnel_interface": { "title" : _("Tunnel Interface") },
-    ".software.kernel_config:": {
-        "title": _("Kernel Configuration (sysctl)"),
-        "keyorder": ["parameter", "value"],
-        "view": "invkernelconfig_of_host",
-    },
-    ".software.kernel_config:*.parameter": {"title": _("Parameter")},
-    ".software.kernel_config:*.value": {"title": _("Value")},
-    ".software.applications.fortinet.fortisandbox:": {"title": _("FortiSandbox Software")},
-    ".software.applications.fortinet.fortisandbox:*.name": {"title": _("Name")},
-    ".software.applications.fortinet.fortisandbox:*.version": {"title": _("Version")},
-    ".software.applications.fortinet.fortigate_high_availability.": {
-        "title": _("FortiGate HighAvailability"),
-    },
+
 }
 )
 
