--- conflicted
+++ resolved
@@ -1,25 +1,40 @@
-#!/usr/bin/env python3
-# -*- coding: utf-8 -*-
-# Copyright (C) 2019 tribe29 GmbH - License: GNU General Public License v2
-# This file is part of Checkmk (https://checkmk.com). It is subject to the terms and
-# conditions defined in the file COPYING, which is part of this source code package.
+#!/usr/bin/python
+# -*- encoding: utf-8; py-indent-offset: 4 -*-
+# +------------------------------------------------------------------+
+# |             ____ _               _        __  __ _  __           |
+# |            / ___| |__   ___  ___| | __   |  \/  | |/ /           |
+# |           | |   | '_ \ / _ \/ __| |/ /   | |\/| | ' /            |
+# |           | |___| | | |  __/ (__|   <    | |  | | . \            |
+# |            \____|_| |_|\___|\___|_|\_\___|_|  |_|_|\_\           |
+# |                                                                  |
+# | Copyright Mathias Kettner 2014             mk@mathias-kettner.de |
+# +------------------------------------------------------------------+
+#
+# This file is part of Check_MK.
+# The official homepage is at http://mathias-kettner.de/check_mk.
+#
+# check_mk is free software;  you can redistribute it and/or modify it
+# under the  terms of the  GNU General Public License  as published by
+# the Free Software Foundation in version 2.  check_mk is  distributed
+# in the hope that it will be useful, but WITHOUT ANY WARRANTY;  with-
+# out even the implied warranty of  MERCHANTABILITY  or  FITNESS FOR A
+# PARTICULAR PURPOSE. See the  GNU General Public License for more de-
+# tails. You should have  received  a copy of the  GNU  General Public
+# License along with GNU Make; see the file  COPYING.  If  not,  write
+# to the Free Software Foundation, Inc., 51 Franklin St,  Fifth Floor,
+# Boston, MA 02110-1301 USA.
 
 import time
-from typing import Any, Optional, Literal, List, Tuple
-
 import livestatus
 
 import cmk.gui.config as config
 import cmk.gui.utils as utils
 import cmk.gui.bi as bi
 import cmk.gui.sites as sites
-import cmk.gui.escaping as escaping
-from cmk.gui.i18n import _u, _, _l, ungettext
+from cmk.gui.i18n import _u, _
 from cmk.gui.globals import html
-from cmk.gui.type_defs import Choices
 from cmk.gui.exceptions import MKUserError
-from cmk.gui.valuespec import Age, AbsoluteDate, Seconds
-from cmk.gui.watolib.downtime import DowntimeSchedule, determine_downtime_mode
+from cmk.gui.valuespec import Age
 
 from cmk.gui.permissions import (
     permission_section_registry,
@@ -75,14 +90,28 @@
 #   |                                                                      |
 #   '----------------------------------------------------------------------'
 
-PermissionActionReschedule = permission_registry.register(
-    Permission(
-        section=PermissionSectionAction,
-        name="reschedule",
-        title=_l("Reschedule checks"),
-        description=_l("Reschedule host and service checks"),
-        defaults=["user", "admin"],
-    ))
+
+@permission_registry.register
+class PermissionActionReschedule(Permission):
+    @property
+    def section(self):
+        return PermissionSectionAction
+
+    @property
+    def permission_name(self):
+        return "reschedule"
+
+    @property
+    def title(self):
+        return _("Reschedule checks")
+
+    @property
+    def description(self):
+        return _("Reschedule host and service checks")
+
+    @property
+    def defaults(self):
+        return ["user", "admin"]
 
 
 @command_registry.register
@@ -96,10 +125,6 @@
         return _("Reschedule active checks")
 
     @property
-    def icon_name(self):
-        return "service_duration"
-
-    @property
     def permission(self):
         return PermissionActionReschedule
 
@@ -108,30 +133,26 @@
         return ["host", "service"]
 
     def render(self, what):
-        html.open_div(class_="group")
-        html.write_text(_("Spread over") + " ")
-        html.text_input("_resched_spread", default_value="0", size=3, cssclass="number")
-        html.write_text(" " + _("minutes"))
-        html.close_div()
-
-        html.div(html.render_button("_resched_checks", _("Reschedule"), cssclass="hot"),
-                 class_="group")
-
-    def _action(self, cmdtag, spec, row, row_index, num_rows):
+        html.button("_resched_checks", _("Reschedule"))
+        html.write_text(" " + _("and spread over") + " ")
+        html.number_input("_resched_spread", 0, size=3)
+        html.write_text(" " + _("minutes") + " ")
+
+    def action(self, cmdtag, spec, row, row_index, num_rows):
         if html.request.var("_resched_checks"):
             spread = utils.saveint(html.request.var("_resched_spread"))
-            title = "<b>" + _("reschedule an immediate check")
+            text = "<b>" + _("reschedule an immediate check")
             if spread:
-                title += _(" spread over %d minutes ") % spread
-
-            title += "</b>" + _(" of")
+                text += _(" spread over %d minutes ") % spread
+
+            text += "</b>" + _("of")
 
             t = time.time()
             if spread:
                 t += spread * 60.0 * row_index / num_rows
 
             command = "SCHEDULE_FORCED_" + cmdtag + "_CHECK;%s;%d" % (spec, int(t))
-            return command, title
+            return command, text
 
 
 #.
@@ -150,14 +171,28 @@
 #   |                                                                      |
 #   '----------------------------------------------------------------------'
 
-PermissionActionNotifications = permission_registry.register(
-    Permission(
-        section=PermissionSectionAction,
-        name="notifications",
-        title=_l("Enable/disable notifications"),
-        description=_l("Enable and disable notifications on hosts and services"),
-        defaults=[],
-    ))
+
+@permission_registry.register
+class PermissionActionNotifications(Permission):
+    @property
+    def section(self):
+        return PermissionSectionAction
+
+    @property
+    def permission_name(self):
+        return "notifications"
+
+    @property
+    def title(self):
+        return _("Enable/disable notifications")
+
+    @property
+    def description(self):
+        return _("Enable and disable notifications on hosts and services")
+
+    @property
+    def defaults(self):
+        return ["admin"]
 
 
 @command_registry.register
@@ -182,11 +217,11 @@
         html.button("_enable_notifications", _("Enable"))
         html.button("_disable_notifications", _("Disable"))
 
-    def _action(self, cmdtag, spec, row, row_index, num_rows):
+    def action(self, cmdtag, spec, row, row_index, num_rows):
         if html.request.var("_enable_notifications"):
             return ("ENABLE_" + cmdtag + "_NOTIFICATIONS;%s" % spec,
                     _("<b>enable notifications</b> for"))
-        if html.request.var("_disable_notifications"):
+        elif html.request.var("_disable_notifications"):
             return ("DISABLE_" + cmdtag + "_NOTIFICATIONS;%s" % spec,
                     _("<b>disable notifications</b> for"))
 
@@ -207,14 +242,28 @@
 #   |                                                                      |
 #   '----------------------------------------------------------------------'
 
-PermissionActionEnableChecks = permission_registry.register(
-    Permission(
-        section=PermissionSectionAction,
-        name="enablechecks",
-        title=_l("Enable/disable checks"),
-        description=_l("Enable and disable active or passive checks on hosts and services"),
-        defaults=[],
-    ))
+
+@permission_registry.register
+class PermissionActionEnableChecks(Permission):
+    @property
+    def section(self):
+        return PermissionSectionAction
+
+    @property
+    def permission_name(self):
+        return "enablechecks"
+
+    @property
+    def title(self):
+        return _("Enable/disable checks")
+
+    @property
+    def description(self):
+        return _("Enable and disable active or passive checks on hosts and services")
+
+    @property
+    def defaults(self):
+        return ["admin"]
 
 
 @command_registry.register
@@ -239,10 +288,10 @@
         html.button("_enable_checks", _("Enable"))
         html.button("_disable_checks", _("Disable"))
 
-    def _action(self, cmdtag, spec, row, row_index, num_rows):
+    def action(self, cmdtag, spec, row, row_index, num_rows):
         if html.request.var("_enable_checks"):
             return ("ENABLE_" + cmdtag + "_CHECK;%s" % spec, _("<b>enable active checks</b> for"))
-        if html.request.var("_disable_checks"):
+        elif html.request.var("_disable_checks"):
             return ("DISABLE_" + cmdtag + "_CHECK;%s" % spec, _("<b>disable active checks</b> for"))
 
 
@@ -285,11 +334,11 @@
         html.button("_enable_passive_checks", _("Enable"))
         html.button("_disable_passive_checks", _("Disable"))
 
-    def _action(self, cmdtag, spec, row, row_index, num_rows):
+    def action(self, cmdtag, spec, row, row_index, num_rows):
         if html.request.var("_enable_passive_checks"):
             return ("ENABLE_PASSIVE_" + cmdtag + "_CHECKS;%s" % spec,
                     _("<b>enable passive checks</b> for"))
-        if html.request.var("_disable_passive_checks"):
+        elif html.request.var("_disable_passive_checks"):
             return ("DISABLE_PASSIVE_" + cmdtag + "_CHECKS;%s" % spec,
                     _("<b>disable passive checks</b> for"))
 
@@ -310,15 +359,30 @@
 #   |                                                                      |
 #   '----------------------------------------------------------------------'
 
-PermissionActionClearModifiedAttributes = permission_registry.register(
-    Permission(
-        section=PermissionSectionAction,
-        name="clearmodattr",
-        title=_l("Reset modified attributes"),
-        description=_l("Reset all manually modified attributes of a host "
-                       "or service (like disabled notifications)"),
-        defaults=[],
-    ))
+
+@permission_registry.register
+class PermissionActionClearModifiedAttributes(Permission):
+    @property
+    def section(self):
+        return PermissionSectionAction
+
+    @property
+    def permission_name(self):
+        return "clearmodattr"
+
+    @property
+    def title(self):
+        return _("Reset modified attributes")
+
+    @property
+    def description(self):
+        return _(
+            "Reset all manually modified attributes of a host or service (like disabled notifications)"
+        )
+
+    @property
+    def defaults(self):
+        return ["admin"]
 
 
 @command_registry.register
@@ -342,7 +406,7 @@
     def render(self, what):
         html.button("_clear_modattr", _('Clear modified attributes'))
 
-    def _action(self, cmdtag, spec, row, row_index, num_rows):
+    def action(self, cmdtag, spec, row, row_index, num_rows):
         if html.request.var("_clear_modattr"):
             return "CHANGE_" + cmdtag + "_MODATTR;%s;0" % spec, _(
                 "<b>clear the modified attributes</b> of")
@@ -358,14 +422,28 @@
 #   |                                                                      |
 #   '----------------------------------------------------------------------'
 
-PermissionActionFakeChecks = permission_registry.register(
-    Permission(
-        section=PermissionSectionAction,
-        name="fakechecks",
-        title=_l("Fake check results"),
-        description=_l("Manually submit check results for host and service checks"),
-        defaults=["admin"],
-    ))
+
+@permission_registry.register
+class PermissionActionFakeChecks(Permission):
+    @property
+    def section(self):
+        return PermissionSectionAction
+
+    @property
+    def permission_name(self):
+        return "fakechecks"
+
+    @property
+    def title(self):
+        return _("Fake check results")
+
+    @property
+    def description(self):
+        return _("Manually submit check results for host and service checks")
+
+    @property
+    def defaults(self):
+        return ["admin"]
 
 
 @command_group_registry.register
@@ -394,10 +472,6 @@
         return _("Fake check results")
 
     @property
-    def icon_name(self):
-        return "fake_check_result"
-
-    @property
     def permission(self):
         return PermissionActionFakeChecks
 
@@ -409,34 +483,30 @@
     def group(self):
         return CommandGroupFakeCheck
 
-    @property
-    def is_show_more(self):
-        return True
-
     def render(self, what):
         html.open_table()
 
         html.open_tr()
         html.open_td()
-        html.write_text(_("Plugin output"))
+        html.write_text("%s: " % _("Plugin output"))
         html.close_td()
         html.open_td()
-        html.text_input("_fake_output", "", size=60)
+        html.text_input("_fake_output", "", size=50)
         html.close_td()
         html.close_tr()
 
         html.open_tr()
         html.open_td()
-        html.write_text(_("Performance data"))
+        html.write_text("%s: " % _("Performance data"))
         html.close_td()
         html.open_td()
-        html.text_input("_fake_perfdata", "", size=60)
+        html.text_input("_fake_perfdata", "", size=50)
         html.close_td()
         html.close_tr()
 
         html.open_tr()
         html.open_td()
-        html.write_text(_("Result"))
+        html.write_text(_("Result:"))
         html.close_td()
         html.open_td()
         if what == "host":
@@ -452,14 +522,14 @@
 
         html.close_table()
 
-    def _action(self, cmdtag, spec, row, row_index, num_rows):
+    def action(self, cmdtag, spec, row, row_index, num_rows):
         for s in [0, 1, 2, 3]:
             statename = html.request.var("_fake_%d" % s)
             if statename:
-                pluginoutput = html.request.get_unicode_input_mandatory("_fake_output").strip()
+                pluginoutput = html.get_unicode_input("_fake_output").strip()
                 if not pluginoutput:
-                    pluginoutput = _("Manually set to %s by %s") % (
-                        escaping.escape_attribute(statename), config.user.id)
+                    pluginoutput = _("Manually set to %s by %s") % (html.attrencode(statename),
+                                                                    config.user.id)
                 perfdata = html.request.var("_fake_perfdata")
                 if perfdata:
                     pluginoutput += "|" + perfdata
@@ -467,8 +537,8 @@
                     cmdtag = "SERVICE"
                 command = "PROCESS_%s_CHECK_RESULT;%s;%s;%s" % (cmdtag, spec, s,
                                                                 livestatus.lqencode(pluginoutput))
-                title = _("<b>manually set check results to %s</b> for"
-                         ) % escaping.escape_attribute(statename)
+                title = _("<b>manually set check results to %s</b> for") % html.attrencode(
+                    statename)
                 return command, title
 
 
@@ -488,15 +558,29 @@
 #   |                                                                      |
 #   '----------------------------------------------------------------------'
 
-PermissionActionCustomNotification = permission_registry.register(
-    Permission(
-        section=PermissionSectionAction,
-        name="customnotification",
-        title=_l("Send custom notification"),
-        description=_l("Manually let the core send a notification to a host or service in order "
-                       "to test if notifications are setup correctly"),
-        defaults=["user", "admin"],
-    ))
+
+@permission_registry.register
+class PermissionActionCustomNotification(Permission):
+    @property
+    def section(self):
+        return PermissionSectionAction
+
+    @property
+    def permission_name(self):
+        return "customnotification"
+
+    @property
+    def title(self):
+        return _("Send custom notification")
+
+    @property
+    def description(self):
+        return _("Manually let the core send a notification to a host or service in order "
+                 "to test if notifications are setup correctly")
+
+    @property
+    def defaults(self):
+        return ["user", "admin"]
 
 
 @command_registry.register
@@ -510,10 +594,6 @@
         return _("Custom notification")
 
     @property
-    def icon_name(self):
-        return "notifications"
-
-    @property
     def permission(self):
         return PermissionActionCustomNotification
 
@@ -521,31 +601,18 @@
     def tables(self):
         return ["host", "service"]
 
-    @property
-    def is_show_more(self):
-        return True
-
     def render(self, what):
-        html.open_div(class_="group")
-        html.text_input("_cusnot_comment",
-                        "TEST",
-                        id_="cusnot_comment",
-                        size=60,
-                        submit="_customnotification",
-                        label=_("Comment"))
-        html.close_div()
-
-        html.open_div(class_="group")
+        html.write_text(_('Comment') + ": ")
+        html.text_input("_cusnot_comment", "TEST", size=20, submit="_customnotification")
+        html.write_text(" &nbsp; ")
         html.checkbox("_cusnot_forced", False, label=_("forced"))
         html.checkbox("_cusnot_broadcast", False, label=_("broadcast"))
-        html.close_div()
-
-        html.div(html.render_button("_customnotification", _('Send'), cssclass="hot"),
-                 class_="group")
-
-    def _action(self, cmdtag, spec, row, row_index, num_rows):
+        html.write_text(" &nbsp; ")
+        html.button("_customnotification", _('Send'))
+
+    def action(self, cmdtag, spec, row, row_index, num_rows):
         if html.request.var("_customnotification"):
-            comment = html.request.get_unicode_input_mandatory("_cusnot_comment")
+            comment = html.get_unicode_input("_cusnot_comment")
             broadcast = 1 if html.get_checkbox("_cusnot_broadcast") else 0
             forced = 2 if html.get_checkbox("_cusnot_forced") else 0
             command = "SEND_CUSTOM_%s_NOTIFICATION;%s;%s;%s;%s" % (
@@ -569,14 +636,28 @@
 #   |                                                      |___/           |
 #   '----------------------------------------------------------------------'
 
-PermissionActionAcknowledge = permission_registry.register(
-    Permission(
-        section=PermissionSectionAction,
-        name="acknowledge",
-        title=_l("Acknowledge"),
-        description=_l("Acknowledge host and service problems and remove acknowledgements"),
-        defaults=["user", "admin"],
-    ))
+
+@permission_registry.register
+class PermissionActionAcknowledge(Permission):
+    @property
+    def section(self):
+        return PermissionSectionAction
+
+    @property
+    def permission_name(self):
+        return "acknowledge"
+
+    @property
+    def title(self):
+        return _("Acknowledge")
+
+    @property
+    def description(self):
+        return _("Acknowledge host and service problems and remove acknowledgements")
+
+    @property
+    def defaults(self):
+        return ["user", "admin"]
 
 
 @command_group_registry.register
@@ -602,19 +683,7 @@
 
     @property
     def title(self):
-        return _("Acknowledge problems")
-
-    @property
-    def icon_name(self):
-        return "host_svc_problems"
-
-    @property
-    def is_shortcut(self):
-        return True
-
-    @property
-    def is_suggested(self):
-        return True
+        return _("Acknowledge Problems")
 
     @property
     def permission(self):
@@ -629,16 +698,9 @@
         return ["host", "service", "aggr"]
 
     def render(self, what):
-        html.open_div(class_="group")
-        html.text_input("_ack_comment",
-                        id_="ack_comment",
-                        size=60,
-                        submit="_acknowledge",
-                        label=_("Comment"),
-                        required=True)
-        html.close_div()
-
-        html.open_div(class_="group")
+        html.button("_acknowledge", _("Acknowledge"))
+        html.button("_remove_ack", _("Remove Acknowledgement"))
+        html.hr()
         html.checkbox("_ack_sticky", config.view_action_defaults["ack_sticky"], label=_("sticky"))
         html.checkbox("_ack_notify",
                       config.view_action_defaults["ack_notify"],
@@ -646,26 +708,18 @@
         html.checkbox("_ack_persistent",
                       config.view_action_defaults["ack_persistent"],
                       label=_('persistent comment'))
-<<<<<<< HEAD
-        html.close_div()
-
-        html.open_div(class_="group")
-=======
         html.hr()
 
->>>>>>> 75a18bda
         self._vs_expire().render_input("_ack_expire",
                                        config.view_action_defaults.get("ack_expire", 0))
         html.help(
-            _("Note: Expiration of acknowledgements only works when using the Checkmk Micro Core."))
-        html.close_div()
-
-        html.open_div(class_="group")
-        html.button("_acknowledge", _("Acknowledge"), cssclass="hot")
-        html.button("_remove_ack", _("Remove acknowledgement"), formnovalidate=True)
-        html.close_div()
-
-    def _action(self, cmdtag, spec, row, row_index, num_rows):
+            _("Note: Expiration of acknowledgements only works when using the Check_MK Micro Core.")
+        )
+        html.hr()
+        html.write_text(_("Comment") + ": ")
+        html.text_input("_ack_comment", size=48, submit="_acknowledge")
+
+    def action(self, cmdtag, spec, row, row_index, num_rows):
         if "aggr_tree" in row:  # BI mode
             specs = []
             for site, host, service in bi.find_all_leaves(row["aggr_tree"]):
@@ -678,12 +732,11 @@
                 specs.append((site, spec, cmdtag))
 
         if html.request.var("_acknowledge"):
-            comment = html.request.get_unicode_input("_ack_comment")
+            comment = html.get_unicode_input("_ack_comment")
             if not comment:
                 raise MKUserError("_ack_comment", _("You need to supply a comment."))
             if ";" in comment:
                 raise MKUserError("_ack_comment", _("The comment must not contain semicolons."))
-            non_empty_comment = comment
 
             sticky = 2 if html.request.var("_ack_sticky") else 0
             sendnot = 1 if html.request.var("_ack_notify") else 0
@@ -696,32 +749,29 @@
             else:
                 expire_text = ""
 
-            def make_command_ack(spec, cmdtag):
+            def make_command(spec, cmdtag):
                 return "ACKNOWLEDGE_" + cmdtag + "_PROBLEM;%s;%d;%d;%d;%s" % (
                     spec, sticky, sendnot, perscomm, config.user.id) + (
-                        ";%s" % livestatus.lqencode(non_empty_comment)) + expire_text
+                        ";%s" % livestatus.lqencode(comment)) + expire_text
 
             if "aggr_tree" in row:  # BI mode
-                commands = [
-                    (site, make_command_ack(spec_, cmdtag_)) for site, spec_, cmdtag_ in specs
-                ]
+                commands = [(site, make_command(spec, cmdtag)) for (site, spec, cmdtag) in specs]
             else:
-                commands = [make_command_ack(spec, cmdtag)]
+                commands = [make_command(spec, cmdtag)]
 
             title = _("<b>acknowledge the problems%s</b> of") % (
                 expire_text and (_(" for a period of %s") % Age().value_to_text(expire_secs)) or "")
             return commands, title
 
-        if html.request.var("_remove_ack"):
-
-            def make_command_rem(spec, cmdtag):
+        elif html.request.var("_remove_ack"):
+
+            def make_command(spec, cmdtag):
                 return "REMOVE_" + cmdtag + "_ACKNOWLEDGEMENT;%s" % spec
 
             if "aggr_tree" in row:  # BI mode
-                commands = [(site, make_command_rem(spec, cmdtag)) for site, spec_, cmdtag_ in specs
-                           ]
+                commands = [(site, make_command(spec, cmdtag)) for (site, spec, cmdtag) in specs]
             else:
-                commands = [make_command_rem(spec, cmdtag)]
+                commands = [make_command(spec, cmdtag)]
             title = _("<b>remove acknowledgements</b> from")
             return commands, title
 
@@ -742,14 +792,28 @@
 #   |                                                                      |
 #   '----------------------------------------------------------------------'
 
-PermissionActionAddComment = permission_registry.register(
-    Permission(
-        section=PermissionSectionAction,
-        name="addcomment",
-        title=_l("Add comments"),
-        description=_l("Add comments to hosts or services, and remove comments"),
-        defaults=["user", "admin"],
-    ))
+
+@permission_registry.register
+class PermissionActionAddComment(Permission):
+    @property
+    def section(self):
+        return PermissionSectionAction
+
+    @property
+    def permission_name(self):
+        return "addcomment"
+
+    @property
+    def title(self):
+        return _("Add comments")
+
+    @property
+    def description(self):
+        return _("Add comments to hosts or services, and remove comments")
+
+    @property
+    def defaults(self):
+        return ["user", "admin"]
 
 
 @command_registry.register
@@ -763,10 +827,6 @@
         return _("Add comment")
 
     @property
-    def icon_name(self):
-        return "comment"
-
-    @property
     def permission(self):
         return PermissionActionAddComment
 
@@ -775,21 +835,14 @@
         return ["host", "service"]
 
     def render(self, what):
-        html.open_div(class_="group")
-        html.text_input("_comment",
-                        id_="comment",
-                        size=60,
-                        submit="_add_comment",
-                        label=_("Comment"),
-                        required=True)
-        html.close_div()
-
-        html.div(html.render_button("_add_comment", _("Add comment"), cssclass="hot"),
-                 class_="group")
-
-    def _action(self, cmdtag, spec, row, row_index, num_rows):
+        html.write_text(_('Comment') + ": ")
+        html.text_input("_comment", size=33, submit="_add_comment")
+        html.write_text(" &nbsp; ")
+        html.button("_add_comment", _("Add comment"))
+
+    def action(self, cmdtag, spec, row, row_index, num_rows):
         if html.request.var("_add_comment"):
-            comment = html.request.get_unicode_input("_comment")
+            comment = html.get_unicode_input("_comment")
             if not comment:
                 raise MKUserError("_comment", _("You need to supply a comment."))
             command = "ADD_" + cmdtag + "_COMMENT;%s;1;%s" % \
@@ -808,23 +861,51 @@
 #   |                                                                      |
 #   '----------------------------------------------------------------------'
 
-PermissionActionDowntimes = permission_registry.register(
-    Permission(
-        section=PermissionSectionAction,
-        name="downtimes",
-        title=_l("Set/Remove downtimes"),
-        description=_l("Schedule and remove downtimes on hosts and services"),
-        defaults=["user", "admin"],
-    ))
-
-permission_registry.register(
-    Permission(
-        section=PermissionSectionAction,
-        name="remove_all_downtimes",
-        title=_l("Remove all downtimes"),
-        description=_l("Allow the user to use the action \"Remove all\" downtimes"),
-        defaults=["user", "admin"],
-    ))
+
+@permission_registry.register
+class PermissionActionDowntimes(Permission):
+    @property
+    def section(self):
+        return PermissionSectionAction
+
+    @property
+    def permission_name(self):
+        return "downtimes"
+
+    @property
+    def title(self):
+        return _("Set/Remove downtimes")
+
+    @property
+    def description(self):
+        return _("Schedule and remove downtimes on hosts and services")
+
+    @property
+    def defaults(self):
+        return ["user", "admin"]
+
+
+@permission_registry.register
+class PermissionActionRemoveAllDowntimes(Permission):
+    @property
+    def section(self):
+        return PermissionSectionAction
+
+    @property
+    def permission_name(self):
+        return "remove_all_downtimes"
+
+    @property
+    def title(self):
+        return _("Remove all downtimes")
+
+    @property
+    def description(self):
+        return _("Allow the user to use the action \"Remove all\" downtimes")
+
+    @property
+    def defaults(self):
+        return ["user", "admin"]
 
 
 @command_group_registry.register
@@ -853,18 +934,6 @@
         return _("Schedule downtimes")
 
     @property
-    def icon_name(self):
-        return "downtime"
-
-    @property
-    def is_shortcut(self):
-        return True
-
-    @property
-    def is_suggested(self):
-        return True
-
-    @property
     def permission(self):
         return PermissionActionDowntimes
 
@@ -876,89 +945,43 @@
     def tables(self):
         return ["host", "service", "aggr"]
 
-    def user_dialog_suffix(self, title: str, len_action_rows: int, cmdtag: str) -> str:
-        if cmdtag == "SVC" and not html.request.var("_down_remove"):
-            return title + "?"
-        return super().user_dialog_suffix(
-            title if html.request.var("_down_remove") else title + " on",
-            len_action_rows,
-            cmdtag,
-        )
-
-    def user_confirm_options(self, len_rows: int, cmdtag: str) -> List[Tuple]:
-        if cmdtag == "SVC" and not html.request.var("_down_remove"):
-            return [(_("Schedule downtime on host"), "_do_confirm_host_downtime"),
-                    (_("Schedule downtime for %d %s") %
-                     (len_rows, ungettext("service", "services", len_rows)),
-                     "_do_confirm_service_downtime")]
-        return super().user_confirm_options(len_rows, cmdtag)
-
     def render(self, what):
-        html.open_div(class_="group")
-        html.text_input("_down_comment",
-                        id_="down_comment",
-                        size=60,
-                        label=_("Comment"),
-                        required=True)
-        html.close_div()
-
-        html.open_div(class_="group")
-        html.button("_down_from_now", _("From now for"), cssclass="hot")
+        html.write_text(_('Downtime Comment') + ": ")
+        html.text_input("_down_comment", "", size=60, submit="")
+        html.hr()
+        html.button("_down_from_now", _("From now for"))
         html.nbsp()
-        html.text_input("_down_minutes",
-                        default_value="60",
-                        size=4,
-                        submit="_down_from_now",
-                        cssclass="number")
+        html.number_input("_down_minutes", 60, size=4, submit="_down_from_now")
         html.write_text("&nbsp; " + _("minutes"))
-        html.close_div()
-
-        html.open_div(class_="group")
+        html.hr()
         for time_range in config.user_downtime_timeranges:
             html.button("_downrange__%s" % time_range['end'], _u(time_range['title']))
         if what != "aggr" and config.user.may("action.remove_all_downtimes"):
             html.write_text(" &nbsp; - &nbsp;")
             html.button("_down_remove", _("Remove all"))
-        html.close_div()
-
+        html.hr()
         if config.adhoc_downtime and config.adhoc_downtime.get("duration"):
             adhoc_duration = config.adhoc_downtime.get("duration")
             adhoc_comment = config.adhoc_downtime.get("comment", "")
-            html.open_div(class_="group")
             html.button("_down_adhoc", _("Adhoc for %d minutes") % adhoc_duration)
             html.nbsp()
             html.write_text(_('with comment') + ": ")
             html.write(adhoc_comment)
-            html.close_div()
-
-        html.open_div(class_="group")
+            html.hr()
+
         html.button("_down_custom", _("Custom time range"))
-        self._vs_down_from().render_input("_down_from", time.time())
+        html.datetime_input("_down_from", time.time(), submit="_down_custom")
         html.write_text("&nbsp; " + _('to') + " &nbsp;")
-        self._vs_down_to().render_input("_down_to", time.time() + 7200)
-        html.close_div()
-
-        html.open_div(class_="group")
+        html.datetime_input("_down_to", time.time() + 7200, submit="_down_custom")
+        html.hr()
         html.checkbox("_down_flexible", False, label="%s " % _('flexible with max. duration'))
-        self._vs_duration().render_input("_down_duration", 7200)
-        html.close_div()
-
+        html.time_input("_down_duration", 2, 0)
+        html.write_text(" " + _('(HH:MM)'))
         if what == "host":
-            html.open_div(class_="group")
+            html.hr()
             html.checkbox("_include_childs", False, label=_('Also set downtime on child hosts'))
             html.write_text("  ")
             html.checkbox("_include_childs_recurse", False, label=_('Do this recursively'))
-<<<<<<< HEAD
-            html.close_div()
-
-        if self._has_recurring_downtimes():
-            html.open_div(class_="group")
-            html.checkbox("_down_do_recur",
-                          False,
-                          label=_("Repeat this downtime on a regular basis every"))
-
-            from cmk.gui.cee.plugins.wato.cmc import recurring_downtimes_types  # pylint: disable=no-name-in-module,import-outside-toplevel
-=======
         elif what == "service":
             html.hr()
             html.checkbox("_on_hosts",
@@ -973,217 +996,189 @@
                           False,
                           label=_("Repeat this downtime on a regular basis every"))
             html.write_text(" ")
->>>>>>> 75a18bda
-
-            recurring_selections: Choices = [
+
+            from cmk.gui.cee.plugins.wato.cmc import recurring_downtimes_types
+            recurring_selections = [
                 (str(k), v) for (k, v) in sorted(recurring_downtimes_types().items())
             ]
             html.dropdown("_down_recurring", recurring_selections, deflt="3")
-            html.write_text(" " + _("(only works with the microcore)"))
-            html.close_div()
-
-    def _action(self, cmdtag: Any, spec: Any, row: Any, row_index: Any, num_rows: Any) -> Any:
-        """Prepares the livestatus command for any received downtime information through WATO"""
-        if html.request.var("_down_remove"):
-            return self._remove_downtime_details(cmdtag, row)
-
-        recurring_number = self._recurring_number()
-        title_prefix = self._title_prefix(recurring_number)
-
-        if html.request.var("_down_from_now"):
-            start_time = self._current_local_time()
-            duration_minutes = self._from_now_minutes()
-            end_time = self._time_after_minutes(start_time, duration_minutes)
-            title = self._title_for_next_minutes(duration_minutes, title_prefix)
-        elif html.request.var("_down_adhoc"):
-            start_time = self._current_local_time()
-            duration_minutes = config.adhoc_downtime.get("duration", 0)
-            end_time = self._time_after_minutes(start_time, duration_minutes)
-            title = self._title_for_next_minutes(duration_minutes, title_prefix)
-        elif html.request.var("_down_custom"):
-            start_time = self._custom_start_time()
-            end_time = self._custom_end_time(start_time)
-            title = self._title_range(start_time, end_time)
-        else:  # one of the default time buttons
-            button_value = self.button_interval_value()
-            if button_value is None:
-                # the remove button in the Show Downtimes WATO view returns None here
-                # TODO: separate the remove mechanism from the create downtime procedure in the views call
-                return
-            next_time_interval = button_value
-            start_time = self._current_local_time()
-            end_time = time_interval_end(next_time_interval, start_time)
-            if end_time is None:
-                end_time = start_time + int(next_time_interval)
-            title = time_interval_to_human_readable(next_time_interval, title_prefix)
-
-        comment = self._comment()
-        delayed_duration = self._flexible_option()
-        mode = determine_downtime_mode(recurring_number, delayed_duration)
-        downtime = DowntimeSchedule(start_time, end_time, mode, delayed_duration, comment)
-        cmdtag, specs, title = self._downtime_specs(cmdtag, row, spec, title)
-        if "aggr_tree" in row:  # BI mode
-            node = row["aggr_tree"]
-            return bi_commands(downtime, node), title
-        return [downtime.livestatus_command(spec_, cmdtag) for spec_ in specs], title
-
-    def _remove_downtime_details(self, cmdtag, row):
-        if not config.user.may("action.remove_all_downtimes"):
-            return
-        if html.request.var("_on_hosts"):
-            raise MKUserError(
-                "_on_hosts",
-                _("The checkbox for setting host downtimes does not work when removing downtimes."))
-        downtime_ids = []
-        if cmdtag == "HOST":
-            prefix = "host_"
+            html.write_text(_("(This only works when using CMC)"))
+
+    # TODO: Clean this up!
+    def action(self, cmdtag, spec, row, row_index, num_rows):
+        down_from = int(time.time())
+        down_to = None
+
+        if self._has_recurring_downtimes() and html.get_checkbox("_down_do_recur"):
+            from cmk.gui.cee.plugins.wato.cmc import recurring_downtimes_types
+            recurring_type = int(html.request.var("_down_recurring"))
+            title_start = _("schedule a periodic downtime every %s") % recurring_downtimes_types(
+            )[recurring_type]
         else:
-            prefix = "service_"
-        for id_ in row[prefix + "downtimes"]:
-            if id_ != "":
-                downtime_ids.append(int(id_))
-        commands = []
-        for dtid in downtime_ids:
-            commands.append("DEL_%s_DOWNTIME;%d\n" % (cmdtag, dtid))
-        title = _("<b>remove all scheduled downtimes</b> of ")
-        return commands, title
-
-    def _recurring_number(self):
-        """Retrieve integer value for repeat downtime option
-
-        Retrieve the integer value which corresponds to the selected option in the "Repeat this downtime"
-        dropdown menu. The values are mapped as follows:
-            <hour> : 1
-            <day> : 2
-            <week> : 3
-            <second week> : 4
-            <fourth week>: 5
-            <same nth weekday (from beginning)> : 6
-            <same nth weekday (from end)> : 7
-            <same day of the month> : 8
-        """
-        if self._has_recurring_downtimes() and html.get_checkbox("_down_do_recur"):
-            recurring_type = html.request.get_integer_input_mandatory("_down_recurring")
-        else:
-            recurring_type = 0
-        return recurring_type
-
-    def _flexible_option(self):
-        if html.request.var("_down_flexible"):
-            delayed_duration = self._vs_duration().from_html_vars("_down_duration")  # type: Seconds
-            self._vs_duration().validate_value(delayed_duration, "_down_duration")
-        else:
-            delayed_duration = 0
-        return delayed_duration
-
-    def _comment(self):
-        comment = html.request.get_unicode_input("_down_comment")
-        if not comment:
-            raise MKUserError("_down_comment", _("You need to supply a comment for your downtime."))
-        return comment
-
-    def _current_local_time(self):
-        return time.time()
-
-    def _time_after_minutes(self, start_time, minutes):
-        return start_time + minutes * 60
-
-    def _from_now_minutes(self):
+            title_start = _("schedule an immediate downtime")
+
+        rangebtns = (varname for varname, _value in html.request.itervars(prefix="_downrange"))
+
+        def resolve_end(name):
+            now = time.localtime(down_from)
+            if name == "next_day":
+                return time.mktime((now.tm_year, now.tm_mon, now.tm_mday, 23, 59, 59, 0, 0, now.tm_isdst)) + 1, \
+                    _("<b>%s until 24:00:00</b> on") % title_start
+            elif name == "next_week":
+                wday = now.tm_wday
+                days_plus = 6 - wday
+                res = time.mktime(
+                    (now.tm_year, now.tm_mon, now.tm_mday, 23, 59, 59, 0, 0, now.tm_isdst)) + 1
+                res += days_plus * 24 * 3600
+                return res, _("<b>%s until sunday night</b> on") % title_start
+            elif name == "next_month":
+                new_month = now.tm_mon + 1
+                if new_month == 13:
+                    new_year = now.tm_year + 1
+                    new_month = 1
+                else:
+                    new_year = now.tm_year
+                return time.mktime((new_year, new_month, 1, 0, 0, 0, 0, 0, now.tm_isdst)), \
+                    _("<b>%s until end of month</b> on") % title_start
+            elif name == "next_year":
+                return time.mktime((now.tm_year, 12, 31, 23, 59, 59, 0, 0, now.tm_isdst)) + 1, \
+                    _("<b>%s until end of %d</b> on") % (title_start, now.tm_year)
+            else:
+                duration = int(name)
+                return down_from + duration, \
+                    _("<b>%s of %s length</b> on") %\
+                    (title_start, self._get_duration_human_readable(duration))
+
         try:
-            minutes = html.request.get_integer_input_mandatory("_down_minutes", 0)
-        except MKUserError:
-            minutes = 0
-
-        if minutes <= 0:
-            raise MKUserError("_down_minutes", _("Please enter a positive number of minutes."))
-        return minutes
-
-    def _custom_start_time(self):
-        maybe_down_from = self._vs_down_from().from_html_vars("_down_from")
-        if maybe_down_from is None:
-            raise Exception("impossible: _down_from is None")
-        down_from = int(maybe_down_from)
-        self._vs_down_from().validate_value(down_from, "_down_from")
-        return maybe_down_from
-
-    def _custom_end_time(self, start_time):
-        maybe_down_to = self._vs_down_to().from_html_vars("_down_to")
-        if maybe_down_to is None:
-            raise Exception("impossible: _down_to is None")
-        end_time = maybe_down_to
-        self._vs_down_to().validate_value(end_time, "_down_to")
-
-        if end_time < time.time():
-            raise MKUserError(
-                "_down_to",
-                _("You cannot set a downtime that ends in the past. "
-                  "This incident will be reported."))
-
-        if end_time < start_time:
-            raise MKUserError("_down_to", _("Your end date is before your start date."))
-
-        return end_time
-
-    def _title_prefix(self, recurring_number):
-        if recurring_number:
-            from cmk.gui.cee.plugins.wato.cmc import \
-                recurring_downtimes_types  # pylint: disable=no-name-in-module,import-outside-toplevel
-            description = (_("schedule a periodic downtime every %s") %
-                           recurring_downtimes_types()[recurring_number])
-        else:
-            description = _("schedule an immediate downtime")
-        return description
-
-    def _title_for_next_minutes(self, minutes, prefix):
-        return _("<b>%s for the next %d minutes</b>") % (prefix, minutes)
-
-    def _title_range(self, start_time, end_time):
-        return _("<b>schedule a downtime from %s to %s</b>") % (time.asctime(
-            time.localtime(start_time)), time.asctime(time.localtime(end_time)))
-
-    def button_interval_value(self):
-        rangebtns = (varname for varname, _value in html.request.itervars(prefix="_downrange"))
-        try:
-            rangebtn: Optional[str] = next(rangebtns)
+            rangebtn = rangebtns.next()
         except StopIteration:
             rangebtn = None
-        if rangebtn is None:
-            return None
-        _btnname, period = rangebtn.split("__", 1)
-        return period
-
-    def _downtime_specs(self, cmdtag, row, spec, title):
-        if html.request.var("_include_childs"):  # only for hosts
-            specs = [spec] + self._get_child_hosts(
-                row["site"], [spec], recurse=bool(html.request.var("_include_childs_recurse")))
-        elif html.request.var("_on_hosts"):  # set on hosts instead of services
-            specs = [spec.split(";")[0]]
-            title += " the hosts of"
-            cmdtag = "HOST"
-        else:
-            specs = [spec]
-        return cmdtag, specs, title
-
-    def _vs_down_from(self) -> AbsoluteDate:
-        return AbsoluteDate(
-            title=_("From"),
-            include_time=True,
-            submit_form_name="_down_custom",
-        )
-
-    def _vs_down_to(self) -> AbsoluteDate:
-        return AbsoluteDate(
-            title=_("Until"),
-            include_time=True,
-            submit_form_name="_down_custom",
-        )
-
-    def _vs_duration(self) -> Age:
-        return Age(
-            display=["hours", "minutes"],
-            title=_("Duration"),
-            cssclass="inline",
-        )
+
+        if rangebtn:
+            _btnname, end = rangebtn.split("__", 1)
+            down_to, title = resolve_end(end)
+        elif html.request.var("_down_from_now"):
+            try:
+                minutes = int(html.request.var("_down_minutes"))
+            except:
+                minutes = 0
+
+            if minutes <= 0:
+                raise MKUserError("_down_minutes", _("Please enter a positive number of minutes."))
+
+            down_to = time.time() + minutes * 60
+            title = _("<b>%s for the next %d minutes</b> on") % (title_start, minutes)
+
+        elif html.request.var("_down_adhoc"):
+            minutes = config.adhoc_downtime.get("duration", 0)
+            down_to = time.time() + minutes * 60
+            title = _("<b>%s for the next %d minutes</b> on") % (title_start, minutes)
+
+        elif html.request.var("_down_custom"):
+            down_from = html.get_datetime_input("_down_from")
+            down_to = html.get_datetime_input("_down_to")
+            if down_to < time.time():
+                raise MKUserError(
+                    "_down_to",
+                    _("You cannot set a downtime that ends in the past. "
+                      "This incident will be reported."))
+
+            if down_to < down_from:
+                raise MKUserError("_down_to", _("Your end date is before your start date."))
+
+            title = _("<b>schedule a downtime from %s to %s</b> on ") % (time.asctime(
+                time.localtime(down_from)), time.asctime(time.localtime(down_to)))
+
+        elif html.request.var("_down_remove") and config.user.may("action.remove_all_downtimes"):
+            if html.request.var("_on_hosts"):
+                raise MKUserError(
+                    "_on_hosts",
+                    _("The checkbox for setting host downtimes does not work when removing downtimes."
+                     ))
+
+            downtime_ids = []
+            if cmdtag == "HOST":
+                prefix = "host_"
+            else:
+                prefix = "service_"
+            for id_ in row[prefix + "downtimes"]:
+                if id_ != "":
+                    downtime_ids.append(int(id_))
+
+            commands = []
+            for dtid in downtime_ids:
+                commands.append("DEL_%s_DOWNTIME;%d\n" % (cmdtag, dtid))
+            title = _("<b>remove all scheduled downtimes</b> of ")
+            return commands, title
+
+        if down_to:
+            if html.request.var("_down_adhoc"):
+                comment = config.adhoc_downtime.get("comment", "")
+            else:
+                comment = html.get_unicode_input("_down_comment")
+            if not comment:
+                raise MKUserError("_down_comment",
+                                  _("You need to supply a comment for your downtime."))
+            if html.request.var("_down_flexible"):
+                fixed = 0
+                duration = html.get_time_input("_down_duration", _("the duration"))
+            else:
+                fixed = 1
+                duration = 0
+
+            if html.get_checkbox("_down_do_recur"):
+                fixed_and_recurring = recurring_type * 2 + fixed
+            else:
+                fixed_and_recurring = fixed
+
+            def make_command(spec, cmdtag):
+                return ("SCHEDULE_" + cmdtag + "_DOWNTIME;%s;" % spec) + ("%d;%d;%d;0;%d;%s;" % (
+                    down_from,
+                    down_to,
+                    fixed_and_recurring,
+                    duration,
+                    config.user.id,
+                )) + livestatus.lqencode(comment)
+
+            if "aggr_tree" in row:  # BI mode
+                commands = []
+                for site, host, service in bi.find_all_leaves(row["aggr_tree"]):
+                    if service:
+                        spec = "%s;%s" % (host, service)
+                        cmdtag = "SVC"
+                    else:
+                        spec = host
+                        cmdtag = "HOST"
+                    commands.append((site, make_command(spec, cmdtag)))
+            else:
+                if html.request.var("_include_childs"):  # only for hosts
+                    specs = [spec] + self._get_child_hosts(
+                        row["site"], [spec],
+                        recurse=bool(html.request.var("_include_childs_recurse")))
+                elif html.request.var("_on_hosts"):  # set on hosts instead of services
+                    specs = [spec.split(";")[0]]
+                    title += " the hosts of"
+                    cmdtag = "HOST"
+                else:
+                    specs = [spec]
+
+                commands = [make_command(spec, cmdtag) for spec in specs]
+
+            return commands, title
+
+    def _get_duration_human_readable(self, secs):
+        days, rest = divmod(secs, 86400)
+        hours, rest = divmod(rest, 3600)
+        mins, secs = divmod(rest, 60)
+
+        return ", ".join([
+            "%d %s" % (val, label) for val, label in [
+                (days, "days"),
+                (hours, "hours"),
+                (mins, "minutes"),
+                (secs, "seconds"),
+            ] if val > 0
+        ])
 
     def _get_child_hosts(self, site, hosts, recurse):
         hosts = set(hosts)
@@ -1193,125 +1188,26 @@
         for h in hosts:
             query += "Filter: parents >= %s\n" % h
         query += "Or: %d\n" % len(hosts)
-        children = sites.live().query_column(query)
+        childs = sites.live().query_column(query)
         sites.live().set_only_sites(None)
 
         # Recursion, but try to avoid duplicate work
-        new_children = set(children) - hosts
-        if new_children and recurse:
-            rec_childs = self._get_child_hosts(site, new_children, True)
-            new_children.update(rec_childs)
-        return list(new_children)
+        childs = set(childs)
+        new_childs = childs.difference(hosts)
+        if new_childs and recurse:
+            rec_childs = self._get_child_hosts(site, new_childs, True)
+            new_childs.update(rec_childs)
+        return list(new_childs)
 
     def _has_recurring_downtimes(self):
         try:
             # The suppression below is OK, we just want to check if the module is there.
-            import cmk.gui.cee.plugins.wato.cmc  # noqa: F401 # pylint: disable=unused-variable,unused-import,import-outside-toplevel
+            import cmk.gui.cee.plugins.wato.cmc  # pylint: disable=unused-variable
             return True
         except ImportError:
             return False
 
 
-def bi_commands(downtime: DowntimeSchedule, node: Any) -> List[Tuple[Any, Any]]:
-    """Generate the list of downtime command strings for the BI module"""
-    commands_aggr = []
-    for site, host, service in bi.find_all_leaves(node):
-        if service:
-            spec = "%s;%s" % (host, service)
-            cmdtag = "SVC"
-        else:
-            spec = host
-            cmdtag = "HOST"
-        commands_aggr.append((site, downtime.livestatus_command(spec, cmdtag)))
-    return commands_aggr
-
-
-def time_interval_end(time_value: Literal["next_day", "next_week", "next_month", "next_year"],
-                      start_time: float) -> Optional[float]:
-    now = time.localtime(start_time)
-    if time_value == "next_day":
-        return time.mktime(
-            (now.tm_year, now.tm_mon, now.tm_mday, 23, 59, 59, 0, 0, now.tm_isdst)) + 1
-    if time_value == "next_week":
-        wday = now.tm_wday
-        days_plus = 6 - wday
-        res = time.mktime(
-            (now.tm_year, now.tm_mon, now.tm_mday, 23, 59, 59, 0, 0, now.tm_isdst)) + 1
-        res += days_plus * 24 * 3600
-        return res
-    if time_value == "next_month":
-        new_month = now.tm_mon + 1
-        if new_month == 13:
-            new_year = now.tm_year + 1
-            new_month = 1
-        else:
-            new_year = now.tm_year
-        return time.mktime((new_year, new_month, 1, 0, 0, 0, 0, 0, now.tm_isdst))
-    if time_value == "next_year":
-        return time.mktime((now.tm_year, 12, 31, 23, 59, 59, 0, 0, now.tm_isdst)) + 1
-
-
-def time_interval_to_human_readable(next_time_interval, prefix):
-    """Generate schedule downtime text from next time interval information
-
-    Args:
-        next_time_interval:
-            string representing the next time interval. Can either be a periodic interval or the
-            duration value
-        prefix:
-            prefix for the downtime title
-
-    Examples:
-        >>> time_interval_to_human_readable("next_day", "schedule an immediate downtime")
-        '<b>schedule an immediate downtime until 24:00:00</b>'
-        >>> time_interval_to_human_readable("next_year", "schedule an immediate downtime")
-        '<b>schedule an immediate downtime until end of year</b>'
-
-    Returns:
-        string representing the schedule downtime title
-    """
-    downtime_titles = {
-        "next_day": _("<b>%s until 24:00:00</b>"),
-        "next_week": _("<b>%s until sunday night</b>"),
-        "next_month": _("<b>%s until end of month</b>"),
-        "next_year": _("<b>%s until end of year</b>"),
-    }
-    try:
-        title = downtime_titles[next_time_interval]
-    except KeyError:
-        duration = int(next_time_interval)
-        title = _("<b>%%s of %s length</b>") % duration_human_readable(duration)
-    return title % prefix
-
-
-def duration_human_readable(secs):
-    """Convert duration time into a more convenient readable string
-
-    Args:
-        secs:
-            The duration time in seconds
-
-    Examples:
-        >>> duration_human_readable(1)
-        '1 seconds'
-
-    Returns:
-
-    """
-    days, rest = divmod(secs, 86400)
-    hours, rest = divmod(rest, 3600)
-    mins, secs = divmod(rest, 60)
-
-    return ", ".join([
-        "%d %s" % (val, label) for val, label in [
-            (days, "days"),
-            (hours, "hours"),
-            (mins, "minutes"),
-            (secs, "seconds"),
-        ] if val > 0
-    ])
-
-
 @command_registry.register
 class CommandRemoveDowntime(Command):
     @property
@@ -1330,18 +1226,10 @@
     def tables(self):
         return ["downtime"]
 
-    @property
-    def is_shortcut(self):
-        return True
-
-    @property
-    def is_suggested(self):
-        return True
-
     def render(self, what):
         html.button("_remove_downtimes", _("Remove"))
 
-    def _action(self, cmdtag, spec, row, row_index, num_rows):
+    def action(self, cmdtag, spec, row, row_index, num_rows):
         if html.request.has_var("_remove_downtimes"):
             return ("DEL_%s_DOWNTIME;%d" % (cmdtag, spec), _("remove"))
 
@@ -1357,14 +1245,6 @@
         return _("Remove comments")
 
     @property
-    def is_shortcut(self) -> bool:
-        return True
-
-    @property
-    def is_suggested(self) -> bool:
-        return True
-
-    @property
     def permission(self):
         return PermissionActionAddComment
 
@@ -1375,7 +1255,7 @@
     def render(self, what):
         html.button("_remove_comments", _("Remove"))
 
-    def _action(self, cmdtag, spec, row, row_index, num_rows):
+    def action(self, cmdtag, spec, row, row_index, num_rows):
         if html.request.has_var("_remove_comments"):
             commands = [("DEL_%s_COMMENT;%d" % (cmdtag, spec))]
             if row.get("comment_entry_type") == 4:
@@ -1398,16 +1278,30 @@
 #   |                                                                      |
 #   '----------------------------------------------------------------------'
 
-PermissionActionStar = permission_registry.register(
-    Permission(
-        section=PermissionSectionAction,
-        name="star",
-        title=_l("Use favorites"),
-        description=_l("This permission allows a user to make certain host and services "
-                       "his personal favorites. Favorites can be used for a having a fast "
-                       "access to items that are needed on a regular base."),
-        defaults=["user", "admin"],
-    ))
+
+@permission_registry.register
+class PermissionActionStar(Permission):
+    @property
+    def section(self):
+        return PermissionSectionAction
+
+    @property
+    def permission_name(self):
+        return "star"
+
+    @property
+    def title(self):
+        return _("Use favorites")
+
+    @property
+    def description(self):
+        return _("This permission allows a user to make certain host and services "
+                 "his personal favorites. Favorites can be used for a having a fast "
+                 "access to items that are needed on a regular base.")
+
+    @property
+    def defaults(self):
+        return ["user", "admin"]
 
 
 @command_registry.register
@@ -1421,10 +1315,6 @@
         return _("Favorites")
 
     @property
-    def icon_name(self):
-        return "favorite"
-
-    @property
     def permission(self):
         return PermissionActionStar
 
@@ -1433,10 +1323,10 @@
         return ["host", "service"]
 
     def render(self, what):
-        html.button("_star", _("Add to Favorites"), cssclass="hot")
+        html.button("_star", _("Add to Favorites"))
         html.button("_unstar", _("Remove from Favorites"))
 
-    def _action(self, cmdtag, spec, row, row_index, num_rows):
+    def action(self, cmdtag, spec, row, row_index, num_rows):
         if html.request.var("_star") or html.request.var("_unstar"):
             star = 1 if html.request.var("_star") else 0
             if star:
@@ -1447,9 +1337,9 @@
 
     def executor(self, command, site):
         _unused, star, spec = command.split(";", 2)
-        stars = config.user.stars
+        stars = config.user.load_stars()
         if star == "0" and spec in stars:
             stars.remove(spec)
         elif star == "1":
             stars.add(spec)
-        config.user.save_stars()+        config.user.save_stars(stars)