#!/usr/bin/env python3
# -*- coding: utf-8 -*-
# Copyright (C) 2019 tribe29 GmbH - License: GNU General Public License v2
# This file is part of Checkmk (https://checkmk.com). It is subject to the terms and
# conditions defined in the file COPYING, which is part of this source code package.

import time
from typing import Any, Optional, Tuple

import livestatus

import cmk.gui.config as config
import cmk.gui.utils as utils
import cmk.gui.bi as bi
import cmk.gui.sites as sites
import cmk.gui.escaping as escaping
from cmk.gui.i18n import _u, _
from cmk.gui.globals import html
from cmk.gui.htmllib import Choices
from cmk.gui.exceptions import MKUserError
from cmk.gui.valuespec import Age, AbsoluteDate, Seconds

from cmk.gui.permissions import (
    permission_section_registry,
    PermissionSection,
    permission_registry,
    Permission,
)

from cmk.gui.plugins.views import (
    command_group_registry,
    CommandGroup,
    command_registry,
    Command,
)


@command_group_registry.register
class CommandGroupVarious(CommandGroup):
    @property
    def ident(self):
        return "various"

    @property
    def title(self):
        return _("Various Commands")

    @property
    def sort_index(self):
        return 20


@permission_section_registry.register
class PermissionSectionAction(PermissionSection):
    @property
    def name(self):
        return "action"

    @property
    def title(self):
        return _("Commands on host and services")

    @property
    def do_sort(self):
        return True


#   .--Reschedule----------------------------------------------------------.
#   |          ____                _              _       _                |
#   |         |  _ \ ___  ___  ___| |__   ___  __| |_   _| | ___           |
#   |         | |_) / _ \/ __|/ __| '_ \ / _ \/ _` | | | | |/ _ \          |
#   |         |  _ <  __/\__ \ (__| | | |  __/ (_| | |_| | |  __/          |
#   |         |_| \_\___||___/\___|_| |_|\___|\__,_|\__,_|_|\___|          |
#   |                                                                      |
#   '----------------------------------------------------------------------'


@permission_registry.register
class PermissionActionReschedule(Permission):
    @property
    def section(self):
        return PermissionSectionAction

    @property
    def permission_name(self):
        return "reschedule"

    @property
    def title(self):
        return _("Reschedule checks")

    @property
    def description(self):
        return _("Reschedule host and service checks")

    @property
    def defaults(self):
        return ["user", "admin"]


@command_registry.register
class CommandReschedule(Command):
    @property
    def ident(self):
        return "reschedule"

    @property
    def title(self):
        return _("Reschedule active checks")

    @property
    def permission(self):
        return PermissionActionReschedule

    @property
    def tables(self):
        return ["host", "service"]

    def render(self, what):
        html.button("_resched_checks", _("Reschedule"))
        html.write_text(" " + _("and spread over") + " ")
        html.text_input("_resched_spread", default_value="0", size=3, cssclass="number")
        html.write_text(" " + _("minutes") + " ")

    def action(self, cmdtag, spec, row, row_index, num_rows):
        if html.request.var("_resched_checks"):
            spread = utils.saveint(html.request.var("_resched_spread"))
            text = "<b>" + _("reschedule an immediate check")
            if spread:
                text += _(" spread over %d minutes ") % spread

            text += "</b>" + _("of")

            t = time.time()
            if spread:
                t += spread * 60.0 * row_index / num_rows

            command = "SCHEDULE_FORCED_" + cmdtag + "_CHECK;%s;%d" % (spec, int(t))
            return command, text


#.
#   .--Enable/Disable Notifications----------------------------------------.
#   |           _____          ______  _           _     _                 |
#   |          | ____|_ __    / /  _ \(_)___  __ _| |__ | | ___            |
#   |          |  _| | '_ \  / /| | | | / __|/ _` | '_ \| |/ _ \           |
#   |          | |___| | | |/ / | |_| | \__ \ (_| | |_) | |  __/           |
#   |          |_____|_| |_/_/  |____/|_|___/\__,_|_.__/|_|\___|           |
#   |                                                                      |
#   |       _   _       _   _  __ _           _   _                        |
#   |      | \ | | ___ | |_(_)/ _(_) ___ __ _| |_(_) ___  _ __  ___        |
#   |      |  \| |/ _ \| __| | |_| |/ __/ _` | __| |/ _ \| '_ \/ __|       |
#   |      | |\  | (_) | |_| |  _| | (_| (_| | |_| | (_) | | | \__ \       |
#   |      |_| \_|\___/ \__|_|_| |_|\___\__,_|\__|_|\___/|_| |_|___/       |
#   |                                                                      |
#   '----------------------------------------------------------------------'


@permission_registry.register
class PermissionActionNotifications(Permission):
    @property
    def section(self):
        return PermissionSectionAction

    @property
    def permission_name(self):
        return "notifications"

    @property
    def title(self):
        return _("Enable/disable notifications")

    @property
    def description(self):
        return _("Enable and disable notifications on hosts and services")

    @property
    def defaults(self):
        return ["admin"]


@command_registry.register
class CommandNotifications(Command):
    @property
    def ident(self):
        return "notifications"

    @property
    def title(self):
        return _("Notifications")

    @property
    def permission(self):
        return PermissionActionNotifications

    @property
    def tables(self):
        return ["host", "service"]

    def render(self, what):
        html.button("_enable_notifications", _("Enable"))
        html.button("_disable_notifications", _("Disable"))

    def action(self, cmdtag, spec, row, row_index, num_rows):
        if html.request.var("_enable_notifications"):
            return ("ENABLE_" + cmdtag + "_NOTIFICATIONS;%s" % spec,
                    _("<b>enable notifications</b> for"))
        if html.request.var("_disable_notifications"):
            return ("DISABLE_" + cmdtag + "_NOTIFICATIONS;%s" % spec,
                    _("<b>disable notifications</b> for"))


#.
#   .--Enable/Disable Active Checks----------------------------------------.
#   |           _____          ______  _           _     _                 |
#   |          | ____|_ __    / /  _ \(_)___  __ _| |__ | | ___            |
#   |          |  _| | '_ \  / /| | | | / __|/ _` | '_ \| |/ _ \           |
#   |          | |___| | | |/ / | |_| | \__ \ (_| | |_) | |  __/           |
#   |          |_____|_| |_/_/  |____/|_|___/\__,_|_.__/|_|\___|           |
#   |                                                                      |
#   |       _        _   _              ____ _               _             |
#   |      / \   ___| |_(_)_   _____   / ___| |__   ___  ___| | _____      |
#   |     / _ \ / __| __| \ \ / / _ \ | |   | '_ \ / _ \/ __| |/ / __|     |
#   |    / ___ \ (__| |_| |\ V /  __/ | |___| | | |  __/ (__|   <\__ \     |
#   |   /_/   \_\___|\__|_| \_/ \___|  \____|_| |_|\___|\___|_|\_\___/     |
#   |                                                                      |
#   '----------------------------------------------------------------------'


@permission_registry.register
class PermissionActionEnableChecks(Permission):
    @property
    def section(self):
        return PermissionSectionAction

    @property
    def permission_name(self):
        return "enablechecks"

    @property
    def title(self):
        return _("Enable/disable checks")

    @property
    def description(self):
        return _("Enable and disable active or passive checks on hosts and services")

    @property
    def defaults(self):
        return ["admin"]


@command_registry.register
class CommandToggleActiveChecks(Command):
    @property
    def ident(self):
        return "toggle_active_checks"

    @property
    def title(self):
        return _("Active checks")

    @property
    def permission(self):
        return PermissionActionEnableChecks

    @property
    def tables(self):
        return ["host", "service"]

    def render(self, what):
        html.button("_enable_checks", _("Enable"))
        html.button("_disable_checks", _("Disable"))

    def action(self, cmdtag, spec, row, row_index, num_rows):
        if html.request.var("_enable_checks"):
            return ("ENABLE_" + cmdtag + "_CHECK;%s" % spec, _("<b>enable active checks</b> for"))
        if html.request.var("_disable_checks"):
            return ("DISABLE_" + cmdtag + "_CHECK;%s" % spec, _("<b>disable active checks</b> for"))


#.
#   .--Enable/Disable Passive Checks---------------------------------------.
#   |           _____          ______  _           _     _                 |
#   |          | ____|_ __    / /  _ \(_)___  __ _| |__ | | ___            |
#   |          |  _| | '_ \  / /| | | | / __|/ _` | '_ \| |/ _ \           |
#   |          | |___| | | |/ / | |_| | \__ \ (_| | |_) | |  __/           |
#   |          |_____|_| |_/_/  |____/|_|___/\__,_|_.__/|_|\___|           |
#   |                                                                      |
#   |   ____               _              ____ _               _           |
#   |  |  _ \ __ _ ___ ___(_)_   _____   / ___| |__   ___  ___| | _____    |
#   |  | |_) / _` / __/ __| \ \ / / _ \ | |   | '_ \ / _ \/ __| |/ / __|   |
#   |  |  __/ (_| \__ \__ \ |\ V /  __/ | |___| | | |  __/ (__|   <\__ \   |
#   |  |_|   \__,_|___/___/_| \_/ \___|  \____|_| |_|\___|\___|_|\_\___/   |
#   |                                                                      |
#   '----------------------------------------------------------------------'


@command_registry.register
class CommandTogglePassiveChecks(Command):
    @property
    def ident(self):
        return "toggle_passive_checks"

    @property
    def title(self):
        return _("Passive checks")

    @property
    def permission(self):
        return PermissionActionEnableChecks

    @property
    def tables(self):
        return ["host", "service"]

    def render(self, what):
        html.button("_enable_passive_checks", _("Enable"))
        html.button("_disable_passive_checks", _("Disable"))

    def action(self, cmdtag, spec, row, row_index, num_rows):
        if html.request.var("_enable_passive_checks"):
            return ("ENABLE_PASSIVE_" + cmdtag + "_CHECKS;%s" % spec,
                    _("<b>enable passive checks</b> for"))
        if html.request.var("_disable_passive_checks"):
            return ("DISABLE_PASSIVE_" + cmdtag + "_CHECKS;%s" % spec,
                    _("<b>disable passive checks</b> for"))


#.
#   .--Clear Modified Attributes-------------------------------------------.
#   |            ____ _                   __  __           _               |
#   |           / ___| | ___  __ _ _ __  |  \/  | ___   __| |              |
#   |          | |   | |/ _ \/ _` | '__| | |\/| |/ _ \ / _` |              |
#   |          | |___| |  __/ (_| | |    | |  | | (_) | (_| |_             |
#   |           \____|_|\___|\__,_|_|    |_|  |_|\___/ \__,_(_)            |
#   |                                                                      |
#   |              _   _   _        _ _           _                        |
#   |             / \ | |_| |_ _ __(_) |__  _   _| |_ ___  ___             |
#   |            / _ \| __| __| '__| | '_ \| | | | __/ _ \/ __|            |
#   |           / ___ \ |_| |_| |  | | |_) | |_| | ||  __/\__ \            |
#   |          /_/   \_\__|\__|_|  |_|_.__/ \__,_|\__\___||___/            |
#   |                                                                      |
#   '----------------------------------------------------------------------'


@permission_registry.register
class PermissionActionClearModifiedAttributes(Permission):
    @property
    def section(self):
        return PermissionSectionAction

    @property
    def permission_name(self):
        return "clearmodattr"

    @property
    def title(self):
        return _("Reset modified attributes")

    @property
    def description(self):
        return _(
            "Reset all manually modified attributes of a host or service (like disabled notifications)"
        )

    @property
    def defaults(self):
        return ["admin"]


@command_registry.register
class CommandClearModifiedAttributes(Command):
    @property
    def ident(self):
        return "clear_modified_attributes"

    @property
    def title(self):
        return _("Modified attributes")

    @property
    def permission(self):
        return PermissionActionClearModifiedAttributes

    @property
    def tables(self):
        return ["host", "service"]

    def render(self, what):
        html.button("_clear_modattr", _('Clear modified attributes'))

    def action(self, cmdtag, spec, row, row_index, num_rows):
        if html.request.var("_clear_modattr"):
            return "CHANGE_" + cmdtag + "_MODATTR;%s;0" % spec, _(
                "<b>clear the modified attributes</b> of")


#.
#   .--Fake Checks---------------------------------------------------------.
#   |         _____     _           ____ _               _                 |
#   |        |  ___|_ _| | _____   / ___| |__   ___  ___| | _____          |
#   |        | |_ / _` | |/ / _ \ | |   | '_ \ / _ \/ __| |/ / __|         |
#   |        |  _| (_| |   <  __/ | |___| | | |  __/ (__|   <\__ \         |
#   |        |_|  \__,_|_|\_\___|  \____|_| |_|\___|\___|_|\_\___/         |
#   |                                                                      |
#   '----------------------------------------------------------------------'


@permission_registry.register
class PermissionActionFakeChecks(Permission):
    @property
    def section(self):
        return PermissionSectionAction

    @property
    def permission_name(self):
        return "fakechecks"

    @property
    def title(self):
        return _("Fake check results")

    @property
    def description(self):
        return _("Manually submit check results for host and service checks")

    @property
    def defaults(self):
        return ["admin"]


@command_group_registry.register
class CommandGroupFakeCheck(CommandGroup):
    @property
    def ident(self):
        return "fake_check"

    @property
    def title(self):
        return _("Fake check results")

    @property
    def sort_index(self):
        return 15


@command_registry.register
class CommandFakeCheckResult(Command):
    @property
    def ident(self):
        return "fake_check_result"

    @property
    def title(self):
        return _("Fake check results")

    @property
    def permission(self):
        return PermissionActionFakeChecks

    @property
    def tables(self):
        return ["host", "service"]

    @property
    def group(self):
        return CommandGroupFakeCheck

    def render(self, what):
        html.open_table()

        html.open_tr()
        html.open_td()
        html.write_text("%s: " % _("Plugin output"))
        html.close_td()
        html.open_td()
        html.text_input("_fake_output", "", size=50)
        html.close_td()
        html.close_tr()

        html.open_tr()
        html.open_td()
        html.write_text("%s: " % _("Performance data"))
        html.close_td()
        html.open_td()
        html.text_input("_fake_perfdata", "", size=50)
        html.close_td()
        html.close_tr()

        html.open_tr()
        html.open_td()
        html.write_text(_("Result:"))
        html.close_td()
        html.open_td()
        if what == "host":
            html.button("_fake_0", _("Up"))
            html.button("_fake_1", _("Down"))
        else:
            html.button("_fake_0", _("OK"))
            html.button("_fake_1", _("Warning"))
            html.button("_fake_2", _("Critical"))
            html.button("_fake_3", _("Unknown"))
        html.close_td()
        html.close_tr()

        html.close_table()

    def action(self, cmdtag, spec, row, row_index, num_rows):
        for s in [0, 1, 2, 3]:
            statename = html.request.var("_fake_%d" % s)
            if statename:
                pluginoutput = html.request.get_unicode_input_mandatory("_fake_output").strip()
                if not pluginoutput:
                    pluginoutput = _("Manually set to %s by %s") % (
                        escaping.escape_attribute(statename), config.user.id)
                perfdata = html.request.var("_fake_perfdata")
                if perfdata:
                    pluginoutput += "|" + perfdata
                if cmdtag == "SVC":
                    cmdtag = "SERVICE"
                command = "PROCESS_%s_CHECK_RESULT;%s;%s;%s" % (cmdtag, spec, s,
                                                                livestatus.lqencode(pluginoutput))
                title = _("<b>manually set check results to %s</b> for"
                         ) % escaping.escape_attribute(statename)
                return command, title


#.
#   .--Custom Notifications------------------------------------------------.
#   |                   ____          _                                    |
#   |                  / ___|   _ ___| |_ ___  _ __ ___                    |
#   |                 | |  | | | / __| __/ _ \| '_ ` _ \                   |
#   |                 | |__| |_| \__ \ || (_) | | | | | |                  |
#   |                  \____\__,_|___/\__\___/|_| |_| |_|                  |
#   |                                                                      |
#   |       _   _       _   _  __ _           _   _                        |
#   |      | \ | | ___ | |_(_)/ _(_) ___ __ _| |_(_) ___  _ __  ___        |
#   |      |  \| |/ _ \| __| | |_| |/ __/ _` | __| |/ _ \| '_ \/ __|       |
#   |      | |\  | (_) | |_| |  _| | (_| (_| | |_| | (_) | | | \__ \       |
#   |      |_| \_|\___/ \__|_|_| |_|\___\__,_|\__|_|\___/|_| |_|___/       |
#   |                                                                      |
#   '----------------------------------------------------------------------'


@permission_registry.register
class PermissionActionCustomNotification(Permission):
    @property
    def section(self):
        return PermissionSectionAction

    @property
    def permission_name(self):
        return "customnotification"

    @property
    def title(self):
        return _("Send custom notification")

    @property
    def description(self):
        return _("Manually let the core send a notification to a host or service in order "
                 "to test if notifications are setup correctly")

    @property
    def defaults(self):
        return ["user", "admin"]


@command_registry.register
class CommandCustomNotification(Command):
    @property
    def ident(self):
        return "send_custom_notification"

    @property
    def title(self):
        return _("Custom notification")

    @property
    def permission(self):
        return PermissionActionCustomNotification

    @property
    def tables(self):
        return ["host", "service"]

    def render(self, what):
        html.write_text(_('Comment') + ": ")
        html.text_input("_cusnot_comment", "TEST", size=20, submit="_customnotification")
        html.write_text(" &nbsp; ")
        html.checkbox("_cusnot_forced", False, label=_("forced"))
        html.checkbox("_cusnot_broadcast", False, label=_("broadcast"))
        html.write_text(" &nbsp; ")
        html.button("_customnotification", _('Send'))

    def action(self, cmdtag, spec, row, row_index, num_rows):
        if html.request.var("_customnotification"):
            comment = html.request.get_unicode_input_mandatory("_cusnot_comment")
            broadcast = 1 if html.get_checkbox("_cusnot_broadcast") else 0
            forced = 2 if html.get_checkbox("_cusnot_forced") else 0
            command = "SEND_CUSTOM_%s_NOTIFICATION;%s;%s;%s;%s" % (
                cmdtag,
                spec,
                broadcast + forced,
                config.user.id,
                livestatus.lqencode(comment),
            )
            title = _("<b>send a custom notification</b> regarding")
            return command, title


#.
#   .--Acknowledge---------------------------------------------------------.
#   |       _        _                        _          _                 |
#   |      / \   ___| | ___ __   _____      _| | ___  __| | __ _  ___      |
#   |     / _ \ / __| |/ / '_ \ / _ \ \ /\ / / |/ _ \/ _` |/ _` |/ _ \     |
#   |    / ___ \ (__|   <| | | | (_) \ V  V /| |  __/ (_| | (_| |  __/     |
#   |   /_/   \_\___|_|\_\_| |_|\___/ \_/\_/ |_|\___|\__,_|\__, |\___|     |
#   |                                                      |___/           |
#   '----------------------------------------------------------------------'


@permission_registry.register
class PermissionActionAcknowledge(Permission):
    @property
    def section(self):
        return PermissionSectionAction

    @property
    def permission_name(self):
        return "acknowledge"

    @property
    def title(self):
        return _("Acknowledge")

    @property
    def description(self):
        return _("Acknowledge host and service problems and remove acknowledgements")

    @property
    def defaults(self):
        return ["user", "admin"]


@command_group_registry.register
class CommandGroupAcknowledge(CommandGroup):
    @property
    def ident(self):
        return "acknowledge"

    @property
    def title(self):
        return _("Acknowledge")

    @property
    def sort_index(self):
        return 5


@command_registry.register
class CommandAcknowledge(Command):
    @property
    def ident(self):
        return "acknowledge"

    @property
    def title(self):
        return _("Acknowledge Problems")

    @property
    def permission(self):
        return PermissionActionAcknowledge

    @property
    def group(self):
        return CommandGroupAcknowledge

    @property
    def tables(self):
        return ["host", "service", "aggr"]

    def render(self, what):
        html.button("_acknowledge", _("Acknowledge"))
        html.button("_remove_ack", _("Remove Acknowledgement"))
        html.hr()
        html.checkbox("_ack_sticky", config.view_action_defaults["ack_sticky"], label=_("sticky"))
        html.checkbox("_ack_notify",
                      config.view_action_defaults["ack_notify"],
                      label=_("send notification"))
        html.checkbox("_ack_persistent",
                      config.view_action_defaults["ack_persistent"],
                      label=_('persistent comment'))
        html.hr()

        self._vs_expire().render_input("_ack_expire",
                                       config.view_action_defaults.get("ack_expire", 0))
        html.help(
            _("Note: Expiration of acknowledgements only works when using the Check_MK Micro Core.")
        )
        html.hr()
        html.write_text(_("Comment") + ": ")
        html.text_input("_ack_comment", size=48, submit="_acknowledge")

    def action(self, cmdtag, spec, row, row_index, num_rows):
        if "aggr_tree" in row:  # BI mode
            specs = []
            for site, host, service in bi.find_all_leaves(row["aggr_tree"]):
                if service:
                    spec = "%s;%s" % (host, service)
                    cmdtag = "SVC"
                else:
                    spec = host
                    cmdtag = "HOST"
                specs.append((site, spec, cmdtag))

        if html.request.var("_acknowledge"):
            comment = html.request.get_unicode_input("_ack_comment")
            if not comment:
                raise MKUserError("_ack_comment", _("You need to supply a comment."))
            if ";" in comment:
                raise MKUserError("_ack_comment", _("The comment must not contain semicolons."))
            non_empty_comment = comment

            sticky = 2 if html.request.var("_ack_sticky") else 0
            sendnot = 1 if html.request.var("_ack_notify") else 0
            perscomm = 1 if html.request.var("_ack_persistent") else 0

            expire_secs = self._vs_expire().from_html_vars("_ack_expire")
            if expire_secs:
                expire = int(time.time()) + expire_secs
                expire_text = ";%d" % expire
            else:
                expire_text = ""

            def make_command_ack(spec, cmdtag):
                return "ACKNOWLEDGE_" + cmdtag + "_PROBLEM;%s;%d;%d;%d;%s" % (
                    spec, sticky, sendnot, perscomm, config.user.id) + (
                        ";%s" % livestatus.lqencode(non_empty_comment)) + expire_text

            if "aggr_tree" in row:  # BI mode
                commands = [
                    (site, make_command_ack(spec_, cmdtag_)) for site, spec_, cmdtag_ in specs
                ]
            else:
                commands = [make_command_ack(spec, cmdtag)]

            title = _("<b>acknowledge the problems%s</b> of") % (
                expire_text and (_(" for a period of %s") % Age().value_to_text(expire_secs)) or "")
            return commands, title

        if html.request.var("_remove_ack"):

            def make_command_rem(spec, cmdtag):
                return "REMOVE_" + cmdtag + "_ACKNOWLEDGEMENT;%s" % spec

            if "aggr_tree" in row:  # BI mode
                commands = [(site, make_command_rem(spec, cmdtag)) for site, spec_, cmdtag_ in specs
                           ]
            else:
                commands = [make_command_rem(spec, cmdtag)]
            title = _("<b>remove acknowledgements</b> from")
            return commands, title

    def _vs_expire(self):
        return Age(
            display=["days", "hours", "minutes"],
            label=_("Expire acknowledgement after"),
        )


#.
#   .--Comments------------------------------------------------------------.
#   |           ____                                     _                 |
#   |          / ___|___  _ __ ___  _ __ ___   ___ _ __ | |_ ___           |
#   |         | |   / _ \| '_ ` _ \| '_ ` _ \ / _ \ '_ \| __/ __|          |
#   |         | |__| (_) | | | | | | | | | | |  __/ | | | |_\__ \          |
#   |          \____\___/|_| |_| |_|_| |_| |_|\___|_| |_|\__|___/          |
#   |                                                                      |
#   '----------------------------------------------------------------------'


@permission_registry.register
class PermissionActionAddComment(Permission):
    @property
    def section(self):
        return PermissionSectionAction

    @property
    def permission_name(self):
        return "addcomment"

    @property
    def title(self):
        return _("Add comments")

    @property
    def description(self):
        return _("Add comments to hosts or services, and remove comments")

    @property
    def defaults(self):
        return ["user", "admin"]


@command_registry.register
class CommandAddComment(Command):
    @property
    def ident(self):
        return "add_comment"

    @property
    def title(self):
        return _("Add comment")

    @property
    def permission(self):
        return PermissionActionAddComment

    @property
    def tables(self):
        return ["host", "service"]

    def render(self, what):
        html.write_text(_('Comment') + ": ")
        html.text_input("_comment", size=33, submit="_add_comment")
        html.write_text(" &nbsp; ")
        html.button("_add_comment", _("Add comment"))

    def action(self, cmdtag, spec, row, row_index, num_rows):
        if html.request.var("_add_comment"):
            comment = html.request.get_unicode_input("_comment")
            if not comment:
                raise MKUserError("_comment", _("You need to supply a comment."))
            command = "ADD_" + cmdtag + "_COMMENT;%s;1;%s" % \
                      (spec, config.user.id) + (";%s" % livestatus.lqencode(comment))
            title = _("<b>add a comment to</b>")
            return command, title


#.
#   .--Downtimes-----------------------------------------------------------.
#   |         ____                      _   _                              |
#   |        |  _ \  _____      ___ __ | |_(_)_ __ ___   ___  ___          |
#   |        | | | |/ _ \ \ /\ / / '_ \| __| | '_ ` _ \ / _ \/ __|         |
#   |        | |_| | (_) \ V  V /| | | | |_| | | | | | |  __/\__ \         |
#   |        |____/ \___/ \_/\_/ |_| |_|\__|_|_| |_| |_|\___||___/         |
#   |                                                                      |
#   '----------------------------------------------------------------------'


@permission_registry.register
class PermissionActionDowntimes(Permission):
    @property
    def section(self):
        return PermissionSectionAction

    @property
    def permission_name(self):
        return "downtimes"

    @property
    def title(self):
        return _("Set/Remove downtimes")

    @property
    def description(self):
        return _("Schedule and remove downtimes on hosts and services")

    @property
    def defaults(self):
        return ["user", "admin"]


@permission_registry.register
class PermissionActionRemoveAllDowntimes(Permission):
    @property
    def section(self):
        return PermissionSectionAction

    @property
    def permission_name(self):
        return "remove_all_downtimes"

    @property
    def title(self):
        return _("Remove all downtimes")

    @property
    def description(self):
        return _("Allow the user to use the action \"Remove all\" downtimes")

    @property
    def defaults(self):
        return ["user", "admin"]


@command_group_registry.register
class CommandGroupDowntimes(CommandGroup):
    @property
    def ident(self):
        return "downtimes"

    @property
    def title(self):
        return _("Schedule downtimes")

    @property
    def sort_index(self):
        return 10


@command_registry.register
class CommandScheduleDowntimes(Command):
    @property
    def ident(self):
        return "schedule_downtimes"

    @property
    def title(self):
        return _("Schedule downtimes")

    @property
    def permission(self):
        return PermissionActionDowntimes

    @property
    def group(self):
        return CommandGroupDowntimes

    @property
    def tables(self):
        return ["host", "service", "aggr"]

    def render(self, what):
        html.write_text(_('Downtime Comment') + ": ")
        html.text_input("_down_comment", "", size=60, submit="")
        html.hr()
        html.button("_down_from_now", _("From now for"))
        html.nbsp()
        html.text_input("_down_minutes",
                        default_value="60",
                        size=4,
                        submit="_down_from_now",
                        cssclass="number")
        html.write_text("&nbsp; " + _("minutes"))
        html.hr()
        for time_range in config.user_downtime_timeranges:
            html.button("_downrange__%s" % time_range['end'], _u(time_range['title']))
        if what != "aggr" and config.user.may("action.remove_all_downtimes"):
            html.write_text(" &nbsp; - &nbsp;")
            html.button("_down_remove", _("Remove all"))
        html.hr()
        if config.adhoc_downtime and config.adhoc_downtime.get("duration"):
            adhoc_duration = config.adhoc_downtime.get("duration")
            adhoc_comment = config.adhoc_downtime.get("comment", "")
            html.button("_down_adhoc", _("Adhoc for %d minutes") % adhoc_duration)
            html.nbsp()
            html.write_text(_('with comment') + ": ")
            html.write(adhoc_comment)
            html.hr()

        html.button("_down_custom", _("Custom time range"))
        self._vs_down_from().render_input("_down_from", time.time())
        html.write_text("&nbsp; " + _('to') + " &nbsp;")
        self._vs_down_to().render_input("_down_to", time.time() + 7200)
        html.hr()
        html.checkbox("_down_flexible", False, label="%s " % _('flexible with max. duration'))
        self._vs_duration().render_input("_down_duration", 7200)
        if what == "host":
            html.hr()
            html.checkbox("_include_childs", False, label=_('Also set downtime on child hosts'))
            html.write_text("  ")
            html.checkbox("_include_childs_recurse", False, label=_('Do this recursively'))
        elif what == "service":
            html.hr()
            html.checkbox("_on_hosts",
                          False,
                          label=_('Schedule downtimes on the affected '
                                  '<b>hosts</b> instead of on the individual '
                                  'services'))

        if self._has_recurring_downtimes():
            html.hr()
            html.checkbox("_down_do_recur",
                          False,
                          label=_("Repeat this downtime on a regular basis every"))
            html.write_text(" ")

            from cmk.gui.cee.plugins.wato.cmc import recurring_downtimes_types  # pylint: disable=no-name-in-module,import-outside-toplevel

            recurring_selections = [
                (str(k), v) for (k, v) in sorted(recurring_downtimes_types().items())
            ]  # type: Choices
            html.dropdown("_down_recurring", recurring_selections, deflt="3")
            html.write_text(_("(This only works when using CMC)"))

    # TODO: Clean this up!
    def action(self, cmdtag, spec, row, row_index, num_rows):
        # type: (Any, Any, Any, Any, Any) -> Any
        down_from = int(time.time())
        down_to = None

        if self._has_recurring_downtimes() and html.get_checkbox("_down_do_recur"):
            from cmk.gui.cee.plugins.wato.cmc import recurring_downtimes_types  # pylint: disable=no-name-in-module,import-outside-toplevel
            recurring_type = html.request.get_integer_input_mandatory("_down_recurring")
            title_start = (_("schedule a periodic downtime every %s") %
                           recurring_downtimes_types()[recurring_type])
        else:
            title_start = _("schedule an immediate downtime")

        rangebtns = (varname for varname, _value in html.request.itervars(prefix="_downrange"))

        def resolve_end(name):
            # type: (str) -> Tuple[float, str]
            now = time.localtime(down_from)
            if name == "next_day":
<<<<<<< HEAD
                return time.mktime((now.tm_year, now.tm_mon, now.tm_mday, 23, 59, 59, 0, 0, now.tm_isdst)) + 1, \
                    _("<b>%s until 24:00:00</b> on") % title_start
            elif name == "next_day_plus":
                return time.mktime((now.tm_year, now.tm_mon, now.tm_mday + 1, 10, 0, 0, 0, 0, now.tm_isdst)), \
                    _("<b>%s until 10:00 tomorrow</b> on") % title_start
            elif name == "next_week":
=======
                return (time.mktime(
                    (now.tm_year, now.tm_mon, now.tm_mday, 23, 59, 59, 0, 0, now.tm_isdst)) + 1,
                        _("<b>%s until 24:00:00</b> on") % title_start)
            if name == "next_week":
>>>>>>> ea7b0769
                wday = now.tm_wday
                days_plus = 6 - wday
                res = time.mktime(
                    (now.tm_year, now.tm_mon, now.tm_mday, 23, 59, 59, 0, 0, now.tm_isdst)) + 1
                res += days_plus * 24 * 3600
                return res, _("<b>%s until sunday night</b> on") % title_start
<<<<<<< HEAD
            elif name == "next_week_plus":
                wday = now.tm_wday
                days_plus = 7 - wday
                return time.mktime((now.tm_year, now.tm_mon, now.tm_mday + days_plus, 10, 0, 0, 0, 0, now.tm_isdst)), \
                    _("<b>%s until monday morning 10:00</b> on") % title_start
            elif name == "next_month":
=======
            if name == "next_month":
>>>>>>> ea7b0769
                new_month = now.tm_mon + 1
                if new_month == 13:
                    new_year = now.tm_year + 1
                    new_month = 1
                else:
                    new_year = now.tm_year
<<<<<<< HEAD
                return time.mktime((new_year, new_month, 1, 0, 0, 0, 0, 0, now.tm_isdst)), \
                    _("<b>%s until end of month</b> on") % title_start
            elif name == "next_month_plus":
                tmp = time.localtime(time.mktime((now.tm_year, now.tm_mon + 1, 1, 10, 0, 0, 0, 0, now.tm_isdst)))
                days_plus = 0
                if tmp.tm_wday == 6:
                    days_plus = 1
                if tmp.tm_wday == 5:
                    days_plus = 2
                down_to = time.mktime((tmp.tm_year, tmp.tm_mon, tmp.tm_mday + days_plus, 10, 0, 0, 0, 0, tmp.tm_isdst))
                return down_to, \
                    _("<b>%s until start of next month (%s)</b> on") % (title_start, time.strftime('%Y-%m-%d %H:%M', time.localtime(down_to)))
            elif name == "next_year":
                return time.mktime((now.tm_year, 12, 31, 23, 59, 59, 0, 0, now.tm_isdst)) + 1, \
                    _("<b>%s until end of %d</b> on") % (title_start, now.tm_year)
            elif name == "next_year_plus":
                tmp = time.localtime(time.mktime((now.tm_year + 1, 1, 2, 9, 0, 0, 0, 0, now.tm_isdst)))
                days_plus = 0
                if tmp.tm_wday == 6:
                    days_plus = 1
                if tmp.tm_wday == 5:
                    days_plus = 2
                down_to = time.mktime((tmp.tm_year, tmp.tm_mon, tmp.tm_mday + days_plus, 10, 0, 0, 0, 0, tmp.tm_isdst))
                return down_to, \
                    _("<b>%s until start of next year (%s) </b> on") % (title_start, time.strftime('%Y-%m-%d %H:%M', time.localtime(down_to)))
            else:
                duration = int(name)
                return down_from + duration, \
                    _("<b>%s of %s length</b> on") %\
                    (title_start, self._get_duration_human_readable(duration))
=======
                return (time.mktime((new_year, new_month, 1, 0, 0, 0, 0, 0, now.tm_isdst)),
                        _("<b>%s until end of month</b> on") % title_start)
            if name == "next_year":
                return (time.mktime((now.tm_year, 12, 31, 23, 59, 59, 0, 0, now.tm_isdst)) + 1,
                        _("<b>%s until end of %d</b> on") % (title_start, now.tm_year))
            duration = int(name)
            return (down_from + duration, _("<b>%s of %s length</b> on") %
                    (title_start, self._get_duration_human_readable(duration)))
>>>>>>> ea7b0769

        try:
            rangebtn = next(rangebtns)  # type: Optional[str]
        except StopIteration:
            rangebtn = None

        if rangebtn:
            _btnname, end = rangebtn.split("__", 1)
            down_to, title = resolve_end(end)
        elif html.request.var("_down_from_now"):
            try:
                minutes = html.request.get_integer_input_mandatory("_down_minutes", 0)
            except MKUserError:
                minutes = 0

            if minutes <= 0:
                raise MKUserError("_down_minutes", _("Please enter a positive number of minutes."))

            down_to = time.time() + minutes * 60
            title = _("<b>%s for the next %d minutes</b> on") % (title_start, minutes)

        elif html.request.var("_down_adhoc"):
            minutes = config.adhoc_downtime.get("duration", 0)
            down_to = time.time() + minutes * 60
            title = _("<b>%s for the next %d minutes</b> on") % (title_start, minutes)

        elif html.request.var("_down_custom"):
            maybe_down_from = self._vs_down_from().from_html_vars("_down_from")
            if maybe_down_from is None:
                raise Exception("impossible: _down_from is None")
            down_from = int(maybe_down_from)
            self._vs_down_from().validate_value(down_from, "_down_from")

            maybe_down_to = self._vs_down_to().from_html_vars("_down_to")
            if maybe_down_to is None:
                raise Exception("impossible: _down_to is None")
            down_to = maybe_down_to
            self._vs_down_to().validate_value(down_to, "_down_to")

            if down_to < time.time():
                raise MKUserError(
                    "_down_to",
                    _("You cannot set a downtime that ends in the past. "
                      "This incident will be reported."))

            if down_to < down_from:
                raise MKUserError("_down_to", _("Your end date is before your start date."))

            title = _("<b>schedule a downtime from %s to %s</b> on ") % (time.asctime(
                time.localtime(down_from)), time.asctime(time.localtime(down_to)))

        elif html.request.var("_down_remove") and config.user.may("action.remove_all_downtimes"):
            if html.request.var("_on_hosts"):
                raise MKUserError(
                    "_on_hosts",
                    _("The checkbox for setting host downtimes does not work when removing downtimes."
                     ))

            downtime_ids = []
            if cmdtag == "HOST":
                prefix = "host_"
            else:
                prefix = "service_"
            for id_ in row[prefix + "downtimes"]:
                if id_ != "":
                    downtime_ids.append(int(id_))

            commands = []
            for dtid in downtime_ids:
                commands.append("DEL_%s_DOWNTIME;%d\n" % (cmdtag, dtid))
            title = _("<b>remove all scheduled downtimes</b> of ")
            return commands, title

        if down_to:
            down_to_not_none = down_to
            if html.request.var("_down_adhoc"):
                comment = config.adhoc_downtime.get("comment", "")
            else:
                comment = html.request.get_unicode_input("_down_comment")
            if not comment:
                raise MKUserError("_down_comment",
                                  _("You need to supply a comment for your downtime."))
            if html.request.var("_down_flexible"):
                fixed = 0
                duration = self._vs_duration().from_html_vars("_down_duration")  # type: Seconds
                self._vs_duration().validate_value(duration, "_down_duration")
            else:
                fixed = 1
                duration = 0

            if html.get_checkbox("_down_do_recur"):
                fixed_and_recurring = recurring_type * 2 + fixed
            else:
                fixed_and_recurring = fixed

            def make_command(spec, cmdtag):
                return ("SCHEDULE_" + cmdtag + "_DOWNTIME;%s;" % spec) + ("%d;%d;%d;0;%d;%s;" % (
                    down_from,
                    down_to_not_none,
                    fixed_and_recurring,
                    duration,
                    config.user.id,
                )) + livestatus.lqencode(comment)

            if "aggr_tree" in row:  # BI mode
                commands_aggr = []
                for site, host, service in bi.find_all_leaves(row["aggr_tree"]):
                    if service:
                        spec = "%s;%s" % (host, service)
                        cmdtag = "SVC"
                    else:
                        spec = host
                        cmdtag = "HOST"
                    commands_aggr.append((site, make_command(spec, cmdtag)))
                return commands_aggr, title

            if html.request.var("_include_childs"):  # only for hosts
                specs = [spec] + self._get_child_hosts(
                    row["site"], [spec], recurse=bool(html.request.var("_include_childs_recurse")))
            elif html.request.var("_on_hosts"):  # set on hosts instead of services
                specs = [spec.split(";")[0]]
                title += " the hosts of"
                cmdtag = "HOST"
            else:
                specs = [spec]
            return [make_command(spec_, cmdtag) for spec_ in specs], title

    def _vs_down_from(self):
        # type: () -> AbsoluteDate
        return AbsoluteDate(
            title=_("From"),
            include_time=True,
            submit_form_name="_down_custom",
        )

    def _vs_down_to(self):
        # type: () -> AbsoluteDate
        return AbsoluteDate(
            title=_("Until"),
            include_time=True,
            submit_form_name="_down_custom",
        )

    def _vs_duration(self):
        # type: () -> Age
        return Age(
            display=["hours", "minutes"],
            title=_("Duration"),
            cssclass="inline",
        )

    def _get_duration_human_readable(self, secs):
        days, rest = divmod(secs, 86400)
        hours, rest = divmod(rest, 3600)
        mins, secs = divmod(rest, 60)

        return ", ".join([
            "%d %s" % (val, label) for val, label in [
                (days, "days"),
                (hours, "hours"),
                (mins, "minutes"),
                (secs, "seconds"),
            ] if val > 0
        ])

    def _get_child_hosts(self, site, hosts, recurse):
        hosts = set(hosts)

        sites.live().set_only_sites([site])
        query = "GET hosts\nColumns: name\n"
        for h in hosts:
            query += "Filter: parents >= %s\n" % h
        query += "Or: %d\n" % len(hosts)
        children = sites.live().query_column(query)
        sites.live().set_only_sites(None)

        # Recursion, but try to avoid duplicate work
        new_children = set(children) - hosts
        if new_children and recurse:
            rec_childs = self._get_child_hosts(site, new_children, True)
            new_children.update(rec_childs)
        return list(new_children)

    def _has_recurring_downtimes(self):
        try:
            # The suppression below is OK, we just want to check if the module is there.
            import cmk.gui.cee.plugins.wato.cmc  # noqa: F401 # pylint: disable=unused-variable,unused-import,import-outside-toplevel
            return True
        except ImportError:
            return False


@command_registry.register
class CommandRemoveDowntime(Command):
    @property
    def ident(self):
        return "remove_downtimes"

    @property
    def title(self):
        return _("Remove downtimes")

    @property
    def permission(self):
        return PermissionActionDowntimes

    @property
    def tables(self):
        return ["downtime"]

    def render(self, what):
        html.button("_remove_downtimes", _("Remove"))

    def action(self, cmdtag, spec, row, row_index, num_rows):
        if html.request.has_var("_remove_downtimes"):
            return ("DEL_%s_DOWNTIME;%d" % (cmdtag, spec), _("remove"))


@command_registry.register
class CommandRemoveComments(Command):
    @property
    def ident(self):
        return "remove_comments"

    @property
    def title(self):
        return _("Remove comments")

    @property
    def permission(self):
        return PermissionActionAddComment

    @property
    def tables(self):
        return ["comment"]

    def render(self, what):
        html.button("_remove_comments", _("Remove"))

    def action(self, cmdtag, spec, row, row_index, num_rows):
        if html.request.has_var("_remove_comments"):
            commands = [("DEL_%s_COMMENT;%d" % (cmdtag, spec))]
            if row.get("comment_entry_type") == 4:
                if row.get("service_description"):
                    commands.append(("REMOVE_%s_ACKNOWLEDGEMENT;%s;%s" %
                                     (cmdtag, row["host_name"], row["service_description"])))
                else:
                    commands.append(("REMOVE_%s_ACKNOWLEDGEMENT;%s" % (cmdtag, row["host_name"])))

            return commands, _("remove")


#.
#   .--Stars * (Favorites)-------------------------------------------------.
#   |                   ____  _                                            |
#   |                  / ___|| |_ __ _ _ __ ___  __/\__                    |
#   |                  \___ \| __/ _` | '__/ __| \    /                    |
#   |                   ___) | || (_| | |  \__ \ /_  _\                    |
#   |                  |____/ \__\__,_|_|  |___/   \/                      |
#   |                                                                      |
#   '----------------------------------------------------------------------'


@permission_registry.register
class PermissionActionStar(Permission):
    @property
    def section(self):
        return PermissionSectionAction

    @property
    def permission_name(self):
        return "star"

    @property
    def title(self):
        return _("Use favorites")

    @property
    def description(self):
        return _("This permission allows a user to make certain host and services "
                 "his personal favorites. Favorites can be used for a having a fast "
                 "access to items that are needed on a regular base.")

    @property
    def defaults(self):
        return ["user", "admin"]


@command_registry.register
class CommandFavorites(Command):
    @property
    def ident(self):
        return "favorites"

    @property
    def title(self):
        return _("Favorites")

    @property
    def permission(self):
        return PermissionActionStar

    @property
    def tables(self):
        return ["host", "service"]

    def render(self, what):
        html.button("_star", _("Add to Favorites"))
        html.button("_unstar", _("Remove from Favorites"))

    def action(self, cmdtag, spec, row, row_index, num_rows):
        if html.request.var("_star") or html.request.var("_unstar"):
            star = 1 if html.request.var("_star") else 0
            if star:
                title = _("<b>add to you favorites</b>")
            else:
                title = _("<b>remove from your favorites</b>")
            return "STAR;%d;%s" % (star, spec), title

    def executor(self, command, site):
        _unused, star, spec = command.split(";", 2)
        stars = config.user.stars
        if star == "0" and spec in stars:
            stars.remove(spec)
        elif star == "1":
            stars.add(spec)
        config.user.save_stars()<|MERGE_RESOLUTION|>--- conflicted
+++ resolved
@@ -1016,82 +1016,63 @@
             # type: (str) -> Tuple[float, str]
             now = time.localtime(down_from)
             if name == "next_day":
-<<<<<<< HEAD
-                return time.mktime((now.tm_year, now.tm_mon, now.tm_mday, 23, 59, 59, 0, 0, now.tm_isdst)) + 1, \
-                    _("<b>%s until 24:00:00</b> on") % title_start
-            elif name == "next_day_plus":
-                return time.mktime((now.tm_year, now.tm_mon, now.tm_mday + 1, 10, 0, 0, 0, 0, now.tm_isdst)), \
-                    _("<b>%s until 10:00 tomorrow</b> on") % title_start
-            elif name == "next_week":
-=======
                 return (time.mktime(
                     (now.tm_year, now.tm_mon, now.tm_mday, 23, 59, 59, 0, 0, now.tm_isdst)) + 1,
                         _("<b>%s until 24:00:00</b> on") % title_start)
+            if name == "next_day_plus":
+                return (time.mktime((now.tm_year, now.tm_mon, now.tm_mday + 1, 10, 0, 0, 0, 0, now.tm_isdst)), \
+                    _("<b>%s until 10:00 tomorrow</b> on") % title_start)
             if name == "next_week":
->>>>>>> ea7b0769
                 wday = now.tm_wday
                 days_plus = 6 - wday
                 res = time.mktime(
                     (now.tm_year, now.tm_mon, now.tm_mday, 23, 59, 59, 0, 0, now.tm_isdst)) + 1
                 res += days_plus * 24 * 3600
                 return res, _("<b>%s until sunday night</b> on") % title_start
-<<<<<<< HEAD
-            elif name == "next_week_plus":
+            if name == "next_week_plus":
                 wday = now.tm_wday
                 days_plus = 7 - wday
-                return time.mktime((now.tm_year, now.tm_mon, now.tm_mday + days_plus, 10, 0, 0, 0, 0, now.tm_isdst)), \
-                    _("<b>%s until monday morning 10:00</b> on") % title_start
-            elif name == "next_month":
-=======
+                return (time.mktime((now.tm_year, now.tm_mon, now.tm_mday + days_plus, 10, 0, 0, 0, 0, now.tm_isdst)), \
+                    _("<b>%s until monday morning 10:00</b> on") % title_start)
             if name == "next_month":
->>>>>>> ea7b0769
                 new_month = now.tm_mon + 1
                 if new_month == 13:
                     new_year = now.tm_year + 1
                     new_month = 1
                 else:
                     new_year = now.tm_year
-<<<<<<< HEAD
-                return time.mktime((new_year, new_month, 1, 0, 0, 0, 0, 0, now.tm_isdst)), \
-                    _("<b>%s until end of month</b> on") % title_start
-            elif name == "next_month_plus":
-                tmp = time.localtime(time.mktime((now.tm_year, now.tm_mon + 1, 1, 10, 0, 0, 0, 0, now.tm_isdst)))
+                return (time.mktime((new_year, new_month, 1, 0, 0, 0, 0, 0, now.tm_isdst)),
+                        _("<b>%s until end of month</b> on") % title_start)
+            if name == "next_month_plus":
+                tmp = time.localtime(
+                    time.mktime((now.tm_year, now.tm_mon + 1, 1, 10, 0, 0, 0, 0, now.tm_isdst)))
                 days_plus = 0
                 if tmp.tm_wday == 6:
                     days_plus = 1
                 if tmp.tm_wday == 5:
                     days_plus = 2
-                down_to = time.mktime((tmp.tm_year, tmp.tm_mon, tmp.tm_mday + days_plus, 10, 0, 0, 0, 0, tmp.tm_isdst))
-                return down_to, \
-                    _("<b>%s until start of next month (%s)</b> on") % (title_start, time.strftime('%Y-%m-%d %H:%M', time.localtime(down_to)))
-            elif name == "next_year":
-                return time.mktime((now.tm_year, 12, 31, 23, 59, 59, 0, 0, now.tm_isdst)) + 1, \
-                    _("<b>%s until end of %d</b> on") % (title_start, now.tm_year)
-            elif name == "next_year_plus":
-                tmp = time.localtime(time.mktime((now.tm_year + 1, 1, 2, 9, 0, 0, 0, 0, now.tm_isdst)))
+                down_to = time.mktime((tmp.tm_year, tmp.tm_mon, tmp.tm_mday + days_plus, 10, 0, 0,
+                                       0, 0, tmp.tm_isdst))
+                return (down_to, \
+                    _("<b>%s until start of next month (%s)</b> on") % (title_start, time.strftime('%Y-%m-%d %H:%M', time.localtime(down_to))))
+            if name == "next_year":
+                return (time.mktime((now.tm_year, 12, 31, 23, 59, 59, 0, 0, now.tm_isdst)) + 1,
+                        _("<b>%s until end of %d</b> on") % (title_start, now.tm_year))
+            if name == "next_year_plus":
+                tmp = time.localtime(
+                    time.mktime((now.tm_year + 1, 1, 2, 9, 0, 0, 0, 0, now.tm_isdst)))
                 days_plus = 0
                 if tmp.tm_wday == 6:
                     days_plus = 1
                 if tmp.tm_wday == 5:
                     days_plus = 2
-                down_to = time.mktime((tmp.tm_year, tmp.tm_mon, tmp.tm_mday + days_plus, 10, 0, 0, 0, 0, tmp.tm_isdst))
-                return down_to, \
-                    _("<b>%s until start of next year (%s) </b> on") % (title_start, time.strftime('%Y-%m-%d %H:%M', time.localtime(down_to)))
-            else:
-                duration = int(name)
-                return down_from + duration, \
-                    _("<b>%s of %s length</b> on") %\
-                    (title_start, self._get_duration_human_readable(duration))
-=======
-                return (time.mktime((new_year, new_month, 1, 0, 0, 0, 0, 0, now.tm_isdst)),
-                        _("<b>%s until end of month</b> on") % title_start)
-            if name == "next_year":
-                return (time.mktime((now.tm_year, 12, 31, 23, 59, 59, 0, 0, now.tm_isdst)) + 1,
-                        _("<b>%s until end of %d</b> on") % (title_start, now.tm_year))
+                down_to = time.mktime((tmp.tm_year, tmp.tm_mon, tmp.tm_mday + days_plus, 10, 0, 0,
+                                       0, 0, tmp.tm_isdst))
+                return (down_to, \
+                    _("<b>%s until start of next year (%s) </b> on") % (title_start, time.strftime('%Y-%m-%d %H:%M', time.localtime(down_to))))
             duration = int(name)
             return (down_from + duration, _("<b>%s of %s length</b> on") %
                     (title_start, self._get_duration_human_readable(duration)))
->>>>>>> ea7b0769
 
         try:
             rangebtn = next(rangebtns)  # type: Optional[str]
