#!/usr/bin/env python3
# -*- coding: utf-8 -*-
# Copyright (C) 2019 tribe29 GmbH - License: GNU General Public License v2
# This file is part of Checkmk (https://checkmk.com). It is subject to the terms and
# conditions defined in the file COPYING, which is part of this source code package.

import time
import abc
from typing import Dict, List, Tuple, Union, Callable, Any
from functools import partial

from six import ensure_str

from cmk.utils.regex import regex
import cmk.utils.defines as defines
import cmk.utils.render
from cmk.utils.structured_data import StructuredDataTree

import cmk.gui.pages
import cmk.gui.config as config
import cmk.gui.sites as sites
import cmk.gui.inventory as inventory
from cmk.gui.i18n import _
from cmk.gui.globals import html, request
from cmk.gui.htmllib import HTML
<<<<<<< HEAD
from cmk.gui.valuespec import Dictionary, Checkbox
from cmk.gui.escaping import escape_text
=======
from cmk.gui.valuespec import Dictionary, Checkbox, Hostname
from cmk.gui.exceptions import MKUserError

>>>>>>> 75a18bda
from cmk.gui.plugins.visuals import (
    filter_registry,
    VisualInfo,
    visual_info_registry,
)

from cmk.gui.plugins.visuals.inventory import (
    FilterInvText,
    FilterInvBool,
    FilterInvFloat,
    FilterInvtableText,
    FilterInvtableIDRange,
)

from cmk.gui.plugins.views import (
    data_source_registry,
    ABCDataSource,
    RowTable,
    painter_registry,
    Painter,
    register_painter,
    register_sorter,
    display_options,
    painter_option_registry,
    PainterOption,
    PainterOptions,
    inventory_displayhints,
    multisite_builtin_views,
    paint_age,
    declare_1to1_sorter,
    cmp_simple_number,
    render_labels,
)

from cmk.gui.utils.urls import makeuri_contextless

PaintResult = Tuple[str, Union[str, HTML]]


def paint_host_inventory_tree(row, invpath=".", column="host_inventory"):
    struct_tree = row.get(column)
    if struct_tree is None:
        return "", ""

    if column == "host_inventory":
        painter_options = PainterOptions.get_instance()
        tree_renderer: NodeRenderer = AttributeRenderer(
            row["site"],
            row["host_name"],
            "",
            invpath,
            show_internal_tree_paths=painter_options.get('show_internal_tree_paths'))
    else:
        tree_id = "/" + str(row["invhist_time"])
        tree_renderer = DeltaNodeRenderer(row["site"], row["host_name"], tree_id, invpath)

    parsed_path, attribute_keys = inventory.parse_tree_path(invpath)
    if attribute_keys is None:
        return _paint_host_inventory_tree_children(struct_tree, parsed_path, tree_renderer)
    return _paint_host_inventory_tree_value(struct_tree, parsed_path, tree_renderer, invpath,
                                            attribute_keys)


def _paint_host_inventory_tree_children(struct_tree, parsed_path, tree_renderer):
    if parsed_path:
        children = struct_tree.get_sub_children(parsed_path)
    else:
        children = [struct_tree.get_root_container()]
    if children is None:
        return "", ""
    with html.plugged():
        for child in children:
            child.show(tree_renderer)
        code = html.drain()
    return "invtree", code


def _paint_host_inventory_tree_value(struct_tree, parsed_path, tree_renderer, invpath,
                                     attribute_keys):
    if attribute_keys == []:
        child = struct_tree.get_sub_numeration(parsed_path)
    else:
        child = struct_tree.get_sub_attributes(parsed_path)

    if child is None:
        return "", ""

    with html.plugged():
        if invpath.endswith(".") or invpath.endswith(":"):
            invpath = invpath[:-1]
        if attribute_keys == []:
            tree_renderer.show_numeration(child, path=invpath)
        elif attribute_keys:
            # In paint_host_inventory_tree we parse invpath and get
            # a path and attribute_keys which may be either None, [], or ["KEY"].
            tree_renderer.show_attribute(child.get_child_data().get(attribute_keys[-1]),
                                         _inv_display_hint(invpath))
        code = html.drain()
    return "", code


def _inv_filter_info():
    return {
        "bytes": {
            "unit": _("MB"),
            "scale": 1024 * 1024
        },
        "bytes_rounded": {
            "unit": _("MB"),
            "scale": 1024 * 1024
        },
        "hz": {
            "unit": _("MHz"),
            "scale": 1000000
        },
        "volt": {
            "unit": _("Volt")
        },
        "timestamp": {
            "unit": _("secs")
        },
    }


# Declares painters, sorters and filters to be used in views based on all host related datasources.
def _declare_inv_column(invpath, datatype, title, short=None, is_show_more: bool = True):
    if invpath == ".":
        name = "inv"
    else:
        name = "inv_" + invpath.replace(":", "_").replace(".", "_").strip("_")

    is_leaf_node = invpath[-1] not in ":."

    # Declare column painter
    painter_spec = {
        "title": invpath == "." and _("Inventory Tree") or (_("Inventory") + ": " + title),
        "columns": ["host_inventory", "host_structured_status"],
        "options": ["show_internal_tree_paths"],
        "params": Dictionary(title=_("Report options"),
                             elements=[
                                 ("use_short",
                                  Checkbox(
                                      title=_("Use short title in reports header"),
                                      default_value=False,
                                  )),
                             ],
                             required_keys=['use_short']),
        # Only leaf nodes can be shown in reports. There is currently no way to render trees.
        # The HTML code would simply be stripped by the default rendering mechanism which does
        # not look good for the HW/SW inventory tree
        "printable": is_leaf_node,
        "load_inv": True,
        "paint": lambda row: paint_host_inventory_tree(row, invpath),
        "sorter": name,
    }
    if short:
        painter_spec["short"] = short
    register_painter(name, painter_spec)

    # Sorters and Filters only for leaf nodes
    if is_leaf_node:
        # Declare sorter. It will detect numbers automatically
        register_sorter(
            name, {
                "_inv_path": invpath,
                "title": _("Inventory") + ": " + title,
                "columns": ["host_inventory", "host_structured_status"],
                "load_inv": True,
<<<<<<< HEAD
                "cmp": lambda self, a, b: _cmp_inventory_node(a, b, self._spec["_inv_path"]),
=======
                "cmp": lambda self, a, b: cmp_inventory_node(a, b, self._spec["_inv_path"]),
>>>>>>> 75a18bda
            })

        filter_info = _inv_filter_info().get(datatype, {})

        # Declare filter. Sync this with _declare_invtable_column()
        if datatype == "str":
            filter_registry.register(
                FilterInvText(
                    ident=name,
                    title=title,
                    inv_path=invpath,
                    is_show_more=is_show_more,
                ))
        elif datatype == "bool":
            filter_registry.register(
                FilterInvBool(
                    ident=name,
                    title=title,
                    inv_path=invpath,
                    is_show_more=is_show_more,
                ))
        else:
            filter_registry.register(
                FilterInvFloat(
                    ident=name,
                    title=title,
                    inv_path=invpath,
                    unit=filter_info.get("unit"),
                    scale=filter_info.get("scale", 1.0),
                    is_show_more=is_show_more,
                ))


def _cmp_inventory_node(a: Dict[str, StructuredDataTree], b: Dict[str, StructuredDataTree],
                        invpath: str) -> int:
    # Returns
    # (1)  1 if val_a > val_b
    # (2)  0 if val_a == val_b
    # (3) -1 if val_a < val_b
    val_a = inventory.get_inventory_data(a["host_inventory"], invpath)
    val_b = inventory.get_inventory_data(b["host_inventory"], invpath)

    if val_a is None:
        # as (2) or (3)
        return 0 if val_b is None else -1

    if val_b is None:
        # as (2) or (1)
        return 0 if val_a is None else 1

    return (val_a > val_b) - (val_a < val_b)


@painter_option_registry.register
class PainterOptionShowInternalTreePaths(PainterOption):
    @property
    def ident(self):
        return "show_internal_tree_paths"

    @property
    def valuespec(self):
        return Checkbox(
            title=_("Show internal tree paths"),
            default_value=False,
        )


@painter_registry.register
class PainterInventoryTree(Painter):
    @property
    def ident(self):
        return "inventory_tree"

    def title(self, cell):
        return _("Hardware & Software Tree")

    @property
    def columns(self):
        return ['host_inventory', 'host_structured_status']

    @property
    def painter_options(self):
        return ['show_internal_tree_paths']

    @property
    def load_inv(self):
        return True

    def render(self, row, cell):
        return paint_host_inventory_tree(row)


class ABCRowTable(RowTable):
    def __init__(self, info_names, add_host_columns):
        super(ABCRowTable, self).__init__()
        self._info_names = info_names
        self._add_host_columns = add_host_columns

    def query(self, view, columns, headers, only_sites, limit, all_active_filters):
        self._add_declaration_errors()

        # Create livestatus filter for filtering out hosts
        host_columns = ["host_name"] + list({
            c for c in columns if c.startswith("host_") and c != "host_name"
        }) + self._add_host_columns

        query = "GET hosts\n"
        query += "Columns: " + (" ".join(host_columns)) + "\n"
        query += "".join(
            filt.filter(info_name) for filt in all_active_filters for info_name in self._info_names)

        if config.debug_livestatus_queries and html.output_format == "html" and display_options.enabled(
                display_options.W):
            html.open_div(class_="livestatus message", onmouseover="this.style.display=\'none\';")
            html.open_tt()
            html.write(query.replace('\n', '<br>\n'))
            html.close_tt()
            html.close_div()

        data = self._get_raw_data(only_sites, query)

        # Now create big table of all inventory entries of these hosts
        headers = ["site"] + host_columns
        rows = []
        for row in data:
            hostrow = dict(zip(headers, row))
            for subrow in self._get_rows(hostrow):
                subrow.update(hostrow)
                rows.append(subrow)
        return rows

    def _get_raw_data(self, only_sites, query):
        sites.live().set_only_sites(only_sites)
        sites.live().set_prepend_site(True)
        data = sites.live().query(query)
        sites.live().set_prepend_site(False)
        sites.live().set_only_sites(None)
        return data

    def _get_rows(self, hostrow):
        inv_data = self._get_inv_data(hostrow)
        return self._prepare_rows(inv_data)

    @abc.abstractmethod
    def _get_inv_data(self, hostrow):
        raise NotImplementedError()

    @abc.abstractmethod
    def _prepare_rows(self, inv_data):
        raise NotImplementedError()

    def _add_declaration_errors(self):
        pass


#.
#   .--paint helper--------------------------------------------------------.
#   |                   _       _     _          _                         |
#   |       _ __   __ _(_)_ __ | |_  | |__   ___| |_ __   ___ _ __         |
#   |      | '_ \ / _` | | '_ \| __| | '_ \ / _ \ | '_ \ / _ \ '__|        |
#   |      | |_) | (_| | | | | | |_  | | | |  __/ | |_) |  __/ |           |
#   |      | .__/ \__,_|_|_| |_|\__| |_| |_|\___|_| .__/ \___|_|           |
#   |      |_|                                    |_|                      |
#   '----------------------------------------------------------------------'


def decorate_inv_paint(skip_painting_if_string=False):
    def decorator(f):
        def wrapper(v):
            if v in ["", None]:
                return "", ""
            if skip_painting_if_string and isinstance(v, str):
                return "number", v
            return f(v)

        return wrapper

    return decorator


@decorate_inv_paint()
def inv_paint_generic(v: Union[str, float, int]) -> PaintResult:
    if isinstance(v, float):
        return "number", "%.2f" % v
    if isinstance(v, int):
        return "number", "%d" % v
<<<<<<< HEAD
    return "", escape_text("%s" % v)


@decorate_inv_paint(skip_painting_if_string=True)
def inv_paint_hz(hz: float) -> PaintResult:
    return "number", cmk.utils.render.fmt_number_with_precision(hz, drop_zeroes=False, unit="Hz")


@decorate_inv_paint(skip_painting_if_string=True)
def inv_paint_bytes(b: int) -> PaintResult:
    if b == 0:
        return "number", "0"
    return "number", cmk.utils.render.fmt_bytes(b, precision=0)


@decorate_inv_paint(skip_painting_if_string=True)
def inv_paint_size(b: int) -> PaintResult:
    return "number", cmk.utils.render.fmt_bytes(b)
=======
    return "", html.escaper.escape_text("%s" % v)


@decorate_inv_paint
def inv_paint_hz(hz):
    return "number", cmk.utils.render.fmt_number_with_precision(hz, drop_zeroes=False, unit="Hz")


@decorate_inv_paint
def inv_paint_bytes(b):
    if b == 0:
        return "number", "0"
    return "number", cmk.utils.render.fmt_bytes(b, precision=0)
>>>>>>> 75a18bda


@decorate_inv_paint(skip_painting_if_string=True)
def inv_paint_bytes_rounded(b: int) -> PaintResult:
    if b == 0:
        return "number", "0"
    return "number", cmk.utils.render.fmt_bytes(b)


<<<<<<< HEAD
@decorate_inv_paint()
def inv_paint_number(b: Union[str, int, float]) -> PaintResult:
=======
@decorate_inv_paint
def inv_paint_bytes_rounded(b):
    if b == 0:
        return "number", "0"
    return "number", cmk.utils.render.fmt_bytes(b)


@decorate_inv_paint
def inv_paint_number(b):
>>>>>>> 75a18bda
    return "number", str(b)


# Similar to paint_number, but is allowed to
# abbreviate things if numbers are very large
# (though it doesn't do so yet)
@decorate_inv_paint()
def inv_paint_count(b: Union[str, int, float]) -> PaintResult:
    return "number", str(b)


<<<<<<< HEAD
@decorate_inv_paint()
def inv_paint_nic_speed(bits_per_second: str) -> PaintResult:
    return "number", cmk.utils.render.fmt_nic_speed(bits_per_second)


@decorate_inv_paint()
def inv_paint_if_oper_status(oper_status: int) -> PaintResult:
=======
@decorate_inv_paint
def inv_paint_nic_speed(bits_per_second):
    return "number", cmk.utils.render.fmt_nic_speed(bits_per_second)


@decorate_inv_paint
def inv_paint_if_oper_status(oper_status):
>>>>>>> 75a18bda
    if oper_status == 1:
        css_class = "if_state_up"
    elif oper_status == 2:
        css_class = "if_state_down"
    else:
        css_class = "if_state_other"

    return "if_state " + css_class, \
        defines.interface_oper_state_name(oper_status, "%s" % oper_status).replace(" ", "&nbsp;")


# admin status can only be 1 or 2, matches oper status :-)
@decorate_inv_paint()
def inv_paint_if_admin_status(admin_status: int) -> PaintResult:
    return inv_paint_if_oper_status(admin_status)


@decorate_inv_paint()
def inv_paint_if_port_type(port_type: int) -> PaintResult:
    type_name = defines.interface_port_types().get(port_type, _("unknown"))
    return "", "%d - %s" % (port_type, type_name)


@decorate_inv_paint()
def inv_paint_if_available(available: bool) -> PaintResult:
    return "if_state " + (available and "if_available" or "if_not_available"), \
                         (available and _("free") or _("used"))


@decorate_inv_paint()
def inv_paint_mssql_is_clustered(clustered: bool) -> PaintResult:
    return "mssql_" + (clustered and "is_clustered" or "is_not_clustered"), \
                      (clustered and _("is clustered") or _("is not clustered"))


<<<<<<< HEAD
@decorate_inv_paint()
def inv_paint_mssql_node_names(node_names: str) -> PaintResult:
=======
@decorate_inv_paint
def inv_paint_mssql_node_names(node_names):
>>>>>>> 75a18bda
    return "", node_names


@decorate_inv_paint()
def inv_paint_ipv4_network(nw: str) -> PaintResult:
    if nw == "0.0.0.0/0":
        return "", _("Default")
    return "", nw


@decorate_inv_paint()
def inv_paint_ip_address_type(t: str) -> PaintResult:
    if t == "ipv4":
        return "", _("IPv4")
    if t == "ipv6":
        return "", _("IPv6")
    return "", t


@decorate_inv_paint()
def inv_paint_route_type(rt: str) -> PaintResult:
    if rt == "local":
        return "", _("Local route")
    return "", _("Gateway route")


@decorate_inv_paint(skip_painting_if_string=True)
def inv_paint_volt(volt: float) -> PaintResult:
    return "number", "%.1f V" % volt


@decorate_inv_paint(skip_painting_if_string=True)
def inv_paint_date(timestamp: int) -> PaintResult:
    date_painted = time.strftime("%Y-%m-%d", time.localtime(timestamp))
    return "number", "%s" % date_painted


@decorate_inv_paint(skip_painting_if_string=True)
def inv_paint_date_and_time(timestamp: int) -> PaintResult:
    date_painted = time.strftime("%Y-%m-%d %H:%M:%S", time.localtime(timestamp))
    return "number", "%s" % date_painted


@decorate_inv_paint(skip_painting_if_string=True)
def inv_paint_age(age: float) -> PaintResult:
    return "number", cmk.utils.render.approx_age(age)


@decorate_inv_paint()
def inv_paint_bool(value: bool) -> PaintResult:
    return "", (_("Yes") if value else _("No"))


@decorate_inv_paint(skip_painting_if_string=True)
def inv_paint_timestamp_as_age(timestamp: int) -> PaintResult:
    age = time.time() - timestamp
    return inv_paint_age(age)


@decorate_inv_paint(skip_painting_if_string=True)
def inv_paint_timestamp_as_age_days(timestamp: int) -> PaintResult:
    def round_to_day(ts):
        broken = time.localtime(ts)
        return int(
            time.mktime((
                broken.tm_year,
                broken.tm_mon,
                broken.tm_mday,
                0,
                0,
                0,
                broken.tm_wday,
                broken.tm_yday,
                broken.tm_isdst,
            )))

    now_day = round_to_day(time.time())
    change_day = round_to_day(timestamp)
    age_days = int((now_day - change_day) / 86400.0)

    css_class = "number"
    if age_days == 0:
        return css_class, _("today")
    if age_days == 1:
        return css_class, _("yesterday")
    return css_class, "%d %s ago" % (int(age_days), _("days"))


@decorate_inv_paint()
def inv_paint_csv_labels(csv_list: str) -> PaintResult:
    return "labels", html.render_br().join(csv_list.split(","))


@decorate_inv_paint()
def inv_paint_cmk_label(label: List[str]) -> PaintResult:
    return "labels", render_labels({label[0]: label[1]},
                                   object_type="host",
                                   with_links=True,
                                   label_sources={label[0]: "discovered"})


@decorate_inv_paint()
def inv_paint_container_ready(ready: str) -> PaintResult:
    if ready == 'yes':
        css_class = "if_state_up"
    elif ready == 'no':
        css_class = "if_state_down"
    else:
        css_class = "if_state_other"

    return "if_state " + css_class, ready


@decorate_inv_paint()
def inv_paint_service_status(status: str) -> PaintResult:
    if status == 'running':
        css_class = "if_state_up"
    elif status == 'stopped':
        css_class = "if_state_down"
    else:
        css_class = "if_not_available"

    return "if_state " + css_class, status


#.
#   .--display hints-------------------------------------------------------.
#   |           _ _           _               _     _       _              |
#   |        __| (_)___ _ __ | | __ _ _   _  | |__ (_)_ __ | |_ ___        |
#   |       / _` | / __| '_ \| |/ _` | | | | | '_ \| | '_ \| __/ __|       |
#   |      | (_| | \__ \ |_) | | (_| | |_| | | | | | | | | | |_\__ \       |
#   |       \__,_|_|___/ .__/|_|\__,_|\__, | |_| |_|_|_| |_|\__|___/       |
#   |                  |_|            |___/                                |
#   '----------------------------------------------------------------------'


def _inv_display_hint(invpath):
    """Generic access function to display hints
    Don't use other methods to access the hints!"""
    hint_id = _find_display_hint_id(invpath)
    hint = inventory_displayhints.get(hint_id, {})
    return _convert_display_hint(hint)


def _find_display_hint_id(invpath):
    """Looks up the display hint for the given inventory path.

    It returns either the ID of the display hint matching the given invpath
    or None in case no entry was found.

    In case no exact match is possible try to match display hints that use
    some kind of *-syntax. There are two types of cases here:

      :* -> Entries in lists (* resolves to list index numbers)
      .* -> Path entries (* resolves to a path element)

    The current logic has some limitations related to the ways stars can
    be used.
    """
    invpath = invpath.rstrip(".:")

    # Convert index of lists to *-syntax
    # e.g. ".foo.bar:18.test" to ".foo.bar:*.test"
    r = regex(r"([^\.]):[0-9]+")
    invpath = r.sub("\\1:*", invpath)

    candidates = [
        invpath,
    ]

    # Produce a list of invpath candidates with a "*" going from back to front.
    #
    # This algorithm only allows one ".*" in a invpath. It finds the match with
    # the longest path prefix before the ".*".
    #
    # TODO: Implement a generic mechanism that allows as many stars as possible
    invpath_parts = invpath.split(".")
    star_index = len(invpath_parts) - 1
    while star_index >= 0:
        parts = invpath_parts[:star_index] + ["*"] + invpath_parts[star_index + 1:]
        invpath_with_star = "%s" % ".".join(parts)
        candidates.append(invpath_with_star)
        star_index -= 1

    for candidate in candidates:
        # TODO: Better cleanup trailing ":" and "." from display hints at all. They are useless
        # for finding the right entry.
        if candidate in inventory_displayhints:
            return candidate

        if candidate + "." in inventory_displayhints:
            return candidate + "."

        if candidate + ":" in inventory_displayhints:
            return candidate + ":"

    return None


def _convert_display_hint(hint):
    """Convert paint type to paint function, for the convenciance of the called"""
    if "paint" in hint:
        paint_function_name = "inv_paint_" + hint["paint"]
        hint["paint_function"] = globals()[paint_function_name]

    return hint


def _inv_titleinfo(invpath, node):
    hint = _inv_display_hint(invpath)
    icon = hint.get("icon")
    if "title" in hint:
        title = hint["title"]
        if hasattr(title, '__call__'):
            title = title(node)
    else:
        title = invpath.rstrip(".").rstrip(':').split('.')[-1].split(':')[-1].replace("_",
                                                                                      " ").title()
    return icon, title


# The titles of the last two path components of the node, e.g. "BIOS / Vendor"
def _inv_titleinfo_long(invpath, node):
    _icon, last_title = _inv_titleinfo(invpath, node)
    parent = inventory.parent_path(invpath)
    if parent:
        _icon, parent_title = _inv_titleinfo(parent, None)
        return parent_title + u" ➤ " + last_title
    return last_title


def declare_inventory_columns():
    # create painters for node with a display hint
    for invpath, hint in inventory_displayhints.items():
        if "*" not in invpath:
            datatype = hint.get("paint", "str")
            long_title = _inv_titleinfo_long(invpath, None)
            _declare_inv_column(invpath,
                                datatype,
                                long_title,
                                hint.get("short", hint["title"]),
                                is_show_more=hint.get("is_show_more", True))


#.
#   .--Datasources---------------------------------------------------------.
#   |       ____        _                                                  |
#   |      |  _ \  __ _| |_ __ _ ___  ___  _   _ _ __ ___ ___  ___         |
#   |      | | | |/ _` | __/ _` / __|/ _ \| | | | '__/ __/ _ \/ __|        |
#   |      | |_| | (_| | || (_| \__ \ (_) | |_| | | | (_|  __/\__ \        |
#   |      |____/ \__,_|\__\__,_|___/\___/ \__,_|_|  \___\___||___/        |
#   |                                                                      |
#   +----------------------------------------------------------------------+
#   |  Basic functions for creating datasources for for table-like infor-  |
#   |  mation like software packages or network interfaces. That way the   |
#   |  user can access inventory data just like normal Livestatus tables.  |
#   |  This is needed for inventory data that is organized in tables.      |
#   |  Data where there is one fixed path per host for an item (like the   |
#   |  number of CPU cores) no datasource is being needed. These are just  |
#   |  painters that are available in the hosts info.                      |
#   '----------------------------------------------------------------------'


<<<<<<< HEAD
def _inv_find_subtable_columns(invpath):
=======
def _create_inv_rows(hostrow, invpath, infoname):
    try:
        merged_tree = inventory.load_filtered_and_merged_tree(hostrow)
    except inventory.LoadStructuredDataError:
        html.add_user_error(
            "load_inventory_tree",
            _("Cannot load HW/SW inventory tree %s. Please remove the corrupted file.") %
            inventory.get_short_inventory_filepath(hostrow.get("host_name", "")))
        return []

    if merged_tree is None:
        return []
    invdata = inventory.get_inventory_data(merged_tree, invpath)
    if invdata is None:
        return []
    entries = []
    for entry in invdata:
        newrow = {}
        for key, value in entry.items():
            newrow[infoname + "_" + key] = value
        entries.append(newrow)
    return entries


def inv_multisite_table(infoname, invpath, columns, add_headers, only_sites, limit, filters):
    # Create livestatus filter for filtering out hosts
    filter_code = ""
    for filt in filters:
        header = filt.filter(infoname)
        filter_code += header

    host_columns = ["host_name"] + list(
        {c for c in columns if c.startswith("host_") and c != "host_name"})
    if infoname != "invhist":
        host_columns.append("host_structured_status")

    query = "GET hosts\n"
    query += "Columns: " + (" ".join(host_columns)) + "\n"
    query += filter_code

    if config.debug_livestatus_queries \
            and html.output_format == "html" and display_options.enabled(display_options.W):
        html.open_div(class_="livestatus message", onmouseover="this.style.display=\'none\';")
        html.open_tt()
        html.write(query.replace('\n', '<br>\n'))
        html.close_tt()
        html.close_div()

    sites.live().set_only_sites(only_sites)
    sites.live().set_prepend_site(True)
    data = sites.live().query(query)
    sites.live().set_prepend_site(False)
    sites.live().set_only_sites(None)

    headers = ["site"] + host_columns
    # Now create big table of all inventory entries of these hosts
    rows = []
    for row in data:
        hostname = row[1]
        hostrow = dict(zip(headers, row))
        if infoname == "invhist":
            subrows = _create_hist_rows(hostname, columns)
        else:
            subrows = _create_inv_rows(hostrow, invpath, infoname)

        for subrow in subrows:
            subrow.update(hostrow)
            rows.append(subrow)
    return rows


def inv_find_subtable_columns(invpath):
>>>>>>> 75a18bda
    """Find the name of all columns of an embedded table that have a display
    hint. Respects the order of the columns if one is specified in the
    display hint.

    Also use the names found in keyorder to get even more of the available columns."""
    subtable_hint = inventory_displayhints[invpath]

    # Create dict from column name to its order number in the list
    with_numbers = enumerate(subtable_hint.get("keyorder", []))
    swapped = [(t[1], t[0]) for t in with_numbers]
    order = dict(swapped)

    columns = []
    for path in inventory_displayhints:
        if path.startswith(invpath + "*."):
            # ".networking.interfaces:*.port_type" -> "port_type"
            columns.append(path.split(".")[-1])

    for key in subtable_hint.get("keyorder", []):
        if key not in columns:
            columns.append(key)

    return sorted(columns, key=lambda x: (order.get(x, 999), x))


def _declare_invtable_column(infoname, invpath, topic, name, column):
    sub_invpath = invpath + "*." + name
    hint = inventory_displayhints.get(sub_invpath, {})

    def cmp_func(a, b):
        return (a > b) - (a < b)

    sortfunc = hint.get("sort", cmp_func)
    if "paint" in hint:
        paint_name = hint["paint"]
        paint_function = globals()["inv_paint_" + paint_name]
    else:
        paint_name = "str"
        paint_function = inv_paint_generic

    title = _inv_titleinfo(sub_invpath, None)[1]

    # Sync this with _declare_inv_column()
    filter_class = hint.get("filter")
    if not filter_class:
        if paint_name == "str":
            filter_class = FilterInvtableText
        else:
            filter_class = FilterInvtableIDRange

    filter_registry.register(
        filter_class(
            inv_info=infoname,
            ident=infoname + "_" + name,
            title=topic + ": " + title,
        ))

    register_painter(
        column, {
            "title": topic + ": " + title,
            "short": hint.get("short", title),
            "columns": [column],
            "paint": lambda row: paint_function(row.get(column)),
            "sorter": column,
        })

    register_sorter(
        column, {
            "title": _("Inventory") + ": " + title,
            "columns": [column],
            "cmp": lambda self, a, b: sortfunc(a.get(column), b.get(column)),
        })


class RowTableInventory(ABCRowTable):
    def __init__(self, info_name, inventory_path):
        super(RowTableInventory, self).__init__([info_name], ["host_structured_status"])
        self._inventory_path = inventory_path

<<<<<<< HEAD
    def _get_inv_data(self, hostrow):
        try:
            merged_tree = inventory.load_filtered_and_merged_tree(hostrow)
        except inventory.LoadStructuredDataError:
            html.add_user_error(
                "load_inventory_tree",
                _("Cannot load HW/SW inventory tree %s. Please remove the corrupted file.") %
                inventory.get_short_inventory_filepath(hostrow.get("host_name", "")))
            return []

        if merged_tree is None:
            return []

        invdata = inventory.get_inventory_data(merged_tree, self._inventory_path)
        if invdata is None:
            return []
        return invdata

    def _prepare_rows(self, inv_data):
        info_name = self._info_names[0]
        entries = []
        for entry in inv_data:
            newrow = {}
            for key, value in entry.items():
                newrow[info_name + "_" + key] = value
            entries.append(newrow)
        return entries


class ABCDataSourceInventory(ABCDataSource):
    @abc.abstractproperty
    def inventory_path(self) -> str:
        raise NotImplementedError()
=======
    def query(self, view, columns, headers, only_sites, limit, all_active_filters):
        return inv_multisite_table(self._info_name, self._inventory_path, columns, headers,
                                   only_sites, limit, all_active_filters)
>>>>>>> 75a18bda


# One master function that does all
def declare_invtable_view(infoname, invpath, title_singular, title_plural):
    _register_info_class(infoname, title_singular, title_plural)

    # Create the datasource (like a database view)
    ds_class = type(
        "DataSourceInventory%s" % infoname.title(), (ABCDataSourceInventory,), {
            "_ident": infoname,
            "_inventory_path": invpath,
            "_title": "%s: %s" % (_("Inventory"), title_plural),
            "_infos": ["host", infoname],
            "ident": property(lambda s: s._ident),
            "title": property(lambda s: s._title),
            "table": property(lambda s: RowTableInventory(s._ident, s._inventory_path)),
            "infos": property(lambda s: s._infos),
            "keys": property(lambda s: []),
            "id_keys": property(lambda s: []),
            "inventory_path": property(lambda s: s._inventory_path),
        })
    data_source_registry.register(ds_class)

    painters = []
    filters = []
    for name in _inv_find_subtable_columns(invpath):
        column = infoname + "_" + name

        # Declare a painter, sorter and filters for each path with display hint
        _declare_invtable_column(infoname, invpath, title_singular, name, column)

        painters.append((column, '', ''))
        filters.append(column)

    _declare_views(infoname, title_plural, painters, filters, [invpath])


class RowMultiTableInventory(ABCRowTable):
    def __init__(self, sources, match_by, errors):
        super(RowMultiTableInventory, self).__init__([infoname for infoname, _path in sources],
                                                     ["host_structured_status"])
        self._sources = sources
        self._match_by = match_by
        self._errors = errors

    def _get_inv_data(self, hostrow):
        try:
            merged_tree = inventory.load_filtered_and_merged_tree(hostrow)
        except inventory.LoadStructuredDataError:
            html.add_user_error(
                "load_inventory_tree",
                _("Cannot load HW/SW inventory tree %s. Please remove the corrupted file.") %
                inventory.get_short_inventory_filepath(hostrow.get("host_name", "")))
            return []

        if merged_tree is None:
            return []

        multi_inv_data = []
        for info_name, inventory_path in self._sources:
            inv_data = inventory.get_inventory_data(merged_tree, inventory_path)
            if inv_data is None:
                continue
            multi_inv_data.append((info_name, inv_data))
        return multi_inv_data

    def _prepare_rows(self, inv_data):
        joined_rows: Dict[Tuple[str, ...], Dict] = {}
        for this_info_name, this_inv_data in inv_data:
            for entry in this_inv_data:
                inst = joined_rows.setdefault(tuple(entry[key] for key in self._match_by), {})
                inst.update({this_info_name + "_" + k: v for k, v in entry.items()})
        return [joined_rows[match_by_key] for match_by_key in sorted(joined_rows)]

    def _add_declaration_errors(self):
        if self._errors:
            html.add_user_error("declare_invtable_view", ", ".join(self._errors))


def declare_joined_inventory_table_view(tablename, title_singular, title_plural, tables, match_by):

    _register_info_class(tablename, title_singular, title_plural)

    info_names: List[str] = []
    invpaths: List[str] = []
    titles: List[str] = []
    errors = []
    for this_tablename in tables:
        vi = visual_info_registry.get(this_tablename)
        ds = data_source_registry.get(this_tablename)
        if ds is None or vi is None:
            errors.append("Missing declare_invtable_view for inventory table view '%s'" %
                          this_tablename)
            continue
        assert isinstance(ds, ABCDataSourceInventory)
        info_names.append(ds.ident)
        invpaths.append(ds.inventory_path)
        titles.append(vi.title)

    # Create the datasource (like a database view)
    ds_class = type(
        "DataSourceInventory%s" % tablename.title(), (ABCDataSource,), {
            "_ident": tablename,
            "_sources": list(zip(info_names, invpaths)),
            "_match_by": match_by,
            "_errors": errors,
            "_title": "%s: %s" % (_("Inventory"), title_plural),
            "_infos": ["host"] + info_names,
            "ident": property(lambda s: s._ident),
            "title": property(lambda s: s._title),
            "table": property(lambda s: RowMultiTableInventory(s._sources, s._match_by, s._errors)),
            "infos": property(lambda s: s._infos),
            "keys": property(lambda s: []),
            "id_keys": property(lambda s: []),
        })
    data_source_registry.register(ds_class)

    known_common_columns = set()
    painters = []
    filters = []
    for this_invpath, this_infoname, this_title in zip(invpaths, info_names, titles):
        for name in _inv_find_subtable_columns(this_invpath):
            if name in match_by:
                # Filter out duplicate common columns which are used to join tables
                if name in known_common_columns:
                    continue
                known_common_columns.add(name)

            column = this_infoname + "_" + name

            # Declare a painter, sorter and filters for each path with display hint
            _declare_invtable_column(this_infoname, this_invpath, this_title, name, column)

            painters.append((column, '', ''))
            filters.append(column)

    _declare_views(tablename, title_plural, painters, filters, invpaths)


def _register_info_class(infoname, title_singular, title_plural):
    # Declare the "info" (like a database table)
    info_class = type(
        "VisualInfo%s" % infoname.title(), (VisualInfo,), {
            "_ident": infoname,
            "ident": property(lambda self: self._ident),
            "_title": title_singular,
            "title": property(lambda self: self._title),
            "_title_plural": title_plural,
            "title_plural": property(lambda self: self._title_plural),
            "single_spec": property(lambda self: None),
        })
    visual_info_registry.register(info_class)


def _declare_views(infoname, title_plural, painters, filters, invpaths):
    is_show_more = True
    if len(invpaths) == 1:
        hint = _inv_display_hint(invpaths[0])
        is_show_more = hint.get("is_show_more", True)

    # Declare two views: one for searching globally. And one
    # for the items of one host.
    view_spec = {
        'datasource': infoname,
        "topic": "inventory",
        "sort_index": 30,
        'public': True,
        'layout': 'table',
        'num_columns': 1,
        'browser_reload': 0,
        'column_headers': 'pergroup',
        'user_sortable': True,
        'play_sounds': False,
        'force_checkboxes': False,
        'mobile': False,
        'group_painters': [],
        'sorters': [],
        'is_show_more': is_show_more,
    }

    # View for searching for items
    multisite_builtin_views[infoname + "_search"] = {
        # General options
        'title': _("Search %s") % title_plural,
        'description': _('A view for searching in the inventory data for %s') % title_plural,
        'hidden': False,
        'mustsearch': True,

        # Columns
        'painters': [('host', 'inv_host', '')] + painters,

        # Filters
        'show_filters': [
            'siteopt',
            'hostregex',
            'hostgroups',
            'opthostgroup',
            'opthost_contactgroup',
            'host_address',
            'host_tags',
            'hostalias',
            'host_favorites',
        ] + filters,
        'hide_filters': [],
        'hard_filters': [],
        'hard_filtervars': [],
    }
    multisite_builtin_views[infoname + "_search"].update(view_spec)

    # View for the items of one host
    multisite_builtin_views[infoname + "_of_host"] = {
        # General options
        'title': title_plural,
        'description': _('A view for the %s of one host') % title_plural,
        'hidden': True,
        'mustsearch': False,
        'link_from': {
            'single_infos': ['host'],
            'has_inventory_tree': invpaths,
        },

        # Columns
        'painters': painters,

        # Filters
        'show_filters': filters,
        'hard_filters': [],
        'hard_filtervars': [],
        'hide_filters': ["host"],
    }
    multisite_builtin_views[infoname + "_of_host"].update(view_spec)

<<<<<<< HEAD
=======
    # View enabled checker for the _of_host view
    view_is_enabled[infoname + "_of_host"] = _create_view_enabled_check_func(invpath)


def _create_view_enabled_check_func(invpath, is_history=False):
    def _check_view_enabled(linking_view, view, context_vars):
        context = dict(context_vars)
        hostname = context.get("host")
        if hostname is None:
            return True  # No host data? Keep old behaviour
        elif hostname == "":
            return False

        # TODO: host is not correctly validated by visuals. Do it here for the moment.
        try:
            Hostname().validate_value(hostname, None)
        except MKUserError:
            return False

        # FIXME In order to decide whether this view is enabled
        # do we really need to load the whole tree?
        try:
            struct_tree = _get_struct_tree(is_history, hostname, context.get("site"))
        except inventory.LoadStructuredDataError:
            return False

        if not struct_tree:
            return False

        if struct_tree.is_empty():
            return False

        parsed_path, _attribute_keys = inventory.parse_tree_path(invpath)
        if parsed_path:
            children = struct_tree.get_sub_children(parsed_path)
        else:
            children = [struct_tree.get_root_container()]
        if children is None:
            return False
        return True

    return _check_view_enabled


def _get_struct_tree(is_history, hostname, site_id):
    struct_tree_cache = current_app.g.setdefault("struct_tree_cache", {})
    cache_id = (is_history, hostname, site_id)
    if cache_id in struct_tree_cache:
        return struct_tree_cache[cache_id]

    if is_history:
        struct_tree = inventory.load_filtered_inventory_tree(hostname)
    else:
        row = inventory.get_status_data_via_livestatus(site_id, hostname)
        struct_tree = inventory.load_filtered_and_merged_tree(row)

    struct_tree_cache[cache_id] = struct_tree
    return struct_tree

>>>>>>> 75a18bda

# Now declare Multisite views for a couple of embedded tables
declare_invtable_view(
    "invswpac",
    ".software.packages:",
    _("Software package"),
    _("Software packages"),
)
declare_invtable_view(
    "invinterface",
    ".networking.interfaces:",
    _("Network interface"),
    _("Network interfaces"),
)

declare_invtable_view(
    "invdockerimages",
    ".software.applications.docker.images:",
    _("Docker images"),
    _("Docker images"),
)
declare_invtable_view(
    "invdockercontainers",
    ".software.applications.docker.containers:",
    _("Docker containers"),
    _("Docker containers"),
)

declare_invtable_view(
    "invother",
    ".hardware.components.others:",
    _("Other entity"),
    _("Other entities"),
)
declare_invtable_view(
    "invunknown",
    ".hardware.components.unknowns:",
    _("Unknown entity"),
    _("Unknown entities"),
)
declare_invtable_view(
    "invchassis",
    ".hardware.components.chassis:",
    _("Chassis"),
    _("Chassis"),
)
declare_invtable_view(
    "invbackplane",
    ".hardware.components.backplanes:",
    _("Backplane"),
    _("Backplanes"),
)
declare_invtable_view(
    "invcmksites",
    ".software.applications.check_mk.sites:",
    _("Checkmk site"),
    _("Checkmk sites"),
)
declare_invtable_view(
    "invcmkversions",
    ".software.applications.check_mk.versions:",
    _("Checkmk version"),
    _("Checkmk versions"),
)
declare_invtable_view(
    "invcontainer",
    ".hardware.components.containers:",
    _("HW container"),
    _("HW containers"),
)
declare_invtable_view(
    "invpsu",
    ".hardware.components.psus:",
    _("Power supply"),
    _("Power supplies"),
)
declare_invtable_view(
    "invfan",
    ".hardware.components.fans:",
    _("Fan"),
    _("Fans"),
)
declare_invtable_view(
    "invsensor",
    ".hardware.components.sensors:",
    _("Sensor"),
    _("Sensors"),
)
declare_invtable_view(
    "invmodule",
    ".hardware.components.modules:",
    _("Module"),
    _("Modules"),
)
declare_invtable_view(
    "invstack",
    ".hardware.components.stacks:",
    _("Stack"),
    _("Stacks"),
)

declare_invtable_view(
    "invorainstance",
    ".software.applications.oracle.instance:",
    _("Oracle instance"),
    _("Oracle instances"),
)
declare_invtable_view(
    "invorarecoveryarea",
    ".software.applications.oracle.recovery_area:",
    _("Oracle recovery area"),
    _("Oracle recovery areas"),
)
declare_invtable_view(
    "invoradataguardstats",
    ".software.applications.oracle.dataguard_stats:",
    _("Oracle dataguard statistic"),
    _("Oracle dataguard statistics"),
)
declare_invtable_view(
    "invoratablespace",
    ".software.applications.oracle.tablespaces:",
    _("Oracle tablespace"),
    _("Oracle tablespaces"),
)
declare_invtable_view(
    "invorasga",
    ".software.applications.oracle.sga:",
    _("Oracle SGA performance"),
    _("Oracle SGA performance"),
)
declare_invtable_view(
    "invorapga",
    ".software.applications.oracle.pga:",
    _("Oracle PGA performance"),
    _("Oracle PGA performance"),
)
declare_invtable_view(
    "invorasystemparameter",
    ".software.applications.oracle.systemparameter:",
    _("Oracle system parameter"),
    _("Oracle system parameters"),
)
declare_invtable_view("invibmmqmanagers", ".software.applications.ibm_mq.managers:", _("Manager"),
                      _("IBM MQ Managers"))
declare_invtable_view("invibmmqchannels", ".software.applications.ibm_mq.channels:", _("Channel"),
                      _("IBM MQ Channels"))
declare_invtable_view("invibmmqqueues", ".software.applications.ibm_mq.queues:", _("Queue"),
                      _("IBM MQ Queues"))
declare_invtable_view("invtunnels", ".networking.tunnels:", _("Networking Tunnels"),
                      _("Networking Tunnels"))
declare_invtable_view(
    "invkernelconfig",
    ".software.kernel_config:",
    _("Kernel configuration (sysctl)"),
    _("Kernel configurations (sysctl)"),
)

# This would also be possible. But we muss a couple of display and filter hints.
# declare_invtable_view("invdisks",       ".hardware.storage.disks:",  _("Hard Disk"),          _("Hard Disks"))

#.
#   .--Views---------------------------------------------------------------.
#   |                    __     ___                                        |
#   |                    \ \   / (_) _____      _____                      |
#   |                     \ \ / /| |/ _ \ \ /\ / / __|                     |
#   |                      \ V / | |  __/\ V  V /\__ \                     |
#   |                       \_/  |_|\___| \_/\_/ |___/                     |
#   |                                                                      |
#   +----------------------------------------------------------------------+
#   |  Special Multisite table views for software, ports, etc.             |
#   '----------------------------------------------------------------------'

# View for Inventory tree of one host
multisite_builtin_views["inv_host"] = {
    # General options
    'datasource': 'hosts',
    'topic': 'inventory',
    'title': _('Inventory of host'),
    'description': _('The complete hardware- and software inventory of a host'),
    'icon': 'inventory',
    'hidebutton': False,
    'public': True,
    'hidden': True,
    'link_from': {
        'single_infos': ['host'],
        'has_inventory_tree': '.',
    },

    # Layout options
    'layout': 'dataset',
    'num_columns': 1,
    'browser_reload': 0,
    'column_headers': 'pergroup',
    'user_sortable': False,
    'play_sounds': False,
    'force_checkboxes': False,
    'mustsearch': False,
    'mobile': False,

    # Columns
    'group_painters': [],
    'painters': [
        ('host', 'host', ''),
        ('inv', None, ''),
    ],

    # Filters
    'hard_filters': [],
    'hard_filtervars': [],
    'hide_filters': ['host', 'site'],
    'show_filters': [],
    'sorters': [],
}

generic_host_filters = multisite_builtin_views["allhosts"]["show_filters"]

# View with table of all hosts, with some basic information
multisite_builtin_views["inv_hosts_cpu"] = {
    # General options
    'datasource': 'hosts',
    "topic": "inventory",
    "sort_index": 10,
    'title': _('CPU Related Inventory of all Hosts'),
    'description': _('A list of all hosts with some CPU related inventory data'),
    'public': True,
    'hidden': False,
    'is_show_more': True,

    # Layout options
    'layout': 'table',
    'num_columns': 1,
    'browser_reload': 0,
    'column_headers': 'pergroup',
    'user_sortable': True,
    'play_sounds': False,
    'force_checkboxes': False,
    'mustsearch': False,
    'mobile': False,

    # Columns
    'group_painters': [],
    'painters': [
        ('host', 'inv_host', ''),
        ('inv_software_os_name', None, ''),
        ('inv_hardware_cpu_cpus', None, ''),
        ('inv_hardware_cpu_cores', None, ''),
        ('inv_hardware_cpu_max_speed', None, ''),
        ('perfometer', None, '', 'CPU load'),
        ('perfometer', None, '', 'CPU utilization'),
    ],

    # Filters
    'hard_filters': ['has_inv'],
    'hard_filtervars': [('is_has_inv', '1')],
    'hide_filters': [],
    'show_filters': [
        'inv_hardware_cpu_cpus',
        'inv_hardware_cpu_cores',
        'inv_hardware_cpu_max_speed',
    ],
    'sorters': [],
}

# View with available and used ethernet ports
multisite_builtin_views["inv_hosts_ports"] = {
    # General options
    'datasource': 'hosts',
    "topic": "inventory",
    "sort_index": 20,
    'title': _('Switch port statistics'),
    'description':
        _('A list of all hosts with statistics about total, used and free networking interfaces'),
    'public': True,
    'hidden': False,
    'is_show_more': False,

    # Layout options
    'layout': 'table',
    'num_columns': 1,
    'browser_reload': 0,
    'column_headers': 'pergroup',
    'user_sortable': True,
    'play_sounds': False,
    'force_checkboxes': False,
    'mustsearch': False,
    'mobile': False,

    # Columns
    'group_painters': [],
    'painters': [
        ('host', 'invinterface_of_host', ''),
        ('inv_hardware_system_product', None, ''),
        ('inv_networking_total_interfaces', None, ''),
        ('inv_networking_total_ethernet_ports', None, ''),
        ('inv_networking_available_ethernet_ports', None, ''),
    ],

    # Filters
    'hard_filters': ['has_inv'],
    'hard_filtervars': [('is_has_inv', '1')],
    'hide_filters': [],
    'show_filters': generic_host_filters + [],
    'sorters': [('inv_networking_available_ethernet_ports', True)],
}

#.
#   .--History-------------------------------------------------------------.
#   |                   _   _ _     _                                      |
#   |                  | | | (_)___| |_ ___  _ __ _   _                    |
#   |                  | |_| | / __| __/ _ \| '__| | | |                   |
#   |                  |  _  | \__ \ || (_) | |  | |_| |                   |
#   |                  |_| |_|_|___/\__\___/|_|   \__, |                   |
#   |                                             |___/                    |
#   +----------------------------------------------------------------------+
#   |  Code for history view of inventory                                  |
#   '----------------------------------------------------------------------'


<<<<<<< HEAD
class RowTableInventoryHistory(ABCRowTable):
    def __init__(self):
        super(RowTableInventoryHistory, self).__init__(["invhist"], [])
        self._inventory_path = None

    def _get_inv_data(self, hostrow):
        hostname = hostrow.get("host_name")
        history_deltas, corrupted_history_files = inventory.get_history_deltas(hostname)
        if corrupted_history_files:
            html.add_user_error(
                "load_inventory_delta_tree",
                _("Cannot load HW/SW inventory history entries %s. Please remove the corrupted files."
                  % ", ".join(sorted(corrupted_history_files))))
        return history_deltas

    def _prepare_rows(self, inv_data):
        for timestamp, delta_info in inv_data:
            new, changed, removed, delta_tree = delta_info
            newrow = {
                "invhist_time": int(timestamp),
                "invhist_delta": delta_tree,
                "invhist_removed": removed,
                "invhist_new": new,
                "invhist_changed": changed,
            }
            yield newrow
=======
class RowTableInventoryHistory(RowTable):
    def query(self, view, columns, headers, only_sites, limit, all_active_filters):
        return inv_multisite_table("invhist", None, columns, headers, only_sites, limit,
                                   all_active_filters)


def _create_hist_rows(hostname, columns):
    history_deltas, corrupted_history_files = inventory.get_history_deltas(hostname)
    if corrupted_history_files:
        html.add_user_error(
            "load_inventory_delta_tree",
            _("Cannot load HW/SW inventory history entries %s. Please remove the corrupted files." %
              ", ".join(sorted(corrupted_history_files))))

    for timestamp, delta_info in history_deltas:
        new, changed, removed, delta_tree = delta_info
        newrow = {
            "invhist_time": int(timestamp),
            "invhist_delta": delta_tree,
            "invhist_removed": removed,
            "invhist_new": new,
            "invhist_changed": changed,
        }
        yield newrow
>>>>>>> 75a18bda


@data_source_registry.register
class DataSourceInventoryHistory(ABCDataSource):
    @property
    def ident(self):
        return "invhist"

    @property
    def title(self):
        return _("Inventory: History")

    @property
    def table(self):
        return RowTableInventoryHistory()

    @property
    def infos(self):
        return ["host", "invhist"]

    @property
    def keys(self):
        return []

    @property
    def id_keys(self):
        return ["host_name", "invhist_time"]


@painter_registry.register
class PainterInvhistTime(Painter):
    @property
    def ident(self):
        return "invhist_time"

    def title(self, cell):
        return _("Inventory Date/Time")

    def short_title(self, cell):
        return _("Date/Time")

    @property
    def columns(self):
        return ['invhist_time']

    @property
    def painter_options(self):
        return ['ts_format', 'ts_date']

    def render(self, row, cell):
        return paint_age(row["invhist_time"], True, 60 * 10)


@painter_registry.register
class PainterInvhistDelta(Painter):
    @property
    def ident(self):
        return "invhist_delta"

    def title(self, cell):
        return _("Inventory changes")

    @property
    def columns(self):
        return ['invhist_deltainvhist_time']

    def render(self, row, cell):
        return paint_host_inventory_tree(row, column="invhist_delta")


def paint_invhist_count(row, what):
    number = row["invhist_" + what]
    if number:
        return "narrow number", str(number)
    return "narrow number unused", "0"


@painter_registry.register
class PainterInvhistRemoved(Painter):
    @property
    def ident(self):
        return "invhist_removed"

    def title(self, cell):
        return _("Removed entries")

    def short_title(self, cell):
        return _("Removed")

    @property
    def columns(self):
        return ['invhist_removed']

    def render(self, row, cell):
        return paint_invhist_count(row, "removed")


@painter_registry.register
class PainterInvhistNew(Painter):
    @property
    def ident(self):
        return "invhist_new"

    def title(self, cell):
        return _("new entries")

    def short_title(self, cell):
        return _("new")

    @property
    def columns(self):
        return ['invhist_new']

    def render(self, row, cell):
        return paint_invhist_count(row, "new")


@painter_registry.register
class PainterInvhistChanged(Painter):
    @property
    def ident(self):
        return "invhist_changed"

    def title(self, cell):
        return _("changed entries")

    def short_title(self, cell):
        return _("changed")

    @property
    def columns(self):
        return ['invhist_changed']

    def render(self, row, cell):
        return paint_invhist_count(row, "changed")


# sorters
declare_1to1_sorter("invhist_time", cmp_simple_number, reverse=True)
declare_1to1_sorter("invhist_removed", cmp_simple_number)
declare_1to1_sorter("invhist_new", cmp_simple_number)
declare_1to1_sorter("invhist_changed", cmp_simple_number)

# View for inventory history of one host

multisite_builtin_views["inv_host_history"] = {
    # General options
    'datasource': 'invhist',
    'topic': 'inventory',
    'title': _('Inventory history of host'),
    'description': _('The history for changes in hardware- and software inventory of a host'),
    'icon': {
        'icon': 'inventory',
        'emblem': 'time',
    },
    'hidebutton': False,
    'public': True,
    'hidden': True,
    'is_show_more': True,
    'link_from': {
        'single_infos': ['host'],
        'has_inventory_tree_history': '.',
    },

    # Layout options
    'layout': 'table',
    'num_columns': 1,
    'browser_reload': 0,
    'column_headers': 'pergroup',
    'user_sortable': True,
    'play_sounds': False,
    'force_checkboxes': False,
    'mustsearch': False,
    'mobile': False,

    # Columns
    'group_painters': [],
    'painters': [
        ('invhist_time', None, ''),
        ('invhist_removed', None, ''),
        ('invhist_new', None, ''),
        ('invhist_changed', None, ''),
        ('invhist_delta', None, ''),
    ],

    # Filters
    'hard_filters': [],
    'hard_filtervars': [],
    'hide_filters': ['host'],
    'show_filters': [],
    'sorters': [('invhist_time', False)],
}

#.
#   .--Node Renderer-------------------------------------------------------.
#   |  _   _           _        ____                _                      |
#   | | \ | | ___   __| | ___  |  _ \ ___ _ __   __| | ___ _ __ ___ _ __   |
#   | |  \| |/ _ \ / _` |/ _ \ | |_) / _ \ '_ \ / _` |/ _ \ '__/ _ \ '__|  |
#   | | |\  | (_) | (_| |  __/ |  _ <  __/ | | | (_| |  __/ | |  __/ |     |
#   | |_| \_|\___/ \__,_|\___| |_| \_\___|_| |_|\__,_|\___|_|  \___|_|     |
#   |                                                                      |
#   '----------------------------------------------------------------------'


# Just for compatibility
def render_inv_dicttable(*args):
    pass


def _sort_by_index(keyorder, item):
    try:
        return keyorder.index(item[0])
    except ValueError:
        return len(keyorder) + 1


class NodeRenderer:
    def __init__(self, site_id, hostname, tree_id, invpath, show_internal_tree_paths=False):
        self._site_id = site_id
        self._hostname = hostname
        self._tree_id = tree_id
        self._invpath = invpath
        if show_internal_tree_paths:
            self._show_internal_tree_paths = "on"
        else:
            self._show_internal_tree_paths = ""

    #   ---container------------------------------------------------------------

    def show_container(self, container, path=None):
        for _x, node in container.get_edge_nodes():
            node_abs_path = node.get_absolute_path()

            raw_invpath = self._get_raw_path(".".join(map(str, node_abs_path)))
            invpath = ".%s." % raw_invpath

            icon, title = _inv_titleinfo(invpath, node)

            # Replace placeholders in title with the real values for this path
            if "%d" in title or "%s" in title:
                title = self._replace_placeholders(title, invpath)

            header = self._get_header(title, ".".join(map(str, node_abs_path)), "#666")
            fetch_url = makeuri_contextless(
                request,
                [
                    ("site", self._site_id),
                    ("host", self._hostname),
                    ("path", invpath),
                    ("show_internal_tree_paths", self._show_internal_tree_paths),
                    ("treeid", self._tree_id),
                ],
                "ajax_inv_render_tree.py",
            )

            if html.begin_foldable_container("inv_%s%s" % (self._hostname, self._tree_id),
                                             invpath,
                                             False,
                                             header,
                                             icon=icon,
                                             fetch_url=fetch_url):
                # Render only if it is open. We'll get the stuff via ajax later if it's closed
                for child in inventory.sort_children(node.get_node_children()):
                    child.show(self, path=raw_invpath)
            html.end_foldable_container()

    def _replace_placeholders(self, raw_title, invpath):
        hint_id = _find_display_hint_id(invpath)
        invpath_parts = invpath.strip(".").split(".")

        # Use the position of the stars in the path to build a list of texts
        # that should be used for replacing the tile placeholders
        replace_vars = []
        hint_parts = hint_id.strip(".").split(".")
        for index, hint_part in enumerate(hint_parts):
            if hint_part == "*":
                replace_vars.append(invpath_parts[index])

        # Now replace the variables in the title. Handle the case where we have
        # more stars than macros in the title.
        num_macros = raw_title.count("%d") + raw_title.count("%s")
        return raw_title % tuple(replace_vars[:num_macros])

    #   ---numeration-----------------------------------------------------------

    def show_numeration(self, numeration, path=None):
        #FIXME these kind of paths are required for hints.
        # Clean this up one day.
        invpath = ".%s:" % self._get_raw_path(path)
        hint = _inv_display_hint(invpath)
        keyorder = hint.get("keyorder", [])  # well known keys
        data = numeration.get_child_data()

        # Add titles for those keys
        titles = []
        for key in keyorder:
            sub_invpath = "%s0.%s" % (invpath, key)
            _icon, title = _inv_titleinfo(sub_invpath, None)
            sub_hint = _inv_display_hint(sub_invpath)
            short_title = sub_hint.get("short", title)
            titles.append((short_title, key))

        # Determine *all* keys, in order to find unknown ones
        keys = self._get_numeration_keys(data)

        # Order not well-known keys alphabetically
        extratitles = []
        for key in keys:
            if key not in keyorder:
                _icon, title = _inv_titleinfo("%s0.%s" % (invpath, key), None)
                extratitles.append((title, key))
        titles += sorted(extratitles)

        # Link to Multisite view with exactly this table
        if "view" in hint:
            url = makeuri_contextless(
                request,
                [
                    ("view_name", hint["view"]),
                    ("host", self._hostname),
                ],
                filename="view.py",
            )
            html.div(html.render_a(_("Open this table for filtering / sorting"), href=url),
                     class_="invtablelink")

        self._show_numeration_table(titles, invpath, data)

    def _get_numeration_keys(self, data):
        keys = set([])
        for entry in data:
            keys.update(entry.keys())
        return keys

    def _show_numeration_table(self, titles, invpath, data):
        # TODO: Use table.open_table() below.
        html.open_table(class_="data")
        html.open_tr()
        for title, key in titles:
            html.th(self._get_header(title, key, "#DDD"))
        html.close_tr()
        for index, entry in enumerate(data):
            html.open_tr(class_="even0")
            for title, key in titles:
                value = entry.get(key)
                sub_invpath = "%s%d.%s" % (invpath, index, key)
                hint = _inv_display_hint(sub_invpath)
                if "paint_function" in hint:
                    #FIXME At the moment  we need it to get tdclass
                    # Clean this up one day.
                    # The value is not really needed, but we need to deal with the delta mode
                    unused_value = value[1] if isinstance(value, tuple) else value
                    tdclass, _ = hint["paint_function"](unused_value)
                else:
                    tdclass = None

                html.open_td(class_=tdclass)
                self._show_numeration_value(value, hint)
                html.close_td()
            html.close_tr()
        html.close_table()

    def _show_numeration_value(self, value, hint):
        raise NotImplementedError()

    #   ---attributes-----------------------------------------------------------

    def show_attributes(self, attributes, path=None):
        invpath = ".%s" % self._get_raw_path(path)
        hint = _inv_display_hint(invpath)

        keyorder = hint.get("keyorder")
        if keyorder:
            sort_func: Union[partial[Tuple[str, Any]],
                             Callable[[Tuple[str, Any]], str]] = partial(_sort_by_index, keyorder)
        else:
            # Simply sort by keys
            def sort_func(item):
                return item[0]

        html.open_table()
        for key, value in sorted(attributes.get_child_data().items(), key=sort_func):
            sub_invpath = "%s.%s" % (invpath, key)
            _icon, title = _inv_titleinfo(sub_invpath, key)
            hint = _inv_display_hint(sub_invpath)

            html.open_tr()
            html.open_th(title=sub_invpath)
            html.write(self._get_header(title, key, "#DDD"))
            html.close_th()
            html.open_td()
            self.show_attribute(value, hint)
            html.close_td()
            html.close_tr()
        html.close_table()

    def show_attribute(self, value, hint):
        raise NotImplementedError()

    #   ---helper---------------------------------------------------------------

    def _get_raw_path(self, path):
        if path is None:
            return self._invpath.strip(".")
        return path.strip(".")

    def _get_header(self, title, key, hex_color):
        header = HTML(title)
        if self._show_internal_tree_paths:
            header += HTML(" <span style='color: %s'>(%s)</span>" % (hex_color, key))
        return header

    def _show_child_value(self, value, hint):
        if "paint_function" in hint:
            _tdclass, code = hint["paint_function"](value)
            html.write(code)
        elif isinstance(value, str):
            html.write_text(ensure_str(value))
        elif isinstance(value, int):
            html.write(str(value))
        elif isinstance(value, float):
            html.write("%.2f" % value)
        elif value is not None:
            html.write(str(value))


class AttributeRenderer(NodeRenderer):
    def _show_numeration_value(self, value, hint):
        self._show_child_value(value, hint)

    def show_attribute(self, value, hint):
        self._show_child_value(value, hint)


class DeltaNodeRenderer(NodeRenderer):
    def _show_numeration_value(self, value, hint):
        if value is None:
            value = (None, None)
        self.show_attribute(value, hint)

    def show_attribute(self, value, hint):
        old, new = value
        if old is None and new is not None:
            html.open_span(class_="invnew")
            self._show_child_value(new, hint)
            html.close_span()
        elif old is not None and new is None:
            html.open_span(class_="invold")
            self._show_child_value(old, hint)
            html.close_span()
        elif old == new:
            self._show_child_value(old, hint)
        elif old is not None and new is not None:
            html.open_span(class_="invold")
            self._show_child_value(old, hint)
            html.close_span()
            html.write(u" → ")
            html.open_span(class_="invnew")
            self._show_child_value(new, hint)
            html.close_span()


# Ajax call for fetching parts of the tree
@cmk.gui.pages.register("ajax_inv_render_tree")
def ajax_inv_render_tree():
    site_id = html.request.var("site")
    hostname = html.request.var("host")
    invpath = html.request.var("path")
    tree_id = html.request.var("treeid", "")
    show_internal_tree_paths = bool(html.request.var("show_internal_tree_paths"))

    if tree_id:
        struct_tree, corrupted_history_files = \
            inventory.load_delta_tree(hostname, int(tree_id[1:]))
        if corrupted_history_files:
            html.add_user_error(
                "load_inventory_delta_tree",
<<<<<<< HEAD
                _("Cannot load HW/SW inventory history entries %s. Please remove the corrupted files."
                 ) % ", ".join(corrupted_history_files))
            return
        tree_renderer: NodeRenderer = DeltaNodeRenderer(site_id, hostname, tree_id, invpath)
=======
                _("Cannot load HW/SW inventory history entries %s. Please remove the corrupted files.") \
                % ", ".join(corrupted_history_files))
            return
        tree_renderer = DeltaNodeRenderer(site_id, hostname, tree_id, invpath)
>>>>>>> 75a18bda

    else:
        row = inventory.get_status_data_via_livestatus(site_id, hostname)
        try:
            struct_tree = inventory.load_filtered_and_merged_tree(row)
        except inventory.LoadStructuredDataError:
            html.add_user_error(
                "load_inventory_tree",
                _("Cannot load HW/SW inventory tree %s. Please remove the corrupted file.") %
                inventory.get_short_inventory_filepath(hostname))
            return
        tree_renderer = AttributeRenderer(site_id,
                                          hostname,
                                          "",
                                          invpath,
                                          show_internal_tree_paths=show_internal_tree_paths)

    if struct_tree is None:
        html.show_error(_("No such inventory tree."))
        return

    parsed_path, _attribute_keys = inventory.parse_tree_path(invpath)
    if parsed_path:
        children = struct_tree.get_sub_children(parsed_path)
    else:
        children = [struct_tree.get_root_container()]

    if children is None:
        html.show_error(
            _("Invalid path in inventory tree: '%s' >> %s") % (invpath, repr(parsed_path)))
    else:
        for child in inventory.sort_children(children):
            child.show(tree_renderer, path=invpath)<|MERGE_RESOLUTION|>--- conflicted
+++ resolved
@@ -1,42 +1,50 @@
-#!/usr/bin/env python3
-# -*- coding: utf-8 -*-
-# Copyright (C) 2019 tribe29 GmbH - License: GNU General Public License v2
-# This file is part of Checkmk (https://checkmk.com). It is subject to the terms and
-# conditions defined in the file COPYING, which is part of this source code package.
+#!/usr/bin/python
+# -*- encoding: utf-8; py-indent-offset: 4 -*-
+# +------------------------------------------------------------------+
+# |             ____ _               _        __  __ _  __           |
+# |            / ___| |__   ___  ___| | __   |  \/  | |/ /           |
+# |           | |   | '_ \ / _ \/ __| |/ /   | |\/| | ' /            |
+# |           | |___| | | |  __/ (__|   <    | |  | | . \            |
+# |            \____|_| |_|\___|\___|_|\_\___|_|  |_|_|\_\           |
+# |                                                                  |
+# | Copyright Mathias Kettner 2014             mk@mathias-kettner.de |
+# +------------------------------------------------------------------+
+#
+# This file is part of Check_MK.
+# The official homepage is at http://mathias-kettner.de/check_mk.
+#
+# check_mk is free software;  you can redistribute it and/or modify it
+# under the  terms of the  GNU General Public License  as published by
+# the Free Software Foundation in version 2.  check_mk is  distributed
+# in the hope that it will be useful, but WITHOUT ANY WARRANTY;  with-
+# out even the implied warranty of  MERCHANTABILITY  or  FITNESS FOR A
+# PARTICULAR PURPOSE. See the  GNU General Public License for more de-
+# tails. You should have  received  a copy of the  GNU  General Public
+# License along with GNU Make; see the file  COPYING.  If  not,  write
+# to the Free Software Foundation, Inc., 51 Franklin St,  Fifth Floor,
+# Boston, MA 02110-1301 USA.
 
 import time
-import abc
-from typing import Dict, List, Tuple, Union, Callable, Any
-from functools import partial
-
-from six import ensure_str
 
 from cmk.utils.regex import regex
 import cmk.utils.defines as defines
 import cmk.utils.render
-from cmk.utils.structured_data import StructuredDataTree
 
 import cmk.gui.pages
 import cmk.gui.config as config
 import cmk.gui.sites as sites
 import cmk.gui.inventory as inventory
 from cmk.gui.i18n import _
-from cmk.gui.globals import html, request
+from cmk.gui.globals import html, current_app
 from cmk.gui.htmllib import HTML
-<<<<<<< HEAD
-from cmk.gui.valuespec import Dictionary, Checkbox
-from cmk.gui.escaping import escape_text
-=======
 from cmk.gui.valuespec import Dictionary, Checkbox, Hostname
 from cmk.gui.exceptions import MKUserError
 
->>>>>>> 75a18bda
 from cmk.gui.plugins.visuals import (
     filter_registry,
     VisualInfo,
     visual_info_registry,
 )
-
 from cmk.gui.plugins.visuals.inventory import (
     FilterInvText,
     FilterInvBool,
@@ -47,7 +55,7 @@
 
 from cmk.gui.plugins.views import (
     data_source_registry,
-    ABCDataSource,
+    DataSource,
     RowTable,
     painter_registry,
     Painter,
@@ -59,16 +67,13 @@
     PainterOptions,
     inventory_displayhints,
     multisite_builtin_views,
+    view_is_enabled,
     paint_age,
     declare_1to1_sorter,
     cmp_simple_number,
     render_labels,
 )
 
-from cmk.gui.utils.urls import makeuri_contextless
-
-PaintResult = Tuple[str, Union[str, HTML]]
-
 
 def paint_host_inventory_tree(row, invpath=".", column="host_inventory"):
     struct_tree = row.get(column)
@@ -77,7 +82,7 @@
 
     if column == "host_inventory":
         painter_options = PainterOptions.get_instance()
-        tree_renderer: NodeRenderer = AttributeRenderer(
+        tree_renderer = AttributeRenderer(
             row["site"],
             row["host_name"],
             "",
@@ -156,7 +161,7 @@
 
 
 # Declares painters, sorters and filters to be used in views based on all host related datasources.
-def _declare_inv_column(invpath, datatype, title, short=None, is_show_more: bool = True):
+def declare_inv_column(invpath, datatype, title, short=None):
     if invpath == ".":
         name = "inv"
     else:
@@ -199,62 +204,47 @@
                 "title": _("Inventory") + ": " + title,
                 "columns": ["host_inventory", "host_structured_status"],
                 "load_inv": True,
-<<<<<<< HEAD
-                "cmp": lambda self, a, b: _cmp_inventory_node(a, b, self._spec["_inv_path"]),
-=======
                 "cmp": lambda self, a, b: cmp_inventory_node(a, b, self._spec["_inv_path"]),
->>>>>>> 75a18bda
             })
 
         filter_info = _inv_filter_info().get(datatype, {})
 
-        # Declare filter. Sync this with _declare_invtable_column()
-        if datatype == "str":
-            filter_registry.register(
-                FilterInvText(
-                    ident=name,
-                    title=title,
-                    inv_path=invpath,
-                    is_show_more=is_show_more,
-                ))
-        elif datatype == "bool":
-            filter_registry.register(
-                FilterInvBool(
-                    ident=name,
-                    title=title,
-                    inv_path=invpath,
-                    is_show_more=is_show_more,
-                ))
+        # Declare filter. Sync this with declare_invtable_columns()
+        if datatype in ["str", "bool"]:
+            parent_class = FilterInvText if datatype == "str" else FilterInvBool
+            filter_class = type(
+                "FilterInv%s" % name.title(), (parent_class,), {
+                    "_ident": name,
+                    "_title": title,
+                    "_inv_path": invpath,
+                    "_invpath": property(lambda s: s._inv_path),
+                    "sort_index": property(lambda s: 800),
+                    "ident": property(lambda s: s._ident),
+                    "title": property(lambda s: s._title),
+                })
         else:
-            filter_registry.register(
-                FilterInvFloat(
-                    ident=name,
-                    title=title,
-                    inv_path=invpath,
-                    unit=filter_info.get("unit"),
-                    scale=filter_info.get("scale", 1.0),
-                    is_show_more=is_show_more,
-                ))
-
-
-def _cmp_inventory_node(a: Dict[str, StructuredDataTree], b: Dict[str, StructuredDataTree],
-                        invpath: str) -> int:
-    # Returns
-    # (1)  1 if val_a > val_b
-    # (2)  0 if val_a == val_b
-    # (3) -1 if val_a < val_b
+            filter_class = type(
+                "FilterInv%s" % name.title(), (FilterInvFloat,), {
+                    "_ident": name,
+                    "_title": title,
+                    "_inv_path": invpath,
+                    "_unit_val": filter_info.get("unit"),
+                    "_scale_val": filter_info.get("scale", 1.0),
+                    "_unit": property(lambda s: s._unit_val),
+                    "_scale": property(lambda s: s._scale_val),
+                    "_invpath": property(lambda s: s._inv_path),
+                    "sort_index": property(lambda s: 800),
+                    "ident": property(lambda s: s._ident),
+                    "title": property(lambda s: s._title),
+                })
+
+        filter_registry.register(filter_class)
+
+
+def cmp_inventory_node(a, b, invpath):
     val_a = inventory.get_inventory_data(a["host_inventory"], invpath)
     val_b = inventory.get_inventory_data(b["host_inventory"], invpath)
-
-    if val_a is None:
-        # as (2) or (3)
-        return 0 if val_b is None else -1
-
-    if val_b is None:
-        # as (2) or (1)
-        return 0 if val_a is None else 1
-
-    return (val_a > val_b) - (val_a < val_b)
+    return cmp(val_a, val_b)
 
 
 @painter_option_registry.register
@@ -277,7 +267,8 @@
     def ident(self):
         return "inventory_tree"
 
-    def title(self, cell):
+    @property
+    def title(self):
         return _("Hardware & Software Tree")
 
     @property
@@ -294,69 +285,6 @@
 
     def render(self, row, cell):
         return paint_host_inventory_tree(row)
-
-
-class ABCRowTable(RowTable):
-    def __init__(self, info_names, add_host_columns):
-        super(ABCRowTable, self).__init__()
-        self._info_names = info_names
-        self._add_host_columns = add_host_columns
-
-    def query(self, view, columns, headers, only_sites, limit, all_active_filters):
-        self._add_declaration_errors()
-
-        # Create livestatus filter for filtering out hosts
-        host_columns = ["host_name"] + list({
-            c for c in columns if c.startswith("host_") and c != "host_name"
-        }) + self._add_host_columns
-
-        query = "GET hosts\n"
-        query += "Columns: " + (" ".join(host_columns)) + "\n"
-        query += "".join(
-            filt.filter(info_name) for filt in all_active_filters for info_name in self._info_names)
-
-        if config.debug_livestatus_queries and html.output_format == "html" and display_options.enabled(
-                display_options.W):
-            html.open_div(class_="livestatus message", onmouseover="this.style.display=\'none\';")
-            html.open_tt()
-            html.write(query.replace('\n', '<br>\n'))
-            html.close_tt()
-            html.close_div()
-
-        data = self._get_raw_data(only_sites, query)
-
-        # Now create big table of all inventory entries of these hosts
-        headers = ["site"] + host_columns
-        rows = []
-        for row in data:
-            hostrow = dict(zip(headers, row))
-            for subrow in self._get_rows(hostrow):
-                subrow.update(hostrow)
-                rows.append(subrow)
-        return rows
-
-    def _get_raw_data(self, only_sites, query):
-        sites.live().set_only_sites(only_sites)
-        sites.live().set_prepend_site(True)
-        data = sites.live().query(query)
-        sites.live().set_prepend_site(False)
-        sites.live().set_only_sites(None)
-        return data
-
-    def _get_rows(self, hostrow):
-        inv_data = self._get_inv_data(hostrow)
-        return self._prepare_rows(inv_data)
-
-    @abc.abstractmethod
-    def _get_inv_data(self, hostrow):
-        raise NotImplementedError()
-
-    @abc.abstractmethod
-    def _prepare_rows(self, inv_data):
-        raise NotImplementedError()
-
-    def _add_declaration_errors(self):
-        pass
 
 
 #.
@@ -370,46 +298,21 @@
 #   '----------------------------------------------------------------------'
 
 
-def decorate_inv_paint(skip_painting_if_string=False):
-    def decorator(f):
-        def wrapper(v):
-            if v in ["", None]:
-                return "", ""
-            if skip_painting_if_string and isinstance(v, str):
-                return "number", v
-            return f(v)
-
-        return wrapper
-
-    return decorator
-
-
-@decorate_inv_paint()
-def inv_paint_generic(v: Union[str, float, int]) -> PaintResult:
+def decorate_inv_paint(f):
+    def wrapper(v):
+        if v in ["", None]:
+            return "", ""
+        return f(v)
+
+    return wrapper
+
+
+@decorate_inv_paint
+def inv_paint_generic(v):
     if isinstance(v, float):
         return "number", "%.2f" % v
-    if isinstance(v, int):
+    elif isinstance(v, int):
         return "number", "%d" % v
-<<<<<<< HEAD
-    return "", escape_text("%s" % v)
-
-
-@decorate_inv_paint(skip_painting_if_string=True)
-def inv_paint_hz(hz: float) -> PaintResult:
-    return "number", cmk.utils.render.fmt_number_with_precision(hz, drop_zeroes=False, unit="Hz")
-
-
-@decorate_inv_paint(skip_painting_if_string=True)
-def inv_paint_bytes(b: int) -> PaintResult:
-    if b == 0:
-        return "number", "0"
-    return "number", cmk.utils.render.fmt_bytes(b, precision=0)
-
-
-@decorate_inv_paint(skip_painting_if_string=True)
-def inv_paint_size(b: int) -> PaintResult:
-    return "number", cmk.utils.render.fmt_bytes(b)
-=======
     return "", html.escaper.escape_text("%s" % v)
 
 
@@ -423,20 +326,13 @@
     if b == 0:
         return "number", "0"
     return "number", cmk.utils.render.fmt_bytes(b, precision=0)
->>>>>>> 75a18bda
-
-
-@decorate_inv_paint(skip_painting_if_string=True)
-def inv_paint_bytes_rounded(b: int) -> PaintResult:
-    if b == 0:
-        return "number", "0"
+
+
+@decorate_inv_paint
+def inv_paint_size(b):
     return "number", cmk.utils.render.fmt_bytes(b)
 
 
-<<<<<<< HEAD
-@decorate_inv_paint()
-def inv_paint_number(b: Union[str, int, float]) -> PaintResult:
-=======
 @decorate_inv_paint
 def inv_paint_bytes_rounded(b):
     if b == 0:
@@ -446,27 +342,17 @@
 
 @decorate_inv_paint
 def inv_paint_number(b):
->>>>>>> 75a18bda
     return "number", str(b)
 
 
 # Similar to paint_number, but is allowed to
 # abbreviate things if numbers are very large
 # (though it doesn't do so yet)
-@decorate_inv_paint()
-def inv_paint_count(b: Union[str, int, float]) -> PaintResult:
+@decorate_inv_paint
+def inv_paint_count(b):
     return "number", str(b)
 
 
-<<<<<<< HEAD
-@decorate_inv_paint()
-def inv_paint_nic_speed(bits_per_second: str) -> PaintResult:
-    return "number", cmk.utils.render.fmt_nic_speed(bits_per_second)
-
-
-@decorate_inv_paint()
-def inv_paint_if_oper_status(oper_status: int) -> PaintResult:
-=======
 @decorate_inv_paint
 def inv_paint_nic_speed(bits_per_second):
     return "number", cmk.utils.render.fmt_nic_speed(bits_per_second)
@@ -474,7 +360,6 @@
 
 @decorate_inv_paint
 def inv_paint_if_oper_status(oper_status):
->>>>>>> 75a18bda
     if oper_status == 1:
         css_class = "if_state_up"
     elif oper_status == 2:
@@ -487,97 +372,92 @@
 
 
 # admin status can only be 1 or 2, matches oper status :-)
-@decorate_inv_paint()
-def inv_paint_if_admin_status(admin_status: int) -> PaintResult:
+@decorate_inv_paint
+def inv_paint_if_admin_status(admin_status):
     return inv_paint_if_oper_status(admin_status)
 
 
-@decorate_inv_paint()
-def inv_paint_if_port_type(port_type: int) -> PaintResult:
+@decorate_inv_paint
+def inv_paint_if_port_type(port_type):
     type_name = defines.interface_port_types().get(port_type, _("unknown"))
     return "", "%d - %s" % (port_type, type_name)
 
 
-@decorate_inv_paint()
-def inv_paint_if_available(available: bool) -> PaintResult:
+@decorate_inv_paint
+def inv_paint_if_available(available):
     return "if_state " + (available and "if_available" or "if_not_available"), \
                          (available and _("free") or _("used"))
 
 
-@decorate_inv_paint()
-def inv_paint_mssql_is_clustered(clustered: bool) -> PaintResult:
+@decorate_inv_paint
+def inv_paint_mssql_is_clustered(clustered):
     return "mssql_" + (clustered and "is_clustered" or "is_not_clustered"), \
                       (clustered and _("is clustered") or _("is not clustered"))
 
 
-<<<<<<< HEAD
-@decorate_inv_paint()
-def inv_paint_mssql_node_names(node_names: str) -> PaintResult:
-=======
 @decorate_inv_paint
 def inv_paint_mssql_node_names(node_names):
->>>>>>> 75a18bda
     return "", node_names
 
 
-@decorate_inv_paint()
-def inv_paint_ipv4_network(nw: str) -> PaintResult:
+@decorate_inv_paint
+def inv_paint_ipv4_network(nw):
     if nw == "0.0.0.0/0":
         return "", _("Default")
     return "", nw
 
 
-@decorate_inv_paint()
-def inv_paint_ip_address_type(t: str) -> PaintResult:
+@decorate_inv_paint
+def inv_paint_ip_address_type(t):
     if t == "ipv4":
         return "", _("IPv4")
-    if t == "ipv6":
+    elif t == "ipv6":
         return "", _("IPv6")
     return "", t
 
 
-@decorate_inv_paint()
-def inv_paint_route_type(rt: str) -> PaintResult:
+@decorate_inv_paint
+def inv_paint_route_type(rt):
     if rt == "local":
         return "", _("Local route")
     return "", _("Gateway route")
 
 
-@decorate_inv_paint(skip_painting_if_string=True)
-def inv_paint_volt(volt: float) -> PaintResult:
+@decorate_inv_paint
+def inv_paint_volt(volt):
     return "number", "%.1f V" % volt
 
 
-@decorate_inv_paint(skip_painting_if_string=True)
-def inv_paint_date(timestamp: int) -> PaintResult:
+@decorate_inv_paint
+def inv_paint_date(timestamp):
     date_painted = time.strftime("%Y-%m-%d", time.localtime(timestamp))
     return "number", "%s" % date_painted
 
 
-@decorate_inv_paint(skip_painting_if_string=True)
-def inv_paint_date_and_time(timestamp: int) -> PaintResult:
+@decorate_inv_paint
+def inv_paint_date_and_time(timestamp):
     date_painted = time.strftime("%Y-%m-%d %H:%M:%S", time.localtime(timestamp))
     return "number", "%s" % date_painted
 
 
-@decorate_inv_paint(skip_painting_if_string=True)
-def inv_paint_age(age: float) -> PaintResult:
+@decorate_inv_paint
+def inv_paint_age(age):
     return "number", cmk.utils.render.approx_age(age)
 
 
-@decorate_inv_paint()
-def inv_paint_bool(value: bool) -> PaintResult:
+@decorate_inv_paint
+def inv_paint_bool(value):
     return "", (_("Yes") if value else _("No"))
 
 
-@decorate_inv_paint(skip_painting_if_string=True)
-def inv_paint_timestamp_as_age(timestamp: int) -> PaintResult:
+@decorate_inv_paint
+def inv_paint_timestamp_as_age(timestamp):
     age = time.time() - timestamp
     return inv_paint_age(age)
 
 
-@decorate_inv_paint(skip_painting_if_string=True)
-def inv_paint_timestamp_as_age_days(timestamp: int) -> PaintResult:
+@decorate_inv_paint
+def inv_paint_timestamp_as_age_days(timestamp):
     def round_to_day(ts):
         broken = time.localtime(ts)
         return int(
@@ -595,31 +475,31 @@
 
     now_day = round_to_day(time.time())
     change_day = round_to_day(timestamp)
-    age_days = int((now_day - change_day) / 86400.0)
+    age_days = (now_day - change_day) / 86400
 
     css_class = "number"
     if age_days == 0:
         return css_class, _("today")
-    if age_days == 1:
+    elif age_days == 1:
         return css_class, _("yesterday")
     return css_class, "%d %s ago" % (int(age_days), _("days"))
 
 
-@decorate_inv_paint()
-def inv_paint_csv_labels(csv_list: str) -> PaintResult:
+@decorate_inv_paint
+def inv_paint_csv_labels(csv_list):
     return "labels", html.render_br().join(csv_list.split(","))
 
 
-@decorate_inv_paint()
-def inv_paint_cmk_label(label: List[str]) -> PaintResult:
+@decorate_inv_paint
+def inv_paint_cmk_label(label):
     return "labels", render_labels({label[0]: label[1]},
                                    object_type="host",
                                    with_links=True,
                                    label_sources={label[0]: "discovered"})
 
 
-@decorate_inv_paint()
-def inv_paint_container_ready(ready: str) -> PaintResult:
+@decorate_inv_paint
+def inv_paint_container_ready(ready):
     if ready == 'yes':
         css_class = "if_state_up"
     elif ready == 'no':
@@ -628,18 +508,6 @@
         css_class = "if_state_other"
 
     return "if_state " + css_class, ready
-
-
-@decorate_inv_paint()
-def inv_paint_service_status(status: str) -> PaintResult:
-    if status == 'running':
-        css_class = "if_state_up"
-    elif status == 'stopped':
-        css_class = "if_state_down"
-    else:
-        css_class = "if_not_available"
-
-    return "if_state " + css_class, status
 
 
 #.
@@ -725,12 +593,12 @@
     return hint
 
 
-def _inv_titleinfo(invpath, node):
+def inv_titleinfo(invpath, node):
     hint = _inv_display_hint(invpath)
     icon = hint.get("icon")
     if "title" in hint:
         title = hint["title"]
-        if hasattr(title, '__call__'):
+        if callable(title):
             title = title(node)
     else:
         title = invpath.rstrip(".").rstrip(':').split('.')[-1].split(':')[-1].replace("_",
@@ -739,11 +607,11 @@
 
 
 # The titles of the last two path components of the node, e.g. "BIOS / Vendor"
-def _inv_titleinfo_long(invpath, node):
-    _icon, last_title = _inv_titleinfo(invpath, node)
+def inv_titleinfo_long(invpath, node):
+    _icon, last_title = inv_titleinfo(invpath, node)
     parent = inventory.parent_path(invpath)
     if parent:
-        _icon, parent_title = _inv_titleinfo(parent, None)
+        _icon, parent_title = inv_titleinfo(parent, None)
         return parent_title + u" ➤ " + last_title
     return last_title
 
@@ -753,12 +621,8 @@
     for invpath, hint in inventory_displayhints.items():
         if "*" not in invpath:
             datatype = hint.get("paint", "str")
-            long_title = _inv_titleinfo_long(invpath, None)
-            _declare_inv_column(invpath,
-                                datatype,
-                                long_title,
-                                hint.get("short", hint["title"]),
-                                is_show_more=hint.get("is_show_more", True))
+            long_title = inv_titleinfo_long(invpath, None)
+            declare_inv_column(invpath, datatype, long_title, hint.get("short", hint["title"]))
 
 
 #.
@@ -780,9 +644,6 @@
 #   '----------------------------------------------------------------------'
 
 
-<<<<<<< HEAD
-def _inv_find_subtable_columns(invpath):
-=======
 def _create_inv_rows(hostrow, invpath, infoname):
     try:
         merged_tree = inventory.load_filtered_and_merged_tree(hostrow)
@@ -855,7 +716,6 @@
 
 
 def inv_find_subtable_columns(invpath):
->>>>>>> 75a18bda
     """Find the name of all columns of an embedded table that have a display
     hint. Respects the order of the columns if one is specified in the
     display hint.
@@ -869,7 +729,7 @@
     order = dict(swapped)
 
     columns = []
-    for path in inventory_displayhints:
+    for path in inventory_displayhints.iterkeys():
         if path.startswith(invpath + "*."):
             # ".networking.interfaces:*.port_type" -> "port_type"
             columns.append(path.split(".")[-1])
@@ -878,50 +738,59 @@
         if key not in columns:
             columns.append(key)
 
-    return sorted(columns, key=lambda x: (order.get(x, 999), x))
-
-
-def _declare_invtable_column(infoname, invpath, topic, name, column):
-    sub_invpath = invpath + "*." + name
-    hint = inventory_displayhints.get(sub_invpath, {})
-
-    def cmp_func(a, b):
-        return (a > b) - (a < b)
-
-    sortfunc = hint.get("sort", cmp_func)
-    if "paint" in hint:
-        paint_name = hint["paint"]
-        paint_function = globals()["inv_paint_" + paint_name]
-    else:
-        paint_name = "str"
-        paint_function = inv_paint_generic
-
-    title = _inv_titleinfo(sub_invpath, None)[1]
-
-    # Sync this with _declare_inv_column()
-    filter_class = hint.get("filter")
-    if not filter_class:
-        if paint_name == "str":
-            filter_class = FilterInvtableText
+    columns.sort(cmp=lambda a, b: cmp(order.get(a, 999), order.get(b, 999)) or cmp(a, b))
+    return columns
+
+
+def declare_invtable_columns(infoname, invpath, topic):
+    for name in inv_find_subtable_columns(invpath):
+        sub_invpath = invpath + "*." + name
+        hint = inventory_displayhints.get(sub_invpath, {})
+
+        sortfunc = hint.get("sort", cmp)
+        if "paint" in hint:
+            paint_name = hint["paint"]
+            paint_function = globals()["inv_paint_" + paint_name]
         else:
-            filter_class = FilterInvtableIDRange
-
-    filter_registry.register(
-        filter_class(
-            inv_info=infoname,
-            ident=infoname + "_" + name,
-            title=topic + ": " + title,
-        ))
-
+            paint_name = "str"
+            paint_function = inv_paint_generic
+
+        title = inv_titleinfo(sub_invpath, None)[1]
+
+        # Sync this with declare_inv_column()
+        parent_class = hint.get("filter")
+        if not parent_class:
+            if paint_name == "str":
+                parent_class = FilterInvtableText
+            else:
+                parent_class = FilterInvtableIDRange
+
+        filter_class = type(
+            "FilterInv%s" % name.title(), (parent_class,), {
+                "_inv_info": infoname,
+                "_ident": infoname + "_" + name,
+                "_title": topic + ": " + title,
+                "_invinfo": property(lambda s: s._inv_info),
+                "sort_index": property(lambda s: 800),
+                "ident": property(lambda s: s._ident),
+                "title": property(lambda s: s._title),
+            })
+
+        declare_invtable_column(infoname, name, topic, title, hint.get("short", title), sortfunc,
+                                paint_function, filter_class)
+
+
+def declare_invtable_column(infoname, name, topic, title, short_title, sortfunc, paint_function,
+                            filter_class):
+    column = infoname + "_" + name
     register_painter(
         column, {
             "title": topic + ": " + title,
-            "short": hint.get("short", title),
+            "short": short_title,
             "columns": [column],
             "paint": lambda row: paint_function(row.get(column)),
             "sorter": column,
         })
-
     register_sorter(
         column, {
             "title": _("Inventory") + ": " + title,
@@ -929,191 +798,21 @@
             "cmp": lambda self, a, b: sortfunc(a.get(column), b.get(column)),
         })
 
-
-class RowTableInventory(ABCRowTable):
+    filter_registry.register(filter_class)
+
+
+class RowTableInventory(RowTable):
     def __init__(self, info_name, inventory_path):
-        super(RowTableInventory, self).__init__([info_name], ["host_structured_status"])
+        self._info_name = info_name
         self._inventory_path = inventory_path
 
-<<<<<<< HEAD
-    def _get_inv_data(self, hostrow):
-        try:
-            merged_tree = inventory.load_filtered_and_merged_tree(hostrow)
-        except inventory.LoadStructuredDataError:
-            html.add_user_error(
-                "load_inventory_tree",
-                _("Cannot load HW/SW inventory tree %s. Please remove the corrupted file.") %
-                inventory.get_short_inventory_filepath(hostrow.get("host_name", "")))
-            return []
-
-        if merged_tree is None:
-            return []
-
-        invdata = inventory.get_inventory_data(merged_tree, self._inventory_path)
-        if invdata is None:
-            return []
-        return invdata
-
-    def _prepare_rows(self, inv_data):
-        info_name = self._info_names[0]
-        entries = []
-        for entry in inv_data:
-            newrow = {}
-            for key, value in entry.items():
-                newrow[info_name + "_" + key] = value
-            entries.append(newrow)
-        return entries
-
-
-class ABCDataSourceInventory(ABCDataSource):
-    @abc.abstractproperty
-    def inventory_path(self) -> str:
-        raise NotImplementedError()
-=======
     def query(self, view, columns, headers, only_sites, limit, all_active_filters):
         return inv_multisite_table(self._info_name, self._inventory_path, columns, headers,
                                    only_sites, limit, all_active_filters)
->>>>>>> 75a18bda
 
 
 # One master function that does all
 def declare_invtable_view(infoname, invpath, title_singular, title_plural):
-    _register_info_class(infoname, title_singular, title_plural)
-
-    # Create the datasource (like a database view)
-    ds_class = type(
-        "DataSourceInventory%s" % infoname.title(), (ABCDataSourceInventory,), {
-            "_ident": infoname,
-            "_inventory_path": invpath,
-            "_title": "%s: %s" % (_("Inventory"), title_plural),
-            "_infos": ["host", infoname],
-            "ident": property(lambda s: s._ident),
-            "title": property(lambda s: s._title),
-            "table": property(lambda s: RowTableInventory(s._ident, s._inventory_path)),
-            "infos": property(lambda s: s._infos),
-            "keys": property(lambda s: []),
-            "id_keys": property(lambda s: []),
-            "inventory_path": property(lambda s: s._inventory_path),
-        })
-    data_source_registry.register(ds_class)
-
-    painters = []
-    filters = []
-    for name in _inv_find_subtable_columns(invpath):
-        column = infoname + "_" + name
-
-        # Declare a painter, sorter and filters for each path with display hint
-        _declare_invtable_column(infoname, invpath, title_singular, name, column)
-
-        painters.append((column, '', ''))
-        filters.append(column)
-
-    _declare_views(infoname, title_plural, painters, filters, [invpath])
-
-
-class RowMultiTableInventory(ABCRowTable):
-    def __init__(self, sources, match_by, errors):
-        super(RowMultiTableInventory, self).__init__([infoname for infoname, _path in sources],
-                                                     ["host_structured_status"])
-        self._sources = sources
-        self._match_by = match_by
-        self._errors = errors
-
-    def _get_inv_data(self, hostrow):
-        try:
-            merged_tree = inventory.load_filtered_and_merged_tree(hostrow)
-        except inventory.LoadStructuredDataError:
-            html.add_user_error(
-                "load_inventory_tree",
-                _("Cannot load HW/SW inventory tree %s. Please remove the corrupted file.") %
-                inventory.get_short_inventory_filepath(hostrow.get("host_name", "")))
-            return []
-
-        if merged_tree is None:
-            return []
-
-        multi_inv_data = []
-        for info_name, inventory_path in self._sources:
-            inv_data = inventory.get_inventory_data(merged_tree, inventory_path)
-            if inv_data is None:
-                continue
-            multi_inv_data.append((info_name, inv_data))
-        return multi_inv_data
-
-    def _prepare_rows(self, inv_data):
-        joined_rows: Dict[Tuple[str, ...], Dict] = {}
-        for this_info_name, this_inv_data in inv_data:
-            for entry in this_inv_data:
-                inst = joined_rows.setdefault(tuple(entry[key] for key in self._match_by), {})
-                inst.update({this_info_name + "_" + k: v for k, v in entry.items()})
-        return [joined_rows[match_by_key] for match_by_key in sorted(joined_rows)]
-
-    def _add_declaration_errors(self):
-        if self._errors:
-            html.add_user_error("declare_invtable_view", ", ".join(self._errors))
-
-
-def declare_joined_inventory_table_view(tablename, title_singular, title_plural, tables, match_by):
-
-    _register_info_class(tablename, title_singular, title_plural)
-
-    info_names: List[str] = []
-    invpaths: List[str] = []
-    titles: List[str] = []
-    errors = []
-    for this_tablename in tables:
-        vi = visual_info_registry.get(this_tablename)
-        ds = data_source_registry.get(this_tablename)
-        if ds is None or vi is None:
-            errors.append("Missing declare_invtable_view for inventory table view '%s'" %
-                          this_tablename)
-            continue
-        assert isinstance(ds, ABCDataSourceInventory)
-        info_names.append(ds.ident)
-        invpaths.append(ds.inventory_path)
-        titles.append(vi.title)
-
-    # Create the datasource (like a database view)
-    ds_class = type(
-        "DataSourceInventory%s" % tablename.title(), (ABCDataSource,), {
-            "_ident": tablename,
-            "_sources": list(zip(info_names, invpaths)),
-            "_match_by": match_by,
-            "_errors": errors,
-            "_title": "%s: %s" % (_("Inventory"), title_plural),
-            "_infos": ["host"] + info_names,
-            "ident": property(lambda s: s._ident),
-            "title": property(lambda s: s._title),
-            "table": property(lambda s: RowMultiTableInventory(s._sources, s._match_by, s._errors)),
-            "infos": property(lambda s: s._infos),
-            "keys": property(lambda s: []),
-            "id_keys": property(lambda s: []),
-        })
-    data_source_registry.register(ds_class)
-
-    known_common_columns = set()
-    painters = []
-    filters = []
-    for this_invpath, this_infoname, this_title in zip(invpaths, info_names, titles):
-        for name in _inv_find_subtable_columns(this_invpath):
-            if name in match_by:
-                # Filter out duplicate common columns which are used to join tables
-                if name in known_common_columns:
-                    continue
-                known_common_columns.add(name)
-
-            column = this_infoname + "_" + name
-
-            # Declare a painter, sorter and filters for each path with display hint
-            _declare_invtable_column(this_infoname, this_invpath, this_title, name, column)
-
-            painters.append((column, '', ''))
-            filters.append(column)
-
-    _declare_views(tablename, title_plural, painters, filters, invpaths)
-
-
-def _register_info_class(infoname, title_singular, title_plural):
     # Declare the "info" (like a database table)
     info_class = type(
         "VisualInfo%s" % infoname.title(), (VisualInfo,), {
@@ -1127,19 +826,39 @@
         })
     visual_info_registry.register(info_class)
 
-
-def _declare_views(infoname, title_plural, painters, filters, invpaths):
-    is_show_more = True
-    if len(invpaths) == 1:
-        hint = _inv_display_hint(invpaths[0])
-        is_show_more = hint.get("is_show_more", True)
+    # Create the datasource (like a database view)
+    ds_class = type(
+        "DataSourceInventory%s" % infoname.title(), (DataSource,), {
+            "_ident": infoname,
+            "_inventory_path": invpath,
+            "_title": "%s: %s" % (_("Inventory"), title_plural),
+            "_infos": ["host", infoname],
+            "ident": property(lambda s: s._ident),
+            "title": property(lambda s: s._title),
+            "table": property(lambda s: RowTableInventory(s._ident, s._inventory_path)),
+            "infos": property(lambda s: s._infos),
+            "keys": property(lambda s: []),
+            "id_keys": property(lambda s: []),
+        })
+    data_source_registry.register(ds_class)
+
+    # Declare a painter, sorter and filters for each path with display hint
+    declare_invtable_columns(infoname, invpath, title_singular)
+
+    # Create a nice search-view containing these columns
+    painters = []
+    filters = []
+    for name in inv_find_subtable_columns(invpath):
+        column = infoname + "_" + name
+        painters.append((column, '', ''))
+        filters.append(column)
 
     # Declare two views: one for searching globally. And one
     # for the items of one host.
+
     view_spec = {
         'datasource': infoname,
-        "topic": "inventory",
-        "sort_index": 30,
+        'topic': _('Inventory'),
         'public': True,
         'layout': 'table',
         'num_columns': 1,
@@ -1151,7 +870,6 @@
         'mobile': False,
         'group_painters': [],
         'sorters': [],
-        'is_show_more': is_show_more,
     }
 
     # View for searching for items
@@ -1190,10 +908,6 @@
         'description': _('A view for the %s of one host') % title_plural,
         'hidden': True,
         'mustsearch': False,
-        'link_from': {
-            'single_infos': ['host'],
-            'has_inventory_tree': invpaths,
-        },
 
         # Columns
         'painters': painters,
@@ -1206,8 +920,6 @@
     }
     multisite_builtin_views[infoname + "_of_host"].update(view_spec)
 
-<<<<<<< HEAD
-=======
     # View enabled checker for the _of_host view
     view_is_enabled[infoname + "_of_host"] = _create_view_enabled_check_func(invpath)
 
@@ -1267,7 +979,6 @@
     struct_tree_cache[cache_id] = struct_tree
     return struct_tree
 
->>>>>>> 75a18bda
 
 # Now declare Multisite views for a couple of embedded tables
 declare_invtable_view(
@@ -1321,18 +1032,6 @@
     _("Backplanes"),
 )
 declare_invtable_view(
-    "invcmksites",
-    ".software.applications.check_mk.sites:",
-    _("Checkmk site"),
-    _("Checkmk sites"),
-)
-declare_invtable_view(
-    "invcmkversions",
-    ".software.applications.check_mk.versions:",
-    _("Checkmk version"),
-    _("Checkmk versions"),
-)
-declare_invtable_view(
     "invcontainer",
     ".hardware.components.containers:",
     _("HW container"),
@@ -1396,35 +1095,11 @@
 declare_invtable_view(
     "invorasga",
     ".software.applications.oracle.sga:",
-    _("Oracle SGA performance"),
-    _("Oracle SGA performance"),
-)
-declare_invtable_view(
-    "invorapga",
-    ".software.applications.oracle.pga:",
-    _("Oracle PGA performance"),
-    _("Oracle PGA performance"),
-)
-declare_invtable_view(
-    "invorasystemparameter",
-    ".software.applications.oracle.systemparameter:",
-    _("Oracle system parameter"),
-    _("Oracle system parameters"),
-)
-declare_invtable_view("invibmmqmanagers", ".software.applications.ibm_mq.managers:", _("Manager"),
-                      _("IBM MQ Managers"))
-declare_invtable_view("invibmmqchannels", ".software.applications.ibm_mq.channels:", _("Channel"),
-                      _("IBM MQ Channels"))
-declare_invtable_view("invibmmqqueues", ".software.applications.ibm_mq.queues:", _("Queue"),
-                      _("IBM MQ Queues"))
+    _("Oracle performance"),
+    _("Oracle performance"),
+)
 declare_invtable_view("invtunnels", ".networking.tunnels:", _("Networking Tunnels"),
                       _("Networking Tunnels"))
-declare_invtable_view(
-    "invkernelconfig",
-    ".software.kernel_config:",
-    _("Kernel configuration (sysctl)"),
-    _("Kernel configurations (sysctl)"),
-)
 
 # This would also be possible. But we muss a couple of display and filter hints.
 # declare_invtable_view("invdisks",       ".hardware.storage.disks:",  _("Hard Disk"),          _("Hard Disks"))
@@ -1445,17 +1120,14 @@
 multisite_builtin_views["inv_host"] = {
     # General options
     'datasource': 'hosts',
-    'topic': 'inventory',
+    'topic': _('Inventory'),
     'title': _('Inventory of host'),
+    'linktitle': _('Inventory'),
     'description': _('The complete hardware- and software inventory of a host'),
-    'icon': 'inventory',
+    'icon': 'inv',
     'hidebutton': False,
     'public': True,
     'hidden': True,
-    'link_from': {
-        'single_infos': ['host'],
-        'has_inventory_tree': '.',
-    },
 
     # Layout options
     'layout': 'dataset',
@@ -1483,19 +1155,20 @@
     'sorters': [],
 }
 
+view_is_enabled["inv_host"] = _create_view_enabled_check_func(".")
+
 generic_host_filters = multisite_builtin_views["allhosts"]["show_filters"]
 
 # View with table of all hosts, with some basic information
 multisite_builtin_views["inv_hosts_cpu"] = {
     # General options
     'datasource': 'hosts',
-    "topic": "inventory",
-    "sort_index": 10,
+    'topic': _('Inventory'),
     'title': _('CPU Related Inventory of all Hosts'),
+    'linktitle': _('CPU Inv. (all Hosts)'),
     'description': _('A list of all hosts with some CPU related inventory data'),
     'public': True,
     'hidden': False,
-    'is_show_more': True,
 
     # Layout options
     'layout': 'table',
@@ -1536,14 +1209,13 @@
 multisite_builtin_views["inv_hosts_ports"] = {
     # General options
     'datasource': 'hosts',
-    "topic": "inventory",
-    "sort_index": 20,
+    'topic': _('Inventory'),
     'title': _('Switch port statistics'),
+    'linktitle': _('Switch ports (all Hosts)'),
     'description':
         _('A list of all hosts with statistics about total, used and free networking interfaces'),
     'public': True,
     'hidden': False,
-    'is_show_more': False,
 
     # Layout options
     'layout': 'table',
@@ -1587,34 +1259,6 @@
 #   '----------------------------------------------------------------------'
 
 
-<<<<<<< HEAD
-class RowTableInventoryHistory(ABCRowTable):
-    def __init__(self):
-        super(RowTableInventoryHistory, self).__init__(["invhist"], [])
-        self._inventory_path = None
-
-    def _get_inv_data(self, hostrow):
-        hostname = hostrow.get("host_name")
-        history_deltas, corrupted_history_files = inventory.get_history_deltas(hostname)
-        if corrupted_history_files:
-            html.add_user_error(
-                "load_inventory_delta_tree",
-                _("Cannot load HW/SW inventory history entries %s. Please remove the corrupted files."
-                  % ", ".join(sorted(corrupted_history_files))))
-        return history_deltas
-
-    def _prepare_rows(self, inv_data):
-        for timestamp, delta_info in inv_data:
-            new, changed, removed, delta_tree = delta_info
-            newrow = {
-                "invhist_time": int(timestamp),
-                "invhist_delta": delta_tree,
-                "invhist_removed": removed,
-                "invhist_new": new,
-                "invhist_changed": changed,
-            }
-            yield newrow
-=======
 class RowTableInventoryHistory(RowTable):
     def query(self, view, columns, headers, only_sites, limit, all_active_filters):
         return inv_multisite_table("invhist", None, columns, headers, only_sites, limit,
@@ -1639,11 +1283,10 @@
             "invhist_changed": changed,
         }
         yield newrow
->>>>>>> 75a18bda
 
 
 @data_source_registry.register
-class DataSourceInventoryHistory(ABCDataSource):
+class DataSourceInventoryHistory(DataSource):
     @property
     def ident(self):
         return "invhist"
@@ -1675,10 +1318,12 @@
     def ident(self):
         return "invhist_time"
 
-    def title(self, cell):
+    @property
+    def title(self):
         return _("Inventory Date/Time")
 
-    def short_title(self, cell):
+    @property
+    def short_title(self):
         return _("Date/Time")
 
     @property
@@ -1699,7 +1344,8 @@
     def ident(self):
         return "invhist_delta"
 
-    def title(self, cell):
+    @property
+    def title(self):
         return _("Inventory changes")
 
     @property
@@ -1723,10 +1369,12 @@
     def ident(self):
         return "invhist_removed"
 
-    def title(self, cell):
+    @property
+    def title(self):
         return _("Removed entries")
 
-    def short_title(self, cell):
+    @property
+    def short_title(self):
         return _("Removed")
 
     @property
@@ -1743,10 +1391,12 @@
     def ident(self):
         return "invhist_new"
 
-    def title(self, cell):
+    @property
+    def title(self):
         return _("new entries")
 
-    def short_title(self, cell):
+    @property
+    def short_title(self):
         return _("new")
 
     @property
@@ -1763,10 +1413,12 @@
     def ident(self):
         return "invhist_changed"
 
-    def title(self, cell):
+    @property
+    def title(self):
         return _("changed entries")
 
-    def short_title(self, cell):
+    @property
+    def short_title(self):
         return _("changed")
 
     @property
@@ -1788,21 +1440,14 @@
 multisite_builtin_views["inv_host_history"] = {
     # General options
     'datasource': 'invhist',
-    'topic': 'inventory',
+    'topic': _('Inventory'),
     'title': _('Inventory history of host'),
+    'linktitle': _('Inventory History'),
     'description': _('The history for changes in hardware- and software inventory of a host'),
-    'icon': {
-        'icon': 'inventory',
-        'emblem': 'time',
-    },
+    'icon': 'inv',
     'hidebutton': False,
     'public': True,
     'hidden': True,
-    'is_show_more': True,
-    'link_from': {
-        'single_infos': ['host'],
-        'has_inventory_tree_history': '.',
-    },
 
     # Layout options
     'layout': 'table',
@@ -1833,6 +1478,8 @@
     'sorters': [('invhist_time', False)],
 }
 
+view_is_enabled["inv_host_history"] = _create_view_enabled_check_func(".", is_history=True)
+
 #.
 #   .--Node Renderer-------------------------------------------------------.
 #   |  _   _           _        ____                _                      |
@@ -1849,14 +1496,7 @@
     pass
 
 
-def _sort_by_index(keyorder, item):
-    try:
-        return keyorder.index(item[0])
-    except ValueError:
-        return len(keyorder) + 1
-
-
-class NodeRenderer:
+class NodeRenderer(object):
     def __init__(self, site_id, hostname, tree_id, invpath, show_internal_tree_paths=False):
         self._site_id = site_id
         self._hostname = hostname
@@ -1870,21 +1510,20 @@
     #   ---container------------------------------------------------------------
 
     def show_container(self, container, path=None):
-        for _x, node in container.get_edge_nodes():
+        for _, node in container.get_edge_nodes():
             node_abs_path = node.get_absolute_path()
 
             raw_invpath = self._get_raw_path(".".join(map(str, node_abs_path)))
             invpath = ".%s." % raw_invpath
 
-            icon, title = _inv_titleinfo(invpath, node)
+            icon, title = inv_titleinfo(invpath, node)
 
             # Replace placeholders in title with the real values for this path
             if "%d" in title or "%s" in title:
                 title = self._replace_placeholders(title, invpath)
 
             header = self._get_header(title, ".".join(map(str, node_abs_path)), "#666")
-            fetch_url = makeuri_contextless(
-                request,
+            fetch_url = html.makeuri_contextless(
                 [
                     ("site", self._site_id),
                     ("host", self._hostname),
@@ -1937,7 +1576,7 @@
         titles = []
         for key in keyorder:
             sub_invpath = "%s0.%s" % (invpath, key)
-            _icon, title = _inv_titleinfo(sub_invpath, None)
+            _icon, title = inv_titleinfo(sub_invpath, None)
             sub_hint = _inv_display_hint(sub_invpath)
             short_title = sub_hint.get("short", title)
             titles.append((short_title, key))
@@ -1949,14 +1588,14 @@
         extratitles = []
         for key in keys:
             if key not in keyorder:
-                _icon, title = _inv_titleinfo("%s0.%s" % (invpath, key), None)
+                _icon, title = inv_titleinfo("%s0.%s" % (invpath, key), None)
                 extratitles.append((title, key))
-        titles += sorted(extratitles)
+        extratitles.sort()
+        titles += extratitles
 
         # Link to Multisite view with exactly this table
         if "view" in hint:
-            url = makeuri_contextless(
-                request,
+            url = html.makeuri_contextless(
                 [
                     ("view_name", hint["view"]),
                     ("host", self._hostname),
@@ -2011,19 +1650,24 @@
         invpath = ".%s" % self._get_raw_path(path)
         hint = _inv_display_hint(invpath)
 
-        keyorder = hint.get("keyorder")
-        if keyorder:
-            sort_func: Union[partial[Tuple[str, Any]],
-                             Callable[[Tuple[str, Any]], str]] = partial(_sort_by_index, keyorder)
-        else:
-            # Simply sort by keys
-            def sort_func(item):
-                return item[0]
+        def _sort_attributes(item):
+            """Sort the attributes by the configured key order. In case no key order
+            is given sort by the key. In case there is a key order and a key is not
+            in the list, put it at the end and sort all of those by key."""
+            key = item[0]
+            keyorder = hint.get("keyorder")
+            if not keyorder:
+                return key
+
+            try:
+                return keyorder.index(key)
+            except ValueError:
+                return len(keyorder) + 1, key
 
         html.open_table()
-        for key, value in sorted(attributes.get_child_data().items(), key=sort_func):
+        for key, value in sorted(attributes.get_child_data().iteritems(), key=_sort_attributes):
             sub_invpath = "%s.%s" % (invpath, key)
-            _icon, title = _inv_titleinfo(sub_invpath, key)
+            _icon, title = inv_titleinfo(sub_invpath, key)
             hint = _inv_display_hint(sub_invpath)
 
             html.open_tr()
@@ -2057,7 +1701,13 @@
             _tdclass, code = hint["paint_function"](value)
             html.write(code)
         elif isinstance(value, str):
-            html.write_text(ensure_str(value))
+            try:
+                text = value.decode("utf-8")
+            except:
+                text = value
+            html.write_text(text)
+        elif isinstance(value, unicode):
+            html.write_text(value)
         elif isinstance(value, int):
             html.write(str(value))
         elif isinstance(value, float):
@@ -2117,17 +1767,10 @@
         if corrupted_history_files:
             html.add_user_error(
                 "load_inventory_delta_tree",
-<<<<<<< HEAD
-                _("Cannot load HW/SW inventory history entries %s. Please remove the corrupted files."
-                 ) % ", ".join(corrupted_history_files))
-            return
-        tree_renderer: NodeRenderer = DeltaNodeRenderer(site_id, hostname, tree_id, invpath)
-=======
                 _("Cannot load HW/SW inventory history entries %s. Please remove the corrupted files.") \
                 % ", ".join(corrupted_history_files))
             return
         tree_renderer = DeltaNodeRenderer(site_id, hostname, tree_id, invpath)
->>>>>>> 75a18bda
 
     else:
         row = inventory.get_status_data_via_livestatus(site_id, hostname)
