#!/usr/bin/env python3
# -*- coding: utf-8 -*-
# Copyright (C) 2019 tribe29 GmbH - License: GNU General Public License v2
# This file is part of Checkmk (https://checkmk.com). It is subject to the terms and
# conditions defined in the file COPYING, which is part of this source code package.

import abc
import time

import cmk.gui.config as config
import cmk.gui.utils as utils
from cmk.gui.i18n import _

from cmk.gui.plugins.views import (
    sorter_registry,
    Sorter,
    declare_simple_sorter,
    declare_1to1_sorter,
    cmp_num_split,
    cmp_custom_variable,
    cmp_simple_number,
    cmp_simple_string,
    cmp_service_name_equiv,
    cmp_string_list,
    cmp_ip_address,
    get_tag_groups,
    get_labels,
    get_perfdata_nth_value,
)


def cmp_state_equiv(r):
    if r["service_has_been_checked"] == 0:
        return -1
    s = r["service_state"]
    if s <= 1:
        return s
    return 5 - s  # swap crit and unknown


def cmp_host_state_equiv(r):
    if r["host_has_been_checked"] == 0:
        return -1
    s = r["host_state"]
    if s == 0:
        return 0
    return 2 - s  # swap down und unreachable


@sorter_registry.register
class SorterSvcstate(Sorter):
    @property
    def ident(self):
        return "svcstate"

    @property
    def title(self):
        return _("Service state")

    @property
    def columns(self):
        return ['service_state', 'service_has_been_checked']

    def cmp(self, r1, r2):
        return (cmp_state_equiv(r1) > cmp_state_equiv(r2)) - (cmp_state_equiv(r1) <
                                                              cmp_state_equiv(r2))


@sorter_registry.register
class SorterHoststate(Sorter):
    @property
    def ident(self):
        return "hoststate"

    @property
    def title(self):
        return _("Host state")

    @property
    def columns(self):
        return ['host_state', 'host_has_been_checked']

    def cmp(self, r1, r2):
        return (cmp_host_state_equiv(r1) > cmp_host_state_equiv(r2)) - (cmp_host_state_equiv(r1) <
                                                                        cmp_host_state_equiv(r2))


@sorter_registry.register
class SorterSiteHost(Sorter):
    @property
    def ident(self):
        return "site_host"

    @property
    def title(self):
        return _("Host site and name")

    @property
    def columns(self):
        return ['site', 'host_name']

    def cmp(self, r1, r2):
        return (r1["site"] > r2["site"]) - (r1["site"] < r2["site"]) or cmp_num_split(
            "host_name", r1, r2)


@sorter_registry.register
class SorterHostName(Sorter):
    @property
    def ident(self):
        return "host_name"

    @property
    def title(self):
        return _("Host name")

    @property
    def columns(self):
        return ['host_name']

    def cmp(self, r1, r2):
        return cmp_num_split("host_name", r1, r2)


@sorter_registry.register
class SorterSitealias(Sorter):
    @property
    def ident(self):
        return "sitealias"

    @property
    def title(self):
        return _("Site Alias")

    @property
    def columns(self):
        return ['site']

    def cmp(self, r1, r2):
        return (config.site(r1["site"])["alias"] > config.site(r2["site"])["alias"]) - (config.site(
            r1["site"])["alias"] < config.site(r2["site"])["alias"])


class ABCTagSorter(Sorter, metaclass=abc.ABCMeta):
    @abc.abstractproperty
    def object_type(self):
        raise NotImplementedError()

    def cmp(self, r1, r2):
        tag_groups_1 = sorted(get_tag_groups(r1, self.object_type).items())
        tag_groups_2 = sorted(get_tag_groups(r2, self.object_type).items())
        return (tag_groups_1 > tag_groups_2) - (tag_groups_1 < tag_groups_2)


@sorter_registry.register
class SorterHost(ABCTagSorter):
    @property
    def object_type(self):
        return "host"

    @property
    def ident(self):
        return "host"

    @property
    def title(self):
        return _("Host Tags")

    @property
    def columns(self):
        return ["host_tags"]


@sorter_registry.register
class SorterServiceTags(ABCTagSorter):
    @property
    def object_type(self):
        return "service"

    @property
    def ident(self):
        return "service_tags"

    @property
    def title(self):
        return _("Tags")

    @property
    def columns(self):
        return ["service_tags"]


class ABCLabelSorter(Sorter, metaclass=abc.ABCMeta):
    @abc.abstractproperty
    def object_type(self):
        raise NotImplementedError()

    def cmp(self, r1, r2):
        labels_1 = sorted(get_labels(r1, self.object_type).items())
        labels_2 = sorted(get_labels(r2, self.object_type).items())
        return (labels_1 > labels_2) - (labels_1 < labels_2)


@sorter_registry.register
class SorterHostLabels(ABCTagSorter):
    @property
    def object_type(self):
        return "host"

    @property
    def ident(self):
        return "host_labels"

    @property
    def title(self):
        return _("Labels")

    @property
    def columns(self):
        return ["host_labels"]


@sorter_registry.register
class SorterServiceLabels(ABCTagSorter):
    @property
    def object_type(self):
        return "service"

    @property
    def ident(self):
        return "service_labels"

    @property
    def title(self):
        return _("Labels")

    @property
    def columns(self):
        return ["service_labels"]


@sorter_registry.register
class SorterServicelevel(Sorter):
    @property
    def ident(self):
        return "servicelevel"

    @property
    def title(self):
        return _("Servicelevel")

    @property
    def columns(self):
        return ['custom_variables']

    def cmp(self, r1, r2):
        return cmp_custom_variable(r1, r2, 'EC_SL', cmp_simple_number)


def cmp_service_name(column, r1, r2):
    return ((cmp_service_name_equiv(r1[column]) > cmp_service_name_equiv(r2[column])) -
            (cmp_service_name_equiv(r1[column]) < cmp_service_name_equiv(r2[column])) or
            cmp_num_split(column, r1, r2))


#                      name                      title                              column                       sortfunction
declare_simple_sorter("svcdescr", _("Service description"), "service_description", cmp_service_name)
declare_simple_sorter("svcdispname", _("Service alternative display name"), "service_display_name",
                      cmp_simple_string)
declare_simple_sorter("svcoutput", _("Service plugin output"), "service_plugin_output",
                      cmp_simple_string)
declare_simple_sorter("svc_long_plugin_output", _("Long output of check plugin"),
                      "service_long_plugin_output", cmp_simple_string)
declare_simple_sorter("site", _("Site"), "site", cmp_simple_string)
declare_simple_sorter("stateage", _("Service state age"), "service_last_state_change",
                      cmp_simple_number)
declare_simple_sorter("servicegroup", _("Servicegroup"), "servicegroup_alias", cmp_simple_string)
declare_simple_sorter("hostgroup", _("Hostgroup"), "hostgroup_alias", cmp_simple_string)

# Alerts
declare_1to1_sorter("alert_stats_crit", cmp_simple_number, reverse=True)
declare_1to1_sorter("alert_stats_unknown", cmp_simple_number, reverse=True)
declare_1to1_sorter("alert_stats_warn", cmp_simple_number, reverse=True)
declare_1to1_sorter("alert_stats_problem", cmp_simple_number, reverse=True)

# Service
declare_1to1_sorter("svc_check_command", cmp_simple_string)
declare_1to1_sorter("svc_contacts", cmp_string_list)
declare_1to1_sorter("svc_contact_groups", cmp_string_list)
declare_1to1_sorter("svc_check_age", cmp_simple_number, col_num=1)
declare_1to1_sorter("svc_next_check", cmp_simple_number, reverse=True)
declare_1to1_sorter("svc_next_notification", cmp_simple_number, reverse=True)
declare_1to1_sorter("svc_last_notification", cmp_simple_number)
declare_1to1_sorter("svc_check_latency", cmp_simple_number)
declare_1to1_sorter("svc_check_duration", cmp_simple_number)
declare_1to1_sorter("svc_attempt", cmp_simple_number)
declare_1to1_sorter("svc_check_type", cmp_simple_number)
declare_1to1_sorter("svc_in_downtime", cmp_simple_number)
declare_1to1_sorter("svc_in_notifper", cmp_simple_number)
declare_1to1_sorter("svc_notifper", cmp_simple_string)
declare_1to1_sorter("svc_flapping", cmp_simple_number)
declare_1to1_sorter("svc_notifications_enabled", cmp_simple_number)
declare_1to1_sorter("svc_is_active", cmp_simple_number)
declare_1to1_sorter("svc_group_memberlist", cmp_string_list)
declare_1to1_sorter("svc_acknowledged", cmp_simple_number)
declare_1to1_sorter("svc_staleness", cmp_simple_number)
declare_1to1_sorter("svc_servicelevel", cmp_simple_number)


class PerfValSorter(Sorter):
    _num = 0

    @property
    def ident(self):
        return "svc_perf_val%02d" % self._num

    @property
    def title(self):
        return _("Service performance data - value number %02d") % self._num

    @property
    def columns(self):
        return ['service_perf_data']

    def cmp(self, r1, r2):
<<<<<<< HEAD
        return ((utils.savefloat(get_perfdata_nth_value(r1, self._num - 1, True)) > utils.savefloat(
            get_perfdata_nth_value(r2, self._num - 1, True))) -
                (utils.savefloat(get_perfdata_nth_value(r1, self._num - 1, True)) < utils.savefloat(
                    get_perfdata_nth_value(r2, self._num - 1, True))))
=======
        return cmp(utils.savefloat(get_perfdata_nth_value(r1, self._num - 1, True)),
                   utils.savefloat(get_perfdata_nth_value(r2, self._num - 1, True)))
>>>>>>> 75a18bda


@sorter_registry.register
class SorterSvcPerfVal01(PerfValSorter):
    _num = 1


@sorter_registry.register
class SorterSvcPerfVal02(PerfValSorter):
    _num = 2


@sorter_registry.register
class SorterSvcPerfVal03(PerfValSorter):
    _num = 3


@sorter_registry.register
class SorterSvcPerfVal04(PerfValSorter):
    _num = 4


@sorter_registry.register
class SorterSvcPerfVal05(PerfValSorter):
    _num = 5


@sorter_registry.register
class SorterSvcPerfVal06(PerfValSorter):
    _num = 6


@sorter_registry.register
class SorterSvcPerfVal07(PerfValSorter):
    _num = 7


@sorter_registry.register
class SorterSvcPerfVal08(PerfValSorter):
    _num = 8


@sorter_registry.register
class SorterSvcPerfVal09(PerfValSorter):
    _num = 9


@sorter_registry.register
class SorterSvcPerfVal10(PerfValSorter):
    _num = 10


# Host
declare_1to1_sorter("alias", cmp_num_split)
declare_1to1_sorter("host_address", cmp_ip_address)
declare_1to1_sorter("host_address_family", cmp_simple_number)
declare_1to1_sorter("host_plugin_output", cmp_simple_string)
declare_1to1_sorter("host_perf_data", cmp_simple_string)
declare_1to1_sorter("host_check_command", cmp_simple_string)
declare_1to1_sorter("host_state_age", cmp_simple_number, col_num=1)
declare_1to1_sorter("host_check_age", cmp_simple_number, col_num=1)
declare_1to1_sorter("host_next_check", cmp_simple_number, reverse=True)
declare_1to1_sorter("host_next_notification", cmp_simple_number, reverse=True)
declare_1to1_sorter("host_last_notification", cmp_simple_number)
declare_1to1_sorter("host_check_latency", cmp_simple_number)
declare_1to1_sorter("host_check_duration", cmp_simple_number)
declare_1to1_sorter("host_attempt", cmp_simple_number)
declare_1to1_sorter("host_check_type", cmp_simple_number)
declare_1to1_sorter("host_in_notifper", cmp_simple_number)
declare_1to1_sorter("host_notifper", cmp_simple_string)
declare_1to1_sorter("host_flapping", cmp_simple_number)
declare_1to1_sorter("host_is_active", cmp_simple_number)
declare_1to1_sorter("host_in_downtime", cmp_simple_number)
declare_1to1_sorter("host_acknowledged", cmp_simple_number)
declare_1to1_sorter("num_services", cmp_simple_number)
declare_1to1_sorter("num_services_ok", cmp_simple_number)
declare_1to1_sorter("num_services_warn", cmp_simple_number)
declare_1to1_sorter("num_services_crit", cmp_simple_number)
declare_1to1_sorter("num_services_unknown", cmp_simple_number)
declare_1to1_sorter("num_services_pending", cmp_simple_number)
declare_1to1_sorter("host_parents", cmp_string_list)
declare_1to1_sorter("host_childs", cmp_string_list)
declare_1to1_sorter("host_group_memberlist", cmp_string_list)
declare_1to1_sorter("host_contacts", cmp_string_list)
declare_1to1_sorter("host_contact_groups", cmp_string_list)
declare_1to1_sorter("host_servicelevel", cmp_simple_number)


@sorter_registry.register
class SorterHostIpv4Address(Sorter):
    @property
    def ident(self):
        return "host_ipv4_address"

    @property
    def title(self):
        return _("Host IPv4 address")

    @property
    def columns(self):
        return ['host_custom_variable_names', 'host_custom_variable_values']

    def cmp(self, r1, r2):
        def get_address(row):
            custom_vars = dict(
                zip(row["host_custom_variable_names"], row["host_custom_variable_values"]))
            return custom_vars.get("ADDRESS_4", "")

        def split_ip(ip):
            try:
                return tuple(int(part) for part in ip.split('.'))
            except ValueError:
                return ip

        v1, v2 = split_ip(get_address(r1)), split_ip(get_address(r2))
        return (v1 > v2) - (v1 < v2)


@sorter_registry.register
class SorterNumProblems(Sorter):
    @property
    def ident(self):
        return "num_problems"

    @property
    def title(self):
        return _("Number of problems")

    @property
    def columns(self):
        return ['host_num_services', 'host_num_services_ok', 'host_num_services_pending']

    def cmp(self, r1, r2):
        return ((r1["host_num_services"] - r1["host_num_services_ok"] -
                 r1["host_num_services_pending"] > r2["host_num_services"] -
                 r2["host_num_services_ok"] - r2["host_num_services_pending"]) -
                (r1["host_num_services"] - r1["host_num_services_ok"] -
                 r1["host_num_services_pending"] < r2["host_num_services"] -
                 r2["host_num_services_ok"] - r2["host_num_services_pending"]))


# Hostgroup
declare_1to1_sorter("hg_num_services", cmp_simple_number)
declare_1to1_sorter("hg_num_services_ok", cmp_simple_number)
declare_1to1_sorter("hg_num_services_warn", cmp_simple_number)
declare_1to1_sorter("hg_num_services_crit", cmp_simple_number)
declare_1to1_sorter("hg_num_services_unknown", cmp_simple_number)
declare_1to1_sorter("hg_num_services_pending", cmp_simple_number)
declare_1to1_sorter("hg_num_hosts_up", cmp_simple_number)
declare_1to1_sorter("hg_num_hosts_down", cmp_simple_number)
declare_1to1_sorter("hg_num_hosts_unreach", cmp_simple_number)
declare_1to1_sorter("hg_num_hosts_pending", cmp_simple_number)
declare_1to1_sorter("hg_name", cmp_simple_string)
declare_1to1_sorter("hg_alias", cmp_simple_string)

# Servicegroup
declare_1to1_sorter("sg_num_services", cmp_simple_number)
declare_1to1_sorter("sg_num_services_ok", cmp_simple_number)
declare_1to1_sorter("sg_num_services_warn", cmp_simple_number)
declare_1to1_sorter("sg_num_services_crit", cmp_simple_number)
declare_1to1_sorter("sg_num_services_unknown", cmp_simple_number)
declare_1to1_sorter("sg_num_services_pending", cmp_simple_number)
declare_1to1_sorter("sg_name", cmp_simple_string)
declare_1to1_sorter("sg_alias", cmp_simple_string)

# Comments
declare_1to1_sorter("comment_id", cmp_simple_number)
declare_1to1_sorter("comment_author", cmp_simple_string)
declare_1to1_sorter("comment_comment", cmp_simple_string)
declare_1to1_sorter("comment_time", cmp_simple_number)
declare_1to1_sorter("comment_expires", cmp_simple_number, reverse=True)
declare_1to1_sorter("comment_what", cmp_simple_number)
declare_simple_sorter("comment_type", _("Comment type"), "comment_type", cmp_simple_number)

# Downtimes
declare_1to1_sorter("downtime_id", cmp_simple_number)
declare_1to1_sorter("downtime_author", cmp_simple_string)
declare_1to1_sorter("downtime_comment", cmp_simple_string)
declare_1to1_sorter("downtime_fixed", cmp_simple_number)
declare_1to1_sorter("downtime_type", cmp_simple_number)
declare_simple_sorter("downtime_what", _("Downtime for host/service"), "downtime_is_service",
                      cmp_simple_number)
declare_simple_sorter("downtime_start_time", _("Downtime start"), "downtime_start_time",
                      cmp_simple_number)
declare_simple_sorter("downtime_end_time", _("Downtime end"), "downtime_end_time",
                      cmp_simple_number)
declare_simple_sorter("downtime_entry_time", _("Downtime entry time"), "downtime_entry_time",
                      cmp_simple_number)

# Log
declare_1to1_sorter("log_plugin_output", cmp_simple_string)
declare_1to1_sorter("log_attempt", cmp_simple_string)
declare_1to1_sorter("log_state_type", cmp_simple_string)
declare_1to1_sorter("log_state_info", cmp_simple_string)
declare_1to1_sorter("log_type", cmp_simple_string)
declare_1to1_sorter("log_contact_name", cmp_simple_string)
declare_1to1_sorter("log_time", cmp_simple_number)
declare_1to1_sorter("log_lineno", cmp_simple_number)


def cmp_log_what(col, a, b):
    return (log_what(a[col]) > log_what(b[col])) - (log_what(a[col]) < log_what(b[col]))


def log_what(t):
    if "HOST" in t:
        return 1
    if "SERVICE" in t or "SVC" in t:
        return 2
    return 0


declare_1to1_sorter("log_what", cmp_log_what)


def get_day_start_timestamp(t):
    st = time.localtime(int(t))
    start = int(time.mktime(time.struct_time((st[0], st[1], st[2], 0, 0, 0, st[6], st[7], st[8]))))
    end = start + 86399
    return start, end


def cmp_date(column, r1, r2):
    # need to calculate with the timestamp of the day. Using 00:00:00 at the given day.
    # simply calculating with 86400 does not work because of timezone problems
    r1_date = get_day_start_timestamp(r1[column])
    r2_date = get_day_start_timestamp(r2[column])
    return (r2_date > r1_date) - (r2_date < r1_date)


declare_1to1_sorter("log_date", cmp_date)

# Alert statistics
declare_simple_sorter("alerts_ok", _("Number of recoveries"), "log_alerts_ok", cmp_simple_number)
declare_simple_sorter("alerts_warn", _("Number of warnings"), "log_alerts_warn", cmp_simple_number)
declare_simple_sorter("alerts_crit", _("Number of critical alerts"), "log_alerts_crit",
                      cmp_simple_number)
declare_simple_sorter("alerts_unknown", _("Number of unknown alerts"), "log_alerts_unknown",
                      cmp_simple_number)
declare_simple_sorter("alerts_problem", _("Number of problem alerts"), "log_alerts_problem",
                      cmp_simple_number)

# Aggregations
declare_simple_sorter("aggr_name", _("Aggregation name"), "aggr_name", cmp_simple_string)
declare_simple_sorter("aggr_group", _("Aggregation group"), "aggr_group", cmp_simple_string)

# Crash reports
declare_simple_sorter("crash_time", _("Crash time"), "crash_time", cmp_simple_number)<|MERGE_RESOLUTION|>--- conflicted
+++ resolved
@@ -1,8 +1,28 @@
-#!/usr/bin/env python3
-# -*- coding: utf-8 -*-
-# Copyright (C) 2019 tribe29 GmbH - License: GNU General Public License v2
-# This file is part of Checkmk (https://checkmk.com). It is subject to the terms and
-# conditions defined in the file COPYING, which is part of this source code package.
+#!/usr/bin/python
+# -*- encoding: utf-8; py-indent-offset: 4 -*-
+# +------------------------------------------------------------------+
+# |             ____ _               _        __  __ _  __           |
+# |            / ___| |__   ___  ___| | __   |  \/  | |/ /           |
+# |           | |   | '_ \ / _ \/ __| |/ /   | |\/| | ' /            |
+# |           | |___| | | |  __/ (__|   <    | |  | | . \            |
+# |            \____|_| |_|\___|\___|_|\_\___|_|  |_|_|\_\           |
+# |                                                                  |
+# | Copyright Mathias Kettner 2014             mk@mathias-kettner.de |
+# +------------------------------------------------------------------+
+#
+# This file is part of Check_MK.
+# The official homepage is at http://mathias-kettner.de/check_mk.
+#
+# check_mk is free software;  you can redistribute it and/or modify it
+# under the  terms of the  GNU General Public License  as published by
+# the Free Software Foundation in version 2.  check_mk is  distributed
+# in the hope that it will be useful, but WITHOUT ANY WARRANTY;  with-
+# out even the implied warranty of  MERCHANTABILITY  or  FITNESS FOR A
+# PARTICULAR PURPOSE. See the  GNU General Public License for more de-
+# tails. You should have  received  a copy of the  GNU  General Public
+# License along with GNU Make; see the file  COPYING.  If  not,  write
+# to the Free Software Foundation, Inc., 51 Franklin St,  Fifth Floor,
+# Boston, MA 02110-1301 USA.
 
 import abc
 import time
@@ -62,8 +82,7 @@
         return ['service_state', 'service_has_been_checked']
 
     def cmp(self, r1, r2):
-        return (cmp_state_equiv(r1) > cmp_state_equiv(r2)) - (cmp_state_equiv(r1) <
-                                                              cmp_state_equiv(r2))
+        return cmp(cmp_state_equiv(r1), cmp_state_equiv(r2))
 
 
 @sorter_registry.register
@@ -81,8 +100,7 @@
         return ['host_state', 'host_has_been_checked']
 
     def cmp(self, r1, r2):
-        return (cmp_host_state_equiv(r1) > cmp_host_state_equiv(r2)) - (cmp_host_state_equiv(r1) <
-                                                                        cmp_host_state_equiv(r2))
+        return cmp(cmp_host_state_equiv(r1), cmp_host_state_equiv(r2))
 
 
 @sorter_registry.register
@@ -100,8 +118,7 @@
         return ['site', 'host_name']
 
     def cmp(self, r1, r2):
-        return (r1["site"] > r2["site"]) - (r1["site"] < r2["site"]) or cmp_num_split(
-            "host_name", r1, r2)
+        return cmp(r1["site"], r2["site"]) or cmp_num_split("host_name", r1, r2)
 
 
 @sorter_registry.register
@@ -137,11 +154,12 @@
         return ['site']
 
     def cmp(self, r1, r2):
-        return (config.site(r1["site"])["alias"] > config.site(r2["site"])["alias"]) - (config.site(
-            r1["site"])["alias"] < config.site(r2["site"])["alias"])
-
-
-class ABCTagSorter(Sorter, metaclass=abc.ABCMeta):
+        return cmp(config.site(r1["site"])["alias"], config.site(r2["site"])["alias"])
+
+
+class ABCTagSorter(Sorter):
+    __metaclass__ = abc.ABCMeta
+
     @abc.abstractproperty
     def object_type(self):
         raise NotImplementedError()
@@ -149,7 +167,7 @@
     def cmp(self, r1, r2):
         tag_groups_1 = sorted(get_tag_groups(r1, self.object_type).items())
         tag_groups_2 = sorted(get_tag_groups(r2, self.object_type).items())
-        return (tag_groups_1 > tag_groups_2) - (tag_groups_1 < tag_groups_2)
+        return cmp(tag_groups_1, tag_groups_2)
 
 
 @sorter_registry.register
@@ -190,7 +208,9 @@
         return ["service_tags"]
 
 
-class ABCLabelSorter(Sorter, metaclass=abc.ABCMeta):
+class ABCLabelSorter(Sorter):
+    __metaclass__ = abc.ABCMeta
+
     @abc.abstractproperty
     def object_type(self):
         raise NotImplementedError()
@@ -198,7 +218,7 @@
     def cmp(self, r1, r2):
         labels_1 = sorted(get_labels(r1, self.object_type).items())
         labels_2 = sorted(get_labels(r2, self.object_type).items())
-        return (labels_1 > labels_2) - (labels_1 < labels_2)
+        return cmp(labels_1, labels_2)
 
 
 @sorter_registry.register
@@ -258,9 +278,8 @@
 
 
 def cmp_service_name(column, r1, r2):
-    return ((cmp_service_name_equiv(r1[column]) > cmp_service_name_equiv(r2[column])) -
-            (cmp_service_name_equiv(r1[column]) < cmp_service_name_equiv(r2[column])) or
-            cmp_num_split(column, r1, r2))
+    return cmp(cmp_service_name_equiv(r1[column]), cmp_service_name_equiv(r2[column])) or \
+           cmp_num_split(column, r1, r2)
 
 
 #                      name                      title                              column                       sortfunction
@@ -276,12 +295,6 @@
                       cmp_simple_number)
 declare_simple_sorter("servicegroup", _("Servicegroup"), "servicegroup_alias", cmp_simple_string)
 declare_simple_sorter("hostgroup", _("Hostgroup"), "hostgroup_alias", cmp_simple_string)
-
-# Alerts
-declare_1to1_sorter("alert_stats_crit", cmp_simple_number, reverse=True)
-declare_1to1_sorter("alert_stats_unknown", cmp_simple_number, reverse=True)
-declare_1to1_sorter("alert_stats_warn", cmp_simple_number, reverse=True)
-declare_1to1_sorter("alert_stats_problem", cmp_simple_number, reverse=True)
 
 # Service
 declare_1to1_sorter("svc_check_command", cmp_simple_string)
@@ -323,15 +336,8 @@
         return ['service_perf_data']
 
     def cmp(self, r1, r2):
-<<<<<<< HEAD
-        return ((utils.savefloat(get_perfdata_nth_value(r1, self._num - 1, True)) > utils.savefloat(
-            get_perfdata_nth_value(r2, self._num - 1, True))) -
-                (utils.savefloat(get_perfdata_nth_value(r1, self._num - 1, True)) < utils.savefloat(
-                    get_perfdata_nth_value(r2, self._num - 1, True))))
-=======
         return cmp(utils.savefloat(get_perfdata_nth_value(r1, self._num - 1, True)),
                    utils.savefloat(get_perfdata_nth_value(r2, self._num - 1, True)))
->>>>>>> 75a18bda
 
 
 @sorter_registry.register
@@ -443,11 +449,11 @@
         def split_ip(ip):
             try:
                 return tuple(int(part) for part in ip.split('.'))
-            except ValueError:
+            except:
                 return ip
 
         v1, v2 = split_ip(get_address(r1)), split_ip(get_address(r2))
-        return (v1 > v2) - (v1 < v2)
+        return cmp(v1, v2)
 
 
 @sorter_registry.register
@@ -465,12 +471,9 @@
         return ['host_num_services', 'host_num_services_ok', 'host_num_services_pending']
 
     def cmp(self, r1, r2):
-        return ((r1["host_num_services"] - r1["host_num_services_ok"] -
-                 r1["host_num_services_pending"] > r2["host_num_services"] -
-                 r2["host_num_services_ok"] - r2["host_num_services_pending"]) -
-                (r1["host_num_services"] - r1["host_num_services_ok"] -
-                 r1["host_num_services_pending"] < r2["host_num_services"] -
-                 r2["host_num_services_ok"] - r2["host_num_services_pending"]))
+        return cmp(
+            r1["host_num_services"] - r1["host_num_services_ok"] - r1["host_num_services_pending"],
+            r2["host_num_services"] - r2["host_num_services_ok"] - r2["host_num_services_pending"])
 
 
 # Hostgroup
@@ -525,7 +528,6 @@
 declare_1to1_sorter("log_plugin_output", cmp_simple_string)
 declare_1to1_sorter("log_attempt", cmp_simple_string)
 declare_1to1_sorter("log_state_type", cmp_simple_string)
-declare_1to1_sorter("log_state_info", cmp_simple_string)
 declare_1to1_sorter("log_type", cmp_simple_string)
 declare_1to1_sorter("log_contact_name", cmp_simple_string)
 declare_1to1_sorter("log_time", cmp_simple_number)
@@ -533,13 +535,13 @@
 
 
 def cmp_log_what(col, a, b):
-    return (log_what(a[col]) > log_what(b[col])) - (log_what(a[col]) < log_what(b[col]))
+    return cmp(log_what(a[col]), log_what(b[col]))
 
 
 def log_what(t):
     if "HOST" in t:
         return 1
-    if "SERVICE" in t or "SVC" in t:
+    elif "SERVICE" in t or "SVC" in t:
         return 2
     return 0
 
@@ -559,7 +561,7 @@
     # simply calculating with 86400 does not work because of timezone problems
     r1_date = get_day_start_timestamp(r1[column])
     r2_date = get_day_start_timestamp(r2[column])
-    return (r2_date > r1_date) - (r2_date < r1_date)
+    return cmp(r2_date, r1_date)
 
 
 declare_1to1_sorter("log_date", cmp_date)
@@ -576,7 +578,4 @@
 
 # Aggregations
 declare_simple_sorter("aggr_name", _("Aggregation name"), "aggr_name", cmp_simple_string)
-declare_simple_sorter("aggr_group", _("Aggregation group"), "aggr_group", cmp_simple_string)
-
-# Crash reports
-declare_simple_sorter("crash_time", _("Crash time"), "crash_time", cmp_simple_number)+declare_simple_sorter("aggr_group", _("Aggregation group"), "aggr_group", cmp_simple_string)