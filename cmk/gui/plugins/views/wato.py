#!/usr/bin/env python3
# -*- coding: utf-8 -*-
# Copyright (C) 2019 tribe29 GmbH - License: GNU General Public License v2
# This file is part of Checkmk (https://checkmk.com). It is subject to the terms and
# conditions defined in the file COPYING, which is part of this source code package.

<<<<<<< HEAD
from typing import Dict, Union
=======
from typing import Dict, Text, Union  # pylint: disable=unused-import
>>>>>>> 75a18bda
import cmk.gui.watolib as watolib
from cmk.gui.htmllib import HTML
from cmk.gui.i18n import _
from cmk.gui.globals import html
from cmk.gui.exceptions import MKGeneralException
from cmk.gui.plugins.views import (
    sorter_registry,
    Sorter,
    painter_registry,
    Painter,
)
from cmk.gui.type_defs import Row


@painter_registry.register
class PainterHostFilename(Painter):
    @property
    def ident(self):
        return "host_filename"

    def title(self, cell):
        return _("Checkmk config filename")

    def short_title(self, cell):
        return _("Filename")

    @property
    def columns(self):
        return ['host_filename']

    def render(self, row, cell):
        return ("tt", row["host_filename"])


<<<<<<< HEAD
# TODO: Extremely bad idea ahead! The return type depends on a combination of
# the values of how and with_links. :-P
def get_wato_folder(row: Dict, how: str, with_links: bool = True) -> Union[str, HTML]:
=======
def get_wato_folder(row, how, with_links=True):
    # type: (Dict, Text, bool) -> Union[Text, HTML]
>>>>>>> 75a18bda
    filename = row["host_filename"]
    if not filename.startswith("/wato/") or not filename.endswith("/hosts.mk"):
        return ""
    wato_path = filename[6:-9]
    try:
        title_path = watolib.get_folder_title_path(wato_path, with_links)
    except MKGeneralException:
        # happens when a path can not be resolved using the local WATO.
        # e.g. when having an independent site with different folder
        # hierarchy added to the GUI.
        # Display the raw path rather than the exception text.
        title_path = wato_path.split("/")
    except Exception as e:
        return "%s" % e

    if how == "plain":
        return title_path[-1]
<<<<<<< HEAD
    if how == "abs":
        return HTML(" / ").join(title_path)
    # We assume that only hosts are show, that are below the current WATO path.
    # If not then better output absolute path then wrong path.
    current_path = html.request.var("wato_folder")
    if not current_path or not wato_path.startswith(current_path):
        return HTML(" / ").join(title_path)

    depth = current_path.count('/') + 1
    return HTML(" / ").join(title_path[depth:])
=======
    elif how == "abs":
        return HTML(" / ").join(title_path)
    else:
        # We assume that only hosts are show, that are below the
        # current WATO path. If not then better output absolute
        # path then wrong path.
        current_path = html.request.var("wato_folder")
        if not current_path or not wato_path.startswith(current_path):
            return HTML(" / ").join(title_path)

        depth = current_path.count('/') + 1
        return HTML(" / ").join(title_path[depth:])
>>>>>>> 75a18bda


def paint_wato_folder(row, how):
    return "", get_wato_folder(row, how)


@painter_registry.register
class PainterWatoFolderAbs(Painter):
    @property
    def ident(self):
        return "wato_folder_abs"

    def title(self, cell):
        return _("WATO folder - complete path")

    def short_title(self, cell):
        return _("WATO folder")

    @property
    def columns(self):
        return ['host_filename']

    @property
    def sorter(self):
        return 'wato_folder_abs'

    def render(self, row, cell):
        return paint_wato_folder(row, "abs")


@painter_registry.register
class PainterWatoFolderRel(Painter):
    @property
    def ident(self):
        return "wato_folder_rel"

    def title(self, cell):
        return _("WATO folder - relative path")

    def short_title(self, cell):
        return _("WATO folder")

    @property
    def columns(self):
        return ['host_filename']

    @property
    def sorter(self):
        return 'wato_folder_rel'

    def render(self, row, cell):
        return paint_wato_folder(row, "rel")


@painter_registry.register
class PainterWatoFolderPlain(Painter):
    @property
    def ident(self):
        return "wato_folder_plain"

    def title(self, cell):
        return _("WATO folder - just folder name")

    def short_title(self, cell):
        return _("WATO folder")

    @property
    def columns(self):
        return ['host_filename']

    @property
    def sorter(self):
        return 'wato_folder_plain'

    def render(self, row, cell):
        return paint_wato_folder(row, "plain")


<<<<<<< HEAD
def cmp_wato_folder(r1: Row, r2: Row, how: str) -> int:
    return ((_get_wato_folder_text(r1, how) > _get_wato_folder_text(r2, how)) -
            (_get_wato_folder_text(r1, how) < _get_wato_folder_text(r2, how)))


# NOTE: The funny str() call is only necessary because of the broken typing of
# get_wato_folder().
def _get_wato_folder_text(r: Row, how: str) -> str:
    return str(get_wato_folder(r, how, False))
=======
def cmp_wato_folder(r1, r2, how):
    return cmp(Text(get_wato_folder(r1, how, False)), Text(get_wato_folder(r2, how, False)))
>>>>>>> 75a18bda


@sorter_registry.register
class SorterWatoFolderAbs(Sorter):
    @property
    def ident(self):
        return "wato_folder_abs"

    @property
    def title(self):
        return _("WATO folder - complete path")

    @property
    def columns(self):
        return ['host_filename']

    def cmp(self, r1, r2):
        return cmp_wato_folder(r1, r2, 'abs')


@sorter_registry.register
class SorterWatoFolderRel(Sorter):
    @property
    def ident(self):
        return "wato_folder_rel"

    @property
    def title(self):
        return _("WATO folder - relative path")

    @property
    def columns(self):
        return ['host_filename']

    def cmp(self, r1, r2):
        return cmp_wato_folder(r1, r2, 'rel')


@sorter_registry.register
class SorterWatoFolderPlain(Sorter):
    @property
    def ident(self):
        return "wato_folder_plain"

    @property
    def title(self):
        return _("WATO folder - just folder name")

    @property
    def columns(self):
        return ['host_filename']

    def cmp(self, r1, r2):
        return cmp_wato_folder(r1, r2, 'plain')<|MERGE_RESOLUTION|>--- conflicted
+++ resolved
@@ -1,26 +1,42 @@
-#!/usr/bin/env python3
-# -*- coding: utf-8 -*-
-# Copyright (C) 2019 tribe29 GmbH - License: GNU General Public License v2
-# This file is part of Checkmk (https://checkmk.com). It is subject to the terms and
-# conditions defined in the file COPYING, which is part of this source code package.
-
-<<<<<<< HEAD
-from typing import Dict, Union
-=======
+#!/usr/bin/python
+# -*- encoding: utf-8; py-indent-offset: 4 -*-
+# +------------------------------------------------------------------+
+# |             ____ _               _        __  __ _  __           |
+# |            / ___| |__   ___  ___| | __   |  \/  | |/ /           |
+# |           | |   | '_ \ / _ \/ __| |/ /   | |\/| | ' /            |
+# |           | |___| | | |  __/ (__|   <    | |  | | . \            |
+# |            \____|_| |_|\___|\___|_|\_\___|_|  |_|_|\_\           |
+# |                                                                  |
+# | Copyright Mathias Kettner 2014             mk@mathias-kettner.de |
+# +------------------------------------------------------------------+
+#
+# This file is part of Check_MK.
+# The official homepage is at http://mathias-kettner.de/check_mk.
+#
+# check_mk is free software;  you can redistribute it and/or modify it
+# under the  terms of the  GNU General Public License  as published by
+# the Free Software Foundation in version 2.  check_mk is  distributed
+# in the hope that it will be useful, but WITHOUT ANY WARRANTY;  with-
+# out even the implied warranty of  MERCHANTABILITY  or  FITNESS FOR A
+# PARTICULAR PURPOSE. See the  GNU General Public License for more de-
+# tails. You should have  received  a copy of the  GNU  General Public
+# License along with GNU Make; see the file  COPYING.  If  not,  write
+# to the Free Software Foundation, Inc., 51 Franklin St,  Fifth Floor,
+# Boston, MA 02110-1301 USA.
+
 from typing import Dict, Text, Union  # pylint: disable=unused-import
->>>>>>> 75a18bda
 import cmk.gui.watolib as watolib
 from cmk.gui.htmllib import HTML
 from cmk.gui.i18n import _
 from cmk.gui.globals import html
 from cmk.gui.exceptions import MKGeneralException
+
 from cmk.gui.plugins.views import (
     sorter_registry,
     Sorter,
     painter_registry,
     Painter,
 )
-from cmk.gui.type_defs import Row
 
 
 @painter_registry.register
@@ -29,10 +45,12 @@
     def ident(self):
         return "host_filename"
 
-    def title(self, cell):
-        return _("Checkmk config filename")
-
-    def short_title(self, cell):
+    @property
+    def title(self):
+        return _("Check_MK config filename")
+
+    @property
+    def short_title(self):
         return _("Filename")
 
     @property
@@ -43,14 +61,8 @@
         return ("tt", row["host_filename"])
 
 
-<<<<<<< HEAD
-# TODO: Extremely bad idea ahead! The return type depends on a combination of
-# the values of how and with_links. :-P
-def get_wato_folder(row: Dict, how: str, with_links: bool = True) -> Union[str, HTML]:
-=======
 def get_wato_folder(row, how, with_links=True):
     # type: (Dict, Text, bool) -> Union[Text, HTML]
->>>>>>> 75a18bda
     filename = row["host_filename"]
     if not filename.startswith("/wato/") or not filename.endswith("/hosts.mk"):
         return ""
@@ -68,18 +80,6 @@
 
     if how == "plain":
         return title_path[-1]
-<<<<<<< HEAD
-    if how == "abs":
-        return HTML(" / ").join(title_path)
-    # We assume that only hosts are show, that are below the current WATO path.
-    # If not then better output absolute path then wrong path.
-    current_path = html.request.var("wato_folder")
-    if not current_path or not wato_path.startswith(current_path):
-        return HTML(" / ").join(title_path)
-
-    depth = current_path.count('/') + 1
-    return HTML(" / ").join(title_path[depth:])
-=======
     elif how == "abs":
         return HTML(" / ").join(title_path)
     else:
@@ -92,7 +92,6 @@
 
         depth = current_path.count('/') + 1
         return HTML(" / ").join(title_path[depth:])
->>>>>>> 75a18bda
 
 
 def paint_wato_folder(row, how):
@@ -105,10 +104,12 @@
     def ident(self):
         return "wato_folder_abs"
 
-    def title(self, cell):
+    @property
+    def title(self):
         return _("WATO folder - complete path")
 
-    def short_title(self, cell):
+    @property
+    def short_title(self):
         return _("WATO folder")
 
     @property
@@ -129,10 +130,12 @@
     def ident(self):
         return "wato_folder_rel"
 
-    def title(self, cell):
+    @property
+    def title(self):
         return _("WATO folder - relative path")
 
-    def short_title(self, cell):
+    @property
+    def short_title(self):
         return _("WATO folder")
 
     @property
@@ -153,10 +156,12 @@
     def ident(self):
         return "wato_folder_plain"
 
-    def title(self, cell):
+    @property
+    def title(self):
         return _("WATO folder - just folder name")
 
-    def short_title(self, cell):
+    @property
+    def short_title(self):
         return _("WATO folder")
 
     @property
@@ -171,20 +176,8 @@
         return paint_wato_folder(row, "plain")
 
 
-<<<<<<< HEAD
-def cmp_wato_folder(r1: Row, r2: Row, how: str) -> int:
-    return ((_get_wato_folder_text(r1, how) > _get_wato_folder_text(r2, how)) -
-            (_get_wato_folder_text(r1, how) < _get_wato_folder_text(r2, how)))
-
-
-# NOTE: The funny str() call is only necessary because of the broken typing of
-# get_wato_folder().
-def _get_wato_folder_text(r: Row, how: str) -> str:
-    return str(get_wato_folder(r, how, False))
-=======
 def cmp_wato_folder(r1, r2, how):
     return cmp(Text(get_wato_folder(r1, how, False)), Text(get_wato_folder(r2, how, False)))
->>>>>>> 75a18bda
 
 
 @sorter_registry.register
