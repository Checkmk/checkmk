#!/usr/bin/env python3
# -*- coding: utf-8 -*-
# Copyright (C) 2019 tribe29 GmbH - License: GNU General Public License v2
# This file is part of Checkmk (https://checkmk.com). It is subject to the terms and
# conditions defined in the file COPYING, which is part of this source code package.

import json
import time
from typing import TYPE_CHECKING

from six import ensure_str

import cmk.gui.escaping as escaping
from cmk.gui.globals import html
from cmk.gui.htmllib import HTML
from cmk.gui.type_defs import Rows
from cmk.gui.plugins.views import (
    exporter_registry,
    Exporter,
    join_row,
    output_csv_headers,
)

if TYPE_CHECKING:
    from cmk.gui.views import View


def _export_python_raw(view: "View", rows: Rows) -> None:
    html.write(repr(rows))


exporter_registry.register(Exporter(
    name="python-raw",
    handler=_export_python_raw,
))

<<<<<<< HEAD
=======
    @property
    def title(self):
        return _("Python data output")

    @property
    def can_display_checkboxes(self):
        return False

    @property
    def is_hidden(self):
        return True

    def render(self, rows, view, group_cells, cells, num_columns, show_checkboxes):
        html.write_text("[\n")
        html.write(repr([cell.export_title() for cell in cells]))
        html.write_text(",\n")
        for row in rows:
            html.write_text("[")
            for cell in cells:
                joined_row = join_row(row, cell)
                content = cell.render_for_export(joined_row)
                html.write(repr(html.strip_tags(content)))
                html.write_text(",")
            html.write_text("],")
        html.write_text("\n]\n")
>>>>>>> 75a18bda

def _export_python(view: "View", rows: Rows) -> None:
    html.write_text("[\n")
    html.write(repr([cell.export_title() for cell in view.row_cells]))
    html.write_text(",\n")
    for row in rows:
        html.write_text("[")
        for cell in view.row_cells:
            joined_row = join_row(row, cell)
            content = cell.render_for_export(joined_row)

            # The aggr_treestate painters are returning a dictionary data structure (see
            # paint_aggregated_tree_state()) in case the output_format is not HTML. Only
            # remove the HTML tags from the top level strings produced by painters.
            if isinstance(content, (HTML, str)):
                content = escaping.strip_tags(content)

            html.write(repr(content))
            html.write_text(",")
        html.write_text("],")
    html.write_text("\n]\n")

<<<<<<< HEAD
=======
        for row in rows:
            painted_row = []
            for cell in cells:
                joined_row = join_row(row, cell)
                content = cell.render_for_export(joined_row)
                if isinstance(content, (list, dict)):
                    # Allow painters to return lists and dicts, then json encode them
                    # as such data structures without wrapping them into strings
                    pass
>>>>>>> 75a18bda

exporter_registry.register(Exporter(
    name="python",
    handler=_export_python,
))


def _show_json(view: "View", rows: Rows) -> None:
    painted_rows = []

    header_row = []
    for cell in view.row_cells:
        header_row.append(escaping.strip_tags(cell.export_title()))
    painted_rows.append(header_row)

    for row in rows:
        painted_row = []
        for cell in view.row_cells:
            joined_row = join_row(row, cell)
            content = cell.render_for_export(joined_row)
            if isinstance(content, (list, dict)):
                # Allow painters to return lists and dicts, then json encode them
                # as such data structures without wrapping them into strings
                pass

            else:
                content = escaping.strip_tags(str(content).replace("<br>", "\n"))

            painted_row.append(content)

        painted_rows.append(painted_row)

    html.write(json.dumps(painted_rows, indent=True))


def _export_json(view: "View", rows: Rows) -> None:
    _show_json(view, rows)


exporter_registry.register(Exporter(
    name="json",
    handler=_export_json,
))


def _export_json_export(view: "View", rows: Rows) -> None:
    filename = '%s-%s.json' % (view.name,
                               time.strftime('%Y-%m-%d_%H-%M-%S', time.localtime(time.time())))
    html.response.headers["Content-Disposition"] = "Attachment; filename=\"%s\"" % ensure_str(
        filename)

    _show_json(view, rows)


exporter_registry.register(Exporter(
    name="json_export",
    handler=_export_json_export,
))


def _export_jsonp(view: "View", rows: Rows) -> None:
    html.write("%s(\n" % html.request.var('jsonp', 'myfunction'))
    _show_json(view, rows)
    html.write_text(");\n")


exporter_registry.register(Exporter(
    name="jsonp",
    handler=_export_jsonp,
))


class CSVRenderer:
    def show(self, view: "View", rows: Rows) -> None:
        csv_separator = html.request.get_str_input_mandatory("csv_separator", ";")
        first = True
        for cell in view.group_cells + view.row_cells:
            if first:
                first = False
            else:
                html.write(csv_separator)
            content = cell.export_title()
            html.write('"%s"' % self._format_for_csv(content))

        for row in rows:
            html.write_text("\n")
            first = True
            for cell in view.group_cells + view.row_cells:
                if first:
                    first = False
                else:
                    html.write(csv_separator)
                joined_row = join_row(row, cell)
                content = cell.render_for_export(joined_row)
                html.write('"%s"' % self._format_for_csv(content))

    def _format_for_csv(self, raw_data):
        # raw_data can also be int, float, dict (labels)
        if isinstance(raw_data, dict):
            return ', '.join(["%s: %s" % (key, value) for key, value in raw_data.items()])

        return escaping.strip_tags(str(raw_data)).replace('\n', '').replace('"', '""')


def _export_csv_export(view: "View", rows: Rows) -> None:
    output_csv_headers(view.spec)
    CSVRenderer().show(view, rows)


exporter_registry.register(Exporter(
    name="csv_export",
    handler=_export_csv_export,
))


def _export_csv(view: "View", rows: Rows) -> None:
    CSVRenderer().show(view, rows)


exporter_registry.register(Exporter(
    name="csv",
    handler=_export_csv,
))<|MERGE_RESOLUTION|>--- conflicted
+++ resolved
@@ -1,41 +1,70 @@
-#!/usr/bin/env python3
-# -*- coding: utf-8 -*-
-# Copyright (C) 2019 tribe29 GmbH - License: GNU General Public License v2
-# This file is part of Checkmk (https://checkmk.com). It is subject to the terms and
-# conditions defined in the file COPYING, which is part of this source code package.
+#!/usr/bin/python
+# -*- encoding: utf-8; py-indent-offset: 4 -*-
+# +------------------------------------------------------------------+
+# |             ____ _               _        __  __ _  __           |
+# |            / ___| |__   ___  ___| | __   |  \/  | |/ /           |
+# |           | |   | '_ \ / _ \/ __| |/ /   | |\/| | ' /            |
+# |           | |___| | | |  __/ (__|   <    | |  | | . \            |
+# |            \____|_| |_|\___|\___|_|\_\___|_|  |_|_|\_\           |
+# |                                                                  |
+# | Copyright Mathias Kettner 2014             mk@mathias-kettner.de |
+# +------------------------------------------------------------------+
+#
+# This file is part of Check_MK.
+# The official homepage is at http://mathias-kettner.de/check_mk.
+#
+# check_mk is free software;  you can redistribute it and/or modify it
+# under the  terms of the  GNU General Public License  as published by
+# the Free Software Foundation in version 2.  check_mk is  distributed
+# in the hope that it will be useful, but WITHOUT ANY WARRANTY;  with-
+# out even the implied warranty of  MERCHANTABILITY  or  FITNESS FOR A
+# PARTICULAR PURPOSE. See the  GNU General Public License for more de-
+# tails. You should have  received  a copy of the  GNU  General Public
+# License along with GNU Make; see the file  COPYING.  If  not,  write
+# to the Free Software Foundation, Inc., 51 Franklin St,  Fifth Floor,
+# Boston, MA 02110-1301 USA.
 
 import json
 import time
-from typing import TYPE_CHECKING
-
-from six import ensure_str
-
-import cmk.gui.escaping as escaping
+
+from cmk.gui.i18n import _
 from cmk.gui.globals import html
-from cmk.gui.htmllib import HTML
-from cmk.gui.type_defs import Rows
 from cmk.gui.plugins.views import (
-    exporter_registry,
-    Exporter,
+    layout_registry,
+    Layout,
     join_row,
     output_csv_headers,
 )
 
-if TYPE_CHECKING:
-    from cmk.gui.views import View
-
-
-def _export_python_raw(view: "View", rows: Rows) -> None:
-    html.write(repr(rows))
-
-
-exporter_registry.register(Exporter(
-    name="python-raw",
-    handler=_export_python_raw,
-))
-
-<<<<<<< HEAD
-=======
+
+@layout_registry.register
+class LayoutPythonRaw(Layout):
+    @property
+    def ident(self):
+        return "python-raw"
+
+    @property
+    def title(self):
+        return _("Python raw data output")
+
+    @property
+    def can_display_checkboxes(self):
+        return False
+
+    @property
+    def is_hidden(self):
+        return True
+
+    def render(self, rows, view, group_cells, cells, num_columns, show_checkboxes):
+        html.write(repr(rows))
+
+
+@layout_registry.register
+class LayoutPython(Layout):
+    @property
+    def ident(self):
+        return "python"
+
     @property
     def title(self):
         return _("Python data output")
@@ -61,31 +90,17 @@
                 html.write_text(",")
             html.write_text("],")
         html.write_text("\n]\n")
->>>>>>> 75a18bda
-
-def _export_python(view: "View", rows: Rows) -> None:
-    html.write_text("[\n")
-    html.write(repr([cell.export_title() for cell in view.row_cells]))
-    html.write_text(",\n")
-    for row in rows:
-        html.write_text("[")
-        for cell in view.row_cells:
-            joined_row = join_row(row, cell)
-            content = cell.render_for_export(joined_row)
-
-            # The aggr_treestate painters are returning a dictionary data structure (see
-            # paint_aggregated_tree_state()) in case the output_format is not HTML. Only
-            # remove the HTML tags from the top level strings produced by painters.
-            if isinstance(content, (HTML, str)):
-                content = escaping.strip_tags(content)
-
-            html.write(repr(content))
-            html.write_text(",")
-        html.write_text("],")
-    html.write_text("\n]\n")
-
-<<<<<<< HEAD
-=======
+
+
+class JSONLayout(Layout):
+    def render(self, rows, view, group_cells, cells, num_columns, show_checkboxes):
+        painted_rows = []
+
+        header_row = []
+        for cell in cells:
+            header_row.append(html.strip_tags(cell.export_title()))
+        painted_rows.append(header_row)
+
         for row in rows:
             painted_row = []
             for cell in cells:
@@ -95,84 +110,99 @@
                     # Allow painters to return lists and dicts, then json encode them
                     # as such data structures without wrapping them into strings
                     pass
->>>>>>> 75a18bda
-
-exporter_registry.register(Exporter(
-    name="python",
-    handler=_export_python,
-))
-
-
-def _show_json(view: "View", rows: Rows) -> None:
-    painted_rows = []
-
-    header_row = []
-    for cell in view.row_cells:
-        header_row.append(escaping.strip_tags(cell.export_title()))
-    painted_rows.append(header_row)
-
-    for row in rows:
-        painted_row = []
-        for cell in view.row_cells:
-            joined_row = join_row(row, cell)
-            content = cell.render_for_export(joined_row)
-            if isinstance(content, (list, dict)):
-                # Allow painters to return lists and dicts, then json encode them
-                # as such data structures without wrapping them into strings
-                pass
-
-            else:
-                content = escaping.strip_tags(str(content).replace("<br>", "\n"))
-
-            painted_row.append(content)
-
-        painted_rows.append(painted_row)
-
-    html.write(json.dumps(painted_rows, indent=True))
-
-
-def _export_json(view: "View", rows: Rows) -> None:
-    _show_json(view, rows)
-
-
-exporter_registry.register(Exporter(
-    name="json",
-    handler=_export_json,
-))
-
-
-def _export_json_export(view: "View", rows: Rows) -> None:
-    filename = '%s-%s.json' % (view.name,
-                               time.strftime('%Y-%m-%d_%H-%M-%S', time.localtime(time.time())))
-    html.response.headers["Content-Disposition"] = "Attachment; filename=\"%s\"" % ensure_str(
-        filename)
-
-    _show_json(view, rows)
-
-
-exporter_registry.register(Exporter(
-    name="json_export",
-    handler=_export_json_export,
-))
-
-
-def _export_jsonp(view: "View", rows: Rows) -> None:
-    html.write("%s(\n" % html.request.var('jsonp', 'myfunction'))
-    _show_json(view, rows)
-    html.write_text(");\n")
-
-
-exporter_registry.register(Exporter(
-    name="jsonp",
-    handler=_export_jsonp,
-))
-
-
-class CSVRenderer:
-    def show(self, view: "View", rows: Rows) -> None:
-        csv_separator = html.request.get_str_input_mandatory("csv_separator", ";")
+
+                else:
+                    if isinstance(content, unicode):
+                        content = content.encode("utf-8")
+                    else:
+                        content = "%s" % content
+                    content = html.strip_tags(content.replace("<br>", "\n"))
+
+                painted_row.append(content)
+
+            painted_rows.append(painted_row)
+
+        html.write(json.dumps(painted_rows, indent=True))
+
+
+@layout_registry.register
+class LayoutJSONExport(JSONLayout):
+    @property
+    def ident(self):
+        return "json_export"
+
+    @property
+    def title(self):
+        return _("JSON data export")
+
+    @property
+    def can_display_checkboxes(self):
+        return False
+
+    @property
+    def is_hidden(self):
+        return True
+
+    def render(self, rows, view, group_cells, cells, num_columns, show_checkboxes):
+        filename = '%s-%s.json' % (view['name'],
+                                   time.strftime('%Y-%m-%d_%H-%M-%S', time.localtime(time.time())))
+        if isinstance(filename, unicode):
+            filename = filename.encode("utf-8")
+        html.response.headers["Content-Disposition"] = "Attachment; filename=\"%s\"" % filename
+
+        super(LayoutJSONExport, self).render(rows, view, group_cells, cells, num_columns,
+                                             show_checkboxes)
+
+
+@layout_registry.register
+class LayoutJSON(JSONLayout):
+    @property
+    def ident(self):
+        return "json"
+
+    @property
+    def title(self):
+        return _("JSON data output")
+
+    @property
+    def can_display_checkboxes(self):
+        return False
+
+    @property
+    def is_hidden(self):
+        return True
+
+
+@layout_registry.register
+class LayoutJSONP(JSONLayout):
+    @property
+    def ident(self):
+        return "jsonp"
+
+    @property
+    def title(self):
+        return _("JSONP data output")
+
+    @property
+    def can_display_checkboxes(self):
+        return False
+
+    @property
+    def is_hidden(self):
+        return True
+
+    def render(self, rows, view, group_cells, cells, num_columns, show_checkboxes):
+        html.write("%s(\n" % html.request.var('jsonp', 'myfunction'))
+        super(LayoutJSONP, self).render(rows, view, group_cells, cells, num_columns,
+                                        show_checkboxes)
+        html.write_text(");\n")
+
+
+class CSVLayout(Layout):
+    def render(self, rows, view, group_cells, cells, num_columns, show_checkboxes):
+        csv_separator = html.request.var("csv_separator", ";")
         first = True
-        for cell in view.group_cells + view.row_cells:
+        for cell in group_cells + cells:
             if first:
                 first = False
             else:
@@ -183,7 +213,7 @@
         for row in rows:
             html.write_text("\n")
             first = True
-            for cell in view.group_cells + view.row_cells:
+            for cell in group_cells + cells:
                 if first:
                     first = False
                 else:
@@ -193,29 +223,51 @@
                 html.write('"%s"' % self._format_for_csv(content))
 
     def _format_for_csv(self, raw_data):
-        # raw_data can also be int, float, dict (labels)
-        if isinstance(raw_data, dict):
-            return ', '.join(["%s: %s" % (key, value) for key, value in raw_data.items()])
-
-        return escaping.strip_tags(str(raw_data)).replace('\n', '').replace('"', '""')
-
-
-def _export_csv_export(view: "View", rows: Rows) -> None:
-    output_csv_headers(view.spec)
-    CSVRenderer().show(view, rows)
-
-
-exporter_registry.register(Exporter(
-    name="csv_export",
-    handler=_export_csv_export,
-))
-
-
-def _export_csv(view: "View", rows: Rows) -> None:
-    CSVRenderer().show(view, rows)
-
-
-exporter_registry.register(Exporter(
-    name="csv",
-    handler=_export_csv,
-))+        # raw_data can also be int, float
+        content = "%s" % raw_data
+        stripped = html.strip_tags(content).replace('\n', '').replace('"', '""')
+        return stripped.encode("utf-8")
+
+
+@layout_registry.register
+class LayoutCSVExport(CSVLayout):
+    @property
+    def ident(self):
+        return "csv_export"
+
+    @property
+    def title(self):
+        return _("CSV data export")
+
+    @property
+    def can_display_checkboxes(self):
+        return False
+
+    @property
+    def is_hidden(self):
+        return True
+
+    def render(self, rows, view, group_cells, cells, num_columns, show_checkboxes):
+        output_csv_headers(view)
+
+        super(LayoutCSVExport, self).render(rows, view, group_cells, cells, num_columns,
+                                            show_checkboxes)
+
+
+@layout_registry.register
+class LayoutCSV(CSVLayout):
+    @property
+    def ident(self):
+        return "csv"
+
+    @property
+    def title(self):
+        return _("CSV data output")
+
+    @property
+    def can_display_checkboxes(self):
+        return False
+
+    @property
+    def is_hidden(self):
+        return True