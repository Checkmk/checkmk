#!/usr/bin/env python3
# -*- coding: utf-8 -*-
# Copyright (C) 2019 tribe29 GmbH - License: GNU General Public License v2
# This file is part of Checkmk (https://checkmk.com). It is subject to the terms and
# conditions defined in the file COPYING, which is part of this source code package.

import re
import json
from typing import Any, Dict, List, Optional, Union, Callable, Tuple

import livestatus

import cmk.utils.version as cmk_version
from cmk.utils.prediction import lq_logic

import cmk.gui.utils
<<<<<<< HEAD
from cmk.gui.utils.labels import encode_labels_for_livestatus
=======
>>>>>>> 75a18bda
import cmk.gui.config as config
import cmk.gui.sites as sites
import cmk.gui.bi as bi
import cmk.gui.mkeventd as mkeventd
<<<<<<< HEAD
from cmk.gui.type_defs import Choices, Row
from cmk.gui.i18n import _, _l
=======
from cmk.gui.i18n import _
from cmk.gui.exceptions import MKUserError
>>>>>>> 75a18bda
from cmk.gui.globals import html
from cmk.gui.valuespec import (
    DualListChoice,
    Labels,
)

if cmk_version.is_managed_edition():
    from cmk.gui.cme.plugins.visuals.managed import (  # pylint: disable=no-name-in-module
        filter_cme_choices, filter_cme_heading_info,
    )

from cmk.gui.plugins.visuals import (
    filter_registry,
    Filter,
    FilterTristate,
    FilterTime,
)

from cmk.gui.plugins.visuals.utils import (
    filter_cre_choices,
    filter_cre_heading_info,
)


class FilterText(Filter):
    """Filters for substring search, displaying a text input field"""
    def __init__(self,
                 *,
                 ident: str,
                 title: str,
                 sort_index: int,
                 info: str,
                 column: Union[str, List[str]],
                 htmlvar: str,
                 op: str,
                 negateable: bool = False,
                 show_heading: bool = True,
                 description: Optional[str] = None,
                 is_show_more: bool = False):
        htmlvars = [htmlvar]
        if negateable:
            htmlvars.append("neg_" + htmlvar)
        link_columns = column if isinstance(column, list) else [column]
        super().__init__(
            ident=ident,
            title=title,
            sort_index=sort_index,
            info=info,
            htmlvars=htmlvars,
            link_columns=link_columns,
            description=description,
            is_show_more=is_show_more,
        )
        self.op = op
        self.column = column
        self.negateable = negateable
        self._show_heading = show_heading

    def _current_value(self):
        htmlvar = self.htmlvars[0]
        return html.request.var(htmlvar, "")

    def display(self) -> None:
        current_value = self._current_value()

        onkeyup: Optional[str] = None
        if self.link_columns == ["host_name"]:
            onkeyup = "cmk.valuespecs.autocomplete(this, \"monitored_hostname\", {}, \"\")"
        if self.link_columns == ["service_description"]:
            onkeyup = "cmk.valuespecs.autocomplete(this, \"monitored_service_description\", {}, \"\")"

        autocomplete = "off" if onkeyup else None

        html.text_input(self.htmlvars[0],
                        current_value,
                        self.negateable and 'neg' or '',
                        autocomplete=autocomplete,
                        onkeyup=onkeyup)

        if self.negateable:
            html.open_nobr()
            html.checkbox(self.htmlvars[1], False, label=_("negate"))
            html.close_nobr()

    def filter(self, infoname):
        current_value = self._current_value()

        if self.negateable and html.get_checkbox(self.htmlvars[1]):
            negate = "!"
        else:
            negate = ""

        if current_value:
            return "Filter: %s %s%s %s\n" % (
                self.column,
                negate,
                self.op,
                livestatus.lqencode(current_value),
            )
        return ""

    def request_vars_from_row(self, row: Row) -> Dict[str, str]:
        assert isinstance(self.column, str)
        return {self.htmlvars[0]: row[self.column]}

    def heading_info(self):
        if self._show_heading:
            return self._current_value()


class FilterRegExp(FilterText):
    def validate_value(self, value):
        htmlvar = self.htmlvars[0]
<<<<<<< HEAD
        cmk.gui.utils.validate_regex(value[htmlvar], htmlvar)


filter_registry.register(
    FilterRegExp(
        ident="hostregex",
        title=_l("Hostname"),
        sort_index=100,
        info="host",
        column="host_name",
        htmlvar="host_regex",
        op="~~",
        negateable=True,
        description=_l("Search field allowing regular expressions and partial matches"),
    ))

filter_registry.register(
    FilterText(
        ident="host",
        title=_l("Hostname (exact match)"),
        sort_index=101,
        info="host",
        column="host_name",
        htmlvar="host",
        op="=",
        negateable=True,
        description=_l("Exact match, used for linking"),
        is_show_more=True,
    ))

filter_registry.register(
    FilterText(
        ident="hostalias",
        title=_l("Hostalias"),
        sort_index=102,
        info="host",
        column="host_alias",
        htmlvar="hostalias",
        op="~~",
        negateable=True,
        description=_l("Search field allowing regular expressions and partial matches"),
        is_show_more=True,
    ))

filter_registry.register(
    FilterRegExp(
        ident="serviceregex",
        title=_l("Service"),
        sort_index=200,
        info="service",
        column="service_description",
        htmlvar="service_regex",
        op="~~",
        negateable=True,
        description=_l("Search field allowing regular expressions and partial matches"),
    ))

filter_registry.register(
    FilterText(
        ident="service",
        title=_l("Service (exact match)"),
        sort_index=201,
        info="service",
        column="service_description",
        htmlvar="service",
        op="=",
        description=_l("Exact match, used for linking"),
        is_show_more=True,
    ))

filter_registry.register(
    FilterRegExp(
        ident="service_display_name",
        title=_l("Service alternative display name"),
        sort_index=202,
        description=_l("Alternative display name of the service, regex match"),
        info="service",
        column="service_display_name",
        htmlvar="service_display_name",
        op="~~",
        is_show_more=True,
    ))

filter_registry.register(
    FilterText(
        ident="output",
        title=_l("Summary (Plugin output)"),
        sort_index=202,
        info="service",
        column="service_plugin_output",
        htmlvar="service_output",
        op="~~",
        negateable=True,
    ))


@filter_registry.register_instance
class FilterHostnameOrAlias(FilterText):
    def __init__(self):
        super().__init__(
            ident="hostnameoralias",
            title=_l("Hostname or Alias"),
            sort_index=102,
            info="host",
            column=["host_alias", "host_name"],
            htmlvar="hostnameoralias",
            op="~~",
            negateable=False,
            description=_("Search field allowing regular expressions and partial matches"),
        )
=======
        return html.get_unicode_input(htmlvar, "")


class FilterUnicodeRegExp(FilterUnicode):
    def validate_value(self, value):
        htmlvar = self.htmlvars[0]
        try:
            cmk.gui.utils.validate_regex(value[htmlvar])
        except Exception as e:
            raise MKUserError(htmlvar, "%s" % e)


class FilterRegExp(FilterText):
    def validate_value(self, value):
        htmlvar = self.htmlvars[0]
        try:
            cmk.gui.utils.validate_regex(value[htmlvar])
        except Exception as e:
            raise MKUserError(htmlvar, "%s" % e)


@filter_registry.register
class FilterHostregex(FilterRegExp):
    @property
    def ident(self):
        return "hostregex"

    @property
    def title(self):
        return _("Hostname")

    @property
    def sort_index(self):
        return 100

    @property
    def description(self):
        return _("Search field allowing regular expressions and partial matches")

    def __init__(self):
        FilterRegExp.__init__(self, "host", "host_name", "host_regex", "~~", True)


@filter_registry.register
class FilterHost(FilterText):
    @property
    def ident(self):
        return "host"

    @property
    def title(self):
        return _("Hostname (exact match)")

    @property
    def sort_index(self):
        return 101

    @property
    def description(self):
        return _("Exact match, used for linking")

    def __init__(self):
        FilterText.__init__(self, "host", "host_name", "host", "=", True)


@filter_registry.register
class FilterHostalias(FilterUnicode):
    @property
    def ident(self):
        return "hostalias"

    @property
    def title(self):
        return _("Hostalias")

    @property
    def sort_index(self):
        return 102

    @property
    def description(self):
        return _("Search field allowing regular expressions and partial matches")

    def __init__(self):
        FilterUnicode.__init__(self, "host", "host_alias", "hostalias", "~~", True)


@filter_registry.register
class FilterServiceregex(FilterUnicodeRegExp):
    @property
    def ident(self):
        return "serviceregex"

    @property
    def title(self):
        return _("Service")

    @property
    def sort_index(self):
        return 200

    @property
    def description(self):
        return _("Search field allowing regular expressions and partial matches")

    def __init__(self):
        FilterUnicodeRegExp.__init__(self, "service", "service_description", "service_regex", "~~",
                                     True)


@filter_registry.register
class FilterService(FilterUnicode):
    @property
    def ident(self):
        return "service"

    @property
    def title(self):
        return _("Service (exact match)")

    @property
    def sort_index(self):
        return 201

    @property
    def description(self):
        return _("Exact match, used for linking")

    def __init__(self):
        FilterUnicode.__init__(self, "service", "service_description", "service", "=")


@filter_registry.register
class FilterServiceDisplayName(FilterUnicodeRegExp):
    @property
    def ident(self):
        return "service_display_name"

    @property
    def title(self):
        return _("Service alternative display name")

    @property
    def sort_index(self):
        return 202

    @property
    def description(self):
        return _("Alternative display name of the service, regex match")

    def __init__(self):
        FilterUnicodeRegExp.__init__(self, "service", "service_display_name",
                                     "service_display_name", "~~")


@filter_registry.register
class FilterOutput(FilterUnicode):
    @property
    def ident(self):
        return "output"

    @property
    def title(self):
        return _("Status detail")

    @property
    def sort_index(self):
        return 202

    def __init__(self):
        FilterUnicode.__init__(self, "service", "service_plugin_output", "service_output", "~~",
                               True)


@filter_registry.register
class FilterHostnameOrAlias(FilterUnicode):
    @property
    def ident(self):
        return "hostnameoralias"

    @property
    def title(self):
        return _("Hostname or Alias")

    @property
    def sort_index(self):
        return 102

    @property
    def description(self):
        return _("Search field allowing regular expressions and partial matches")

    def __init__(self):
        FilterUnicode.__init__(self, "host", ["host_alias", "host_name"], "hostnameoralias", "~~",
                               False)
>>>>>>> 75a18bda

    def filter(self, infoname):
        current_value = self._current_value()

        if self.negateable and html.get_checkbox(self.htmlvars[1]):
            negate = "!"
        else:
            negate = ""

        if current_value:
            return "Filter: host_name %s%s %s\nFilter: alias %s%s %s\nOr: 2\n" % ((
                negate,
                self.op,
                livestatus.lqencode(current_value),
            ) * 2)
        return ""


class FilterIPAddress(Filter):
    # TODO: rename "what"
    def __init__(self,
                 *,
                 ident: str,
                 title: str,
                 sort_index: int,
                 htmlvars: List[str],
                 link_columns: List[str],
                 what: Optional[str] = None,
                 is_show_more: bool = False):
        super().__init__(ident=ident,
                         title=title,
                         sort_index=sort_index,
                         info="host",
                         htmlvars=htmlvars,
                         link_columns=link_columns,
                         is_show_more=is_show_more)
        self._what = what

    def display(self) -> None:
        html.text_input(self.htmlvars[0])
        html.br()
        html.begin_radio_group()
        html.radiobutton(self.htmlvars[1], "yes", True, _("Prefix match"))
        html.radiobutton(self.htmlvars[1], "no", False, _("Exact match"))
        html.end_radio_group()

    def filter(self, infoname):
        address_val = html.request.var(self.htmlvars[0])
        if not address_val:
            return ""
        if html.request.var(self.htmlvars[1]) == "yes":
            op = "~"
            address = "^" + livestatus.lqencode(address_val)
        else:
            op = "="
            address = livestatus.lqencode(address_val)
        if self._what == "primary":
            return "Filter: host_address %s %s\n" % (op, address)
        varname = "ADDRESS_4" if self._what == "ipv4" else "ADDRESS_6"
        return "Filter: host_custom_variables %s %s %s\n" % (op, varname, address)

    def request_vars_from_row(self, row: Row) -> Dict[str, str]:
        return {self.htmlvars[0]: row["host_address"]}

    def heading_info(self):
        return html.request.var(self.htmlvars[0])


<<<<<<< HEAD
filter_registry.register(
    FilterIPAddress(
        ident="host_address",
        title=_l("Host address (Primary)"),
        sort_index=102,
        htmlvars=["host_address", "host_address_prefix"],
        link_columns=["host_address"],
        what="primary",
        is_show_more=True,
    ))

filter_registry.register(
    FilterIPAddress(
        ident="host_ipv4_address",
        title=_l("Host address (IPv4)"),
        sort_index=102,
        htmlvars=["host_ipv4_address", "host_ipv4_address_prefix"],
        link_columns=[],
        what="ipv4",
    ))

filter_registry.register(
    FilterIPAddress(
        ident="host_ipv6_address",
        title=_l("Host address (IPv6)"),
        sort_index=102,
        htmlvars=["host_ipv6_address", "host_ipv6_address_prefix"],
        link_columns=[],
        what="ipv6",
    ))


@filter_registry.register_instance
=======
@filter_registry.register
class FilterHostAddress(FilterIPAddress):
    _what = "primary"

    @property
    def ident(self):
        return "host_address"

    @property
    def title(self):
        return _("Host address (Primary)")

    @property
    def sort_index(self):
        return 102

    def __init__(self):
        FilterIPAddress.__init__(self,
                                 "host", ["host_address", "host_address_prefix"],
                                 link_columns=["host_address"])


@filter_registry.register
class FilterHostIpv4Address(FilterIPAddress):
    _what = "ipv4"

    @property
    def ident(self):
        return "host_ipv4_address"

    @property
    def title(self):
        return _("Host address (IPv4)")

    @property
    def sort_index(self):
        return 102

    def __init__(self):
        FilterIPAddress.__init__(self,
                                 "host", ["host_ipv4_address", "host_ipv4_address_prefix"],
                                 link_columns=[])


@filter_registry.register
class FilterHostIpv6Address(FilterIPAddress):
    _what = "ipv6"

    @property
    def ident(self):
        return "host_ipv6_address"

    @property
    def title(self):
        return _("Host address (IPv6)")

    @property
    def sort_index(self):
        return 102

    def __init__(self):
        FilterIPAddress.__init__(self,
                                 "host", ["host_ipv6_address", "host_ipv6_address_prefix"],
                                 link_columns=[])


@filter_registry.register
>>>>>>> 75a18bda
class FilterAddressFamily(Filter):
    def __init__(self):
        super().__init__(ident="address_family",
                         title=_("Host address family (Primary)"),
                         sort_index=103,
                         info="host",
                         htmlvars=["address_family"],
                         link_columns=[],
                         is_show_more=True)

    def display(self) -> None:
        html.begin_radio_group()
        html.radiobutton("address_family", "4", False, _("IPv4"))
        html.radiobutton("address_family", "6", False, _("IPv6"))
        html.radiobutton("address_family", "both", True, _("Both"))
        html.end_radio_group()

    def filter(self, infoname):
        family = html.request.get_str_input_mandatory("address_family", "both")
        if family == "both":
            return ""
        return "Filter: tags = address_family ip-v%s-only\n" % livestatus.lqencode(family)


@filter_registry.register_instance
class FilterAddressFamilies(Filter):
    def __init__(self):
<<<<<<< HEAD
        super().__init__(ident="address_families",
                         title=_("Host address families"),
                         sort_index=103,
                         info="host",
                         htmlvars=[
                             "address_families",
                         ],
                         link_columns=[],
                         is_show_more=True)

    def display(self) -> None:
=======
        Filter.__init__(self, info="host", htmlvars=[
            "address_families",
        ], link_columns=[])

    def display(self):
>>>>>>> 75a18bda
        html.begin_radio_group()
        html.radiobutton("address_families", "4", False, label="v4")
        html.radiobutton("address_families", "6", False, label="v6")
        html.radiobutton("address_families", "both", False, label=_("both"))
        html.radiobutton("address_families", "4_only", False, label=_("only v4"))
        html.radiobutton("address_families", "6_only", False, label=_("only v6"))
        html.radiobutton("address_families", "", True, label=_("(ignore)"))
        html.end_radio_group()

    def filter(self, infoname):
        family = html.request.var("address_families")
        if not family:
            return ""

        if family == "both":
            return "Filter: tags = ip-v4 ip-v4\nFilter: tags = ip-v6 ip-v6\nOr: 2\n"

        if family[0] == "4":
            tag = "ip-v4"
        elif family[0] == "6":
            tag = "ip-v6"
        filt = "Filter: tags = %s %s\n" % (livestatus.lqencode(tag), livestatus.lqencode(tag))

        if family.endswith("_only"):
            if family[0] == "4":
                tag = "ip-v6"
            elif family[0] == "6":
                tag = "ip-v4"
            filt += "Filter: tags != %s %s\n" % (livestatus.lqencode(tag), livestatus.lqencode(tag))

        return filt


class FilterMultigroup(Filter):
    def __init__(self,
                 *,
                 ident: str,
                 title: str,
                 sort_index: int,
                 group_type: str,
                 description: Optional[str] = None,
                 is_show_more: bool = True):
        htmlvar = group_type + "groups"
        super().__init__(ident=ident,
                         title=title,
                         sort_index=sort_index,
                         info=group_type,
                         htmlvars=[htmlvar, "neg_" + htmlvar],
                         link_columns=[],
                         description=description,
                         is_show_more=is_show_more)
        self.group_type = group_type

    def valuespec(self):
<<<<<<< HEAD
        return DualListChoice(choices=self._get_choices(), rows=4, enlarge_active=True)

    def _get_choices(self):
        return sites.all_groups(self.group_type)
=======
        return DualListChoice(choices=self._get_choices(),
                              rows=3 if self.negateable else 4,
                              enlarge_active=True)

    def _get_choices(self):
        return sites.all_groups(self.what)
>>>>>>> 75a18bda

    def selection(self):
        current = html.request.get_str_input_mandatory(self.htmlvars[0], "").strip().split("|")
        if current == ['']:
            return []
        return current

    def display(self) -> None:
        html.open_div(class_="multigroup")
<<<<<<< HEAD
        self.valuespec().render_input(self.htmlvars[0], self.selection())
        if self._get_choices():
=======
        self.valuespec().render_input(self.htmlvar, self.selection())
        if self._get_choices() and self.negateable:
>>>>>>> 75a18bda
            html.open_nobr()
            html.checkbox(self.htmlvars[1], False, label=_("negate"))
            html.close_nobr()
        html.close_div()

    def filter(self, infoname):
        # not (A or B) => (not A) and (not B)
        if html.get_checkbox(self.htmlvars[1]):
            negate = "!"
            op = "And"
        else:
            negate = ""
            op = "Or"

        current = self.selection()
        return lq_logic("Filter: %s_groups %s>=" % (self.group_type, negate), current, op)


filter_registry.register(
    FilterMultigroup(
        ident="hostgroups",
        title=_l("Several Host Groups"),
        sort_index=105,
        description=_l("Selection of multiple host groups"),
        group_type="host",
    ))

filter_registry.register(
    FilterMultigroup(
        ident="servicegroups",
        title=_l("Several Service Groups"),
        sort_index=205,
        description=_l("Selection of multiple service groups"),
        group_type="service",
    ))


class FilterGroupCombo(Filter):
    """Selection of a host/service(-contact) group as an attribute of a host or service"""

    # TODO: Rename "what"
    def __init__(self,
                 *,
                 ident: str,
                 title: str,
                 sort_index: int,
                 what: str,
                 enforce: bool,
                 description: Optional[str] = None) -> None:
        self.enforce = enforce
        self.prefix = "opt" if not self.enforce else ""

        htmlvars = [self.prefix + what + "_group"]
        if not enforce:
            htmlvars.append("neg_" + htmlvars[0])
<<<<<<< HEAD
=======
        Filter.__init__(self,
                        info=what.split("_")[0],
                        htmlvars=htmlvars,
                        link_columns=[what + "group_name"])
        self.what = what
>>>>>>> 75a18bda

        super().__init__(ident=ident,
                         title=title,
                         sort_index=sort_index,
                         info=what.split("_")[0],
                         htmlvars=htmlvars,
                         link_columns=[what + "group_name"],
                         description=description)
        self.what = what

    def display(self) -> None:
        choices: Choices = list(sites.all_groups(self.what.split("_")[-1]))
        if not self.enforce:
            empty_choices: Choices = [("", u"")]
            choices = empty_choices + choices
        html.dropdown(self.htmlvars[0], choices, ordered=True)
        if not self.enforce:
            html.open_nobr()
            html.checkbox(self.htmlvars[1], False, label=_("negate"))
            html.close_nobr()

    def current_value(self):
        htmlvar = self.htmlvars[0]
        return html.request.var(htmlvar)

    def filter(self, infoname):
        if not html.request.has_var(self.htmlvars[0]):
            return ""  # Skip if filter is not being set at all

        current_value = self.current_value()
        if not current_value:
            if not self.enforce:
                return ""
            # Take first group with the name we search
            table = self.what.replace("host_contact",
                                      "contact").replace("service_contact", "contact")
            current_value = sites.live().query_value(
                "GET %sgroups\nCache: reload\nColumns: name\nLimit: 1\n" % table, None)

        if current_value is None:
            return ""  # no {what}group exists!

        col = self.what + "_groups"
        if not self.enforce and html.request.var(self.htmlvars[1]):
            negate = "!"
        else:
            negate = ""
        return "Filter: %s %s>= %s\n" % (col, negate, livestatus.lqencode(current_value))

    def request_vars_from_row(self, row: Row) -> Dict[str, str]:
        varname = self.htmlvars[0]
        value = row.get(self.what + "group_name")
        if value:
            s = {varname: value}
            if not self.enforce:
                negvar = self.htmlvars[1]
                if html.request.var(negvar):
                    s[negvar] = html.request.var(negvar)
            return s
        return {}

    def heading_info(self):
        current_value = self.current_value()
        if current_value:
            table = self.what.replace("host_contact",
                                      "contact").replace("service_contact", "contact")
            alias = sites.live().query_value(
                "GET %sgroups\nCache: reload\nColumns: alias\nFilter: name = %s\n" %
                (table, livestatus.lqencode(current_value)), current_value)
            return alias


filter_registry.register(
    FilterGroupCombo(
        ident="opthostgroup",
        title=_l("Host is in Group"),
        sort_index=104,
        description=_l("Optional selection of host group"),
        what="host",
        enforce=False,
    ))

filter_registry.register(
    FilterGroupCombo(
        ident="optservicegroup",
        title=_l("Service is in Group"),
        sort_index=204,
        description=_l("Optional selection of service group"),
        what="service",
        enforce=False,
    ))

filter_registry.register(
    FilterGroupCombo(
        ident="opthost_contactgroup",
        title=_l("Host Contact Group"),
        sort_index=106,
        description=_l("Optional selection of host contact group"),
        what="host_contact",
        enforce=False,
    ))

filter_registry.register(
    FilterGroupCombo(
        ident="optservice_contactgroup",
        title=_l("Service Contact Group"),
        sort_index=206,
        description=_l("Optional selection of service contact group"),
        what="service_contact",
        enforce=False,
    ))

filter_registry.register(
    FilterText(
        ident="host_ctc",
        title=_l("Host Contact"),
        sort_index=107,
        info="host",
        column="host_contacts",
        htmlvar="host_ctc",
        op=">=",
        is_show_more=True,
    ))

filter_registry.register(
    FilterRegExp(
        ident="host_ctc_regex",
        title=_l("Host Contact (Regex)"),
        sort_index=107,
        info="host",
        column="host_contacts",
        htmlvar="host_ctc_regex",
        op="~~",
        is_show_more=True,
    ))

filter_registry.register(
    FilterText(
        ident="service_ctc",
        title=_l("Service Contact"),
        sort_index=207,
        info="service",
        column="service_contacts",
        htmlvar="service_ctc",
        op=">=",
        is_show_more=True,
    ))

filter_registry.register(
    FilterRegExp(
        ident="service_ctc_regex",
        title=_l("Service Contact (Regex)"),
        sort_index=207,
        info="service",
        column="service_contacts",
        htmlvar="service_ctc_regex",
        op="~~",
        is_show_more=True,
    ))


class FilterGroupSelection(Filter):
    """Selection of one group to be used in the info "hostgroup" or "servicegroup"."""
    def __init__(self,
                 *,
                 ident: str,
                 title: str,
                 sort_index: int,
                 info: str,
                 description: Optional[str] = None) -> None:
        super().__init__(ident=ident,
                         title=title,
                         sort_index=sort_index,
                         info=info,
                         htmlvars=[info],
                         link_columns=[],
                         description=description)
        # TODO: Rename "what"
        self.what = info

    def display(self) -> None:
        # chop off "group", leaves host or service
        choices: Choices = list(sites.all_groups(self.what[:-5]))
        html.dropdown(self.htmlvars[0], choices, ordered=True)

    def current_value(self):
        return html.request.var(self.htmlvars[0])

    def filter(self, infoname):
        current_value = self.current_value()
        if current_value:
            return "Filter: %s_name = %s\n" % (self.what, livestatus.lqencode(current_value))
        return ""

    def request_vars_from_row(self, row: Row) -> Dict[str, str]:
        group_name = row[self.what + "_name"]
        return {self.htmlvars[0]: group_name}


filter_registry.register(
    FilterGroupSelection(
        ident="hostgroup",
        title=_l("Host Group"),
        sort_index=104,
        description=_l("Selection of the host group"),
        info="hostgroup",
    ))

filter_registry.register(
    FilterGroupSelection(
        ident="servicegroup",
        title=_l("Service Group"),
        sort_index=104,
        description=_l("Selection of the service group"),
        info="servicegroup",
    ))

filter_registry.register(
    FilterRegExp(
        ident="hostgroupnameregex",
        title=_l("Hostgroup (Regex)"),
        sort_index=101,
        description=_l(
            "Search field allowing regular expressions and partial matches on the names of hostgroups"
        ),
        info="hostgroup",
        column="hostgroup_name",
        htmlvar="hostgroup_regex",
        op="~~",
    ))


@filter_registry.register_instance
class FilterHostgroupVisibility(Filter):
    def __init__(self):
        super().__init__(ident="hostgroupvisibility",
                         title=_("Empty Hostgroup Visibilitiy"),
                         sort_index=102,
                         info="hostgroup",
                         htmlvars=["hostgroupshowempty"],
                         link_columns=[],
                         description=_("You can enable this checkbox to show empty hostgroups"))

    def display(self) -> None:
        html.checkbox("hostgroupshowempty", False, label="Show empty groups")

    def filter(self, infoname):
        if html.request.var("hostgroupshowempty"):
            return ""
        return "Filter: hostgroup_num_hosts > 0\n"


@filter_registry.register_instance
class FilterHostgroupProblems(Filter):
    def __init__(self):
        super().__init__(
            ident="hostsgroups_having_problems",
            title=_("Hostgroups having certain problems"),
            sort_index=103,
            info="hostgroup",
            htmlvars=[
                "hostsgroups_having_hosts_down",
                "hostsgroups_having_hosts_unreach",
                "hostsgroups_having_hosts_pending",
                "hostgroups_show_unhandled_host",
                "hostsgroups_having_services_warn",
                "hostsgroups_having_services_crit",
                "hostsgroups_having_services_pending",
                "hostsgroups_having_services_unknown",
                "hostgroups_show_unhandled_svc",
            ],
            link_columns=[],
        )

    def display(self) -> None:
        html.begin_checkbox_group()
        html.write_text("Service states:" + " ")
        for svc_var, svc_text in [
            ("warn", _("WARN")),
            ("crit", _("CRIT")),
            ("pending", _("PEND")),
            ("unknown", _("UNKNOWN")),
        ]:
            html.checkbox("hostgroups_having_services_%s" % svc_var, True, label=svc_text)

        html.br()
        html.checkbox("hostgroups_show_unhandled_svc", False, label=_("Unhandled service problems"))

        html.br()
        html.write_text("Host states:" + " ")
        for host_var, host_text in [
            ("down", _("DOWN")),
            ("unreach", _("UNREACH")),
            ("pending", _("PEND")),
        ]:
            html.checkbox("hostgroups_having_hosts_%s" % host_var, True, label=host_text)

        html.checkbox("hostgroups_show_unhandled_host", False, label=_("Unhandled host problems"))

        html.end_checkbox_group()

    def filter(self, infoname):
        headers = []
        for svc_var in ["warn", "crit", "pending", "unknown"]:
            if html.get_checkbox("hostgroups_having_services_%s" % svc_var):
                headers.append("Filter: num_services_%s > 0\n" % svc_var)

        for host_var in ["down", "unreach", "pending"]:
            if html.get_checkbox("hostgroups_having_hosts_%s" % host_var):
                headers.append("Filter: num_hosts_%s > 0\n" % host_var)

        if html.get_checkbox("hostgroups_show_unhandled_host"):
            headers.append("Filter: num_hosts_unhandled_problems > 0\n")

        if html.get_checkbox("hostgroups_show_unhandled_svc"):
            headers.append("Filter: num_services_unhandled_problems > 0\n")

        len_headers = len(headers)
        if len_headers > 0:
            headers.append("Or: %d\n" % len_headers)
            return "".join(headers)
        return ""


<<<<<<< HEAD
filter_registry.register(
    FilterRegExp(
        ident="servicegroupnameregex",
        title=_l("Servicegroup (Regex)"),
        sort_index=101,
        description=_l("Search field allowing regular expression and partial matches"),
        info="servicegroup",
        column="servicegroup_name",
        htmlvar="servicegroup_regex",
        op="~~",
        negateable=True,
    ))

filter_registry.register(
    FilterText(
        ident="servicegroupname",
        title=_l("Servicegroup (enforced)"),
        sort_index=101,
        description=_l("Exact match, used for linking"),
        info="servicegroup",
        column="servicegroup_name",
        htmlvar="servicegroup_name",
        op="=",
    ))
=======
    @property
    def title(self):
        return _("Host Contact")

    @property
    def sort_index(self):
        return 107

    def __init__(self):
        FilterText.__init__(self, "host", "host_contacts", "host_ctc", ">=")


@filter_registry.register
class FilterHostCtcRegex(FilterRegExp):
    @property
    def ident(self):
        return "host_ctc_regex"

    @property
    def title(self):
        return _("Host Contact (Regex)")

    @property
    def sort_index(self):
        return 107

    def __init__(self):
        FilterRegExp.__init__(self, "host", "host_contacts", "host_ctc_regex", "~~")


@filter_registry.register
class FilterServiceCtc(FilterText):
    @property
    def ident(self):
        return "service_ctc"

    @property
    def title(self):
        return _("Service Contact")

    @property
    def sort_index(self):
        return 207

    def __init__(self):
        FilterText.__init__(self, "service", "service_contacts", "service_ctc", ">=")


@filter_registry.register
class FilterServiceCtcRegex(FilterRegExp):
    @property
    def ident(self):
        return "service_ctc_regex"

    @property
    def title(self):
        return _("Service Contact (Regex)")

    @property
    def sort_index(self):
        return 207

    def __init__(self):
        FilterRegExp.__init__(self, "service", "service_contacts", "service_ctc_regex", "~~")


# Selection of one group to be used in the info "hostgroup" or "servicegroup".
class FilterGroupSelection(Filter):
    def __init__(self, infoname):
        Filter.__init__(self, info=infoname, htmlvars=[infoname], link_columns=[])
        self.what = infoname

    def display(self):
        choices = sites.all_groups(self.what[:-5])  # chop off "group", leaves host or service
        html.dropdown(self.htmlvars[0], choices, ordered=True)

    def current_value(self):
        return html.request.var(self.htmlvars[0])

    def filter(self, infoname):
        current_value = self.current_value()
        if current_value:
            return "Filter: %s_name = %s\n" % (self.what, livestatus.lqencode(current_value))
        return ""

    def variable_settings(self, row):
        group_name = row[self.what + "_name"]
        return [(self.htmlvars[0], group_name)]


@filter_registry.register
class FilterHostgroup(FilterGroupSelection):
    @property
    def ident(self):
        return "hostgroup"

    @property
    def title(self):
        return _("Host Group")

    @property
    def sort_index(self):
        return 104

    @property
    def description(self):
        return _("Selection of the host group")

    def __init__(self):
        FilterGroupSelection.__init__(self, "hostgroup")


@filter_registry.register
class FilterServicegroup(FilterGroupSelection):
    @property
    def ident(self):
        return "servicegroup"

    @property
    def title(self):
        return _("Service Group")

    @property
    def sort_index(self):
        return 104

    @property
    def description(self):
        return _("Selection of the service group")

    def __init__(self):
        FilterGroupSelection.__init__(self, "servicegroup")


@filter_registry.register
class FilterHostgroupnameregex(FilterRegExp):
    @property
    def ident(self):
        return "hostgroupnameregex"

    @property
    def title(self):
        return _("Hostgroup (Regex)")

    @property
    def sort_index(self):
        return 101

    @property
    def description(self):
        return _(
            "Search field allowing regular expressions and partial matches on the names of hostgroups"
        )

    def __init__(self):
        FilterRegExp.__init__(self, "hostgroup", "hostgroup_name", "hostgroup_regex", "~~")


@filter_registry.register
class FilterHostgroupVisibility(Filter):
    @property
    def ident(self):
        return "hostgroupvisibility"

    @property
    def title(self):
        return _("Empty Hostgroup Visibilitiy")

    @property
    def sort_index(self):
        return 102

    @property
    def description(self):
        return _("You can enable this checkbox to show empty hostgroups")

    def __init__(self):
        Filter.__init__(self, info="hostgroup", htmlvars=["hostgroupshowempty"], link_columns=[])

    def display(self):
        html.checkbox("hostgroupshowempty", False, label="Show empty groups")

    def filter(self, infoname):
        if html.request.var("hostgroupshowempty"):
            return ""
        return "Filter: hostgroup_num_hosts > 0\n"


@filter_registry.register
class FilterServicegroupnameregex(FilterRegExp):
    @property
    def ident(self):
        return "servicegroupnameregex"

    @property
    def title(self):
        return _("Servicegroup (Regex)")

    @property
    def sort_index(self):
        return 101

    @property
    def description(self):
        return _("Search field allowing regular expression and partial matches")

    def __init__(self):
        FilterRegExp.__init__(self,
                              "servicegroup",
                              "servicegroup_name",
                              "servicegroup_regex",
                              "~~",
                              negateable=True)


@filter_registry.register
class FilterServicegroupname(FilterText):
    @property
    def ident(self):
        return "servicegroupname"

    @property
    def title(self):
        return _("Servicegroup (enforced)")

    @property
    def sort_index(self):
        return 101

    @property
    def description(self):
        return _("Exact match, used for linking")

    def __init__(self):
        FilterText.__init__(self, "servicegroup", "servicegroup_name", "servicegroup_name", "=")
>>>>>>> 75a18bda


class FilterQueryDropdown(Filter):
    def __init__(self,
                 *,
                 ident: str,
                 title: str,
                 sort_index: int,
                 info: str,
                 query: str,
                 filterline: str,
                 is_show_more: bool = True) -> None:
        super().__init__(ident=ident,
                         title=title,
                         sort_index=sort_index,
                         info=info,
                         htmlvars=[ident],
                         link_columns=[])
        self.query = query
        self.filterline = filterline

    def display(self) -> None:
        selection = sites.live().query_column_unique(self.query)
        empty_choices: Choices = [("", u"")]
        sel: Choices = [(x, x) for x in selection]
        html.dropdown(self.ident, empty_choices + sel, ordered=True)

    def filter(self, infoname):
        current = html.request.var(self.ident)
        if current:
            return self.filterline % livestatus.lqencode(current)
        return ""


filter_registry.register(
    FilterQueryDropdown(
        ident="host_check_command",
        title=_l("Host check command"),
        sort_index=110,
        info="host",
        query="GET commands\nCache: reload\nColumns: name\n",
        filterline="Filter: host_check_command ~ ^%s(!.*)?\n",
    ))

filter_registry.register(
    FilterQueryDropdown(
        ident="check_command",
        title=_l("Service check command"),
        sort_index=210,
        info="service",
        query="GET commands\nCache: reload\nColumns: name\n",
        filterline="Filter: service_check_command ~ ^%s(!.*)?$\n",
    ))


class FilterServiceState(Filter):
    def __init__(self,
                 *,
                 ident: str,
                 title: str,
                 sort_index: int,
                 prefix: str,
                 is_show_more: bool = False) -> None:
        super().__init__(ident=ident,
                         title=title,
                         sort_index=sort_index,
                         info="service",
                         htmlvars=[
                             prefix + "_filled",
                             prefix + "st0",
                             prefix + "st1",
                             prefix + "st2",
                             prefix + "st3",
                             prefix + "stp",
                         ],
                         link_columns=[],
                         is_show_more=is_show_more)
        self.prefix = prefix

    def display(self) -> None:
        html.begin_checkbox_group()
        html.hidden_field(self.prefix + "_filled", "1", add_var=True)
<<<<<<< HEAD
        for var, text in [(self.prefix + "st0", _("OK")), (self.prefix + "st1", _("WARN")),
=======
        for var, text in [(self.prefix + "st0", _("OK")), (self.prefix + "st1", _("WARN")), \
>>>>>>> 75a18bda
                          (self.prefix + "st2", _("CRIT")), (self.prefix + "st3", _("UNKN")),
                          (self.prefix + "stp", _("PEND"))]:
            html.checkbox(var, bool(not self._filter_used()), label=text)
        html.end_checkbox_group()

    def _filter_used(self):
        return any(html.request.has_var(v) for v in self.htmlvars)

    def filter(self, infoname):
        headers = []
        for i in [0, 1, 2, 3]:
            check_result = html.get_checkbox(self.prefix + "st%d" % i)

            # When a view is displayed e.g. as a dashlet the unchecked checkboxes are not set in
            # the HTML variables while the form was not interactively submitted. In this case the
            # check_result is None intead of False. Since any of the filter variables is set, we
            # do treat this as if the form was submitted and the checkbox was unchecked.
            if self._filter_used() and check_result is None:
                check_result = False

            if check_result is False:
                if self.prefix == "hd":
                    column = "service_last_hard_state"
                else:
                    column = "service_state"
                headers.append("Filter: %s = %d\n"
                               "Filter: service_has_been_checked = 1\n"
                               "And: 2\nNegate:\n" % (column, i))

        if html.get_checkbox(self.prefix + "stp") is False:
            headers.append("Filter: service_has_been_checked = 1\n")

        if len(headers) == 5:  # none allowed = all allowed (makes URL building easier)
            return ""
        return "".join(headers)


filter_registry.register(
    FilterServiceState(
        ident="svcstate",
        title=_l("Service states"),
        sort_index=215,
        prefix="",
    ))

filter_registry.register(
    FilterServiceState(
        ident="svchardstate",
        title=_l("Service hard states"),
        sort_index=216,
        prefix="hd",
        is_show_more=True,
    ))


@filter_registry.register_instance
class FilterHostState(Filter):
    def __init__(self):
        super().__init__(
            ident="hoststate",
            title=_l("Host states"),
            sort_index=115,
            info="host",
            htmlvars=["hoststate_filled", "hst0", "hst1", "hst2", "hstp"],
            link_columns=[],
        )

    def display(self) -> None:
        html.begin_checkbox_group()
        html.hidden_field("hoststate_filled", "1", add_var=True)
        for var, text in [
            ("hst0", _("UP")),
            ("hst1", _("DOWN")),
            ("hst2", _("UNREACH")),
            ("hstp", _("PEND")),
        ]:
            html.checkbox(var, bool(not self._filter_used()), label=text)
        html.end_checkbox_group()

    def _filter_used(self):
        return any(html.request.has_var(v) for v in self.htmlvars)

    def filter(self, infoname):
        headers = []
        for i in [0, 1, 2]:
            check_result = html.get_checkbox("hst%d" % i)

            # When a view is displayed e.g. as a dashlet the unchecked checkboxes are not set in
            # the HTML variables while the form was not interactively submitted. In this case the
            # check_result is None intead of False. Since any of the filter variables is set, we
            # do treat this as if the form was submitted and the checkbox was unchecked.
            if self._filter_used() and check_result is None:
                check_result = False

            if check_result is False:
                headers.append("Filter: host_state = %d\n"
                               "Filter: host_has_been_checked = 1\n"
                               "And: 2\nNegate:\n" % i)

        if html.get_checkbox("hstp") is False:
            headers.append("Filter: host_has_been_checked = 1\n")

        if len(headers) == 4:  # none allowed = all allowed (makes URL building easier)
            return ""
        return "".join(headers)


@filter_registry.register_instance
class FilterHostsHavingServiceProblems(Filter):
    def __init__(self):
        super().__init__(ident="hosts_having_service_problems",
                         title=_("Hosts having certain service problems"),
                         sort_index=120,
                         info="host",
                         htmlvars=[
                             "hosts_having_services_warn",
                             "hosts_having_services_crit",
                             "hosts_having_services_pending",
                             "hosts_having_services_unknown",
                         ],
                         link_columns=[],
                         is_show_more=True)

    def display(self) -> None:
        html.begin_checkbox_group()
        for var, text in [
            ("warn", _("WARN")),
            ("crit", _("CRIT")),
            ("pending", _("PEND")),
            ("unknown", _("UNKNOWN")),
        ]:
            html.checkbox("hosts_having_services_%s" % var, True, label=text)
        html.end_checkbox_group()

    def filter(self, infoname):
        headers = []
        for var in ["warn", "crit", "pending", "unknown"]:
            if html.get_checkbox("hosts_having_services_%s" % var) is True:
                headers.append("Filter: host_num_services_%s > 0\n" % var)

        len_headers = len(headers)
        if len_headers > 0:
            headers.append("Or: %d\n" % len_headers)
            return "".join(headers)
        return ""


class FilterStateType(FilterTristate):
    def __init__(self, *, ident: str, title: str, sort_index: int, info: str) -> None:
        super().__init__(ident=ident,
                         title=title,
                         sort_index=sort_index,
                         info=info,
                         column=None,
                         is_show_more=True)

    def display(self) -> None:
        current = html.request.var(self.varname)
        html.begin_radio_group(horizontal=True)
        for value, text in [("0", _("SOFT")), ("1", _("HARD")), ("-1", _("(ignore)"))]:
            checked = current == value or (current in [None, ""] and int(value) == self.deflt)
            html.radiobutton(self.varname, value, checked, text + " &nbsp; ")
        html.end_radio_group()

    def filter_code(self, infoname, positive):
        return "Filter: state_type = %d\n" % int(positive)


filter_registry.register(
    FilterStateType(
        ident="host_state_type",
        title=_l("Host state type"),
        sort_index=116,
        info="host",
    ))

filter_registry.register(
    FilterStateType(
        ident="service_state_type",
        title=_l("Service state type"),
        sort_index=217,
        info="service",
    ))


class FilterNagiosExpression(FilterTristate):
    def __init__(self,
                 *,
                 ident: str,
                 title: str,
                 sort_index: int,
                 info: str,
                 pos: str,
                 neg: str,
                 is_show_more: bool = False) -> None:
        super().__init__(ident=ident,
                         title=title,
                         sort_index=sort_index,
                         info=info,
                         column=None,
                         is_show_more=is_show_more)
        self.pos = pos
        self.neg = neg

    def filter_code(self, infoname, positive):
        return self.pos if positive else self.neg


filter_registry.register(
    FilterNagiosExpression(
        ident="has_performance_data",
        title=_l("Has performance data"),
        sort_index=251,
        info="service",
        pos="Filter: service_perf_data != \n",
        neg="Filter: service_perf_data = \n",
        is_show_more=True,
    ))

filter_registry.register(
    FilterNagiosExpression(
        ident="in_downtime",
        title=_l("Host/service in downtime"),
        sort_index=232,
        info="service",
        pos=
        "Filter: service_scheduled_downtime_depth > 0\nFilter: host_scheduled_downtime_depth > 0\nOr: 2\n",
        neg=
        "Filter: service_scheduled_downtime_depth = 0\nFilter: host_scheduled_downtime_depth = 0\nAnd: 2\n"
    ))

# TODO: config. ?!
filter_registry.register(
    FilterNagiosExpression(
        ident="host_staleness",
        title=_l("Host is stale"),
        sort_index=232,
        info="host",
        pos="Filter: host_staleness >= %0.2f\n" % config.staleness_threshold,
        neg="Filter: host_staleness < %0.2f\n" % config.staleness_threshold,
        is_show_more=True,
    ))

# TODO: config. ?!
filter_registry.register(
    FilterNagiosExpression(
        ident="service_staleness",
        title=_l("Service is stale"),
        sort_index=232,
        info="service",
        pos="Filter: service_staleness >= %0.2f\n" % config.staleness_threshold,
        neg="Filter: service_staleness < %0.2f\n" % config.staleness_threshold,
        is_show_more=True,
    ))


class FilterNagiosFlag(FilterTristate):
    def __init__(self,
                 *,
                 ident: str,
                 title: str,
                 sort_index: int,
                 info: str,
                 is_show_more: bool = False) -> None:
        super().__init__(ident=ident,
                         title=title,
                         sort_index=sort_index,
                         info=info,
                         column=ident,
                         is_show_more=is_show_more)

    def filter_code(self, infoname, positive):
        if positive:
            return "Filter: %s != 0\n" % self.column
        return "Filter: %s = 0\n" % self.column


filter_registry.register(
    FilterNagiosFlag(
        ident="service_process_performance_data",
        title=_l("Processes performance data"),
        sort_index=250,
        info="service",
        is_show_more=True,
    ))

filter_registry.register(
    FilterNagiosFlag(
        ident="host_in_notification_period",
        title=_l("Host in notification period"),
        sort_index=130,
        info="host",
    ))

filter_registry.register(
    FilterNagiosFlag(
        ident="host_in_service_period",
        title=_l("Host in service period"),
        sort_index=130,
        info="host",
    ))

filter_registry.register(
    FilterNagiosFlag(
        ident="host_acknowledged",
        title=_l("Host problem has been acknowledged"),
        sort_index=131,
        info="host",
    ))

filter_registry.register(
    FilterNagiosFlag(
        ident="host_active_checks_enabled",
        title=_l("Host active checks enabled"),
        sort_index=132,
        info="host",
        is_show_more=True,
    ))

filter_registry.register(
    FilterNagiosFlag(
        ident="host_notifications_enabled",
        title=_l("Host notifications enabled"),
        sort_index=133,
        info="host",
    ))

filter_registry.register(
    FilterNagiosFlag(
        ident="service_acknowledged",
        title=_l("Problem acknowledged"),
        sort_index=230,
        info="service",
    ))

filter_registry.register(
    FilterNagiosFlag(
        ident="service_in_notification_period",
        title=_l("Service in notification period"),
        sort_index=231,
        info="service",
    ))

filter_registry.register(
    FilterNagiosFlag(
        ident="service_in_service_period",
        title=_l("Service in service period"),
        sort_index=231,
        info="service",
    ))

filter_registry.register(
    FilterNagiosFlag(
        ident="service_active_checks_enabled",
        title=_l("Active checks enabled"),
        sort_index=233,
        info="service",
        is_show_more=True,
    ))

filter_registry.register(
    FilterNagiosFlag(
        ident="service_notifications_enabled",
        title=_l("Notifications enabled"),
        sort_index=234,
        info="service",
    ))

filter_registry.register(
    FilterNagiosFlag(
        ident="service_is_flapping",
        title=_l("Flapping"),
        sort_index=236,
        info="service",
        is_show_more=True,
    ))

filter_registry.register(
    FilterNagiosFlag(
        ident="service_scheduled_downtime_depth",
        title=_l("Service in downtime"),
        sort_index=231,
        info="service",
    ))

filter_registry.register(
    FilterNagiosFlag(
        ident="host_scheduled_downtime_depth",
        title=_l("Host in downtime"),
        sort_index=132,
        info="host",
    ))


class SiteFilter(Filter):
    def __init__(self,
                 *,
                 ident: str,
                 title: str,
                 sort_index: int,
                 enforce: bool,
                 description: Optional[str] = None,
                 htmlvar: str = "site",
                 is_show_more: bool = False) -> None:
        super().__init__(ident=ident,
                         title=title,
                         sort_index=sort_index,
                         info="host",
                         htmlvars=[htmlvar],
                         link_columns=[],
                         description=description,
                         is_show_more=is_show_more)
        self.enforce = enforce

    def choices(self):
        return filter_cme_choices() if cmk_version.is_managed_edition() else filter_cre_choices()

    def display(self) -> None:
        html.dropdown("site", ([] if self.enforce else [("", "")]) + self.choices())

    def heading_info(self):
        if cmk_version.is_managed_edition():
            return filter_cme_heading_info()
        return filter_cre_heading_info()

    def request_vars_from_row(self, row: Row) -> Dict[str, str]:
        return {"site": row["site"]}


filter_registry.register(
    SiteFilter(
        ident="siteopt",
        title=_l("Site"),
        sort_index=500,
        description=_l("Optional selection of a site"),
        enforce=False,
    ))

filter_registry.register(
    SiteFilter(
        ident="site",
        title=_l("Site (enforced)"),
        sort_index=501,
        description=_l("Selection of site is enforced, use this filter for joining"),
        enforce=True,
        is_show_more=True,
    ))


class MultipleSitesFilter(SiteFilter):
    def get_request_sites(self) -> List[str]:
        var_sites = html.request.get_str_input_mandatory(self.htmlvars[0], "").strip().split("|")
        return [x for x in var_sites if x]

    def display(self):
        sites_vs = DualListChoice(choices=self.choices(), rows=4)
        sites_vs.render_input(self.htmlvars[0], self.get_request_sites())


filter_registry.register(
    MultipleSitesFilter(
        ident="sites",
        title=_l("Multiple Sites"),
        sort_index=502,
        description=_l("Associative selection of multiple sites"),
        enforce=False,
        htmlvar="sites",
    ))


# info: usually either "host" or "service"
# column: a livestatus column of type int or float
class FilterNumberRange(Filter):  # type is int
    def __init__(self, *, ident: str, title: str, sort_index: int, info: str, column: str) -> None:
        self.column = column
        varnames = [ident + "_from", ident + "_until"]
        super().__init__(ident=ident,
                         title=title,
                         sort_index=sort_index,
                         info=info,
                         htmlvars=varnames,
                         link_columns=[],
                         is_show_more=True)

    def display(self) -> None:
        html.write_text(_("From:") + "&nbsp;")
        html.text_input(self.htmlvars[0], style="width: 80px;")
        html.write_text(" &nbsp; " + _("To:") + "&nbsp;")
        html.text_input(self.htmlvars[1], style="width: 80px;")

    def filter(self, infoname):
        lql = ""
        for i, op in [(0, ">="), (1, "<=")]:
            try:
                lql += "Filter: %s %s %d\n" % (
                    self.column, op, html.request.get_integer_input_mandatory(self.htmlvars[i]))
            except Exception:
                pass
        return lql


filter_registry.register(
    FilterNumberRange(
        ident="host_notif_number",
        title=_l("Current Host Notification Number"),
        sort_index=232,
        info="host",
        column="current_notification_number",
    ))

filter_registry.register(
    FilterNumberRange(
        ident="svc_notif_number",
        title=_l("Current Service Notification Number"),
        sort_index=232,
        info="service",
        column="current_notification_number",
    ))

filter_registry.register(
    FilterNumberRange(
        ident="host_num_services",
        title=_l("Number of Services of the Host"),
        sort_index=234,
        info="host",
        column="num_services",
    ))

filter_registry.register(
    FilterTime(
        ident="svc_last_state_change",
        title=_l("Last service state change"),
        sort_index=250,
        info="service",
        column="service_last_state_change",
    ))

filter_registry.register(
    FilterTime(
        ident="svc_last_check",
        title=_l("Last service check"),
        sort_index=251,
        info="service",
        column="service_last_check",
    ))

filter_registry.register(
    FilterTime(
        ident="host_last_state_change",
        title=_l("Last host state change"),
        sort_index=250,
        info="host",
        column="host_last_state_change",
    ))

filter_registry.register(
    FilterTime(
        ident="host_last_check",
        title=_l("Last host check"),
        sort_index=251,
        info="host",
        column="host_last_check",
    ))

filter_registry.register(
    FilterTime(
        ident="comment_entry_time",
        title=_l("Time of comment"),
        sort_index=253,
        info="comment",
        column="comment_entry_time",
    ))

filter_registry.register(
    FilterText(
        ident="comment_comment",
        title=_l("Comment"),
        sort_index=258,
        info="comment",
        column="comment_comment",
        htmlvar="comment_comment",
        op="~~",
        negateable=True,
    ))

filter_registry.register(
    FilterText(
        ident="comment_author",
        title=_l("Author comment"),
        sort_index=259,
        info="comment",
        column="comment_author",
        htmlvar="comment_author",
        op="~~",
        negateable=True,
    ))

filter_registry.register(
    FilterTime(
        ident="downtime_entry_time",
        title=_l("Time when downtime was created"),
        sort_index=253,
        info="downtime",
        column="downtime_entry_time",
    ))

filter_registry.register(
    FilterText(
        ident="downtime_comment",
        title=_l("Downtime comment"),
        sort_index=254,
        info="downtime",
        column="downtime_comment",
        htmlvar="downtime_comment",
        op="~",
    ))

filter_registry.register(
    FilterTime(
        ident="downtime_start_time",
        title=_l("Start of downtime"),
        sort_index=255,
        info="downtime",
        column="downtime_start_time",
    ))

filter_registry.register(
    FilterText(
        ident="downtime_author",
        title=_l("Downtime author"),
        sort_index=256,
        info="downtime",
        column="downtime_author",
        htmlvar="downtime_author",
        op="~",
    ))

filter_registry.register(
    FilterTime(
        ident="logtime",
        title=_l("Time of log entry"),
        sort_index=252,
        info="log",
        column="log_time",
    ))

<<<<<<< HEAD
=======
@filter_registry.register
class FilterHostAcknowledged(FilterNagiosFlag):
    @property
    def ident(self):
        return "host_acknowledged"

    @property
    def title(self):
        return _("Host problem has been acknowledged")

    @property
    def sort_index(self):
        return 131

    def __init__(self):
        FilterNagiosFlag.__init__(self, "host")


@filter_registry.register
class FilterHostActiveChecksEnabled(FilterNagiosFlag):
    @property
    def ident(self):
        return "host_active_checks_enabled"

    @property
    def title(self):
        return _("Host active checks enabled")

    @property
    def sort_index(self):
        return 132

    def __init__(self):
        FilterNagiosFlag.__init__(self, "host")


@filter_registry.register
class FilterHostNotificationsEnabled(FilterNagiosFlag):
    @property
    def ident(self):
        return "host_notifications_enabled"

    @property
    def title(self):
        return _("Host notifications enabled")

    @property
    def sort_index(self):
        return 133

    def __init__(self):
        FilterNagiosFlag.__init__(self, "host")


@filter_registry.register
class FilterServiceAcknowledged(FilterNagiosFlag):
    @property
    def ident(self):
        return "service_acknowledged"

    @property
    def title(self):
        return _("Problem acknowledged")

    @property
    def sort_index(self):
        return 230

    def __init__(self):
        FilterNagiosFlag.__init__(self, "service")


@filter_registry.register
class FilterServiceInNotificationPeriod(FilterNagiosFlag):
    @property
    def ident(self):
        return "service_in_notification_period"

    @property
    def title(self):
        return _("Service in notification period")

    @property
    def sort_index(self):
        return 231

    def __init__(self):
        FilterNagiosFlag.__init__(self, "service")


@filter_registry.register
class FilterServiceInServicePeriod(FilterNagiosFlag):
    @property
    def ident(self):
        return "service_in_service_period"

    @property
    def title(self):
        return _("Service in service period")

    @property
    def sort_index(self):
        return 231

    def __init__(self):
        FilterNagiosFlag.__init__(self, "service")


@filter_registry.register
class FilterServiceActiveChecksEnabled(FilterNagiosFlag):
    @property
    def ident(self):
        return "service_active_checks_enabled"

    @property
    def title(self):
        return _("Active checks enabled")

    @property
    def sort_index(self):
        return 233

    def __init__(self):
        FilterNagiosFlag.__init__(self, "service")


@filter_registry.register
class FilterServiceNotificationsEnabled(FilterNagiosFlag):
    @property
    def ident(self):
        return "service_notifications_enabled"

    @property
    def title(self):
        return _("Notifications enabled")

    @property
    def sort_index(self):
        return 234

    def __init__(self):
        FilterNagiosFlag.__init__(self, "service")


@filter_registry.register
class FilterServiceIsFlapping(FilterNagiosFlag):
    @property
    def ident(self):
        return "service_is_flapping"

    @property
    def title(self):
        return _("Flapping")

    @property
    def sort_index(self):
        return 236

    def __init__(self):
        FilterNagiosFlag.__init__(self, "service")


@filter_registry.register
class FilterServiceScheduledDowntimeDepth(FilterNagiosFlag):
    @property
    def ident(self):
        return "service_scheduled_downtime_depth"

    @property
    def title(self):
        return _("Service in downtime")

    @property
    def sort_index(self):
        return 231

    def __init__(self):
        FilterNagiosFlag.__init__(self, "service")


@filter_registry.register
class FilterHostScheduledDowntimeDepth(FilterNagiosFlag):
    @property
    def ident(self):
        return "host_scheduled_downtime_depth"

    @property
    def title(self):
        return _("Host in downtime")

    @property
    def sort_index(self):
        return 132

    def __init__(self):
        FilterNagiosFlag.__init__(self, "host")


if cmk.is_managed_edition():
    SiteFilter = cmk.gui.cme.plugins.visuals.managed.FilterCMESite
else:
    SiteFilter = FilterCRESite


@filter_registry.register
class FilterSiteOpt(SiteFilter):
    @property
    def ident(self):
        return "siteopt"

    @property
    def title(self):
        return _("Site")

    @property
    def sort_index(self):
        return 500

    @property
    def description(self):
        return _("Optional selection of a site")

    def __init__(self):
        SiteFilter.__init__(self, enforce=False)


@filter_registry.register
class FilterSite(SiteFilter):
    @property
    def ident(self):
        return "site"

    @property
    def title(self):
        return _("Site (enforced)")

    @property
    def sort_index(self):
        return 501

    @property
    def description(self):
        return _("Selection of site is enforced, use this filter for joining")

    def __init__(self):
        SiteFilter.__init__(self, enforce=True)


# info: usually either "host" or "service"
# column: a livestatus column of type int or float
class FilterNumberRange(Filter):  # type is int
    def __init__(self, info, column):
        self.column = column
        varnames = [self.ident + "_from", self.ident + "_until"]
        Filter.__init__(self, info, varnames, [])

    def display(self):
        html.write_text(_("From:") + "&nbsp;")
        html.text_input(self.htmlvars[0], style="width: 80px;")
        html.write_text(" &nbsp; " + _("To:") + "&nbsp;")
        html.text_input(self.htmlvars[1], style="width: 80px;")

    def filter(self, infoname):
        lql = ""
        for i, op in [(0, ">="), (1, "<=")]:
            try:
                txt = html.request.var(self.htmlvars[i])
                int(txt.strip())
                lql += "Filter: %s %s %s\n" % (self.column, op, txt.strip())
            except:
                pass
        return lql


@filter_registry.register
class FilterHostNotifNumber(FilterNumberRange):
    @property
    def ident(self):
        return "host_notif_number"

    @property
    def title(self):
        return _("Current Host Notification Number")

    @property
    def sort_index(self):
        return 232

    def __init__(self):
        FilterNumberRange.__init__(self, "host", "current_notification_number")


@filter_registry.register
class FilterSvcNotifNumber(FilterNumberRange):
    @property
    def ident(self):
        return "svc_notif_number"

    @property
    def title(self):
        return _("Current Service Notification Number")

    @property
    def sort_index(self):
        return 232

    def __init__(self):
        FilterNumberRange.__init__(self, "service", "current_notification_number")


@filter_registry.register
class FilterHostNumServices(FilterNumberRange):
    @property
    def ident(self):
        return "host_num_services"

    @property
    def title(self):
        return _("Number of Services of the Host")

    @property
    def sort_index(self):
        return 234

    def __init__(self):
        FilterNumberRange.__init__(self, "host", "num_services")


@filter_registry.register
class FilterSvcLastStateChange(FilterTime):
    @property
    def ident(self):
        return "svc_last_state_change"

    @property
    def title(self):
        return _("Last service state change")

    @property
    def sort_index(self):
        return 250

    def __init__(self):
        FilterTime.__init__(self, "service", "service_last_state_change")


@filter_registry.register
class FilterSvcLastCheck(FilterTime):
    @property
    def ident(self):
        return "svc_last_check"

    @property
    def title(self):
        return _("Last service check")

    @property
    def sort_index(self):
        return 251

    def __init__(self):
        FilterTime.__init__(self, "service", "service_last_check")


@filter_registry.register
class FilterHostLastStateChange(FilterTime):
    @property
    def ident(self):
        return "host_last_state_change"

    @property
    def title(self):
        return _("Last host state change")

    @property
    def sort_index(self):
        return 250

    def __init__(self):
        FilterTime.__init__(self, "host", "host_last_state_change")


@filter_registry.register
class FilterHostLastCheck(FilterTime):
    @property
    def ident(self):
        return "host_last_check"

    @property
    def title(self):
        return _("Last host check")

    @property
    def sort_index(self):
        return 251

    def __init__(self):
        FilterTime.__init__(self, "host", "host_last_check")


@filter_registry.register
class FilterCommentEntryTime(FilterTime):
    @property
    def ident(self):
        return "comment_entry_time"

    @property
    def title(self):
        return _("Time of comment")

    @property
    def sort_index(self):
        return 253

    def __init__(self):
        FilterTime.__init__(self, "comment", "comment_entry_time")


@filter_registry.register
class FilterCommentComment(FilterText):
    @property
    def ident(self):
        return "comment_comment"

    @property
    def title(self):
        return _("Comment")

    @property
    def sort_index(self):
        return 258

    def __init__(self):
        FilterText.__init__(self, "comment", "comment_comment", "comment_comment", "~~", True)


@filter_registry.register
class FilterCommentAuthor(FilterText):
    @property
    def ident(self):
        return "comment_author"

    @property
    def title(self):
        return _("Author comment")

    @property
    def sort_index(self):
        return 259

    def __init__(self):
        FilterText.__init__(self, "comment", "comment_author", "comment_author", "~~", True)


@filter_registry.register
class FilterDowntimeEntryTime(FilterTime):
    @property
    def ident(self):
        return "downtime_entry_time"

    @property
    def title(self):
        return _("Time when downtime was created")

    @property
    def sort_index(self):
        return 253

    def __init__(self):
        FilterTime.__init__(self, "downtime", "downtime_entry_time")


@filter_registry.register
class FilterDowntimeComment(FilterText):
    @property
    def ident(self):
        return "downtime_comment"

    @property
    def title(self):
        return _("Downtime comment")

    @property
    def sort_index(self):
        return 254

    def __init__(self):
        FilterText.__init__(self, "downtime", "downtime_comment", "downtime_comment", "~")


@filter_registry.register
class FilterDowntimeStartTime(FilterTime):
    @property
    def ident(self):
        return "downtime_start_time"

    @property
    def title(self):
        return _("Start of downtime")

    @property
    def sort_index(self):
        return 255

    def __init__(self):
        FilterTime.__init__(self, "downtime", "downtime_start_time")


@filter_registry.register
class FilterDowntimeAuthor(FilterText):
    @property
    def ident(self):
        return "downtime_author"

    @property
    def title(self):
        return _("Downtime author")

    @property
    def sort_index(self):
        return 256

    def __init__(self):
        FilterText.__init__(self, "downtime", "downtime_author", "downtime_author", "~")


@filter_registry.register
class FilterLogtime(FilterTime):
    @property
    def ident(self):
        return "logtime"

    @property
    def title(self):
        return _("Time of log entry")

    @property
    def sort_index(self):
        return 252

    def __init__(self):
        FilterTime.__init__(self, "log", "log_time")


>>>>>>> 75a18bda
# INFO          0 // all messages not in any other class
# ALERT         1 // alerts: the change service/host state
# PROGRAM       2 // important programm events (restart, ...)
# NOTIFICATION  3 // host/service notifications
# PASSIVECHECK  4 // passive checks
# COMMAND       5 // external commands
# STATE         6 // initial or current states
# ALERT HANDLERS 8
<<<<<<< HEAD
=======


@filter_registry.register
class FilterLogClass(Filter):
    @property
    def ident(self):
        return "log_class"

    @property
    def title(self):
        return _("Logentry class")

    @property
    def sort_index(self):
        return 255

    def __init__(self):
        self.log_classes = [
            (0, _("Informational")),
            (1, _("Alerts")),
            (2, _("Program")),
            (3, _("Notifications")),
            (4, _("Passive checks")),
            (5, _("Commands")),
            (6, _("States")),
            (8, _("Alert Handlers")),
        ]

        Filter.__init__(
            self,
            "log",
            ["logclass_filled"] + ["logclass%d" % l for l, _c in self.log_classes],
            [],
        )

    def double_height(self):
        return True

    def display(self):
        html.hidden_field("logclass_filled", "1", add_var=True)
        html.open_table(cellspacing=0, cellpadding=0)
        if config.filter_columns == 1:
            num_cols = 4
        else:
            num_cols = 2
        col = 1
        for l, c in self.log_classes:
            if col == 1:
                html.open_tr()
            html.open_td()
            html.checkbox("logclass%d" % l, True)
            html.write(c)
            html.close_td()
            if col == num_cols:
                html.close_tr()
                col = 1
            else:
                col += 1
        if col < num_cols:
            html.open_td()
            html.close_td()
            html.close_tr()
        html.close_table()

    def _filter_used(self):
        return any([html.request.has_var(v) for v in self.htmlvars])

    def filter(self, infoname):
        if not self._filter_used():
            return ""  # Do not apply this filter

        headers = []
        for l, _c in self.log_classes:
            if html.get_checkbox("logclass%d" % l) != False:
                headers.append("Filter: class = %d\n" % l)

        if len(headers) == 0:
            return "Limit: 0\n"  # no class allowed
        return "".join(headers) + ("Or: %d\n" % len(headers))


@filter_registry.register
class FilterLogPluginOutput(FilterUnicode):
    @property
    def ident(self):
        return "log_plugin_output"

    @property
    def title(self):
        return _("Log: plugin output")

    @property
    def sort_index(self):
        return 202

    def __init__(self):
        FilterUnicode.__init__(self, "log", "log_plugin_output", "log_plugin_output", "~~")


@filter_registry.register
class FilterLogType(FilterText):
    @property
    def ident(self):
        return "log_type"

    @property
    def title(self):
        return _("Log: message type")

    @property
    def sort_index(self):
        return 203

    def __init__(self):
        FilterText.__init__(self, "log", "log_type", "log_type", "~~", show_heading=False)


@filter_registry.register
class FilterLogStateType(FilterText):
    @property
    def ident(self):
        return "log_state_type"

    @property
    def title(self):
        return _("Log: state type")

    @property
    def sort_index(self):
        return 204

    def __init__(self):
        FilterText.__init__(self, "log", "log_state_type", "log_state_type", "~~")


@filter_registry.register
class FilterLogContactName(FilterText):
    @property
    def ident(self):
        return "log_contact_name"

    @property
    def title(self):
        return _("Log: contact name (exact match)")

    @property
    def sort_index(self):
        return 260

    @property
    def description(self):
        return _("Exact match, used for linking")

    def __init__(self):
        FilterText.__init__(self, "log", "log_contact_name", "log_contact_name", "=")


@filter_registry.register
class FilterLogContactNameRegex(FilterRegExp):
    @property
    def ident(self):
        return "log_contact_name_regex"

    @property
    def title(self):
        return _("Log: contact name")

    @property
    def sort_index(self):
        return 261

    def __init__(self):
        FilterRegExp.__init__(self,
                              "log",
                              "log_contact_name",
                              "log_contact_name_regex",
                              "~~",
                              negateable=True)


@filter_registry.register
class FilterLogCommandNameRegex(FilterRegExp):
    @property
    def ident(self):
        return "log_command_name_regex"

    @property
    def title(self):
        return _("Log: command")

    @property
    def sort_index(self):
        return 262

    def __init__(self):
        FilterRegExp.__init__(self,
                              "log",
                              "log_command_name",
                              "log_command_name_regex",
                              "~~",
                              negateable=True)


@filter_registry.register
class FilterLogState(Filter):
    @property
    def ident(self):
        return "log_state"

    @property
    def title(self):
        return _("Type of alerts of hosts and services")

    @property
    def sort_index(self):
        return 270

    def __init__(self):
        self._items = [
            ("h0", "host", 0, _("Up")),
            ("h1", "host", 1, _("Down")),
            ("h2", "host", 2, _("Unreachable")),
            ("s0", "service", 0, _("OK")),
            ("s1", "service", 1, _("Warning")),
            ("s2", "service", 2, _("Critical")),
            ("s3", "service", 3, _("Unknown")),
        ]

        Filter.__init__(
            self,
            "log",
            ["logst_" + e[0] for e in self._items],
            [],
        )

    def double_height(self):
        return True

    def display(self):
        html.open_table(class_="alertstatefilter")
        html.open_tr()
        html.open_td()
        html.begin_checkbox_group()
        for varsuffix, what, state, text in self._items:
            if state == 0:
                title = _("Host") if what == "host" else _("Service")
                html.u("%s:" % title)
                html.close_td()
                html.open_td()
            html.write_text("&nbsp; ")
            html.checkbox("logst_" + varsuffix, True, label=text)
            if not html.mobile:
                html.br()
            if varsuffix == "h2":
                html.close_td()
                html.open_td()
        html.end_checkbox_group()
        html.close_td()
        html.close_tr()
        html.close_table()

    def filter(self, infoname):
        headers = []
        for varsuffix, what, state, _text in self._items:
            if html.get_checkbox("logst_" +
                                 varsuffix) != False:  # None = form not filled in = allow
                headers.append("Filter: log_type ~ %s .*\nFilter: log_state = %d\nAnd: 2\n" %
                               (what.upper(), state))
        if len(headers) == 0:
            return "Limit: 0\n"  # no allowed state
        elif len(headers) == len(self._items):
            return ""  # all allowed or form not filled in
        return "".join(headers) + ("Or: %d\n" % len(headers))


@filter_registry.register
class FilterLogNotificationPhase(FilterTristate):
    @property
    def ident(self):
        return "log_notification_phase"

    @property
    def title(self):
        return _("Notification phase")

    @property
    def sort_index(self):
        return 271

    def __init__(self):
        FilterTristate.__init__(
            self,
            "log",
            "log_command_name",
            -1,
        )

    def double_height(self):
        return True

    def display(self):
        current = html.request.var(self.varname)
        html.begin_radio_group(horizontal=False)
        for value, text in [
            ("-1", _("Show all phases of notifications")),
            ("1", _("Show just preliminary notifications")),
            ("0", _("Show just end-user-notifications")),
        ]:
            checked = current == value or (current in [None, ""] and int(value) == self.deflt)
            html.radiobutton(self.varname, value, checked, text + " &nbsp; ")
            html.br()
        html.end_radio_group()

    def filter_code(self, infoname, positive):
        # Note: this filter also has to work for entries that are no notification.
        # In that case the filter is passive and lets everything through
        if positive:
            return "Filter: %s = check-mk-notify\nFilter: %s =\nOr: 2\n" % (self.column,
                                                                            self.column)
        return "Filter: %s != check-mk-notify\n" % self.column


@filter_registry.register
class FilterAggrServiceUsed(FilterTristate):
    @property
    def ident(self):
        return "aggr_service_used"

    @property
    def title(self):
        return _("Used in BI aggregate")

    @property
    def sort_index(self):
        return 300

    def __init__(self):
        FilterTristate.__init__(
            self,
            "service",
            None,
        )

    def filter(self, infoname):
        return ""

    def filter_table(self, rows):
        current = self.tristate_value()
        if current == -1:
            return rows
        new_rows = []
        for row in rows:
            is_part = bi.is_part_of_aggregation("service", row["site"], row["host_name"],
                                                row["service_description"])
            if (is_part and current == 1) or \
               (not is_part and current == 0):
                new_rows.append(row)
        return new_rows

    def filter_code(self, infoname, positive):
        pass


@filter_registry.register
class FilterDowntimeId(FilterText):
    @property
    def ident(self):
        return "downtime_id"

    @property
    def title(self):
        return _("Downtime ID")

    @property
    def sort_index(self):
        return 301

    def __init__(self):
        FilterText.__init__(self, "downtime", "downtime_id", "downtime_id", "=")


class ABCTagFilter(Filter):
    __metaclass__ = abc.ABCMeta

    @abc.abstractproperty
    def object_type(self):
        raise NotImplementedError()

    @property
    def sort_index(self):
        return 302

    @property
    def _var_prefix(self):
        return "%s_tag_" % (self.object_type)

    def __init__(self):
        self.count = 3
        htmlvars = []
        for num in range(self.count):
            htmlvars += [
                '%s%d_grp' % (self._var_prefix, num),
                '%s%d_op' % (self._var_prefix, num),
                '%s%d_val' % (self._var_prefix, num),
            ]

        Filter.__init__(self, info=self.object_type, htmlvars=htmlvars, link_columns=[])

    def display(self):
        groups = config.tags.get_tag_group_choices()
        operators = [
            ("is", "="),
            ("isnot", u"≠"),
        ]

        grouped = {}
        for tag_group in config.tags.tag_groups:
            grouped.setdefault(tag_group.id, [["", ""]])

            for grouped_tag in tag_group.tags:
                tag_id = "" if grouped_tag.id is None else grouped_tag.id
                grouped[tag_group.id].append([tag_id, grouped_tag.title])

        html.javascript('cmk.utils.set_tag_groups(%s, %s);' %
                        (json.dumps(self.object_type), json.dumps(grouped)))
        html.open_table()
        for num in range(self.count):
            prefix = '%s%d' % (self._var_prefix, num)
            html.open_tr()
            html.open_td()
            html.dropdown(prefix + '_grp', [("", "")] + groups,
                          onchange='cmk.utils.tag_update_value(\'%s\', \'%s\', this.value)' %
                          (self.object_type, prefix),
                          style='width:129px',
                          ordered=True,
                          class_="grp")
            html.close_td()
            html.open_td()
            html.dropdown(prefix + '_op', [("", "")] + operators,
                          style="width:36px",
                          ordered=True,
                          class_="op")
            html.close_td()
            html.open_td()
            choices = grouped[html.request.var(prefix +
                                               '_grp')] if html.request.var(prefix +
                                                                            '_grp') else [("", "")]
            html.dropdown(prefix + '_val', choices, style="width:129px", ordered=True, class_="val")
            html.close_td()
            html.close_tr()
        html.close_table()

    def filter(self, infoname):
        headers = []

        # Do not restrict to a certain number, because we'd like to link to this
        # via an URL, e.g. from the virtual host tree snapin
        num = 0
        while html.request.has_var('%s%d_op' % (self._var_prefix, num)):
            prefix = '%s%d' % (self._var_prefix, num)
            num += 1

            op = html.request.var(prefix + '_op')
            tag_group = config.tags.get_tag_group(html.request.var(prefix + '_grp'))
            tag = html.request.var(prefix + '_val')

            if not tag_group or not op:
                continue

            headers.append(self._tag_filter(tag_group.id, tag, negate=op != "is"))

        if headers:
            return '\n'.join(headers) + '\n'
        return ''

    def _tag_filter(self, tag_group, tag, negate):
        return "Filter: %s_tags %s %s %s" % (
            livestatus.lqencode(self.object_type),
            '!=' if negate else '=',
            livestatus.lqencode(livestatus.quote_dict(tag_group)),
            livestatus.lqencode(livestatus.quote_dict(tag)),
        )

    def double_height(self):
        return True


@filter_registry.register
class FilterHostTags(ABCTagFilter):
    @property
    def object_type(self):
        return "host"

    @property
    def ident(self):
        return "host_tags"

    @property
    def title(self):
        return _("Host Tags")


@filter_registry.register
class FilterServiceTags(ABCTagFilter):
    @property
    def object_type(self):
        return "service"

    @property
    def ident(self):
        return "service_tags"

    @property
    def title(self):
        return _("Tags")


@filter_registry.register
class FilterHostAuxTags(Filter):
    @property
    def ident(self):
        return "host_auxtags"

    @property
    def title(self):
        return _("Host Auxiliary Tags")

    @property
    def sort_index(self):
        return 302

    def __init__(self):
        self.count = 3
        self.prefix = 'host_auxtags'
        htmlvars = []
        for num in range(self.count):
            htmlvars.append("%s_%d" % (self.prefix, num))
            htmlvars.append("%s_%d_neg" % (self.prefix, num))

        Filter.__init__(self, info='host', htmlvars=htmlvars, link_columns=[])

    def display(self):
        aux_tag_choices = [("", "")] + config.tags.aux_tag_list.get_choices()
        for num in range(self.count):
            html.dropdown('%s_%d' % (self.prefix, num), aux_tag_choices, ordered=True, class_='neg')
            html.open_nobr()
            html.checkbox('%s_%d_neg' % (self.prefix, num), False, label=_("negate"))
            html.close_nobr()

    def filter(self, infoname):
        headers = []

        # Do not restrict to a certain number, because we'd like to link to this
        # via an URL, e.g. from the virtual host tree snapin
        num = 0
        while html.request.has_var('%s_%d' % (self.prefix, num)):
            this_tag = html.request.var('%s_%d' % (self.prefix, num))
            if this_tag:
                negate = html.get_checkbox('%s_%d_neg' % (self.prefix, num))
                headers.append(self._host_auxtags_filter(this_tag, negate))
            num += 1

        if headers:
            return '\n'.join(headers) + '\n'
        return ''

    def _host_auxtags_filter(self, tag, negate):
        return "Filter: host_tags %s %s %s" % ("!=" if negate else "=",
                                               livestatus.lqencode(livestatus.quote_dict(tag)),
                                               livestatus.lqencode(livestatus.quote_dict(tag)))

    def double_height(self):
        return True


class ABCLabelFilter(Filter):
    __metaclass__ = abc.ABCMeta

    @abc.abstractproperty
    def object_type(self):
        raise NotImplementedError()

    @property
    def sort_index(self):
        return 301

    @property
    def _var_prefix(self):
        return "%s_label" % self.object_type

    @property
    def _column(self):
        return "%s_labels" % self.object_type

    def __init__(self):
        Filter.__init__(self, info=self.object_type, htmlvars=[self._var_prefix], link_columns=[])

    def _current_value(self):
        return self._valuespec().from_html_vars(self._var_prefix)

    def heading_info(self):
        return " ".join(":".join(e) for e in sorted(self._current_value().items()))

    def variable_settings(self, row):
        return [(self.htmlvars[0], row[self._column])]

    def _valuespec(self):
        return Labels(world=Labels.World.CORE)

    def display(self):
        self._valuespec().render_input(self._var_prefix, self._current_value())

    def filter(self, infoname):
        value = self._current_value()
        if not value:
            return ""

        return self._get_label_filters(value)

    def _get_label_filters(self, labels):
        filters = []
        for label_id, label_value in labels.items():
            filters.append(self._label_filter(label_id, label_value))
        return "".join(filters)

    def _label_filter(self, label_id, label_value):
        return "Filter: %s = %s %s\n" % (
            livestatus.lqencode(self._column),
            livestatus.lqencode(livestatus.quote_dict(label_id)),
            livestatus.lqencode(livestatus.quote_dict(label_value)),
        )


@filter_registry.register
class FilterHostLabels(ABCLabelFilter):
    @property
    def object_type(self):
        return "host"

    @property
    def ident(self):
        return "host_labels"

    @property
    def title(self):
        return _("Host labels")

    def double_height(self):
        return True


@filter_registry.register
class FilterServiceLabels(ABCLabelFilter):
    @property
    def object_type(self):
        return "service"

    @property
    def ident(self):
        return "service_labels"

    @property
    def title(self):
        return _("Service labels")

    def double_height(self):
        return True


class ABCFilterCustomAttribute(Filter):
    __metaclass__ = abc.ABCMeta

    @property
    def sort_index(self):
        return 103

    def __init__(self, info):
        Filter.__init__(self,
                        info=info,
                        htmlvars=[self.name_varname, self.value_varname],
                        link_columns=[])

    @property
    def name_varname(self):
        return "%s_name" % self.ident

    @property
    def value_varname(self):
        return "%s_value" % self.ident

    def display(self):
        html.dropdown(self.name_varname, [("", "")] + self._custom_attribute_choices())
        html.text_input(self.value_varname)

    @abc.abstractmethod
    def _custom_attribute_choices(self):
        raise NotImplementedError()

    def filter(self, infoname):
        if not html.get_ascii_input(self.name_varname):
            return ""

        attribute_id = html.get_item_input(self.name_varname,
                                           dict(self._custom_attribute_choices()))[1]
        value = html.get_unicode_input(self.value_varname)
        return "Filter: %s_custom_variables ~~ %s ^%s\n" % (
            self.info, livestatus.lqencode(attribute_id.upper()), livestatus.lqencode(value))


@filter_registry.register
class FilterCustomServiceAttribute(ABCFilterCustomAttribute):
    @property
    def ident(self):
        return "service_custom_variable"

    @property
    def title(self):
        return _("Service custom attribute")

    def __init__(self):
        ABCFilterCustomAttribute.__init__(self, info="service")

    def _custom_attribute_choices(self):
        choices = []
        for ident, attr_spec in config.custom_service_attributes.items():
            choices.append((ident, attr_spec["title"]))
        return sorted(choices, key=lambda x: x[1])


@filter_registry.register
class FilterCustomHostAttribute(ABCFilterCustomAttribute):
    @property
    def ident(self):
        return "host_custom_variable"

    @property
    def title(self):
        return _("Host custom attribute")

    def __init__(self):
        ABCFilterCustomAttribute.__init__(self, info="host")

    def _custom_attribute_choices(self):
        choices = []
        for attr_spec in config.wato_host_attrs:
            choices.append((attr_spec["name"], attr_spec["title"]))
        return sorted(choices, key=lambda x: x[1])


# choices = [ (value, "readable"), .. ]
class FilterECServiceLevelRange(Filter):
    def __init__(self, info):
        self.lower_bound_varname = "%s_lower" % self.ident
        self.upper_bound_varname = "%s_upper" % self.ident

        Filter.__init__(self, info, [
            self.lower_bound_varname,
            self.upper_bound_varname,
        ], [])

    def _prepare_choices(self):
        choices = config.mkeventd_service_levels[:]
        choices.sort()
        return [(str(x[0]), "%s - %s" % (x[0], x[1])) for x in choices]

    def display(self):
        selection = [("", "")] + self._prepare_choices()
        html.open_div(class_="service_level min")
        html.write_text("From")
        html.dropdown(self.lower_bound_varname, selection)
        html.close_div()
        html.open_div(class_="service_level max")
        html.write_text("To")
        html.select(self.upper_bound_varname, selection)
        html.close_div()

    def filter(self, infoname):
        lower_bound = html.request.var(self.lower_bound_varname)
        upper_bound = html.request.var(self.upper_bound_varname)

        if lower_bound and upper_bound:
            match_func = lambda val: int(lower_bound) <= val <= int(upper_bound)
        elif lower_bound and not upper_bound:
            match_func = lambda val: int(lower_bound) <= val
        elif not lower_bound and upper_bound:
            match_func = lambda val: val <= int(upper_bound)
        else:
            match_func = None

        if match_func is not None:
            filterline = "Filter: %s_custom_variable_names >= EC_SL\n" % self.info

            filterline_values = []
            for value, _readable in config.mkeventd_service_levels:
                if match_func(value):
                    filterline_values.append( "Filter: %s_custom_variable_values >= %s" % \
                                              (self.info, livestatus.lqencode(str(value))) )

            filterline += "%s\n" % "\n".join(filterline_values)

            len_filterline_values = len(filterline_values)
            if len_filterline_values > 1:
                filterline += "Or: %d\n" % len_filterline_values

            return filterline

        else:
            return ""

    def double_height(self):
        return True


@filter_registry.register
class FilterSvcServiceLevel(FilterECServiceLevelRange):
    @property
    def ident(self):
        return "svc_service_level"

    @property
    def title(self):
        return _("Service service level")

    @property
    def sort_index(self):
        return 310

    def __init__(self):
        FilterECServiceLevelRange.__init__(self, "service")


@filter_registry.register
class FilterHstServiceLevel(FilterECServiceLevelRange):
    @property
    def ident(self):
        return "hst_service_level"

    @property
    def title(self):
        return _("Host service level")
>>>>>>> 75a18bda


@filter_registry.register_instance
class FilterLogClass(Filter):
    def __init__(self):
        self.log_classes = [
            (0, _("Informational")),
            (1, _("Alerts")),
            (2, _("Program")),
            (3, _("Notifications")),
            (4, _("Passive checks")),
            (5, _("Commands")),
            (6, _("States")),
            (8, _("Alert Handlers")),
        ]

        super().__init__(
            ident="log_class",
            title=_("Logentry class"),
            sort_index=255,
            info="log",
            htmlvars=["logclass_filled"] + ["logclass%d" % l for l, _c in self.log_classes],
            link_columns=[],
        )

    def display(self) -> None:
        html.hidden_field("logclass_filled", "1", add_var=True)
        html.open_table(cellspacing="0", cellpadding="0")
        if config.filter_columns == 1:
            num_cols = 4
        else:
            num_cols = 2
        col = 1
        for l, c in self.log_classes:
            if col == 1:
                html.open_tr()
            html.open_td()
            html.checkbox("logclass%d" % l, True)
            html.write(c)
            html.close_td()
            if col == num_cols:
                html.close_tr()
                col = 1
            else:
                col += 1
        if col < num_cols:
            html.open_td()
            html.close_td()
            html.close_tr()
        html.close_table()

    def _filter_used(self):
        return any(html.request.has_var(v) for v in self.htmlvars)

    def filter(self, infoname):
        if not self._filter_used():
            return ""  # Do not apply this filter

        headers = [str(l) for l, _c in self.log_classes if html.get_checkbox("logclass%d" % l)]

        if not headers:
            return "Limit: 0\n"  # no class allowed
        return lq_logic("Filter: class =", headers, "Or")


filter_registry.register(
    FilterText(
        ident="log_plugin_output",
        title=_l("Log: plugin output"),
        sort_index=202,
        info="log",
        column="log_plugin_output",
        htmlvar="log_plugin_output",
        op="~~",
    ))

filter_registry.register(
    FilterText(
        ident="log_type",
        title=_l("Log: message type"),
        sort_index=203,
        info="log",
        column="log_type",
        htmlvar="log_type",
        op="~~",
        show_heading=False,
    ))

filter_registry.register(
    FilterText(
        ident="log_state_type",
        title=_l("Log: state type (DEPRECATED: Use \"state information\")"),
        sort_index=204,
        info="log",
        column="log_state_type",
        htmlvar="log_state_type",
        op="~~",
    ))

filter_registry.register(
    FilterText(
        ident="log_state_info",
        title=_l("Log: state information"),
        sort_index=204,
        info="log",
        column="log_state_info",
        htmlvar="log_state_info",
        op="~~",
    ))

filter_registry.register(
    FilterText(
        ident="log_contact_name",
        title=_l("Log: contact name (exact match)"),
        sort_index=260,
        description=_l("Exact match, used for linking"),
        info="log",
        column="log_contact_name",
        htmlvar="log_contact_name",
        op="=",
    ))

filter_registry.register(
    FilterRegExp(
        ident="log_contact_name_regex",
        title=_l("Log: contact name"),
        sort_index=261,
        info="log",
        column="log_contact_name",
        htmlvar="log_contact_name_regex",
        op="~~",
        negateable=True,
    ))

filter_registry.register(
    FilterRegExp(
        ident="log_command_name_regex",
        title=_l("Log: command"),
        sort_index=262,
        info="log",
        column="log_command_name",
        htmlvar="log_command_name_regex",
        op="~~",
        negateable=True,
    ))


@filter_registry.register_instance
class FilterLogState(Filter):
    def __init__(self):
        self._items = [
            ("h0", "host", 0, _("Up")),
            ("h1", "host", 1, _("Down")),
            ("h2", "host", 2, _("Unreachable")),
            ("s0", "service", 0, _("OK")),
            ("s1", "service", 1, _("Warning")),
            ("s2", "service", 2, _("Critical")),
            ("s3", "service", 3, _("Unknown")),
        ]

        super().__init__(
            ident="log_state",
            title=_("Type of alerts of hosts and services"),
            sort_index=270,
            info="log",
            htmlvars=["log_state_filled"] + ["logst_" + e[0] for e in self._items],
            link_columns=[],
        )

    def _filter_used(self):
        return any(html.request.has_var(v) for v in self.htmlvars)

    def display(self) -> None:
        html.hidden_field("log_state_filled", "1", add_var=True)
        html.open_table(class_="alertstatefilter")
        html.open_tr()
        html.open_td()
        html.begin_checkbox_group()
        for varsuffix, what, state, text in self._items:
            if state == 0:
                title = _("Host") if what == "host" else _("Service")
                html.u("%s:" % title)
                html.close_td()
                html.open_td()
            html.checkbox("logst_" + varsuffix, True, label=text)
            if not html.mobile:
                html.br()
            if varsuffix == "h2":
                html.close_td()
                html.open_td()
        html.end_checkbox_group()
        html.close_td()
        html.close_tr()
        html.close_table()

    def filter(self, infoname):
        if not self._filter_used():
            return ""  # Do not apply this filter

        headers = []
        for varsuffix, what, state, _text in self._items:
            if html.get_checkbox("logst_" + varsuffix):
                headers.append("Filter: log_type ~ %s .*\nFilter: log_state = %d\nAnd: 2\n" %
                               (what.upper(), state))

        if len(headers) == 0:
            return "Limit: 0\n"  # no allowed state
        if len(headers) == len(self._items):
            return ""  # all allowed or form not filled in
        return "".join(headers) + ("Or: %d\n" % len(headers))


@filter_registry.register_instance
class FilterLogNotificationPhase(FilterTristate):
    def __init__(self):
        super().__init__(ident="log_notification_phase",
                         title=_("Notification phase"),
                         sort_index=271,
                         info="log",
                         column="log_command_name")

    def display(self) -> None:
        current = html.request.var(self.varname)
        html.begin_radio_group(horizontal=False)
        for value, text in [
            ("-1", _("Show all phases of notifications")),
            ("1", _("Show just preliminary notifications")),
            ("0", _("Show just end-user-notifications")),
        ]:
            checked = current == value or (current in [None, ""] and int(value) == self.deflt)
            html.radiobutton(self.varname, value, checked, text + " &nbsp; ")
            html.br()
        html.end_radio_group()

    def filter_code(self, infoname, positive):
        # Note: this filter also has to work for entries that are no notification.
        # In that case the filter is passive and lets everything through
        if positive:
            return "Filter: %s = check-mk-notify\nFilter: %s =\nOr: 2\n" % (self.column,
                                                                            self.column)
        return "Filter: %s != check-mk-notify\n" % self.column


@filter_registry.register_instance
class FilterAggrServiceUsed(FilterTristate):
    def __init__(self):
<<<<<<< HEAD
        super().__init__(
            ident="aggr_service_used",
            title=_("Used in BI aggregate"),
            sort_index=300,
            info="service",
            column=None,
            is_show_more=True,
=======
        self.__options = [
            ("discovery_state_ignored", _("Hidden")),
            ("discovery_state_vanished", _("Vanished")),
            ("discovery_state_unmonitored", _("New")),
        ]
        Filter.__init__(
            self,
            "discovery",
            [o[0] for o in self.__options],
            [],
>>>>>>> 75a18bda
        )

    def filter(self, infoname):
        return ""

    def filter_table(self, rows):
        current = self.tristate_value()
        if current == -1:
            return rows
        new_rows = []
        for row in rows:
            is_part = bi.is_part_of_aggregation(row["host_name"], row["service_description"])
            if (is_part and current == 1) or \
               (not is_part and current == 0):
                new_rows.append(row)
        return new_rows

    def filter_code(self, infoname, positive):
        pass


filter_registry.register(
    FilterText(
        ident="downtime_id",
        title=_l("Downtime ID"),
        sort_index=301,
        info="downtime",
        column="downtime_id",
        htmlvar="downtime_id",
        op="=",
    ))


class TagFilter(Filter):
    def __init__(self, *, ident: str, title: str, object_type: str, is_show_more: bool = False):
        self.count = 3
        self._object_type = object_type

        htmlvars: List[str] = []
        for num in range(self.count):
            htmlvars += [
                '%s%d_grp' % (self._var_prefix, num),
                '%s%d_op' % (self._var_prefix, num),
                '%s%d_val' % (self._var_prefix, num),
            ]

        super().__init__(ident=ident,
                         title=title,
                         sort_index=302,
                         info=object_type,
                         htmlvars=htmlvars,
                         link_columns=[],
                         is_show_more=is_show_more)

    @property
    def _var_prefix(self):
        return "%s_tag_" % (self._object_type)

    def display(self) -> None:
        groups = config.tags.get_tag_group_choices()
        operators: Choices = [
            ("is", "="),
            ("isnot", u"≠"),
        ]

        grouped: Dict[str, Choices] = {}
        for tag_group in config.tags.tag_groups:
            grouped.setdefault(tag_group.id, [("", u"")])

            for grouped_tag in tag_group.tags:
                tag_id = "" if grouped_tag.id is None else grouped_tag.id
                grouped[tag_group.id].append((tag_id, grouped_tag.title))

        html.javascript('cmk.utils.set_tag_groups(%s, %s);' %
                        (json.dumps(self._object_type), json.dumps(grouped)))
        html.open_table()
        for num in range(self.count):
            prefix = '%s%d' % (self._var_prefix, num)
            html.open_tr()
            html.open_td()
            html.dropdown(prefix + '_grp', [("", "")] + groups,
                          onchange='cmk.utils.tag_update_value(\'%s\', \'%s\', this.value)' %
                          (self._object_type, prefix),
                          style='width:129px',
                          ordered=True,
                          class_="grp")
            html.close_td()
            html.open_td()
            empty_choices: Choices = [("", "")]
            html.dropdown(prefix + '_op',
                          empty_choices + operators,
                          style="width:36px",
                          ordered=True,
                          class_="op")
            html.close_td()
            html.open_td()

            if html.request.var(prefix + "_grp"):
                choices: Choices = html.get_item_input(prefix + "_grp", grouped)[0]
            else:
<<<<<<< HEAD
                choices = [("", "")]
=======
                title_prefix = ""
            return ("/".join(path), title_prefix + path[index])

        tree = {}
        for group in bi.get_aggregation_group_trees():
            _build_tree(group.split("/"), tree, tuple())

        selection = []
        index = 0
        for _, sub_tree in tree.iteritems():
            selection.append(_get_selection_entry(sub_tree, index))
            _build_selection(selection, sub_tree.get("__children__", {}), index)

        return selection


# how is either "regex" or "exact"
class BITextFilter(FilterUnicodeFilter):
    def __init__(self, what, how="regex", suffix=""):
        self.how = how
        self.column = "aggr_" + what
        FilterUnicodeFilter.__init__(self,
                                     info="aggr",
                                     htmlvars=[self.column + suffix],
                                     link_columns=[self.column])

    def variable_settings(self, row):
        return [(self.htmlvars[0], row[self.column])]

    def display(self):
        html.text_input(self.htmlvars[0])

    def heading_info(self):
        return html.get_unicode_input(self.htmlvars[0])

    def filter_table(self, rows):
        val = html.get_unicode_input(self.htmlvars[0])
        if not val:
            return rows
        if self.how == "regex":
            try:
                reg = re.compile(val.lower())
            except re.error as e:
                html.add_user_error(None, "Invalid regular expression: %s" % e)
                return rows

            return [row for row in rows if reg.search(row[self.column].lower())]
        return [row for row in rows if row[self.column] == val]


@filter_registry.register
class FilterAggrNameRegex(BITextFilter):
    @property
    def ident(self):
        return "aggr_name_regex"

    @property
    def title(self):
        return _("Aggregation name")

    @property
    def sort_index(self):
        return 120

    def __init__(self):
        BITextFilter.__init__(self, "name", suffix="_regex")
>>>>>>> 75a18bda

            html.dropdown(prefix + '_val', choices, style="width:129px", ordered=True, class_="val")
            html.close_td()
            html.close_tr()
        html.close_table()

    def filter(self, infoname):
        headers = []

        # Do not restrict to a certain number, because we'd like to link to this
        # via an URL, e.g. from the virtual host tree snapin
        num = 0
        while html.request.has_var('%s%d_op' % (self._var_prefix, num)):
            prefix = '%s%d' % (self._var_prefix, num)
            num += 1

            op = html.request.var(prefix + '_op')
            tag_group = config.tags.get_tag_group(
                html.request.get_str_input_mandatory(prefix + '_grp'))
            tag = html.request.var(prefix + '_val')

            if not tag_group or not op:
                continue

            headers.append(self._tag_filter(tag_group.id, tag, negate=op != "is"))

        if headers:
            return '\n'.join(headers) + '\n'
        return ''

    def _tag_filter(self, tag_group, tag, negate):
        return "Filter: %s_tags %s %s %s" % (
            livestatus.lqencode(self._object_type),
            '!=' if negate else '=',
            livestatus.lqencode(livestatus.quote_dict(tag_group)),
            livestatus.lqencode(livestatus.quote_dict(tag)),
        )


filter_registry.register(TagFilter(
    ident="host_tags",
    title=_l("Host Tags"),
    object_type="host",
))

filter_registry.register(
    TagFilter(
        ident="service_tags",
        title=_l("Tags"),
        object_type="service",
        is_show_more=True,
    ))


@filter_registry.register_instance
class FilterHostAuxTags(Filter):
    def __init__(self):
        self.count = 3
        self.prefix = 'host_auxtags'

        htmlvars = []
        for num in range(self.count):
            htmlvars.append("%s_%d" % (self.prefix, num))
            htmlvars.append("%s_%d_neg" % (self.prefix, num))

        super().__init__(
            ident="host_auxtags",
            title=_("Host Auxiliary Tags"),
            sort_index=302,
            info='host',
            htmlvars=htmlvars,
            link_columns=[],
            is_show_more=True,
        )

    def display(self) -> None:
        aux_tag_choices = [("", "")] + config.tags.aux_tag_list.get_choices()
        for num in range(self.count):
            html.dropdown('%s_%d' % (self.prefix, num), aux_tag_choices, ordered=True, class_='neg')
            html.open_nobr()
            html.checkbox('%s_%d_neg' % (self.prefix, num), False, label=_("negate"))
            html.close_nobr()

    def filter(self, infoname):
        headers = []

        # Do not restrict to a certain number, because we'd like to link to this
        # via an URL, e.g. from the virtual host tree snapin
        num = 0
        while html.request.has_var('%s_%d' % (self.prefix, num)):
            this_tag = html.request.var('%s_%d' % (self.prefix, num))
            if this_tag:
                negate = html.get_checkbox('%s_%d_neg' % (self.prefix, num))
                headers.append(self._host_auxtags_filter(this_tag, negate))
            num += 1

        if headers:
            return '\n'.join(headers) + '\n'
        return ''

    def _host_auxtags_filter(self, tag, negate):
        return "Filter: host_tags %s %s %s" % ("!=" if negate else "=",
                                               livestatus.lqencode(livestatus.quote_dict(tag)),
                                               livestatus.lqencode(livestatus.quote_dict(tag)))


class LabelFilter(Filter):
    def __init__(self, *, ident: str, title: str, object_type: str) -> None:
        self._object_type = object_type
        super().__init__(ident=ident,
                         title=title,
                         sort_index=301,
                         info=object_type,
                         htmlvars=[self._var_prefix],
                         link_columns=[])

    @property
    def _var_prefix(self):
        return "%s_label" % self._object_type

    @property
    def _column(self):
        return "%s_labels" % self._object_type

    def _current_value(self):
        return self._valuespec().from_html_vars(self._var_prefix)

    def heading_info(self):
        return " ".join(":".join(e) for e in sorted(self._current_value().items()))

    def request_vars_from_row(self, row: Row) -> Dict[str, str]:
        return {self.htmlvars[0]: row[self._column]}

    def _valuespec(self):
        return Labels(world=Labels.World.CORE)

    def display(self) -> None:
        self._valuespec().render_input(self._var_prefix, self._current_value())

    def filter(self, infoname):
        value = self._current_value()
        if not value:
            return ""
        return encode_labels_for_livestatus(self._column, iter(value.items())) + "\n"


filter_registry.register(
    LabelFilter(
        ident="host_labels",
        title=_l("Host labels"),
        object_type="host",
    ))

filter_registry.register(
    LabelFilter(
        ident="service_labels",
        title=_l("Service labels"),
        object_type="service",
    ))


class FilterCustomAttribute(Filter):
    def __init__(self, *, ident: str, title: str, info: str, choice_func: Callable[[], Choices]):
        super().__init__(
            ident=ident,
            title=title,
            sort_index=103,
            info=info,
            htmlvars=[self.name_varname(ident), self.value_varname(ident)],
            link_columns=[],
            is_show_more=True,
        )
        self._custom_attribute_choices = choice_func

    def name_varname(self, ident):
        return "%s_name" % ident

    def value_varname(self, ident):
        return "%s_value" % ident

    def display(self) -> None:
        choices: Choices = [("", "")]
        choices += self._custom_attribute_choices()

        html.dropdown(self.name_varname(self.ident), choices)
        html.text_input(self.value_varname(self.ident))

    def filter(self, infoname):
        if not html.request.get_ascii_input(self.name_varname(self.ident)):
            return ""

        items = {k: v for k, v in self._custom_attribute_choices() if k is not None}
        attribute_id = html.get_item_input(self.name_varname(self.ident), items)[1]
        value = html.request.get_unicode_input_mandatory(self.value_varname(self.ident))
        return "Filter: %s_custom_variables ~~ %s ^%s\n" % (
            self.info, livestatus.lqencode(attribute_id.upper()), livestatus.lqencode(value))


<<<<<<< HEAD
def _service_attribute_choices() -> Choices:
    choices: Choices = []
    for ident, attr_spec in config.custom_service_attributes.items():
        choices.append((ident, attr_spec["title"]))
    return sorted(choices, key=lambda x: x[1])
=======
        for varend, text in [
            ('0', _('OK')),
            ('1', _('WARN')),
            ('2', _('CRIT')),
            ('3', _('UNKN')),
            ('-1', _('PEND')),
            ('n', _('no assumed state set')),
        ]:
            if self.code != 'a' and varend == 'n':
                continue  # no unset for read and effective state
            if varend == 'n':
                html.br()
            var = self.prefix + varend
            html.checkbox(var, defval=not self._filter_used(), label=text)
>>>>>>> 75a18bda


filter_registry.register(
    FilterCustomAttribute(
        ident="service_custom_variable",
        title=_l("Service custom attribute"),
        info="service",
        choice_func=_service_attribute_choices,
    ))


def _host_attribute_choices() -> Choices:
    choices: Choices = []
    for attr_spec in config.wato_host_attrs:
        choices.append((attr_spec["name"], attr_spec["title"]))
    return sorted(choices, key=lambda x: x[1])


filter_registry.register(
    FilterCustomAttribute(
        ident="host_custom_variable",
        title=_l("Host custom attribute"),
        info="host",
        choice_func=_host_attribute_choices,
    ))


# choices = [ (value, "readable"), .. ]
class FilterECServiceLevelRange(Filter):
    def __init__(self, *, ident: str, title: str, info: str) -> None:
        self.lower_bound_varname = "%s_lower" % ident
        self.upper_bound_varname = "%s_upper" % ident
        super().__init__(
            ident=ident,
            title=title,
            sort_index=310,
            info=info,
            htmlvars=[
                self.lower_bound_varname,
                self.upper_bound_varname,
            ],
            link_columns=[],
            is_show_more=True,
        )

    def _prepare_choices(self):
        choices = sorted(config.mkeventd_service_levels[:])
        return [(str(x[0]), "%s - %s" % (x[0], x[1])) for x in choices]

    def display(self) -> None:
        selection = [("", "")] + self._prepare_choices()
        html.open_div(class_="service_level min")
        html.write_text("From")
        html.dropdown(self.lower_bound_varname, selection)
        html.close_div()
        html.open_div(class_="service_level max")
        html.write_text("To")
        html.dropdown(self.upper_bound_varname, selection)
        html.close_div()

    def filter(self, infoname):
        lower_bound = html.request.var(self.lower_bound_varname)
        upper_bound = html.request.var(self.upper_bound_varname)
        # NOTE: We need this special case only because our construction of the
        # disjunction is broken. We should really have a Livestatus Query DSL...
        if not lower_bound and not upper_bound:
            return ""

        if lower_bound:
            match_lower = lambda val, lo=int(lower_bound): lo <= val
        else:
            match_lower = lambda val, lo=0: True

        if upper_bound:
            match_upper = lambda val, hi=int(upper_bound): val <= hi
        else:
            match_upper = lambda val, hi=0: True

        filterline = u"Filter: %s_custom_variable_names >= EC_SL\n" % self.info

        filterline_values = [
            str(value)
            for value, _readable in config.mkeventd_service_levels
            if match_lower(value) and match_upper(value)
        ]

        return filterline + lq_logic("Filter: %s_custom_variable_values >=" % self.info,
                                     filterline_values, "Or")


filter_registry.register(
    FilterECServiceLevelRange(
        ident="svc_service_level",
        title=_l("Service service level"),
        info="service",
    ))

filter_registry.register(
    FilterECServiceLevelRange(
        ident="hst_service_level",
        title=_l("Host service level"),
        info="host",
    ))


class FilterStarred(FilterTristate):
    # TODO: Rename "what"
    def __init__(self, *, ident: str, title: str, sort_index: int, what: str) -> None:
        super().__init__(
            ident=ident,
            title=title,
            sort_index=sort_index,
            info=what,
            column=what + "_favorite",  # Column, not used
            is_show_more=True,
        )
        self.what = what

    def filter(self, infoname):
        current = self.tristate_value()
        if current == -1:
            return ""
        if current:
            aand, oor, eq = "And", "Or", "="
        else:
            aand, oor, eq = "Or", "And", "!="

        stars = config.user.stars
        filters = u""
        count = 0
        if self.what == "host":
            for star in stars:
                if ";" in star:
                    continue
                filters += "Filter: host_name %s %s\n" % (eq, livestatus.lqencode(star))
                count += 1
        else:
            for star in stars:
                if ";" not in star:
                    continue
                h, s = star.split(";")
                filters += "Filter: host_name %s %s\n" % (eq, livestatus.lqencode(h))
                filters += "Filter: service_description %s %s\n" % (eq, livestatus.lqencode(s))
                filters += "%s: 2\n" % aand
                count += 1

        # No starred object and show only starred -> show nothing
        if count == 0 and current:
            return "Filter: host_state = -4612\n"

        # no starred object and show unstarred -> show everything
        if count == 0:
            return ""

        filters += "%s: %d\n" % (oor, count)
        return filters

    def filter_code(self, infoname, positive):
        pass


filter_registry.register(
    FilterStarred(
        ident="host_favorites",
        title=_l("Favorite Hosts"),
        sort_index=501,
        what="host",
    ))

filter_registry.register(
    FilterStarred(
        ident="service_favorites",
        title=_l("Favorite Services"),
        sort_index=501,
        what="service",
    ))


@filter_registry.register_instance
class FilterDiscoveryState(Filter):
    def __init__(self):
        self.__options = [
            ("discovery_state_ignored", _("Hidden")),
            ("discovery_state_vanished", _("Vanished")),
            ("discovery_state_unmonitored", _("New")),
        ]
        super().__init__(
            ident="discovery_state",
            title=_("Discovery state"),
            sort_index=601,
            info="discovery",
            htmlvars=[o[0] for o in self.__options],
            link_columns=[],
        )
        self.__varname = "discovery_state"

    def display(self) -> None:
        html.begin_checkbox_group()
        for varname, title in self.__options:
            html.checkbox(varname, True, label=title)
        html.end_checkbox_group()

    def filter(self, infoname):
        return ""

    def filter_table(self, rows):
        new_rows = []
        filter_options = self.value()
        for row in rows:
            if filter_options["discovery_state_" + row["discovery_state"]]:
                new_rows.append(row)
        return new_rows


@filter_registry.register_instance
class FilterAggrGroup(Filter):
    def __init__(self):
        self.column = "aggr_group"
        super().__init__(ident="aggr_group",
                         title=_l("Aggregation group"),
                         sort_index=90,
                         info=self.column,
                         htmlvars=[self.column],
                         link_columns=[self.column])

    def request_vars_from_row(self, row: Row) -> Dict[str, str]:
        return {self.htmlvars[0]: row[self.column]}

    def display(self) -> None:
        htmlvar = self.htmlvars[0]
        empty_choices: Choices = [("", "")]
        groups: Choices = [(group, group) for group in bi.get_aggregation_group_trees()]
        html.dropdown(htmlvar, empty_choices + groups)

    def selected_group(self):
        return html.request.get_unicode_input(self.htmlvars[0])

    def filter_table(self, rows):
        group = self.selected_group()
        if not group:
            return rows
        return [row for row in rows if row[self.column] == group]

    def heading_info(self):
        return html.request.get_unicode_input(self.htmlvars[0])


@filter_registry.register_instance
class FilterAggrGroupTree(Filter):
    def __init__(self):
        self.column = "aggr_group_tree"
        super().__init__(ident="aggr_group_tree",
                         title=_("Aggregation group tree"),
                         sort_index=91,
                         info="aggr_group",
                         htmlvars=[self.column],
                         link_columns=[self.column])

<<<<<<< HEAD
    def request_vars_from_row(self, row: Row) -> Dict[str, str]:
        return {self.htmlvars[0]: row[self.column]}
=======
@filter_registry.register
class FilterEventHostRegex(FilterRegExp):
    @property
    def ident(self):
        return "event_host_regex"
>>>>>>> 75a18bda

    def display(self) -> None:
        htmlvar = self.htmlvars[0]
        html.dropdown(htmlvar, [("", "")] + self._get_selection())

    def selected_group(self):
        return html.request.get_unicode_input(self.htmlvars[0])

<<<<<<< HEAD
    def heading_info(self):
        return html.request.get_unicode_input(self.htmlvars[0])
=======
    def __init__(self):
        FilterRegExp.__init__(self, "event", "event_host", "event_host", "~~")
>>>>>>> 75a18bda

    def _get_selection(self):
        def _build_tree(group, parent, path):
            this_node = group[0]
            path = path + (this_node,)
            child = parent.setdefault(this_node, {"__path__": path})
            children = group[1:]
            if children:
                child = child.setdefault('__children__', {})
                _build_tree(children, child, path)

        def _build_selection(selection, tree, index):
            index += 1
            for _unused, sub_tree in tree.items():
                selection.append(_get_selection_entry(sub_tree, index, True))
                _build_selection(selection, sub_tree.get("__children__", {}), index)

        def _get_selection_entry(tree, index, prefix=None):
            path = tree["__path__"]
            if prefix:
                title_prefix = (u"\u00a0" * 6 * index) + u"\u2514\u2500 "
            else:
                title_prefix = ""
            return ("/".join(path), title_prefix + path[index])

        tree: Dict[str, Any] = {}
        for group in bi.get_aggregation_group_trees():
            _build_tree(group.split("/"), tree, tuple())

        selection = []
        index = 0
        for _unused, sub_tree in tree.items():
            selection.append(_get_selection_entry(sub_tree, index))
            _build_selection(selection, sub_tree.get("__children__", {}), index)

        return selection


# how is either "regex" or "exact"
class BITextFilter(Filter):
    def __init__(self,
                 *,
                 ident: str,
                 title: str,
                 sort_index: int,
                 what: str,
                 how: str = "regex",
                 suffix: str = "") -> None:
        self.how = how
        self.column = "aggr_" + what
        super().__init__(ident=ident,
                         title=title,
                         sort_index=sort_index,
                         info="aggr",
                         htmlvars=[self.column + suffix],
                         link_columns=[self.column])

    def request_vars_from_row(self, row: Row) -> Dict[str, str]:
        return {self.htmlvars[0]: row[self.column]}

    def display(self) -> None:
        html.text_input(self.htmlvars[0])

    def heading_info(self):
        return html.request.get_unicode_input(self.htmlvars[0])

    def filter_table(self, rows):
        val = html.request.get_unicode_input(self.htmlvars[0])
        if not val:
            return rows
        if self.how == "regex":
            try:
                reg = re.compile(val.lower())
            except re.error as e:
                html.add_user_error(None, "Invalid regular expression: %s" % e)
                return rows

            return [row for row in rows if reg.search(row[self.column].lower())]
        return [row for row in rows if row[self.column] == val]


filter_registry.register(
    BITextFilter(
        ident="aggr_name_regex",
        title=_l("Aggregation name"),
        sort_index=120,
        what="name",
        suffix="_regex",
    ))

filter_registry.register(
    BITextFilter(
        ident="aggr_name",
        title=_l("Aggregation name (exact match)"),
        sort_index=120,
        what="name",
        how="exact",
    ))

filter_registry.register(
    BITextFilter(
        ident="aggr_output",
        title=_l("Aggregation output"),
        sort_index=121,
        what="output",
    ))


@filter_registry.register_instance
class FilterAggrHosts(Filter):
    def __init__(self):
        super().__init__(
            ident="aggr_hosts",
            title=_("Affected hosts contain"),
            sort_index=130,
            info="aggr",
            htmlvars=["aggr_host_site", "aggr_host_host"],
            link_columns=[],
            description=_(
                "Filter for all aggregations that base on status information of that host. "
                "Exact match (no regular expression)"),
        )

    def display(self) -> None:
        html.text_input(self.htmlvars[1])

    def heading_info(self):
        return html.request.var(self.htmlvars[1])

    def find_host(self, host, hostlist):
        for _s, h in hostlist:
            if h == host:
                return True
        return False

    def request_vars_from_row(self, row: Row) -> Dict[str, str]:
        return {
            "aggr_host_host": row["host_name"],
            "aggr_host_site": row["site"],
        }

    def filter_table(self, rows):
        val = html.request.var(self.htmlvars[1])
        if not val:
            return rows
        return [row for row in rows if self.find_host(val, row["aggr_hosts"])]


@filter_registry.register_instance
class FilterAggrService(Filter):
    """Not performing filter(), nor filter_table(). The filtering is done directly in BI by
    bi.table(), which calls service_spec()."""
    def __init__(self):
        super().__init__(
            ident="aggr_service",
            title=_("Affected by service"),
            sort_index=131,
            info="aggr",
            htmlvars=["aggr_service_site", "aggr_service_host", "aggr_service_service"],
            link_columns=[],
            description=
            _("Filter for all aggregations that are affected by one specific service on a specific host (no regular expression)"
             ),
        )

    def display(self) -> None:
        html.write(_("Host") + ": ")
        html.text_input(self.htmlvars[1])
        html.write(_("Service") + ": ")
        html.text_input(self.htmlvars[2])

    def heading_info(self):
        return (html.request.get_unicode_input_mandatory(self.htmlvars[1], "") + " / " +
                html.request.get_unicode_input_mandatory(self.htmlvars[2], ""))

    def service_spec(self):
        if html.request.has_var(self.htmlvars[2]):
            return (html.request.get_unicode_input(self.htmlvars[0]),
                    html.request.get_unicode_input(self.htmlvars[1]),
                    html.request.get_unicode_input(self.htmlvars[2]))

    def request_vars_from_row(self, row: Row) -> Dict[str, str]:
        return {
            "site": row["site"],
            "host": row["host_name"],
            "service": row["service_description"],
        }


class BIStatusFilter(Filter):
    # TODO: Rename "what"
    def __init__(self, ident: str, title: str, sort_index: int, what: str) -> None:
        self.column = "aggr_" + what + "state"
        if what == "":
            self.code = 'r'
        else:
            self.code = what[0]
        self.prefix = "bi%ss" % self.code
        vars_ = ["%s%s" % (self.prefix, x) for x in [-1, 0, 1, 2, 3, "_filled"]]
        if self.code == 'a':
            vars_.append(self.prefix + "n")
        super().__init__(ident=ident,
                         title=title,
                         sort_index=sort_index,
                         info="aggr",
                         htmlvars=vars_,
                         link_columns=[])

    def filter(self, infoname):
        return ""

    def _filter_used(self):
        return html.request.has_var(self.prefix + "_filled")

    def display(self) -> None:
        html.hidden_field(self.prefix + "_filled", "1", add_var=True)

        for varend, text in [
            ('0', _('OK')),
            ('1', _('WARN')),
            ('2', _('CRIT')),
            ('3', _('UNKN')),
            ('-1', _('PEND')),
            ('n', _('no assumed state set')),
        ]:
            if self.code != 'a' and varend == 'n':
                continue  # no unset for read and effective state
            if varend == 'n':
                html.br()
            var = self.prefix + varend
            html.checkbox(var, defval=str(not self._filter_used()), label=text)

    def filter_table(self, rows):
        if not self._filter_used():
            return rows

        allowed_states = []
        for i in ['0', '1', '2', '3', '-1', 'n']:
            if html.get_checkbox(self.prefix + i):
                if i == 'n':
                    s = None
                else:
                    s = int(i)
                allowed_states.append(s)
        newrows = []
        for row in rows:
            if row[self.column] is not None:
                s = row[self.column]["state"]
            else:
                s = None
            if s in allowed_states:
                newrows.append(row)
        return newrows


filter_registry.register(
    BIStatusFilter(
        ident="aggr_state",
        title=_l(" State"),
        sort_index=150,
        what="",
    ))

filter_registry.register(
    BIStatusFilter(
        ident="aggr_effective_state",
        title=_l("Effective  State"),
        sort_index=151,
        what="effective_",
    ))

filter_registry.register(
    BIStatusFilter(
        ident="aggr_assumed_state",
        title=_l("Assumed  State"),
        sort_index=152,
        what="assumed_",
    ))

filter_registry.register(
    FilterText(
        ident="event_id",
        title=_l("Event ID"),
        sort_index=200,
        info="event",
        column="event_id",
        htmlvar="event_id",
        op="=",
    ))

filter_registry.register(
    FilterText(
        ident="event_rule_id",
        title=_l("ID of rule"),
        sort_index=200,
        info="event",
        column="event_rule_id",
        htmlvar="event_rule_id",
        op="=",
    ))

filter_registry.register(
    FilterText(
        ident="event_text",
        title=_l("Message/Text of event"),
        sort_index=201,
        info="event",
        column="event_text",
        htmlvar="event_text",
        op="~~",
    ))

filter_registry.register(
    FilterText(
        ident="event_application",
        title=_l("Application / Syslog-Tag"),
        sort_index=201,
        info="event",
        column="event_application",
        htmlvar="event_application",
        op="~~",
    ))

filter_registry.register(
    FilterText(
        ident="event_contact",
        title=_l("Contact Person"),
        sort_index=201,
        info="event",
        column="event_contact",
        htmlvar="event_contact",
        op="~~",
    ))

filter_registry.register(
    FilterText(
        ident="event_comment",
        title=_l("Comment to the event"),
        sort_index=201,
        info="event",
        column="event_comment",
        htmlvar="event_comment",
        op="~~",
    ))

filter_registry.register(
    FilterRegExp(
        ident="event_host_regex",
        title=_l("Hostname of original event"),
        sort_index=201,
        info="event",
        column="event_host",
        htmlvar="event_host",
        op="~~",
    ))

filter_registry.register(
    FilterText(
        ident="event_host",
        title=_l("Hostname of event, exact match"),
        sort_index=201,
        info="event",
        column="event_host",
        htmlvar="event_host",
        op="=",
    ))

filter_registry.register(
    FilterText(
        ident="event_ipaddress",
        title=_l("Original IP Address of event"),
        sort_index=201,
        info="event",
        column="event_ipaddress",
        htmlvar="event_ipaddress",
        op="~~",
    ))

filter_registry.register(
    FilterText(
        ident="event_owner",
        title=_l("Owner of event"),
        sort_index=201,
        info="event",
        column="event_owner",
        htmlvar="event_owner",
        op="~~",
    ))

filter_registry.register(
    FilterText(
        ident="history_who",
        title=_l("User that performed action"),
        sort_index=221,
        info="history",
        column="history_who",
        htmlvar="history_who",
        op="~~",
    ))

filter_registry.register(
    FilterText(
        ident="history_line",
        title=_l("Line number in history logfile"),
        sort_index=222,
        info="history",
        column="history_line",
        htmlvar="history_line",
        op="=",
    ))

filter_registry.register(
    FilterNagiosFlag(
        ident="event_host_in_downtime",
        title=_l("Host in downtime during event creation"),
        sort_index=223,
        info="event",
    ))


@filter_registry.register_instance
class FilterEventCount(Filter):
    def __init__(self):
        name = "event_count"
        super().__init__(ident="event_count",
                         title=_("Message count"),
                         sort_index=205,
                         info="event",
                         htmlvars=[name + "_from", name + "_to"],
                         link_columns=[name])
        self._name = name

    def display(self) -> None:
        html.write_text("from: ")
        html.text_input(self._name + "_from", default_value="", size=8, cssclass="number")
        html.write_text(" to: ")
        html.text_input(self._name + "_to", default_value="", size=8, cssclass="number")

    def filter(self, infoname):
        f = ""
        if html.request.var(self._name + "_from"):
            f += ("Filter: event_count >= %d\n" %
                  html.request.get_integer_input_mandatory(self._name + "_from"))
        if html.request.var(self._name + "_to"):
            f += ("Filter: event_count <= %d\n" %
                  html.request.get_integer_input_mandatory(self._name + "_to"))
        return f


class EventFilterState(Filter):
    def __init__(self, *, ident: str, title: str, sort_index: int, table: str,
                 choices: List[Tuple[str, str]]) -> None:
        varnames = [ident + "_" + c[0] for c in choices]
        super().__init__(ident=ident,
                         title=title,
                         sort_index=sort_index,
                         info=table,
                         htmlvars=varnames,
                         link_columns=[ident])
        self._choices = choices

    def display(self) -> None:
        html.begin_checkbox_group()
        for name, title in self._choices:
<<<<<<< HEAD
            html.checkbox(self.ident + "_" + name, True, label=title)
=======
            html.checkbox(self.ident + "_" + str(name), True, label=title)
>>>>>>> 75a18bda
        html.end_checkbox_group()

    def filter(self, infoname):
        selected = []
        for name, _title in self._choices:
            if html.get_checkbox(self.ident + "_" + name):
                selected.append(name)

        return lq_logic("Filter: %s =" % self.ident, sorted(selected), "Or")


filter_registry.register(
    EventFilterState(
        ident="event_state",
        title=_l("State classification"),
        sort_index=206,
        table="event",
        choices=[
            ("0", _("OK")),
            ("1", _("WARN")),
            ("2", _("CRIT")),
            ("3", _("UNKNOWN")),
        ],
    ))

filter_registry.register(
    EventFilterState(
        ident="event_phase",
        title=_l("Phase"),
        sort_index=207,
        table="event",
        choices=list(mkeventd.phase_names.items()),
    ))

filter_registry.register(
    EventFilterState(
        ident="event_priority",
        title=_l("Syslog Priority"),
        sort_index=209,
        table="event",
        choices=[(str(e[0]), e[1]) for e in mkeventd.syslog_priorities],
    ))

filter_registry.register(
    EventFilterState(
        ident="history_what",
        title=_l("History action type"),
        sort_index=225,
        table="history",
        choices=[(k, k) for k in mkeventd.action_whats],
    ))

filter_registry.register(
    FilterTime(
        ident="event_first",
        title=_l("First occurrence of event"),
        sort_index=220,
        info="event",
        column="event_first",
    ))

filter_registry.register(
    FilterTime(
        ident="event_last",
        title=_l("Last occurrance of event"),
        sort_index=221,
        info="event",
        column="event_last",
    ))

filter_registry.register(
    FilterTime(
        ident="history_time",
        title=_l("Time of entry in event history"),
        sort_index=222,
        info="history",
        column="history_time",
    ))


class EventFilterDropdown(Filter):
    def __init__(self,
                 *,
                 ident: str,
                 title: str,
                 sort_index: int,
                 choices: Union[Choices, Callable[[], Choices]],
                 operator: str = '=',
                 column: str) -> None:
        super().__init__(ident=ident,
                         title=title,
                         sort_index=sort_index,
                         info="event",
                         htmlvars=[ident],
                         link_columns=["event_" + column])
        self._choices = choices
        self._column = column
        self._operator = operator

    def display(self) -> None:
        if isinstance(self._choices, list):
            choices = self._choices
        else:
            choices = self._choices()
        empty_choices: Choices = [("", "")]
        the_choices: Choices = [(str(n), t) for (n, t) in choices]
        html.dropdown(self.ident, empty_choices + the_choices)

    def filter(self, infoname):
        val = html.request.var(self.ident)
        if val:
            return "Filter: event_%s %s %s\n" % (self._column, self._operator, val)
        return ""


filter_registry.register(
    EventFilterDropdown(
        ident="event_facility",
        title=_l("Syslog Facility"),
        sort_index=210,
        choices=mkeventd.syslog_facilities,
        column="facility",
    ))

filter_registry.register(
    EventFilterDropdown(
        ident="event_sl",
        title=_l("Service Level at least"),
        sort_index=211,
        choices=mkeventd.service_levels,
        operator='>=',
        column="sl",
    ))

filter_registry.register(
    EventFilterDropdown(
        ident="event_sl_max",
        title=_l("Service Level at most"),
        sort_index=211,
        choices=mkeventd.service_levels,
        operator='<=',
        column="sl",
    ))


@filter_registry.register_instance
class FilterOptEventEffectiveContactgroup(FilterGroupCombo):
    def __init__(self):
        # TODO: Cleanup hierarchy here. The FilterGroupCombo constructor needs to be refactored
        super().__init__(
            ident="optevent_effective_contactgroup",
            title=_("Contact group (effective)"),
            sort_index=212,
            what="event_effective_contact",
            enforce=False,
        )
        self.what = "contact"
        self.info = "event"
        self.link_columns = [
            "event_contact_groups", "event_contact_groups_precedence", "host_contact_groups"
        ]

    def filter(self, infoname):
        if not html.request.has_var(self.htmlvars[0]):
            return ""  # Skip if filter is not being set at all

        current_value = self.current_value()
        if not current_value:
            if not self.enforce:
                return ""
            current_value = sites.live().query_value(
                "GET contactgroups\nCache: reload\nColumns: name\nLimit: 1\n", None)

        if current_value is None:
            return ""  # no {what}group exists!

        if not self.enforce and html.request.var(self.htmlvars[1]):
            negate = "!"
        else:
            negate = ""

        return "Filter: event_contact_groups_precedence = host\n" \
               "Filter: host_contact_groups %s>= %s\n" \
               "And: 2\n" \
               "Filter: event_contact_groups_precedence = rule\n" \
               "Filter: event_contact_groups %s>= %s\n" \
               "And: 2\n" \
               "Or: 2\n" % (negate, livestatus.lqencode(current_value),
                            negate, livestatus.lqencode(current_value))

    def request_vars_from_row(self, row: Row) -> Dict[str, str]:
        return {}<|MERGE_RESOLUTION|>--- conflicted
+++ resolved
@@ -1,87 +1,71 @@
-#!/usr/bin/env python3
-# -*- coding: utf-8 -*-
-# Copyright (C) 2019 tribe29 GmbH - License: GNU General Public License v2
-# This file is part of Checkmk (https://checkmk.com). It is subject to the terms and
-# conditions defined in the file COPYING, which is part of this source code package.
-
+#!/usr/bin/python
+# -*- encoding: utf-8; py-indent-offset: 4 -*-
+# +------------------------------------------------------------------+
+# |             ____ _               _        __  __ _  __           |
+# |            / ___| |__   ___  ___| | __   |  \/  | |/ /           |
+# |           | |   | '_ \ / _ \/ __| |/ /   | |\/| | ' /            |
+# |           | |___| | | |  __/ (__|   <    | |  | | . \            |
+# |            \____|_| |_|\___|\___|_|\_\___|_|  |_|_|\_\           |
+# |                                                                  |
+# | Copyright Mathias Kettner 2014             mk@mathias-kettner.de |
+# +------------------------------------------------------------------+
+#
+# This file is part of Check_MK.
+# The official homepage is at http://mathias-kettner.de/check_mk.
+#
+# check_mk is free software;  you can redistribute it and/or modify it
+# under the  terms of the  GNU General Public License  as published by
+# the Free Software Foundation in version 2.  check_mk is  distributed
+# in the hope that it will be useful, but WITHOUT ANY WARRANTY;  with-
+# out even the implied warranty of  MERCHANTABILITY  or  FITNESS FOR A
+# PARTICULAR PURPOSE. See the  GNU General Public License for more de-
+# tails. You should have  received  a copy of the  GNU  General Public
+# License along with GNU Make; see the file  COPYING.  If  not,  write
+# to the Free Software Foundation, Inc., 51 Franklin St,  Fifth Floor,
+# Boston, MA 02110-1301 USA.
+
+import abc
 import re
 import json
-from typing import Any, Dict, List, Optional, Union, Callable, Tuple
 
 import livestatus
 
-import cmk.utils.version as cmk_version
-from cmk.utils.prediction import lq_logic
+import cmk
 
 import cmk.gui.utils
-<<<<<<< HEAD
-from cmk.gui.utils.labels import encode_labels_for_livestatus
-=======
->>>>>>> 75a18bda
 import cmk.gui.config as config
 import cmk.gui.sites as sites
 import cmk.gui.bi as bi
 import cmk.gui.mkeventd as mkeventd
-<<<<<<< HEAD
-from cmk.gui.type_defs import Choices, Row
-from cmk.gui.i18n import _, _l
-=======
 from cmk.gui.i18n import _
 from cmk.gui.exceptions import MKUserError
->>>>>>> 75a18bda
 from cmk.gui.globals import html
 from cmk.gui.valuespec import (
     DualListChoice,
     Labels,
 )
 
-if cmk_version.is_managed_edition():
-    from cmk.gui.cme.plugins.visuals.managed import (  # pylint: disable=no-name-in-module
-        filter_cme_choices, filter_cme_heading_info,
-    )
+if cmk.is_managed_edition():
+    import cmk.gui.cme.plugins.visuals.managed
 
 from cmk.gui.plugins.visuals import (
     filter_registry,
     Filter,
+    FilterUnicodeFilter,
     FilterTristate,
     FilterTime,
+    FilterCRESite,
 )
 
-from cmk.gui.plugins.visuals.utils import (
-    filter_cre_choices,
-    filter_cre_heading_info,
-)
-
-
+
+# Filters for substring search, displaying a text input field
 class FilterText(Filter):
-    """Filters for substring search, displaying a text input field"""
-    def __init__(self,
-                 *,
-                 ident: str,
-                 title: str,
-                 sort_index: int,
-                 info: str,
-                 column: Union[str, List[str]],
-                 htmlvar: str,
-                 op: str,
-                 negateable: bool = False,
-                 show_heading: bool = True,
-                 description: Optional[str] = None,
-                 is_show_more: bool = False):
+    def __init__(self, info, column, htmlvar, op, negateable=False, show_heading=True):
         htmlvars = [htmlvar]
         if negateable:
             htmlvars.append("neg_" + htmlvar)
         link_columns = column if isinstance(column, list) else [column]
-        super().__init__(
-            ident=ident,
-            title=title,
-            sort_index=sort_index,
-            info=info,
-            htmlvars=htmlvars,
-            link_columns=link_columns,
-            description=description,
-            is_show_more=is_show_more,
-        )
+        super(FilterText, self).__init__(info, htmlvars, link_columns)
         self.op = op
         self.column = column
         self.negateable = negateable
@@ -91,23 +75,9 @@
         htmlvar = self.htmlvars[0]
         return html.request.var(htmlvar, "")
 
-    def display(self) -> None:
+    def display(self):
         current_value = self._current_value()
-
-        onkeyup: Optional[str] = None
-        if self.link_columns == ["host_name"]:
-            onkeyup = "cmk.valuespecs.autocomplete(this, \"monitored_hostname\", {}, \"\")"
-        if self.link_columns == ["service_description"]:
-            onkeyup = "cmk.valuespecs.autocomplete(this, \"monitored_service_description\", {}, \"\")"
-
-        autocomplete = "off" if onkeyup else None
-
-        html.text_input(self.htmlvars[0],
-                        current_value,
-                        self.negateable and 'neg' or '',
-                        autocomplete=autocomplete,
-                        onkeyup=onkeyup)
-
+        html.text_input(self.htmlvars[0], current_value, self.negateable and 'neg' or '')
         if self.negateable:
             html.open_nobr()
             html.checkbox(self.htmlvars[1], False, label=_("negate"))
@@ -130,130 +100,17 @@
             )
         return ""
 
-    def request_vars_from_row(self, row: Row) -> Dict[str, str]:
-        assert isinstance(self.column, str)
-        return {self.htmlvars[0]: row[self.column]}
+    def variable_settings(self, row):
+        return [(self.htmlvars[0], row[self.column])]
 
     def heading_info(self):
         if self._show_heading:
             return self._current_value()
 
 
-class FilterRegExp(FilterText):
-    def validate_value(self, value):
+class FilterUnicode(FilterText):
+    def _current_value(self):
         htmlvar = self.htmlvars[0]
-<<<<<<< HEAD
-        cmk.gui.utils.validate_regex(value[htmlvar], htmlvar)
-
-
-filter_registry.register(
-    FilterRegExp(
-        ident="hostregex",
-        title=_l("Hostname"),
-        sort_index=100,
-        info="host",
-        column="host_name",
-        htmlvar="host_regex",
-        op="~~",
-        negateable=True,
-        description=_l("Search field allowing regular expressions and partial matches"),
-    ))
-
-filter_registry.register(
-    FilterText(
-        ident="host",
-        title=_l("Hostname (exact match)"),
-        sort_index=101,
-        info="host",
-        column="host_name",
-        htmlvar="host",
-        op="=",
-        negateable=True,
-        description=_l("Exact match, used for linking"),
-        is_show_more=True,
-    ))
-
-filter_registry.register(
-    FilterText(
-        ident="hostalias",
-        title=_l("Hostalias"),
-        sort_index=102,
-        info="host",
-        column="host_alias",
-        htmlvar="hostalias",
-        op="~~",
-        negateable=True,
-        description=_l("Search field allowing regular expressions and partial matches"),
-        is_show_more=True,
-    ))
-
-filter_registry.register(
-    FilterRegExp(
-        ident="serviceregex",
-        title=_l("Service"),
-        sort_index=200,
-        info="service",
-        column="service_description",
-        htmlvar="service_regex",
-        op="~~",
-        negateable=True,
-        description=_l("Search field allowing regular expressions and partial matches"),
-    ))
-
-filter_registry.register(
-    FilterText(
-        ident="service",
-        title=_l("Service (exact match)"),
-        sort_index=201,
-        info="service",
-        column="service_description",
-        htmlvar="service",
-        op="=",
-        description=_l("Exact match, used for linking"),
-        is_show_more=True,
-    ))
-
-filter_registry.register(
-    FilterRegExp(
-        ident="service_display_name",
-        title=_l("Service alternative display name"),
-        sort_index=202,
-        description=_l("Alternative display name of the service, regex match"),
-        info="service",
-        column="service_display_name",
-        htmlvar="service_display_name",
-        op="~~",
-        is_show_more=True,
-    ))
-
-filter_registry.register(
-    FilterText(
-        ident="output",
-        title=_l("Summary (Plugin output)"),
-        sort_index=202,
-        info="service",
-        column="service_plugin_output",
-        htmlvar="service_output",
-        op="~~",
-        negateable=True,
-    ))
-
-
-@filter_registry.register_instance
-class FilterHostnameOrAlias(FilterText):
-    def __init__(self):
-        super().__init__(
-            ident="hostnameoralias",
-            title=_l("Hostname or Alias"),
-            sort_index=102,
-            info="host",
-            column=["host_alias", "host_name"],
-            htmlvar="hostnameoralias",
-            op="~~",
-            negateable=False,
-            description=_("Search field allowing regular expressions and partial matches"),
-        )
-=======
         return html.get_unicode_input(htmlvar, "")
 
 
@@ -449,7 +306,6 @@
     def __init__(self):
         FilterUnicode.__init__(self, "host", ["host_alias", "host_name"], "hostnameoralias", "~~",
                                False)
->>>>>>> 75a18bda
 
     def filter(self, infoname):
         current_value = self._current_value()
@@ -469,90 +325,45 @@
 
 
 class FilterIPAddress(Filter):
-    # TODO: rename "what"
-    def __init__(self,
-                 *,
-                 ident: str,
-                 title: str,
-                 sort_index: int,
-                 htmlvars: List[str],
-                 link_columns: List[str],
-                 what: Optional[str] = None,
-                 is_show_more: bool = False):
-        super().__init__(ident=ident,
-                         title=title,
-                         sort_index=sort_index,
-                         info="host",
-                         htmlvars=htmlvars,
-                         link_columns=link_columns,
-                         is_show_more=is_show_more)
-        self._what = what
-
-    def display(self) -> None:
+    _what = None
+
+    def display(self):
         html.text_input(self.htmlvars[0])
+        html.br()
         html.br()
         html.begin_radio_group()
         html.radiobutton(self.htmlvars[1], "yes", True, _("Prefix match"))
         html.radiobutton(self.htmlvars[1], "no", False, _("Exact match"))
         html.end_radio_group()
 
+    def double_height(self):
+        return True
+
     def filter(self, infoname):
-        address_val = html.request.var(self.htmlvars[0])
-        if not address_val:
+        address = html.request.var(self.htmlvars[0])
+        if address:
+            op = "="
+            if html.request.var(self.htmlvars[1]) == "yes":
+                op = "~"
+                address = "^" + livestatus.lqencode(address)
+            else:
+                address = livestatus.lqencode(address)
+
+            if self._what == "primary":
+                return "Filter: host_address %s %s\n" % (op, address)
+
+            varname = "ADDRESS_4" if self._what == "ipv4" else "ADDRESS_6"
+            return "Filter: host_custom_variables %s %s %s\n" % (op, varname, address)
+        else:
             return ""
-        if html.request.var(self.htmlvars[1]) == "yes":
-            op = "~"
-            address = "^" + livestatus.lqencode(address_val)
-        else:
-            op = "="
-            address = livestatus.lqencode(address_val)
-        if self._what == "primary":
-            return "Filter: host_address %s %s\n" % (op, address)
-        varname = "ADDRESS_4" if self._what == "ipv4" else "ADDRESS_6"
-        return "Filter: host_custom_variables %s %s %s\n" % (op, varname, address)
-
-    def request_vars_from_row(self, row: Row) -> Dict[str, str]:
-        return {self.htmlvars[0]: row["host_address"]}
+
+    def variable_settings(self, row):
+        return [(self.htmlvars[0], row["host_address"])]
 
     def heading_info(self):
         return html.request.var(self.htmlvars[0])
 
 
-<<<<<<< HEAD
-filter_registry.register(
-    FilterIPAddress(
-        ident="host_address",
-        title=_l("Host address (Primary)"),
-        sort_index=102,
-        htmlvars=["host_address", "host_address_prefix"],
-        link_columns=["host_address"],
-        what="primary",
-        is_show_more=True,
-    ))
-
-filter_registry.register(
-    FilterIPAddress(
-        ident="host_ipv4_address",
-        title=_l("Host address (IPv4)"),
-        sort_index=102,
-        htmlvars=["host_ipv4_address", "host_ipv4_address_prefix"],
-        link_columns=[],
-        what="ipv4",
-    ))
-
-filter_registry.register(
-    FilterIPAddress(
-        ident="host_ipv6_address",
-        title=_l("Host address (IPv6)"),
-        sort_index=102,
-        htmlvars=["host_ipv6_address", "host_ipv6_address_prefix"],
-        link_columns=[],
-        what="ipv6",
-    ))
-
-
-@filter_registry.register_instance
-=======
 @filter_registry.register
 class FilterHostAddress(FilterIPAddress):
     _what = "primary"
@@ -620,18 +431,23 @@
 
 
 @filter_registry.register
->>>>>>> 75a18bda
 class FilterAddressFamily(Filter):
-    def __init__(self):
-        super().__init__(ident="address_family",
-                         title=_("Host address family (Primary)"),
-                         sort_index=103,
-                         info="host",
-                         htmlvars=["address_family"],
-                         link_columns=[],
-                         is_show_more=True)
-
-    def display(self) -> None:
+    @property
+    def ident(self):
+        return "address_family"
+
+    @property
+    def title(self):
+        return _("Host address family (Primary)")
+
+    @property
+    def sort_index(self):
+        return 103
+
+    def __init__(self):
+        Filter.__init__(self, info="host", htmlvars=["address_family"], link_columns=[])
+
+    def display(self):
         html.begin_radio_group()
         html.radiobutton("address_family", "4", False, _("IPv4"))
         html.radiobutton("address_family", "6", False, _("IPv6"))
@@ -639,34 +455,32 @@
         html.end_radio_group()
 
     def filter(self, infoname):
-        family = html.request.get_str_input_mandatory("address_family", "both")
+        family = html.request.var("address_family", "both")
         if family == "both":
             return ""
         return "Filter: tags = address_family ip-v%s-only\n" % livestatus.lqencode(family)
 
 
-@filter_registry.register_instance
+@filter_registry.register
 class FilterAddressFamilies(Filter):
-    def __init__(self):
-<<<<<<< HEAD
-        super().__init__(ident="address_families",
-                         title=_("Host address families"),
-                         sort_index=103,
-                         info="host",
-                         htmlvars=[
-                             "address_families",
-                         ],
-                         link_columns=[],
-                         is_show_more=True)
-
-    def display(self) -> None:
-=======
+    @property
+    def ident(self):
+        return "address_families"
+
+    @property
+    def title(self):
+        return _("Host address families")
+
+    @property
+    def sort_index(self):
+        return 103
+
+    def __init__(self):
         Filter.__init__(self, info="host", htmlvars=[
             "address_families",
         ], link_columns=[])
 
     def display(self):
->>>>>>> 75a18bda
         html.begin_radio_group()
         html.radiobutton("address_families", "4", False, label="v4")
         html.radiobutton("address_families", "6", False, label="v6")
@@ -681,153 +495,150 @@
         if not family:
             return ""
 
-        if family == "both":
-            return "Filter: tags = ip-v4 ip-v4\nFilter: tags = ip-v6 ip-v6\nOr: 2\n"
-
-        if family[0] == "4":
-            tag = "ip-v4"
-        elif family[0] == "6":
-            tag = "ip-v6"
-        filt = "Filter: tags = %s %s\n" % (livestatus.lqencode(tag), livestatus.lqencode(tag))
-
-        if family.endswith("_only"):
+        elif family == "both":
+            return "Filter: tags = ip-v4 ip-v4\n" \
+                   "Filter: tags = ip-v6 ip-v6\n" \
+                   "Or: 2\n"
+        else:
             if family[0] == "4":
+                tag = "ip-v4"
+            elif family[0] == "6":
                 tag = "ip-v6"
-            elif family[0] == "6":
-                tag = "ip-v4"
-            filt += "Filter: tags != %s %s\n" % (livestatus.lqencode(tag), livestatus.lqencode(tag))
-
-        return filt
+            filt = "Filter: tags = %s %s\n" % (livestatus.lqencode(tag), livestatus.lqencode(tag))
+
+            if family.endswith("_only"):
+                if family[0] == "4":
+                    tag = "ip-v6"
+                elif family[0] == "6":
+                    tag = "ip-v4"
+                filt += "Filter: tags != %s %s\n" % (livestatus.lqencode(tag),
+                                                     livestatus.lqencode(tag))
+
+            return filt
 
 
 class FilterMultigroup(Filter):
-    def __init__(self,
-                 *,
-                 ident: str,
-                 title: str,
-                 sort_index: int,
-                 group_type: str,
-                 description: Optional[str] = None,
-                 is_show_more: bool = True):
-        htmlvar = group_type + "groups"
-        super().__init__(ident=ident,
-                         title=title,
-                         sort_index=sort_index,
-                         info=group_type,
-                         htmlvars=[htmlvar, "neg_" + htmlvar],
-                         link_columns=[],
-                         description=description,
-                         is_show_more=is_show_more)
-        self.group_type = group_type
+    def __init__(self, what):
+        self.htmlvar = what + "groups"
+        htmlvars = [self.htmlvar]
+        # TODO: Is always negateable. Cleanup the class.
+        self.negateable = True
+        if self.negateable:
+            htmlvars.append("neg_" + self.htmlvar)
+        Filter.__init__(self, info=what, htmlvars=htmlvars, link_columns=[])
+        self.what = what
+
+    def double_height(self):
+        return True
 
     def valuespec(self):
-<<<<<<< HEAD
-        return DualListChoice(choices=self._get_choices(), rows=4, enlarge_active=True)
-
-    def _get_choices(self):
-        return sites.all_groups(self.group_type)
-=======
         return DualListChoice(choices=self._get_choices(),
                               rows=3 if self.negateable else 4,
                               enlarge_active=True)
 
     def _get_choices(self):
         return sites.all_groups(self.what)
->>>>>>> 75a18bda
 
     def selection(self):
-        current = html.request.get_str_input_mandatory(self.htmlvars[0], "").strip().split("|")
+        current = html.request.var(self.htmlvar, "").strip().split("|")
         if current == ['']:
             return []
         return current
 
-    def display(self) -> None:
+    def display(self):
         html.open_div(class_="multigroup")
-<<<<<<< HEAD
-        self.valuespec().render_input(self.htmlvars[0], self.selection())
-        if self._get_choices():
-=======
         self.valuespec().render_input(self.htmlvar, self.selection())
         if self._get_choices() and self.negateable:
->>>>>>> 75a18bda
             html.open_nobr()
             html.checkbox(self.htmlvars[1], False, label=_("negate"))
             html.close_nobr()
         html.close_div()
 
     def filter(self, infoname):
+        current = self.selection()
+        if len(current) == 0:
+            return ""  # No group selected = all groups selected, filter unused
         # not (A or B) => (not A) and (not B)
-        if html.get_checkbox(self.htmlvars[1]):
+        if self.negateable and html.get_checkbox(self.htmlvars[1]):
             negate = "!"
             op = "And"
         else:
             negate = ""
             op = "Or"
-
-        current = self.selection()
-        return lq_logic("Filter: %s_groups %s>=" % (self.group_type, negate), current, op)
-
-
-filter_registry.register(
-    FilterMultigroup(
-        ident="hostgroups",
-        title=_l("Several Host Groups"),
-        sort_index=105,
-        description=_l("Selection of multiple host groups"),
-        group_type="host",
-    ))
-
-filter_registry.register(
-    FilterMultigroup(
-        ident="servicegroups",
-        title=_l("Several Service Groups"),
-        sort_index=205,
-        description=_l("Selection of multiple service groups"),
-        group_type="service",
-    ))
-
-
+        filters = ""
+        for group in current:
+            filters += "Filter: %s_groups %s>= %s\n" % (self.what, negate,
+                                                        livestatus.lqencode(group))
+        if len(current) > 1:
+            filters += "%s: %d\n" % (op, len(current))
+        return filters
+
+
+@filter_registry.register
+class FilterHostgroups(FilterMultigroup):
+    @property
+    def ident(self):
+        return "hostgroups"
+
+    @property
+    def title(self):
+        return _("Several Host Groups")
+
+    @property
+    def sort_index(self):
+        return 105
+
+    @property
+    def description(self):
+        return _("Selection of multiple host groups")
+
+    def __init__(self):
+        FilterMultigroup.__init__(self, "host")
+
+
+@filter_registry.register
+class FilterServicegroups(FilterMultigroup):
+    @property
+    def ident(self):
+        return "servicegroups"
+
+    @property
+    def title(self):
+        return _("Several Service Groups")
+
+    @property
+    def sort_index(self):
+        return 205
+
+    @property
+    def description(self):
+        return _("Selection of multiple service groups")
+
+    def __init__(self):
+        FilterMultigroup.__init__(self, "service")
+
+
+# Selection of a host/service(-contact) group as an attribute of a host or service
 class FilterGroupCombo(Filter):
-    """Selection of a host/service(-contact) group as an attribute of a host or service"""
-
-    # TODO: Rename "what"
-    def __init__(self,
-                 *,
-                 ident: str,
-                 title: str,
-                 sort_index: int,
-                 what: str,
-                 enforce: bool,
-                 description: Optional[str] = None) -> None:
+    def __init__(self, what, enforce):
         self.enforce = enforce
         self.prefix = "opt" if not self.enforce else ""
-
         htmlvars = [self.prefix + what + "_group"]
         if not enforce:
             htmlvars.append("neg_" + htmlvars[0])
-<<<<<<< HEAD
-=======
         Filter.__init__(self,
                         info=what.split("_")[0],
                         htmlvars=htmlvars,
                         link_columns=[what + "group_name"])
         self.what = what
->>>>>>> 75a18bda
-
-        super().__init__(ident=ident,
-                         title=title,
-                         sort_index=sort_index,
-                         info=what.split("_")[0],
-                         htmlvars=htmlvars,
-                         link_columns=[what + "group_name"],
-                         description=description)
-        self.what = what
-
-    def display(self) -> None:
-        choices: Choices = list(sites.all_groups(self.what.split("_")[-1]))
+
+    def double_height(self):
+        return True
+
+    def display(self):
+        choices = sites.all_groups(self.what.split("_")[-1])
         if not self.enforce:
-            empty_choices: Choices = [("", u"")]
-            choices = empty_choices + choices
+            choices = [("", "")] + choices
         html.dropdown(self.htmlvars[0], choices, ordered=True)
         if not self.enforce:
             html.open_nobr()
@@ -862,17 +673,18 @@
             negate = ""
         return "Filter: %s %s>= %s\n" % (col, negate, livestatus.lqencode(current_value))
 
-    def request_vars_from_row(self, row: Row) -> Dict[str, str]:
+    def variable_settings(self, row):
         varname = self.htmlvars[0]
         value = row.get(self.what + "group_name")
         if value:
-            s = {varname: value}
+            s = [(varname, value)]
             if not self.enforce:
                 negvar = self.htmlvars[1]
                 if html.request.var(negvar):
-                    s[negvar] = html.request.var(negvar)
+                    s.append((negvar, html.request.var(negvar)))
             return s
-        return {}
+        else:
+            return []
 
     def heading_info(self):
         current_value = self.current_value()
@@ -885,284 +697,124 @@
             return alias
 
 
-filter_registry.register(
-    FilterGroupCombo(
-        ident="opthostgroup",
-        title=_l("Host is in Group"),
-        sort_index=104,
-        description=_l("Optional selection of host group"),
-        what="host",
-        enforce=False,
-    ))
-
-filter_registry.register(
-    FilterGroupCombo(
-        ident="optservicegroup",
-        title=_l("Service is in Group"),
-        sort_index=204,
-        description=_l("Optional selection of service group"),
-        what="service",
-        enforce=False,
-    ))
-
-filter_registry.register(
-    FilterGroupCombo(
-        ident="opthost_contactgroup",
-        title=_l("Host Contact Group"),
-        sort_index=106,
-        description=_l("Optional selection of host contact group"),
-        what="host_contact",
-        enforce=False,
-    ))
-
-filter_registry.register(
-    FilterGroupCombo(
-        ident="optservice_contactgroup",
-        title=_l("Service Contact Group"),
-        sort_index=206,
-        description=_l("Optional selection of service contact group"),
-        what="service_contact",
-        enforce=False,
-    ))
-
-filter_registry.register(
-    FilterText(
-        ident="host_ctc",
-        title=_l("Host Contact"),
-        sort_index=107,
-        info="host",
-        column="host_contacts",
-        htmlvar="host_ctc",
-        op=">=",
-        is_show_more=True,
-    ))
-
-filter_registry.register(
-    FilterRegExp(
-        ident="host_ctc_regex",
-        title=_l("Host Contact (Regex)"),
-        sort_index=107,
-        info="host",
-        column="host_contacts",
-        htmlvar="host_ctc_regex",
-        op="~~",
-        is_show_more=True,
-    ))
-
-filter_registry.register(
-    FilterText(
-        ident="service_ctc",
-        title=_l("Service Contact"),
-        sort_index=207,
-        info="service",
-        column="service_contacts",
-        htmlvar="service_ctc",
-        op=">=",
-        is_show_more=True,
-    ))
-
-filter_registry.register(
-    FilterRegExp(
-        ident="service_ctc_regex",
-        title=_l("Service Contact (Regex)"),
-        sort_index=207,
-        info="service",
-        column="service_contacts",
-        htmlvar="service_ctc_regex",
-        op="~~",
-        is_show_more=True,
-    ))
-
-
-class FilterGroupSelection(Filter):
-    """Selection of one group to be used in the info "hostgroup" or "servicegroup"."""
-    def __init__(self,
-                 *,
-                 ident: str,
-                 title: str,
-                 sort_index: int,
-                 info: str,
-                 description: Optional[str] = None) -> None:
-        super().__init__(ident=ident,
-                         title=title,
-                         sort_index=sort_index,
-                         info=info,
-                         htmlvars=[info],
-                         link_columns=[],
-                         description=description)
-        # TODO: Rename "what"
-        self.what = info
-
-    def display(self) -> None:
-        # chop off "group", leaves host or service
-        choices: Choices = list(sites.all_groups(self.what[:-5]))
-        html.dropdown(self.htmlvars[0], choices, ordered=True)
-
-    def current_value(self):
-        return html.request.var(self.htmlvars[0])
-
-    def filter(self, infoname):
-        current_value = self.current_value()
-        if current_value:
-            return "Filter: %s_name = %s\n" % (self.what, livestatus.lqencode(current_value))
-        return ""
-
-    def request_vars_from_row(self, row: Row) -> Dict[str, str]:
-        group_name = row[self.what + "_name"]
-        return {self.htmlvars[0]: group_name}
-
-
-filter_registry.register(
-    FilterGroupSelection(
-        ident="hostgroup",
-        title=_l("Host Group"),
-        sort_index=104,
-        description=_l("Selection of the host group"),
-        info="hostgroup",
-    ))
-
-filter_registry.register(
-    FilterGroupSelection(
-        ident="servicegroup",
-        title=_l("Service Group"),
-        sort_index=104,
-        description=_l("Selection of the service group"),
-        info="servicegroup",
-    ))
-
-filter_registry.register(
-    FilterRegExp(
-        ident="hostgroupnameregex",
-        title=_l("Hostgroup (Regex)"),
-        sort_index=101,
-        description=_l(
-            "Search field allowing regular expressions and partial matches on the names of hostgroups"
-        ),
-        info="hostgroup",
-        column="hostgroup_name",
-        htmlvar="hostgroup_regex",
-        op="~~",
-    ))
-
-
-@filter_registry.register_instance
-class FilterHostgroupVisibility(Filter):
-    def __init__(self):
-        super().__init__(ident="hostgroupvisibility",
-                         title=_("Empty Hostgroup Visibilitiy"),
-                         sort_index=102,
-                         info="hostgroup",
-                         htmlvars=["hostgroupshowempty"],
-                         link_columns=[],
-                         description=_("You can enable this checkbox to show empty hostgroups"))
-
-    def display(self) -> None:
-        html.checkbox("hostgroupshowempty", False, label="Show empty groups")
-
-    def filter(self, infoname):
-        if html.request.var("hostgroupshowempty"):
-            return ""
-        return "Filter: hostgroup_num_hosts > 0\n"
-
-
-@filter_registry.register_instance
-class FilterHostgroupProblems(Filter):
-    def __init__(self):
-        super().__init__(
-            ident="hostsgroups_having_problems",
-            title=_("Hostgroups having certain problems"),
-            sort_index=103,
-            info="hostgroup",
-            htmlvars=[
-                "hostsgroups_having_hosts_down",
-                "hostsgroups_having_hosts_unreach",
-                "hostsgroups_having_hosts_pending",
-                "hostgroups_show_unhandled_host",
-                "hostsgroups_having_services_warn",
-                "hostsgroups_having_services_crit",
-                "hostsgroups_having_services_pending",
-                "hostsgroups_having_services_unknown",
-                "hostgroups_show_unhandled_svc",
-            ],
-            link_columns=[],
-        )
-
-    def display(self) -> None:
-        html.begin_checkbox_group()
-        html.write_text("Service states:" + " ")
-        for svc_var, svc_text in [
-            ("warn", _("WARN")),
-            ("crit", _("CRIT")),
-            ("pending", _("PEND")),
-            ("unknown", _("UNKNOWN")),
-        ]:
-            html.checkbox("hostgroups_having_services_%s" % svc_var, True, label=svc_text)
-
-        html.br()
-        html.checkbox("hostgroups_show_unhandled_svc", False, label=_("Unhandled service problems"))
-
-        html.br()
-        html.write_text("Host states:" + " ")
-        for host_var, host_text in [
-            ("down", _("DOWN")),
-            ("unreach", _("UNREACH")),
-            ("pending", _("PEND")),
-        ]:
-            html.checkbox("hostgroups_having_hosts_%s" % host_var, True, label=host_text)
-
-        html.checkbox("hostgroups_show_unhandled_host", False, label=_("Unhandled host problems"))
-
-        html.end_checkbox_group()
-
-    def filter(self, infoname):
-        headers = []
-        for svc_var in ["warn", "crit", "pending", "unknown"]:
-            if html.get_checkbox("hostgroups_having_services_%s" % svc_var):
-                headers.append("Filter: num_services_%s > 0\n" % svc_var)
-
-        for host_var in ["down", "unreach", "pending"]:
-            if html.get_checkbox("hostgroups_having_hosts_%s" % host_var):
-                headers.append("Filter: num_hosts_%s > 0\n" % host_var)
-
-        if html.get_checkbox("hostgroups_show_unhandled_host"):
-            headers.append("Filter: num_hosts_unhandled_problems > 0\n")
-
-        if html.get_checkbox("hostgroups_show_unhandled_svc"):
-            headers.append("Filter: num_services_unhandled_problems > 0\n")
-
-        len_headers = len(headers)
-        if len_headers > 0:
-            headers.append("Or: %d\n" % len_headers)
-            return "".join(headers)
-        return ""
-
-
-<<<<<<< HEAD
-filter_registry.register(
-    FilterRegExp(
-        ident="servicegroupnameregex",
-        title=_l("Servicegroup (Regex)"),
-        sort_index=101,
-        description=_l("Search field allowing regular expression and partial matches"),
-        info="servicegroup",
-        column="servicegroup_name",
-        htmlvar="servicegroup_regex",
-        op="~~",
-        negateable=True,
-    ))
-
-filter_registry.register(
-    FilterText(
-        ident="servicegroupname",
-        title=_l("Servicegroup (enforced)"),
-        sort_index=101,
-        description=_l("Exact match, used for linking"),
-        info="servicegroup",
-        column="servicegroup_name",
-        htmlvar="servicegroup_name",
-        op="=",
-    ))
-=======
+@filter_registry.register
+class FilterOpthostgroup(FilterGroupCombo):
+    @property
+    def ident(self):
+        return "opthostgroup"
+
+    @property
+    def title(self):
+        return _("Host is in Group")
+
+    @property
+    def sort_index(self):
+        return 104
+
+    @property
+    def description(self):
+        return _("Optional selection of host group")
+
+    def __init__(self):
+        FilterGroupCombo.__init__(self, "host", False)
+
+
+@filter_registry.register
+class FilterOptservicegroup(FilterGroupCombo):
+    @property
+    def ident(self):
+        return "optservicegroup"
+
+    @property
+    def title(self):
+        return _("Service is in Group")
+
+    @property
+    def sort_index(self):
+        return 204
+
+    @property
+    def description(self):
+        return _("Optional selection of service group")
+
+    def __init__(self):
+        FilterGroupCombo.__init__(self, "service", False)
+
+
+# TODO: Had a name conflict with servicegroup filter for servicegroup info.
+# The other one was registered -> Investigate.
+#@filter_registry.register
+#class FilterServicegroup(FilterGroupCombo):
+#    @property
+#    def ident(self):
+#        return "servicegroup"
+#
+#    @property
+#    def title(self):
+#        return _("Servicegroup (enforced)")
+#
+#    @property
+#    def sort_index(self):
+#        return 205
+#
+#    @property
+#    def description(self):
+#        return _("Dropdown list, selection of service group is <b>enforced</b>")
+#
+#    def __init__(self):
+#        FilterGroupCombo.__init__(self, "service", _("Servicegroup (enforced)"), True)
+
+
+@filter_registry.register
+class FilterOpthostContactgroup(FilterGroupCombo):
+    @property
+    def ident(self):
+        return "opthost_contactgroup"
+
+    @property
+    def title(self):
+        return _("Host Contact Group")
+
+    @property
+    def sort_index(self):
+        return 106
+
+    @property
+    def description(self):
+        return _("Optional selection of host contact group")
+
+    def __init__(self):
+        FilterGroupCombo.__init__(self, "host_contact", False)
+
+
+@filter_registry.register
+class FilterOptserviceContactgroup(FilterGroupCombo):
+    @property
+    def ident(self):
+        return "optservice_contactgroup"
+
+    @property
+    def title(self):
+        return _("Service Contact Group")
+
+    @property
+    def sort_index(self):
+        return 206
+
+    @property
+    def description(self):
+        return _("Optional selection of service contact group")
+
+    def __init__(self):
+        FilterGroupCombo.__init__(self, "service_contact", False)
+
+
+@filter_registry.register
+class FilterHostCtc(FilterText):
+    @property
+    def ident(self):
+        return "host_ctc"
+
     @property
     def title(self):
         return _("Host Contact")
@@ -1398,33 +1050,17 @@
 
     def __init__(self):
         FilterText.__init__(self, "servicegroup", "servicegroup_name", "servicegroup_name", "=")
->>>>>>> 75a18bda
 
 
 class FilterQueryDropdown(Filter):
-    def __init__(self,
-                 *,
-                 ident: str,
-                 title: str,
-                 sort_index: int,
-                 info: str,
-                 query: str,
-                 filterline: str,
-                 is_show_more: bool = True) -> None:
-        super().__init__(ident=ident,
-                         title=title,
-                         sort_index=sort_index,
-                         info=info,
-                         htmlvars=[ident],
-                         link_columns=[])
+    def __init__(self, info, query, filterline):
+        Filter.__init__(self, info, [self.ident], [])
         self.query = query
         self.filterline = filterline
 
-    def display(self) -> None:
+    def display(self):
         selection = sites.live().query_column_unique(self.query)
-        empty_choices: Choices = [("", u"")]
-        sel: Choices = [(x, x) for x in selection]
-        html.dropdown(self.ident, empty_choices + sel, ordered=True)
+        html.dropdown(self.ident, [("", "")] + [(x, x) for x in selection], ordered=True)
 
     def filter(self, infoname):
         current = html.request.var(self.ident)
@@ -1433,66 +1069,68 @@
         return ""
 
 
-filter_registry.register(
-    FilterQueryDropdown(
-        ident="host_check_command",
-        title=_l("Host check command"),
-        sort_index=110,
-        info="host",
-        query="GET commands\nCache: reload\nColumns: name\n",
-        filterline="Filter: host_check_command ~ ^%s(!.*)?\n",
-    ))
-
-filter_registry.register(
-    FilterQueryDropdown(
-        ident="check_command",
-        title=_l("Service check command"),
-        sort_index=210,
-        info="service",
-        query="GET commands\nCache: reload\nColumns: name\n",
-        filterline="Filter: service_check_command ~ ^%s(!.*)?$\n",
-    ))
+@filter_registry.register
+class FilterHostCheckCommand(FilterQueryDropdown):
+    @property
+    def ident(self):
+        return "host_check_command"
+
+    @property
+    def title(self):
+        return _("Host check command")
+
+    @property
+    def sort_index(self):
+        return 110
+
+    def __init__(self):
+        FilterQueryDropdown.__init__(self, "host", "GET commands\nCache: reload\nColumns: name\n",
+                                     "Filter: host_check_command ~ ^%s(!.*)?\n")
+
+
+@filter_registry.register
+class FilterCheckCommand(FilterQueryDropdown):
+    @property
+    def ident(self):
+        return "check_command"
+
+    @property
+    def title(self):
+        return _("Service check command")
+
+    @property
+    def sort_index(self):
+        return 210
+
+    def __init__(self):
+        FilterQueryDropdown.__init__(self, "service",
+                                     "GET commands\nCache: reload\nColumns: name\n",
+                                     "Filter: service_check_command ~ ^%s(!.*)?$\n")
 
 
 class FilterServiceState(Filter):
-    def __init__(self,
-                 *,
-                 ident: str,
-                 title: str,
-                 sort_index: int,
-                 prefix: str,
-                 is_show_more: bool = False) -> None:
-        super().__init__(ident=ident,
-                         title=title,
-                         sort_index=sort_index,
-                         info="service",
-                         htmlvars=[
-                             prefix + "_filled",
-                             prefix + "st0",
-                             prefix + "st1",
-                             prefix + "st2",
-                             prefix + "st3",
-                             prefix + "stp",
-                         ],
-                         link_columns=[],
-                         is_show_more=is_show_more)
+    def __init__(self, prefix):
+        Filter.__init__(self, "service", [
+            prefix + "_filled",
+            prefix + "st0",
+            prefix + "st1",
+            prefix + "st2",
+            prefix + "st3",
+            prefix + "stp",
+        ], [])
         self.prefix = prefix
 
-    def display(self) -> None:
+    def display(self):
         html.begin_checkbox_group()
         html.hidden_field(self.prefix + "_filled", "1", add_var=True)
-<<<<<<< HEAD
-        for var, text in [(self.prefix + "st0", _("OK")), (self.prefix + "st1", _("WARN")),
-=======
         for var, text in [(self.prefix + "st0", _("OK")), (self.prefix + "st1", _("WARN")), \
->>>>>>> 75a18bda
                           (self.prefix + "st2", _("CRIT")), (self.prefix + "st3", _("UNKN")),
                           (self.prefix + "stp", _("PEND"))]:
-            html.checkbox(var, bool(not self._filter_used()), label=text)
+            html.checkbox(var, True if not self._filter_used() else False, label=text)
         html.end_checkbox_group()
 
     def _filter_used(self):
-        return any(html.request.has_var(v) for v in self.htmlvars)
+        return any([html.request.has_var(v) for v in self.htmlvars])
 
     def filter(self, infoname):
         headers = []
@@ -1523,37 +1161,65 @@
         return "".join(headers)
 
 
-filter_registry.register(
-    FilterServiceState(
-        ident="svcstate",
-        title=_l("Service states"),
-        sort_index=215,
-        prefix="",
-    ))
-
-filter_registry.register(
-    FilterServiceState(
-        ident="svchardstate",
-        title=_l("Service hard states"),
-        sort_index=216,
-        prefix="hd",
-        is_show_more=True,
-    ))
-
-
-@filter_registry.register_instance
+@filter_registry.register
+class FilterSvcstate(FilterServiceState):
+    @property
+    def ident(self):
+        return "svcstate"
+
+    @property
+    def title(self):
+        return _("Service states")
+
+    @property
+    def sort_index(self):
+        return 215
+
+    def __init__(self):
+        FilterServiceState.__init__(self, prefix="")
+
+
+@filter_registry.register
+class FilterSvchardstate(FilterServiceState):
+    @property
+    def ident(self):
+        return "svchardstate"
+
+    @property
+    def title(self):
+        return _("Service hard states")
+
+    @property
+    def sort_index(self):
+        return 216
+
+    def __init__(self):
+        FilterServiceState.__init__(self, prefix="hd")
+
+
+@filter_registry.register
 class FilterHostState(Filter):
-    def __init__(self):
-        super().__init__(
-            ident="hoststate",
-            title=_l("Host states"),
-            sort_index=115,
-            info="host",
-            htmlvars=["hoststate_filled", "hst0", "hst1", "hst2", "hstp"],
-            link_columns=[],
+    @property
+    def ident(self):
+        return "hoststate"
+
+    @property
+    def title(self):
+        return _("Host states")
+
+    @property
+    def sort_index(self):
+        return 115
+
+    def __init__(self):
+        Filter.__init__(
+            self,
+            "host",
+            ["hoststate_filled", "hst0", "hst1", "hst2", "hstp"],
+            [],
         )
 
-    def display(self) -> None:
+    def display(self):
         html.begin_checkbox_group()
         html.hidden_field("hoststate_filled", "1", add_var=True)
         for var, text in [
@@ -1562,11 +1228,11 @@
             ("hst2", _("UNREACH")),
             ("hstp", _("PEND")),
         ]:
-            html.checkbox(var, bool(not self._filter_used()), label=text)
+            html.checkbox(var, True if not self._filter_used() else False, label=text)
         html.end_checkbox_group()
 
     def _filter_used(self):
-        return any(html.request.has_var(v) for v in self.htmlvars)
+        return any([html.request.has_var(v) for v in self.htmlvars])
 
     def filter(self, infoname):
         headers = []
@@ -1593,23 +1259,29 @@
         return "".join(headers)
 
 
-@filter_registry.register_instance
+@filter_registry.register
 class FilterHostsHavingServiceProblems(Filter):
-    def __init__(self):
-        super().__init__(ident="hosts_having_service_problems",
-                         title=_("Hosts having certain service problems"),
-                         sort_index=120,
-                         info="host",
-                         htmlvars=[
-                             "hosts_having_services_warn",
-                             "hosts_having_services_crit",
-                             "hosts_having_services_pending",
-                             "hosts_having_services_unknown",
-                         ],
-                         link_columns=[],
-                         is_show_more=True)
-
-    def display(self) -> None:
+    @property
+    def ident(self):
+        return "hosts_having_service_problems"
+
+    @property
+    def title(self):
+        return _("Hosts having certain service problems")
+
+    @property
+    def sort_index(self):
+        return 120
+
+    def __init__(self):
+        Filter.__init__(self, "host", [
+            "hosts_having_services_warn",
+            "hosts_having_services_crit",
+            "hosts_having_services_pending",
+            "hosts_having_services_unknown",
+        ], [])
+
+    def display(self):
         html.begin_checkbox_group()
         for var, text in [
             ("warn", _("WARN")),
@@ -1634,15 +1306,10 @@
 
 
 class FilterStateType(FilterTristate):
-    def __init__(self, *, ident: str, title: str, sort_index: int, info: str) -> None:
-        super().__init__(ident=ident,
-                         title=title,
-                         sort_index=sort_index,
-                         info=info,
-                         column=None,
-                         is_show_more=True)
-
-    def display(self) -> None:
+    def __init__(self, info):
+        FilterTristate.__init__(self, info, None, deflt=-1)
+
+    def display(self):
         current = html.request.var(self.varname)
         html.begin_radio_group(horizontal=True)
         for value, text in [("0", _("SOFT")), ("1", _("HARD")), ("-1", _("(ignore)"))]:
@@ -1654,39 +1321,45 @@
         return "Filter: state_type = %d\n" % int(positive)
 
 
-filter_registry.register(
-    FilterStateType(
-        ident="host_state_type",
-        title=_l("Host state type"),
-        sort_index=116,
-        info="host",
-    ))
-
-filter_registry.register(
-    FilterStateType(
-        ident="service_state_type",
-        title=_l("Service state type"),
-        sort_index=217,
-        info="service",
-    ))
+@filter_registry.register
+class FilterHostStateType(FilterStateType):
+    @property
+    def ident(self):
+        return "host_state_type"
+
+    @property
+    def title(self):
+        return _("Host state type")
+
+    @property
+    def sort_index(self):
+        return 116
+
+    def __init__(self):
+        FilterStateType.__init__(self, "host")
+
+
+@filter_registry.register
+class FilterServiceStateType(FilterStateType):
+    @property
+    def ident(self):
+        return "service_state_type"
+
+    @property
+    def title(self):
+        return _("Service state type")
+
+    @property
+    def sort_index(self):
+        return 217
+
+    def __init__(self):
+        FilterStateType.__init__(self, "service")
 
 
 class FilterNagiosExpression(FilterTristate):
-    def __init__(self,
-                 *,
-                 ident: str,
-                 title: str,
-                 sort_index: int,
-                 info: str,
-                 pos: str,
-                 neg: str,
-                 is_show_more: bool = False) -> None:
-        super().__init__(ident=ident,
-                         title=title,
-                         sort_index=sort_index,
-                         info=info,
-                         column=None,
-                         is_show_more=is_show_more)
+    def __init__(self, info, pos, neg, deflt=-1):
+        FilterTristate.__init__(self, info, None, deflt)
         self.pos = pos
         self.neg = neg
 
@@ -1694,68 +1367,90 @@
         return self.pos if positive else self.neg
 
 
-filter_registry.register(
-    FilterNagiosExpression(
-        ident="has_performance_data",
-        title=_l("Has performance data"),
-        sort_index=251,
-        info="service",
-        pos="Filter: service_perf_data != \n",
-        neg="Filter: service_perf_data = \n",
-        is_show_more=True,
-    ))
-
-filter_registry.register(
-    FilterNagiosExpression(
-        ident="in_downtime",
-        title=_l("Host/service in downtime"),
-        sort_index=232,
-        info="service",
-        pos=
-        "Filter: service_scheduled_downtime_depth > 0\nFilter: host_scheduled_downtime_depth > 0\nOr: 2\n",
-        neg=
-        "Filter: service_scheduled_downtime_depth = 0\nFilter: host_scheduled_downtime_depth = 0\nAnd: 2\n"
-    ))
-
-# TODO: config. ?!
-filter_registry.register(
-    FilterNagiosExpression(
-        ident="host_staleness",
-        title=_l("Host is stale"),
-        sort_index=232,
-        info="host",
-        pos="Filter: host_staleness >= %0.2f\n" % config.staleness_threshold,
-        neg="Filter: host_staleness < %0.2f\n" % config.staleness_threshold,
-        is_show_more=True,
-    ))
-
-# TODO: config. ?!
-filter_registry.register(
-    FilterNagiosExpression(
-        ident="service_staleness",
-        title=_l("Service is stale"),
-        sort_index=232,
-        info="service",
-        pos="Filter: service_staleness >= %0.2f\n" % config.staleness_threshold,
-        neg="Filter: service_staleness < %0.2f\n" % config.staleness_threshold,
-        is_show_more=True,
-    ))
+@filter_registry.register
+class FilterHasPerformanceData(FilterNagiosExpression):
+    @property
+    def ident(self):
+        return "has_performance_data"
+
+    @property
+    def title(self):
+        return _("Has performance data")
+
+    @property
+    def sort_index(self):
+        return 251
+
+    def __init__(self):
+        FilterNagiosExpression.__init__(self, "service", "Filter: service_perf_data != \n",
+                                        "Filter: service_perf_data = \n")
+
+
+@filter_registry.register
+class FilterInDowntime(FilterNagiosExpression):
+    @property
+    def ident(self):
+        return "in_downtime"
+
+    @property
+    def title(self):
+        return _("Host/service in downtime")
+
+    @property
+    def sort_index(self):
+        return 232
+
+    def __init__(self):
+        FilterNagiosExpression.__init__(
+            self, "service",
+            "Filter: service_scheduled_downtime_depth > 0\nFilter: host_scheduled_downtime_depth > 0\nOr: 2\n",
+            "Filter: service_scheduled_downtime_depth = 0\nFilter: host_scheduled_downtime_depth = 0\nAnd: 2\n"
+        )
+
+
+@filter_registry.register
+class FilterHostStaleness(FilterNagiosExpression):
+    @property
+    def ident(self):
+        return "host_staleness"
+
+    @property
+    def title(self):
+        return _("Host is stale")
+
+    @property
+    def sort_index(self):
+        return 232
+
+    def __init__(self):
+        FilterNagiosExpression.__init__(
+            self, "host", "Filter: host_staleness >= %0.2f\n" % config.staleness_threshold,
+            "Filter: host_staleness < %0.2f\n" % config.staleness_threshold)
+
+
+@filter_registry.register
+class FilterServiceStaleness(FilterNagiosExpression):
+    @property
+    def ident(self):
+        return "service_staleness"
+
+    @property
+    def title(self):
+        return _("Service is stale")
+
+    @property
+    def sort_index(self):
+        return 232
+
+    def __init__(self):
+        FilterNagiosExpression.__init__(
+            self, "service", "Filter: service_staleness >= %0.2f\n" % config.staleness_threshold,
+            "Filter: service_staleness < %0.2f\n" % config.staleness_threshold)
 
 
 class FilterNagiosFlag(FilterTristate):
-    def __init__(self,
-                 *,
-                 ident: str,
-                 title: str,
-                 sort_index: int,
-                 info: str,
-                 is_show_more: bool = False) -> None:
-        super().__init__(ident=ident,
-                         title=title,
-                         sort_index=sort_index,
-                         info=info,
-                         column=ident,
-                         is_show_more=is_show_more)
+    def __init__(self, info, deflt=-1):
+        FilterTristate.__init__(self, info=info, column=self.ident, deflt=deflt)
 
     def filter_code(self, infoname, positive):
         if positive:
@@ -1763,377 +1458,60 @@
         return "Filter: %s = 0\n" % self.column
 
 
-filter_registry.register(
-    FilterNagiosFlag(
-        ident="service_process_performance_data",
-        title=_l("Processes performance data"),
-        sort_index=250,
-        info="service",
-        is_show_more=True,
-    ))
-
-filter_registry.register(
-    FilterNagiosFlag(
-        ident="host_in_notification_period",
-        title=_l("Host in notification period"),
-        sort_index=130,
-        info="host",
-    ))
-
-filter_registry.register(
-    FilterNagiosFlag(
-        ident="host_in_service_period",
-        title=_l("Host in service period"),
-        sort_index=130,
-        info="host",
-    ))
-
-filter_registry.register(
-    FilterNagiosFlag(
-        ident="host_acknowledged",
-        title=_l("Host problem has been acknowledged"),
-        sort_index=131,
-        info="host",
-    ))
-
-filter_registry.register(
-    FilterNagiosFlag(
-        ident="host_active_checks_enabled",
-        title=_l("Host active checks enabled"),
-        sort_index=132,
-        info="host",
-        is_show_more=True,
-    ))
-
-filter_registry.register(
-    FilterNagiosFlag(
-        ident="host_notifications_enabled",
-        title=_l("Host notifications enabled"),
-        sort_index=133,
-        info="host",
-    ))
-
-filter_registry.register(
-    FilterNagiosFlag(
-        ident="service_acknowledged",
-        title=_l("Problem acknowledged"),
-        sort_index=230,
-        info="service",
-    ))
-
-filter_registry.register(
-    FilterNagiosFlag(
-        ident="service_in_notification_period",
-        title=_l("Service in notification period"),
-        sort_index=231,
-        info="service",
-    ))
-
-filter_registry.register(
-    FilterNagiosFlag(
-        ident="service_in_service_period",
-        title=_l("Service in service period"),
-        sort_index=231,
-        info="service",
-    ))
-
-filter_registry.register(
-    FilterNagiosFlag(
-        ident="service_active_checks_enabled",
-        title=_l("Active checks enabled"),
-        sort_index=233,
-        info="service",
-        is_show_more=True,
-    ))
-
-filter_registry.register(
-    FilterNagiosFlag(
-        ident="service_notifications_enabled",
-        title=_l("Notifications enabled"),
-        sort_index=234,
-        info="service",
-    ))
-
-filter_registry.register(
-    FilterNagiosFlag(
-        ident="service_is_flapping",
-        title=_l("Flapping"),
-        sort_index=236,
-        info="service",
-        is_show_more=True,
-    ))
-
-filter_registry.register(
-    FilterNagiosFlag(
-        ident="service_scheduled_downtime_depth",
-        title=_l("Service in downtime"),
-        sort_index=231,
-        info="service",
-    ))
-
-filter_registry.register(
-    FilterNagiosFlag(
-        ident="host_scheduled_downtime_depth",
-        title=_l("Host in downtime"),
-        sort_index=132,
-        info="host",
-    ))
-
-
-class SiteFilter(Filter):
-    def __init__(self,
-                 *,
-                 ident: str,
-                 title: str,
-                 sort_index: int,
-                 enforce: bool,
-                 description: Optional[str] = None,
-                 htmlvar: str = "site",
-                 is_show_more: bool = False) -> None:
-        super().__init__(ident=ident,
-                         title=title,
-                         sort_index=sort_index,
-                         info="host",
-                         htmlvars=[htmlvar],
-                         link_columns=[],
-                         description=description,
-                         is_show_more=is_show_more)
-        self.enforce = enforce
-
-    def choices(self):
-        return filter_cme_choices() if cmk_version.is_managed_edition() else filter_cre_choices()
-
-    def display(self) -> None:
-        html.dropdown("site", ([] if self.enforce else [("", "")]) + self.choices())
-
-    def heading_info(self):
-        if cmk_version.is_managed_edition():
-            return filter_cme_heading_info()
-        return filter_cre_heading_info()
-
-    def request_vars_from_row(self, row: Row) -> Dict[str, str]:
-        return {"site": row["site"]}
-
-
-filter_registry.register(
-    SiteFilter(
-        ident="siteopt",
-        title=_l("Site"),
-        sort_index=500,
-        description=_l("Optional selection of a site"),
-        enforce=False,
-    ))
-
-filter_registry.register(
-    SiteFilter(
-        ident="site",
-        title=_l("Site (enforced)"),
-        sort_index=501,
-        description=_l("Selection of site is enforced, use this filter for joining"),
-        enforce=True,
-        is_show_more=True,
-    ))
-
-
-class MultipleSitesFilter(SiteFilter):
-    def get_request_sites(self) -> List[str]:
-        var_sites = html.request.get_str_input_mandatory(self.htmlvars[0], "").strip().split("|")
-        return [x for x in var_sites if x]
-
-    def display(self):
-        sites_vs = DualListChoice(choices=self.choices(), rows=4)
-        sites_vs.render_input(self.htmlvars[0], self.get_request_sites())
-
-
-filter_registry.register(
-    MultipleSitesFilter(
-        ident="sites",
-        title=_l("Multiple Sites"),
-        sort_index=502,
-        description=_l("Associative selection of multiple sites"),
-        enforce=False,
-        htmlvar="sites",
-    ))
-
-
-# info: usually either "host" or "service"
-# column: a livestatus column of type int or float
-class FilterNumberRange(Filter):  # type is int
-    def __init__(self, *, ident: str, title: str, sort_index: int, info: str, column: str) -> None:
-        self.column = column
-        varnames = [ident + "_from", ident + "_until"]
-        super().__init__(ident=ident,
-                         title=title,
-                         sort_index=sort_index,
-                         info=info,
-                         htmlvars=varnames,
-                         link_columns=[],
-                         is_show_more=True)
-
-    def display(self) -> None:
-        html.write_text(_("From:") + "&nbsp;")
-        html.text_input(self.htmlvars[0], style="width: 80px;")
-        html.write_text(" &nbsp; " + _("To:") + "&nbsp;")
-        html.text_input(self.htmlvars[1], style="width: 80px;")
-
-    def filter(self, infoname):
-        lql = ""
-        for i, op in [(0, ">="), (1, "<=")]:
-            try:
-                lql += "Filter: %s %s %d\n" % (
-                    self.column, op, html.request.get_integer_input_mandatory(self.htmlvars[i]))
-            except Exception:
-                pass
-        return lql
-
-
-filter_registry.register(
-    FilterNumberRange(
-        ident="host_notif_number",
-        title=_l("Current Host Notification Number"),
-        sort_index=232,
-        info="host",
-        column="current_notification_number",
-    ))
-
-filter_registry.register(
-    FilterNumberRange(
-        ident="svc_notif_number",
-        title=_l("Current Service Notification Number"),
-        sort_index=232,
-        info="service",
-        column="current_notification_number",
-    ))
-
-filter_registry.register(
-    FilterNumberRange(
-        ident="host_num_services",
-        title=_l("Number of Services of the Host"),
-        sort_index=234,
-        info="host",
-        column="num_services",
-    ))
-
-filter_registry.register(
-    FilterTime(
-        ident="svc_last_state_change",
-        title=_l("Last service state change"),
-        sort_index=250,
-        info="service",
-        column="service_last_state_change",
-    ))
-
-filter_registry.register(
-    FilterTime(
-        ident="svc_last_check",
-        title=_l("Last service check"),
-        sort_index=251,
-        info="service",
-        column="service_last_check",
-    ))
-
-filter_registry.register(
-    FilterTime(
-        ident="host_last_state_change",
-        title=_l("Last host state change"),
-        sort_index=250,
-        info="host",
-        column="host_last_state_change",
-    ))
-
-filter_registry.register(
-    FilterTime(
-        ident="host_last_check",
-        title=_l("Last host check"),
-        sort_index=251,
-        info="host",
-        column="host_last_check",
-    ))
-
-filter_registry.register(
-    FilterTime(
-        ident="comment_entry_time",
-        title=_l("Time of comment"),
-        sort_index=253,
-        info="comment",
-        column="comment_entry_time",
-    ))
-
-filter_registry.register(
-    FilterText(
-        ident="comment_comment",
-        title=_l("Comment"),
-        sort_index=258,
-        info="comment",
-        column="comment_comment",
-        htmlvar="comment_comment",
-        op="~~",
-        negateable=True,
-    ))
-
-filter_registry.register(
-    FilterText(
-        ident="comment_author",
-        title=_l("Author comment"),
-        sort_index=259,
-        info="comment",
-        column="comment_author",
-        htmlvar="comment_author",
-        op="~~",
-        negateable=True,
-    ))
-
-filter_registry.register(
-    FilterTime(
-        ident="downtime_entry_time",
-        title=_l("Time when downtime was created"),
-        sort_index=253,
-        info="downtime",
-        column="downtime_entry_time",
-    ))
-
-filter_registry.register(
-    FilterText(
-        ident="downtime_comment",
-        title=_l("Downtime comment"),
-        sort_index=254,
-        info="downtime",
-        column="downtime_comment",
-        htmlvar="downtime_comment",
-        op="~",
-    ))
-
-filter_registry.register(
-    FilterTime(
-        ident="downtime_start_time",
-        title=_l("Start of downtime"),
-        sort_index=255,
-        info="downtime",
-        column="downtime_start_time",
-    ))
-
-filter_registry.register(
-    FilterText(
-        ident="downtime_author",
-        title=_l("Downtime author"),
-        sort_index=256,
-        info="downtime",
-        column="downtime_author",
-        htmlvar="downtime_author",
-        op="~",
-    ))
-
-filter_registry.register(
-    FilterTime(
-        ident="logtime",
-        title=_l("Time of log entry"),
-        sort_index=252,
-        info="log",
-        column="log_time",
-    ))
-
-<<<<<<< HEAD
-=======
+@filter_registry.register
+class FilterServiceProcessPerformanceData(FilterNagiosFlag):
+    @property
+    def ident(self):
+        return "service_process_performance_data"
+
+    @property
+    def title(self):
+        return _("Processes performance data")
+
+    @property
+    def sort_index(self):
+        return 250
+
+    def __init__(self):
+        FilterNagiosFlag.__init__(self, "service")
+
+
+@filter_registry.register
+class FilterHostInNotificationPeriod(FilterNagiosFlag):
+    @property
+    def ident(self):
+        return "host_in_notification_period"
+
+    @property
+    def title(self):
+        return _("Host in notification period")
+
+    @property
+    def sort_index(self):
+        return 130
+
+    def __init__(self):
+        FilterNagiosFlag.__init__(self, "host")
+
+
+@filter_registry.register
+class FilterHostInServicePeriod(FilterNagiosFlag):
+    @property
+    def ident(self):
+        return "host_in_service_period"
+
+    @property
+    def title(self):
+        return _("Host in service period")
+
+    @property
+    def sort_index(self):
+        return 130
+
+    def __init__(self):
+        FilterNagiosFlag.__init__(self, "host")
+
+
 @filter_registry.register
 class FilterHostAcknowledged(FilterNagiosFlag):
     @property
@@ -2678,7 +2056,6 @@
         FilterTime.__init__(self, "log", "log_time")
 
 
->>>>>>> 75a18bda
 # INFO          0 // all messages not in any other class
 # ALERT         1 // alerts: the change service/host state
 # PROGRAM       2 // important programm events (restart, ...)
@@ -2687,8 +2064,6 @@
 # COMMAND       5 // external commands
 # STATE         6 // initial or current states
 # ALERT HANDLERS 8
-<<<<<<< HEAD
-=======
 
 
 @filter_registry.register
@@ -3529,792 +2904,36 @@
     @property
     def title(self):
         return _("Host service level")
->>>>>>> 75a18bda
-
-
-@filter_registry.register_instance
-class FilterLogClass(Filter):
-    def __init__(self):
-        self.log_classes = [
-            (0, _("Informational")),
-            (1, _("Alerts")),
-            (2, _("Program")),
-            (3, _("Notifications")),
-            (4, _("Passive checks")),
-            (5, _("Commands")),
-            (6, _("States")),
-            (8, _("Alert Handlers")),
-        ]
-
-        super().__init__(
-            ident="log_class",
-            title=_("Logentry class"),
-            sort_index=255,
-            info="log",
-            htmlvars=["logclass_filled"] + ["logclass%d" % l for l, _c in self.log_classes],
-            link_columns=[],
-        )
-
-    def display(self) -> None:
-        html.hidden_field("logclass_filled", "1", add_var=True)
-        html.open_table(cellspacing="0", cellpadding="0")
-        if config.filter_columns == 1:
-            num_cols = 4
-        else:
-            num_cols = 2
-        col = 1
-        for l, c in self.log_classes:
-            if col == 1:
-                html.open_tr()
-            html.open_td()
-            html.checkbox("logclass%d" % l, True)
-            html.write(c)
-            html.close_td()
-            if col == num_cols:
-                html.close_tr()
-                col = 1
-            else:
-                col += 1
-        if col < num_cols:
-            html.open_td()
-            html.close_td()
-            html.close_tr()
-        html.close_table()
-
-    def _filter_used(self):
-        return any(html.request.has_var(v) for v in self.htmlvars)
-
-    def filter(self, infoname):
-        if not self._filter_used():
-            return ""  # Do not apply this filter
-
-        headers = [str(l) for l, _c in self.log_classes if html.get_checkbox("logclass%d" % l)]
-
-        if not headers:
-            return "Limit: 0\n"  # no class allowed
-        return lq_logic("Filter: class =", headers, "Or")
-
-
-filter_registry.register(
-    FilterText(
-        ident="log_plugin_output",
-        title=_l("Log: plugin output"),
-        sort_index=202,
-        info="log",
-        column="log_plugin_output",
-        htmlvar="log_plugin_output",
-        op="~~",
-    ))
-
-filter_registry.register(
-    FilterText(
-        ident="log_type",
-        title=_l("Log: message type"),
-        sort_index=203,
-        info="log",
-        column="log_type",
-        htmlvar="log_type",
-        op="~~",
-        show_heading=False,
-    ))
-
-filter_registry.register(
-    FilterText(
-        ident="log_state_type",
-        title=_l("Log: state type (DEPRECATED: Use \"state information\")"),
-        sort_index=204,
-        info="log",
-        column="log_state_type",
-        htmlvar="log_state_type",
-        op="~~",
-    ))
-
-filter_registry.register(
-    FilterText(
-        ident="log_state_info",
-        title=_l("Log: state information"),
-        sort_index=204,
-        info="log",
-        column="log_state_info",
-        htmlvar="log_state_info",
-        op="~~",
-    ))
-
-filter_registry.register(
-    FilterText(
-        ident="log_contact_name",
-        title=_l("Log: contact name (exact match)"),
-        sort_index=260,
-        description=_l("Exact match, used for linking"),
-        info="log",
-        column="log_contact_name",
-        htmlvar="log_contact_name",
-        op="=",
-    ))
-
-filter_registry.register(
-    FilterRegExp(
-        ident="log_contact_name_regex",
-        title=_l("Log: contact name"),
-        sort_index=261,
-        info="log",
-        column="log_contact_name",
-        htmlvar="log_contact_name_regex",
-        op="~~",
-        negateable=True,
-    ))
-
-filter_registry.register(
-    FilterRegExp(
-        ident="log_command_name_regex",
-        title=_l("Log: command"),
-        sort_index=262,
-        info="log",
-        column="log_command_name",
-        htmlvar="log_command_name_regex",
-        op="~~",
-        negateable=True,
-    ))
-
-
-@filter_registry.register_instance
-class FilterLogState(Filter):
-    def __init__(self):
-        self._items = [
-            ("h0", "host", 0, _("Up")),
-            ("h1", "host", 1, _("Down")),
-            ("h2", "host", 2, _("Unreachable")),
-            ("s0", "service", 0, _("OK")),
-            ("s1", "service", 1, _("Warning")),
-            ("s2", "service", 2, _("Critical")),
-            ("s3", "service", 3, _("Unknown")),
-        ]
-
-        super().__init__(
-            ident="log_state",
-            title=_("Type of alerts of hosts and services"),
-            sort_index=270,
-            info="log",
-            htmlvars=["log_state_filled"] + ["logst_" + e[0] for e in self._items],
-            link_columns=[],
-        )
-
-    def _filter_used(self):
-        return any(html.request.has_var(v) for v in self.htmlvars)
-
-    def display(self) -> None:
-        html.hidden_field("log_state_filled", "1", add_var=True)
-        html.open_table(class_="alertstatefilter")
-        html.open_tr()
-        html.open_td()
-        html.begin_checkbox_group()
-        for varsuffix, what, state, text in self._items:
-            if state == 0:
-                title = _("Host") if what == "host" else _("Service")
-                html.u("%s:" % title)
-                html.close_td()
-                html.open_td()
-            html.checkbox("logst_" + varsuffix, True, label=text)
-            if not html.mobile:
-                html.br()
-            if varsuffix == "h2":
-                html.close_td()
-                html.open_td()
-        html.end_checkbox_group()
-        html.close_td()
-        html.close_tr()
-        html.close_table()
-
-    def filter(self, infoname):
-        if not self._filter_used():
-            return ""  # Do not apply this filter
-
-        headers = []
-        for varsuffix, what, state, _text in self._items:
-            if html.get_checkbox("logst_" + varsuffix):
-                headers.append("Filter: log_type ~ %s .*\nFilter: log_state = %d\nAnd: 2\n" %
-                               (what.upper(), state))
-
-        if len(headers) == 0:
-            return "Limit: 0\n"  # no allowed state
-        if len(headers) == len(self._items):
-            return ""  # all allowed or form not filled in
-        return "".join(headers) + ("Or: %d\n" % len(headers))
-
-
-@filter_registry.register_instance
-class FilterLogNotificationPhase(FilterTristate):
-    def __init__(self):
-        super().__init__(ident="log_notification_phase",
-                         title=_("Notification phase"),
-                         sort_index=271,
-                         info="log",
-                         column="log_command_name")
-
-    def display(self) -> None:
-        current = html.request.var(self.varname)
-        html.begin_radio_group(horizontal=False)
-        for value, text in [
-            ("-1", _("Show all phases of notifications")),
-            ("1", _("Show just preliminary notifications")),
-            ("0", _("Show just end-user-notifications")),
-        ]:
-            checked = current == value or (current in [None, ""] and int(value) == self.deflt)
-            html.radiobutton(self.varname, value, checked, text + " &nbsp; ")
-            html.br()
-        html.end_radio_group()
-
-    def filter_code(self, infoname, positive):
-        # Note: this filter also has to work for entries that are no notification.
-        # In that case the filter is passive and lets everything through
-        if positive:
-            return "Filter: %s = check-mk-notify\nFilter: %s =\nOr: 2\n" % (self.column,
-                                                                            self.column)
-        return "Filter: %s != check-mk-notify\n" % self.column
-
-
-@filter_registry.register_instance
-class FilterAggrServiceUsed(FilterTristate):
-    def __init__(self):
-<<<<<<< HEAD
-        super().__init__(
-            ident="aggr_service_used",
-            title=_("Used in BI aggregate"),
-            sort_index=300,
-            info="service",
-            column=None,
-            is_show_more=True,
-=======
-        self.__options = [
-            ("discovery_state_ignored", _("Hidden")),
-            ("discovery_state_vanished", _("Vanished")),
-            ("discovery_state_unmonitored", _("New")),
-        ]
-        Filter.__init__(
+
+    @property
+    def sort_index(self):
+        return 310
+
+    def __init__(self):
+        FilterECServiceLevelRange.__init__(self, "host")
+
+
+class FilterStarred(FilterTristate):
+    def __init__(self, what):
+        self.what = what
+        FilterTristate.__init__(
             self,
-            "discovery",
-            [o[0] for o in self.__options],
-            [],
->>>>>>> 75a18bda
-        )
-
-    def filter(self, infoname):
-        return ""
-
-    def filter_table(self, rows):
-        current = self.tristate_value()
-        if current == -1:
-            return rows
-        new_rows = []
-        for row in rows:
-            is_part = bi.is_part_of_aggregation(row["host_name"], row["service_description"])
-            if (is_part and current == 1) or \
-               (not is_part and current == 0):
-                new_rows.append(row)
-        return new_rows
-
-    def filter_code(self, infoname, positive):
-        pass
-
-
-filter_registry.register(
-    FilterText(
-        ident="downtime_id",
-        title=_l("Downtime ID"),
-        sort_index=301,
-        info="downtime",
-        column="downtime_id",
-        htmlvar="downtime_id",
-        op="=",
-    ))
-
-
-class TagFilter(Filter):
-    def __init__(self, *, ident: str, title: str, object_type: str, is_show_more: bool = False):
-        self.count = 3
-        self._object_type = object_type
-
-        htmlvars: List[str] = []
-        for num in range(self.count):
-            htmlvars += [
-                '%s%d_grp' % (self._var_prefix, num),
-                '%s%d_op' % (self._var_prefix, num),
-                '%s%d_val' % (self._var_prefix, num),
-            ]
-
-        super().__init__(ident=ident,
-                         title=title,
-                         sort_index=302,
-                         info=object_type,
-                         htmlvars=htmlvars,
-                         link_columns=[],
-                         is_show_more=is_show_more)
-
-    @property
-    def _var_prefix(self):
-        return "%s_tag_" % (self._object_type)
-
-    def display(self) -> None:
-        groups = config.tags.get_tag_group_choices()
-        operators: Choices = [
-            ("is", "="),
-            ("isnot", u"≠"),
-        ]
-
-        grouped: Dict[str, Choices] = {}
-        for tag_group in config.tags.tag_groups:
-            grouped.setdefault(tag_group.id, [("", u"")])
-
-            for grouped_tag in tag_group.tags:
-                tag_id = "" if grouped_tag.id is None else grouped_tag.id
-                grouped[tag_group.id].append((tag_id, grouped_tag.title))
-
-        html.javascript('cmk.utils.set_tag_groups(%s, %s);' %
-                        (json.dumps(self._object_type), json.dumps(grouped)))
-        html.open_table()
-        for num in range(self.count):
-            prefix = '%s%d' % (self._var_prefix, num)
-            html.open_tr()
-            html.open_td()
-            html.dropdown(prefix + '_grp', [("", "")] + groups,
-                          onchange='cmk.utils.tag_update_value(\'%s\', \'%s\', this.value)' %
-                          (self._object_type, prefix),
-                          style='width:129px',
-                          ordered=True,
-                          class_="grp")
-            html.close_td()
-            html.open_td()
-            empty_choices: Choices = [("", "")]
-            html.dropdown(prefix + '_op',
-                          empty_choices + operators,
-                          style="width:36px",
-                          ordered=True,
-                          class_="op")
-            html.close_td()
-            html.open_td()
-
-            if html.request.var(prefix + "_grp"):
-                choices: Choices = html.get_item_input(prefix + "_grp", grouped)[0]
-            else:
-<<<<<<< HEAD
-                choices = [("", "")]
-=======
-                title_prefix = ""
-            return ("/".join(path), title_prefix + path[index])
-
-        tree = {}
-        for group in bi.get_aggregation_group_trees():
-            _build_tree(group.split("/"), tree, tuple())
-
-        selection = []
-        index = 0
-        for _, sub_tree in tree.iteritems():
-            selection.append(_get_selection_entry(sub_tree, index))
-            _build_selection(selection, sub_tree.get("__children__", {}), index)
-
-        return selection
-
-
-# how is either "regex" or "exact"
-class BITextFilter(FilterUnicodeFilter):
-    def __init__(self, what, how="regex", suffix=""):
-        self.how = how
-        self.column = "aggr_" + what
-        FilterUnicodeFilter.__init__(self,
-                                     info="aggr",
-                                     htmlvars=[self.column + suffix],
-                                     link_columns=[self.column])
-
-    def variable_settings(self, row):
-        return [(self.htmlvars[0], row[self.column])]
-
-    def display(self):
-        html.text_input(self.htmlvars[0])
-
-    def heading_info(self):
-        return html.get_unicode_input(self.htmlvars[0])
-
-    def filter_table(self, rows):
-        val = html.get_unicode_input(self.htmlvars[0])
-        if not val:
-            return rows
-        if self.how == "regex":
-            try:
-                reg = re.compile(val.lower())
-            except re.error as e:
-                html.add_user_error(None, "Invalid regular expression: %s" % e)
-                return rows
-
-            return [row for row in rows if reg.search(row[self.column].lower())]
-        return [row for row in rows if row[self.column] == val]
-
-
-@filter_registry.register
-class FilterAggrNameRegex(BITextFilter):
-    @property
-    def ident(self):
-        return "aggr_name_regex"
-
-    @property
-    def title(self):
-        return _("Aggregation name")
-
-    @property
-    def sort_index(self):
-        return 120
-
-    def __init__(self):
-        BITextFilter.__init__(self, "name", suffix="_regex")
->>>>>>> 75a18bda
-
-            html.dropdown(prefix + '_val', choices, style="width:129px", ordered=True, class_="val")
-            html.close_td()
-            html.close_tr()
-        html.close_table()
-
-    def filter(self, infoname):
-        headers = []
-
-        # Do not restrict to a certain number, because we'd like to link to this
-        # via an URL, e.g. from the virtual host tree snapin
-        num = 0
-        while html.request.has_var('%s%d_op' % (self._var_prefix, num)):
-            prefix = '%s%d' % (self._var_prefix, num)
-            num += 1
-
-            op = html.request.var(prefix + '_op')
-            tag_group = config.tags.get_tag_group(
-                html.request.get_str_input_mandatory(prefix + '_grp'))
-            tag = html.request.var(prefix + '_val')
-
-            if not tag_group or not op:
-                continue
-
-            headers.append(self._tag_filter(tag_group.id, tag, negate=op != "is"))
-
-        if headers:
-            return '\n'.join(headers) + '\n'
-        return ''
-
-    def _tag_filter(self, tag_group, tag, negate):
-        return "Filter: %s_tags %s %s %s" % (
-            livestatus.lqencode(self._object_type),
-            '!=' if negate else '=',
-            livestatus.lqencode(livestatus.quote_dict(tag_group)),
-            livestatus.lqencode(livestatus.quote_dict(tag)),
-        )
-
-
-filter_registry.register(TagFilter(
-    ident="host_tags",
-    title=_l("Host Tags"),
-    object_type="host",
-))
-
-filter_registry.register(
-    TagFilter(
-        ident="service_tags",
-        title=_l("Tags"),
-        object_type="service",
-        is_show_more=True,
-    ))
-
-
-@filter_registry.register_instance
-class FilterHostAuxTags(Filter):
-    def __init__(self):
-        self.count = 3
-        self.prefix = 'host_auxtags'
-
-        htmlvars = []
-        for num in range(self.count):
-            htmlvars.append("%s_%d" % (self.prefix, num))
-            htmlvars.append("%s_%d_neg" % (self.prefix, num))
-
-        super().__init__(
-            ident="host_auxtags",
-            title=_("Host Auxiliary Tags"),
-            sort_index=302,
-            info='host',
-            htmlvars=htmlvars,
-            link_columns=[],
-            is_show_more=True,
-        )
-
-    def display(self) -> None:
-        aux_tag_choices = [("", "")] + config.tags.aux_tag_list.get_choices()
-        for num in range(self.count):
-            html.dropdown('%s_%d' % (self.prefix, num), aux_tag_choices, ordered=True, class_='neg')
-            html.open_nobr()
-            html.checkbox('%s_%d_neg' % (self.prefix, num), False, label=_("negate"))
-            html.close_nobr()
-
-    def filter(self, infoname):
-        headers = []
-
-        # Do not restrict to a certain number, because we'd like to link to this
-        # via an URL, e.g. from the virtual host tree snapin
-        num = 0
-        while html.request.has_var('%s_%d' % (self.prefix, num)):
-            this_tag = html.request.var('%s_%d' % (self.prefix, num))
-            if this_tag:
-                negate = html.get_checkbox('%s_%d_neg' % (self.prefix, num))
-                headers.append(self._host_auxtags_filter(this_tag, negate))
-            num += 1
-
-        if headers:
-            return '\n'.join(headers) + '\n'
-        return ''
-
-    def _host_auxtags_filter(self, tag, negate):
-        return "Filter: host_tags %s %s %s" % ("!=" if negate else "=",
-                                               livestatus.lqencode(livestatus.quote_dict(tag)),
-                                               livestatus.lqencode(livestatus.quote_dict(tag)))
-
-
-class LabelFilter(Filter):
-    def __init__(self, *, ident: str, title: str, object_type: str) -> None:
-        self._object_type = object_type
-        super().__init__(ident=ident,
-                         title=title,
-                         sort_index=301,
-                         info=object_type,
-                         htmlvars=[self._var_prefix],
-                         link_columns=[])
-
-    @property
-    def _var_prefix(self):
-        return "%s_label" % self._object_type
-
-    @property
-    def _column(self):
-        return "%s_labels" % self._object_type
-
-    def _current_value(self):
-        return self._valuespec().from_html_vars(self._var_prefix)
-
-    def heading_info(self):
-        return " ".join(":".join(e) for e in sorted(self._current_value().items()))
-
-    def request_vars_from_row(self, row: Row) -> Dict[str, str]:
-        return {self.htmlvars[0]: row[self._column]}
-
-    def _valuespec(self):
-        return Labels(world=Labels.World.CORE)
-
-    def display(self) -> None:
-        self._valuespec().render_input(self._var_prefix, self._current_value())
-
-    def filter(self, infoname):
-        value = self._current_value()
-        if not value:
-            return ""
-        return encode_labels_for_livestatus(self._column, iter(value.items())) + "\n"
-
-
-filter_registry.register(
-    LabelFilter(
-        ident="host_labels",
-        title=_l("Host labels"),
-        object_type="host",
-    ))
-
-filter_registry.register(
-    LabelFilter(
-        ident="service_labels",
-        title=_l("Service labels"),
-        object_type="service",
-    ))
-
-
-class FilterCustomAttribute(Filter):
-    def __init__(self, *, ident: str, title: str, info: str, choice_func: Callable[[], Choices]):
-        super().__init__(
-            ident=ident,
-            title=title,
-            sort_index=103,
-            info=info,
-            htmlvars=[self.name_varname(ident), self.value_varname(ident)],
-            link_columns=[],
-            is_show_more=True,
-        )
-        self._custom_attribute_choices = choice_func
-
-    def name_varname(self, ident):
-        return "%s_name" % ident
-
-    def value_varname(self, ident):
-        return "%s_value" % ident
-
-    def display(self) -> None:
-        choices: Choices = [("", "")]
-        choices += self._custom_attribute_choices()
-
-        html.dropdown(self.name_varname(self.ident), choices)
-        html.text_input(self.value_varname(self.ident))
-
-    def filter(self, infoname):
-        if not html.request.get_ascii_input(self.name_varname(self.ident)):
-            return ""
-
-        items = {k: v for k, v in self._custom_attribute_choices() if k is not None}
-        attribute_id = html.get_item_input(self.name_varname(self.ident), items)[1]
-        value = html.request.get_unicode_input_mandatory(self.value_varname(self.ident))
-        return "Filter: %s_custom_variables ~~ %s ^%s\n" % (
-            self.info, livestatus.lqencode(attribute_id.upper()), livestatus.lqencode(value))
-
-
-<<<<<<< HEAD
-def _service_attribute_choices() -> Choices:
-    choices: Choices = []
-    for ident, attr_spec in config.custom_service_attributes.items():
-        choices.append((ident, attr_spec["title"]))
-    return sorted(choices, key=lambda x: x[1])
-=======
-        for varend, text in [
-            ('0', _('OK')),
-            ('1', _('WARN')),
-            ('2', _('CRIT')),
-            ('3', _('UNKN')),
-            ('-1', _('PEND')),
-            ('n', _('no assumed state set')),
-        ]:
-            if self.code != 'a' and varend == 'n':
-                continue  # no unset for read and effective state
-            if varend == 'n':
-                html.br()
-            var = self.prefix + varend
-            html.checkbox(var, defval=not self._filter_used(), label=text)
->>>>>>> 75a18bda
-
-
-filter_registry.register(
-    FilterCustomAttribute(
-        ident="service_custom_variable",
-        title=_l("Service custom attribute"),
-        info="service",
-        choice_func=_service_attribute_choices,
-    ))
-
-
-def _host_attribute_choices() -> Choices:
-    choices: Choices = []
-    for attr_spec in config.wato_host_attrs:
-        choices.append((attr_spec["name"], attr_spec["title"]))
-    return sorted(choices, key=lambda x: x[1])
-
-
-filter_registry.register(
-    FilterCustomAttribute(
-        ident="host_custom_variable",
-        title=_l("Host custom attribute"),
-        info="host",
-        choice_func=_host_attribute_choices,
-    ))
-
-
-# choices = [ (value, "readable"), .. ]
-class FilterECServiceLevelRange(Filter):
-    def __init__(self, *, ident: str, title: str, info: str) -> None:
-        self.lower_bound_varname = "%s_lower" % ident
-        self.upper_bound_varname = "%s_upper" % ident
-        super().__init__(
-            ident=ident,
-            title=title,
-            sort_index=310,
-            info=info,
-            htmlvars=[
-                self.lower_bound_varname,
-                self.upper_bound_varname,
-            ],
-            link_columns=[],
-            is_show_more=True,
-        )
-
-    def _prepare_choices(self):
-        choices = sorted(config.mkeventd_service_levels[:])
-        return [(str(x[0]), "%s - %s" % (x[0], x[1])) for x in choices]
-
-    def display(self) -> None:
-        selection = [("", "")] + self._prepare_choices()
-        html.open_div(class_="service_level min")
-        html.write_text("From")
-        html.dropdown(self.lower_bound_varname, selection)
-        html.close_div()
-        html.open_div(class_="service_level max")
-        html.write_text("To")
-        html.dropdown(self.upper_bound_varname, selection)
-        html.close_div()
-
-    def filter(self, infoname):
-        lower_bound = html.request.var(self.lower_bound_varname)
-        upper_bound = html.request.var(self.upper_bound_varname)
-        # NOTE: We need this special case only because our construction of the
-        # disjunction is broken. We should really have a Livestatus Query DSL...
-        if not lower_bound and not upper_bound:
-            return ""
-
-        if lower_bound:
-            match_lower = lambda val, lo=int(lower_bound): lo <= val
-        else:
-            match_lower = lambda val, lo=0: True
-
-        if upper_bound:
-            match_upper = lambda val, hi=int(upper_bound): val <= hi
-        else:
-            match_upper = lambda val, hi=0: True
-
-        filterline = u"Filter: %s_custom_variable_names >= EC_SL\n" % self.info
-
-        filterline_values = [
-            str(value)
-            for value, _readable in config.mkeventd_service_levels
-            if match_lower(value) and match_upper(value)
-        ]
-
-        return filterline + lq_logic("Filter: %s_custom_variable_values >=" % self.info,
-                                     filterline_values, "Or")
-
-
-filter_registry.register(
-    FilterECServiceLevelRange(
-        ident="svc_service_level",
-        title=_l("Service service level"),
-        info="service",
-    ))
-
-filter_registry.register(
-    FilterECServiceLevelRange(
-        ident="hst_service_level",
-        title=_l("Host service level"),
-        info="host",
-    ))
-
-
-class FilterStarred(FilterTristate):
-    # TODO: Rename "what"
-    def __init__(self, *, ident: str, title: str, sort_index: int, what: str) -> None:
-        super().__init__(
-            ident=ident,
-            title=title,
-            sort_index=sort_index,
             info=what,
             column=what + "_favorite",  # Column, not used
-            is_show_more=True,
+            deflt=-1,
         )
-        self.what = what
 
     def filter(self, infoname):
         current = self.tristate_value()
         if current == -1:
             return ""
-        if current:
+        elif current:
             aand, oor, eq = "And", "Or", "="
         else:
             aand, oor, eq = "Or", "And", "!="
 
-        stars = config.user.stars
-        filters = u""
+        stars = config.user.load_stars()
+        filters = ""
         count = 0
         if self.what == "host":
             for star in stars:
@@ -4337,7 +2956,7 @@
             return "Filter: host_state = -4612\n"
 
         # no starred object and show unstarred -> show everything
-        if count == 0:
+        elif count == 0:
             return ""
 
         filters += "%s: %d\n" % (oor, count)
@@ -4347,46 +2966,84 @@
         pass
 
 
-filter_registry.register(
-    FilterStarred(
-        ident="host_favorites",
-        title=_l("Favorite Hosts"),
-        sort_index=501,
-        what="host",
-    ))
-
-filter_registry.register(
-    FilterStarred(
-        ident="service_favorites",
-        title=_l("Favorite Services"),
-        sort_index=501,
-        what="service",
-    ))
-
-
-@filter_registry.register_instance
+@filter_registry.register
+class FilterHostFavorites(FilterStarred):
+    @property
+    def ident(self):
+        return "host_favorites"
+
+    @property
+    def title(self):
+        return _("Favorite Hosts")
+
+    @property
+    def sort_index(self):
+        return 501
+
+    def __init__(self):
+        FilterStarred.__init__(self, "host")
+
+
+@filter_registry.register
+class FilterServiceFavorites(FilterStarred):
+    @property
+    def ident(self):
+        return "service_favorites"
+
+    @property
+    def title(self):
+        return _("Favorite Services")
+
+    @property
+    def sort_index(self):
+        return 501
+
+    def __init__(self):
+        FilterStarred.__init__(self, "service")
+
+
+@filter_registry.register
 class FilterDiscoveryState(Filter):
+    @property
+    def ident(self):
+        return "discovery_state"
+
+    @property
+    def title(self):
+        return _("Discovery state")
+
+    @property
+    def sort_index(self):
+        return 601
+
     def __init__(self):
         self.__options = [
             ("discovery_state_ignored", _("Hidden")),
             ("discovery_state_vanished", _("Vanished")),
             ("discovery_state_unmonitored", _("New")),
         ]
-        super().__init__(
-            ident="discovery_state",
-            title=_("Discovery state"),
-            sort_index=601,
-            info="discovery",
-            htmlvars=[o[0] for o in self.__options],
-            link_columns=[],
+        Filter.__init__(
+            self,
+            "discovery",
+            [o[0] for o in self.__options],
+            [],
         )
         self.__varname = "discovery_state"
 
-    def display(self) -> None:
+    def display(self):
         html.begin_checkbox_group()
         for varname, title in self.__options:
             html.checkbox(varname, True, label=title)
         html.end_checkbox_group()
+
+    def value(self):
+        val = {}
+        for varname in self.htmlvars:
+            value = html.get_checkbox(varname)
+            if value is None:
+                value = True  # Default setting for filter: all checked!
+            val[varname] = value
+        return val
 
     def filter(self, infoname):
         return ""
@@ -4400,28 +3057,34 @@
         return new_rows
 
 
-@filter_registry.register_instance
-class FilterAggrGroup(Filter):
+@filter_registry.register
+class FilterAggrGroup(FilterUnicodeFilter):
+    @property
+    def ident(self):
+        return "aggr_group"
+
+    @property
+    def title(self):
+        return _("Aggregation group")
+
+    @property
+    def sort_index(self):
+        return 90
+
     def __init__(self):
         self.column = "aggr_group"
-        super().__init__(ident="aggr_group",
-                         title=_l("Aggregation group"),
-                         sort_index=90,
-                         info=self.column,
-                         htmlvars=[self.column],
-                         link_columns=[self.column])
-
-    def request_vars_from_row(self, row: Row) -> Dict[str, str]:
-        return {self.htmlvars[0]: row[self.column]}
-
-    def display(self) -> None:
+        FilterUnicodeFilter.__init__(self, self.column, [self.column], [self.column])
+
+    def variable_settings(self, row):
+        return [(self.htmlvars[0], row[self.column])]
+
+    def display(self):
         htmlvar = self.htmlvars[0]
-        empty_choices: Choices = [("", "")]
-        groups: Choices = [(group, group) for group in bi.get_aggregation_group_trees()]
-        html.dropdown(htmlvar, empty_choices + groups)
+        html.dropdown(htmlvar,
+                      [("", "")] + [(group, group) for group in bi.get_aggregation_group_trees()])
 
     def selected_group(self):
-        return html.request.get_unicode_input(self.htmlvars[0])
+        return html.get_unicode_input(self.htmlvars[0])
 
     def filter_table(self, rows):
         group = self.selected_group()
@@ -4430,45 +3093,39 @@
         return [row for row in rows if row[self.column] == group]
 
     def heading_info(self):
-        return html.request.get_unicode_input(self.htmlvars[0])
-
-
-@filter_registry.register_instance
-class FilterAggrGroupTree(Filter):
+        return html.get_unicode_input(self.htmlvars[0])
+
+
+@filter_registry.register
+class FilterAggrGroupTree(FilterUnicodeFilter):
+    @property
+    def ident(self):
+        return "aggr_group_tree"
+
+    @property
+    def title(self):
+        return _("Aggregation group tree")
+
+    @property
+    def sort_index(self):
+        return 91
+
     def __init__(self):
         self.column = "aggr_group_tree"
-        super().__init__(ident="aggr_group_tree",
-                         title=_("Aggregation group tree"),
-                         sort_index=91,
-                         info="aggr_group",
-                         htmlvars=[self.column],
-                         link_columns=[self.column])
-
-<<<<<<< HEAD
-    def request_vars_from_row(self, row: Row) -> Dict[str, str]:
-        return {self.htmlvars[0]: row[self.column]}
-=======
-@filter_registry.register
-class FilterEventHostRegex(FilterRegExp):
-    @property
-    def ident(self):
-        return "event_host_regex"
->>>>>>> 75a18bda
-
-    def display(self) -> None:
+        FilterUnicodeFilter.__init__(self, "aggr_group", [self.column], [self.column])
+
+    def variable_settings(self, row):
+        return [(self.htmlvars[0], row[self.column])]
+
+    def display(self):
         htmlvar = self.htmlvars[0]
         html.dropdown(htmlvar, [("", "")] + self._get_selection())
 
     def selected_group(self):
-        return html.request.get_unicode_input(self.htmlvars[0])
-
-<<<<<<< HEAD
+        return html.get_unicode_input(self.htmlvars[0])
+
     def heading_info(self):
-        return html.request.get_unicode_input(self.htmlvars[0])
-=======
-    def __init__(self):
-        FilterRegExp.__init__(self, "event", "event_host", "event_host", "~~")
->>>>>>> 75a18bda
+        return html.get_unicode_input(self.htmlvars[0])
 
     def _get_selection(self):
         def _build_tree(group, parent, path):
@@ -4482,7 +3139,7 @@
 
         def _build_selection(selection, tree, index):
             index += 1
-            for _unused, sub_tree in tree.items():
+            for _, sub_tree in tree.iteritems():
                 selection.append(_get_selection_entry(sub_tree, index, True))
                 _build_selection(selection, sub_tree.get("__children__", {}), index)
 
@@ -4494,13 +3151,13 @@
                 title_prefix = ""
             return ("/".join(path), title_prefix + path[index])
 
-        tree: Dict[str, Any] = {}
+        tree = {}
         for group in bi.get_aggregation_group_trees():
             _build_tree(group.split("/"), tree, tuple())
 
         selection = []
         index = 0
-        for _unused, sub_tree in tree.items():
+        for _, sub_tree in tree.iteritems():
             selection.append(_get_selection_entry(sub_tree, index))
             _build_selection(selection, sub_tree.get("__children__", {}), index)
 
@@ -4508,35 +3165,26 @@
 
 
 # how is either "regex" or "exact"
-class BITextFilter(Filter):
-    def __init__(self,
-                 *,
-                 ident: str,
-                 title: str,
-                 sort_index: int,
-                 what: str,
-                 how: str = "regex",
-                 suffix: str = "") -> None:
+class BITextFilter(FilterUnicodeFilter):
+    def __init__(self, what, how="regex", suffix=""):
         self.how = how
         self.column = "aggr_" + what
-        super().__init__(ident=ident,
-                         title=title,
-                         sort_index=sort_index,
-                         info="aggr",
-                         htmlvars=[self.column + suffix],
-                         link_columns=[self.column])
-
-    def request_vars_from_row(self, row: Row) -> Dict[str, str]:
-        return {self.htmlvars[0]: row[self.column]}
-
-    def display(self) -> None:
+        FilterUnicodeFilter.__init__(self,
+                                     info="aggr",
+                                     htmlvars=[self.column + suffix],
+                                     link_columns=[self.column])
+
+    def variable_settings(self, row):
+        return [(self.htmlvars[0], row[self.column])]
+
+    def display(self):
         html.text_input(self.htmlvars[0])
 
     def heading_info(self):
-        return html.request.get_unicode_input(self.htmlvars[0])
+        return html.get_unicode_input(self.htmlvars[0])
 
     def filter_table(self, rows):
-        val = html.request.get_unicode_input(self.htmlvars[0])
+        val = html.get_unicode_input(self.htmlvars[0])
         if not val:
             return rows
         if self.how == "regex":
@@ -4550,49 +3198,89 @@
         return [row for row in rows if row[self.column] == val]
 
 
-filter_registry.register(
-    BITextFilter(
-        ident="aggr_name_regex",
-        title=_l("Aggregation name"),
-        sort_index=120,
-        what="name",
-        suffix="_regex",
-    ))
-
-filter_registry.register(
-    BITextFilter(
-        ident="aggr_name",
-        title=_l("Aggregation name (exact match)"),
-        sort_index=120,
-        what="name",
-        how="exact",
-    ))
-
-filter_registry.register(
-    BITextFilter(
-        ident="aggr_output",
-        title=_l("Aggregation output"),
-        sort_index=121,
-        what="output",
-    ))
-
-
-@filter_registry.register_instance
+@filter_registry.register
+class FilterAggrNameRegex(BITextFilter):
+    @property
+    def ident(self):
+        return "aggr_name_regex"
+
+    @property
+    def title(self):
+        return _("Aggregation name")
+
+    @property
+    def sort_index(self):
+        return 120
+
+    def __init__(self):
+        BITextFilter.__init__(self, "name", suffix="_regex")
+
+
+@filter_registry.register
+class FilterAggrName(BITextFilter):
+    @property
+    def ident(self):
+        return "aggr_name"
+
+    @property
+    def title(self):
+        return _("Aggregation name (exact match)")
+
+    @property
+    def sort_index(self):
+        return 120
+
+    def __init__(self):
+        BITextFilter.__init__(self, "name", how="exact")
+
+
+@filter_registry.register
+class FilterAggrOutput(BITextFilter):
+    @property
+    def ident(self):
+        return "aggr_output"
+
+    @property
+    def title(self):
+        return _("Aggregation output")
+
+    @property
+    def sort_index(self):
+        return 121
+
+    def __init__(self):
+        BITextFilter.__init__(self, "output")
+
+
+@filter_registry.register
 class FilterAggrHosts(Filter):
-    def __init__(self):
-        super().__init__(
-            ident="aggr_hosts",
-            title=_("Affected hosts contain"),
-            sort_index=130,
-            info="aggr",
-            htmlvars=["aggr_host_site", "aggr_host_host"],
-            link_columns=[],
-            description=_(
-                "Filter for all aggregations that base on status information of that host. "
-                "Exact match (no regular expression)"),
+    @property
+    def ident(self):
+        return "aggr_hosts"
+
+    @property
+    def title(self):
+        return _("Affected hosts contain")
+
+    @property
+    def sort_index(self):
+        return 130
+
+    @property
+    def description(self):
+        return _(
+            "Filter for all aggregations that base on status information of that host. Exact match (no regular expression)"
         )
 
-    def display(self) -> None:
+    def __init__(self):
+        Filter.__init__(
+            self,
+            "aggr",
+            ["aggr_host_site", "aggr_host_host"],
+            [],
+        )
+
+    def display(self):
         html.text_input(self.htmlvars[1])
 
     def heading_info(self):
@@ -4604,11 +3292,9 @@
                 return True
         return False
 
-    def request_vars_from_row(self, row: Row) -> Dict[str, str]:
-        return {
-            "aggr_host_host": row["host_name"],
-            "aggr_host_site": row["site"],
-        }
+    # Used for linking
+    def variable_settings(self, row):
+        return [("aggr_host_host", row["host_name"]), ("aggr_host_site", row["site"])]
 
     def filter_table(self, rows):
         val = html.request.var(self.htmlvars[1])
@@ -4617,50 +3303,60 @@
         return [row for row in rows if self.find_host(val, row["aggr_hosts"])]
 
 
-@filter_registry.register_instance
+@filter_registry.register
 class FilterAggrService(Filter):
-    """Not performing filter(), nor filter_table(). The filtering is done directly in BI by
-    bi.table(), which calls service_spec()."""
-    def __init__(self):
-        super().__init__(
-            ident="aggr_service",
-            title=_("Affected by service"),
-            sort_index=131,
-            info="aggr",
-            htmlvars=["aggr_service_site", "aggr_service_host", "aggr_service_service"],
-            link_columns=[],
-            description=
-            _("Filter for all aggregations that are affected by one specific service on a specific host (no regular expression)"
-             ),
+    @property
+    def ident(self):
+        return "aggr_service"
+
+    @property
+    def title(self):
+        return _("Affected by service")
+
+    @property
+    def sort_index(self):
+        return 131
+
+    @property
+    def description(self):
+        return _(
+            "Filter for all aggregations that are affected by one specific service on a specific host (no regular expression)"
         )
 
-    def display(self) -> None:
+    def __init__(self):
+        Filter.__init__(
+            self,
+            "aggr",
+            ["aggr_service_site", "aggr_service_host", "aggr_service_service"],
+            [],
+        )
+
+    def double_height(self):
+        return True
+
+    def display(self):
         html.write(_("Host") + ": ")
         html.text_input(self.htmlvars[1])
         html.write(_("Service") + ": ")
         html.text_input(self.htmlvars[2])
 
     def heading_info(self):
-        return (html.request.get_unicode_input_mandatory(self.htmlvars[1], "") + " / " +
-                html.request.get_unicode_input_mandatory(self.htmlvars[2], ""))
+        return html.get_unicode_input(self.htmlvars[1], "") \
+               + " / " + html.get_unicode_input(self.htmlvars[2], "")
 
     def service_spec(self):
         if html.request.has_var(self.htmlvars[2]):
-            return (html.request.get_unicode_input(self.htmlvars[0]),
-                    html.request.get_unicode_input(self.htmlvars[1]),
-                    html.request.get_unicode_input(self.htmlvars[2]))
-
-    def request_vars_from_row(self, row: Row) -> Dict[str, str]:
-        return {
-            "site": row["site"],
-            "host": row["host_name"],
-            "service": row["service_description"],
-        }
+            return html.get_unicode_input(self.htmlvars[0]), html.get_unicode_input(
+                self.htmlvars[1]), html.get_unicode_input(self.htmlvars[2])
+
+    # Used for linking
+    def variable_settings(self, row):
+        return [("site", row["site"]), ("host", row["host_name"]),
+                ("service", row["service_description"])]
 
 
 class BIStatusFilter(Filter):
-    # TODO: Rename "what"
-    def __init__(self, ident: str, title: str, sort_index: int, what: str) -> None:
+    def __init__(self, what):
         self.column = "aggr_" + what + "state"
         if what == "":
             self.code = 'r'
@@ -4670,20 +3366,18 @@
         vars_ = ["%s%s" % (self.prefix, x) for x in [-1, 0, 1, 2, 3, "_filled"]]
         if self.code == 'a':
             vars_.append(self.prefix + "n")
-        super().__init__(ident=ident,
-                         title=title,
-                         sort_index=sort_index,
-                         info="aggr",
-                         htmlvars=vars_,
-                         link_columns=[])
+        Filter.__init__(self, info="aggr", htmlvars=vars_, link_columns=[])
 
     def filter(self, infoname):
         return ""
 
+    def double_height(self):
+        return self.column == "aggr_assumed_state"
+
     def _filter_used(self):
         return html.request.has_var(self.prefix + "_filled")
 
-    def display(self) -> None:
+    def display(self):
         html.hidden_field(self.prefix + "_filled", "1", add_var=True)
 
         for varend, text in [
@@ -4699,7 +3393,7 @@
             if varend == 'n':
                 html.br()
             var = self.prefix + varend
-            html.checkbox(var, defval=str(not self._filter_used()), label=text)
+            html.checkbox(var, defval=not self._filter_used(), label=text)
 
     def filter_table(self, rows):
         if not self._filter_used():
@@ -4724,327 +3418,503 @@
         return newrows
 
 
-filter_registry.register(
-    BIStatusFilter(
-        ident="aggr_state",
-        title=_l(" State"),
-        sort_index=150,
-        what="",
-    ))
-
-filter_registry.register(
-    BIStatusFilter(
-        ident="aggr_effective_state",
-        title=_l("Effective  State"),
-        sort_index=151,
-        what="effective_",
-    ))
-
-filter_registry.register(
-    BIStatusFilter(
-        ident="aggr_assumed_state",
-        title=_l("Assumed  State"),
-        sort_index=152,
-        what="assumed_",
-    ))
-
-filter_registry.register(
-    FilterText(
-        ident="event_id",
-        title=_l("Event ID"),
-        sort_index=200,
-        info="event",
-        column="event_id",
-        htmlvar="event_id",
-        op="=",
-    ))
-
-filter_registry.register(
-    FilterText(
-        ident="event_rule_id",
-        title=_l("ID of rule"),
-        sort_index=200,
-        info="event",
-        column="event_rule_id",
-        htmlvar="event_rule_id",
-        op="=",
-    ))
-
-filter_registry.register(
-    FilterText(
-        ident="event_text",
-        title=_l("Message/Text of event"),
-        sort_index=201,
-        info="event",
-        column="event_text",
-        htmlvar="event_text",
-        op="~~",
-    ))
-
-filter_registry.register(
-    FilterText(
-        ident="event_application",
-        title=_l("Application / Syslog-Tag"),
-        sort_index=201,
-        info="event",
-        column="event_application",
-        htmlvar="event_application",
-        op="~~",
-    ))
-
-filter_registry.register(
-    FilterText(
-        ident="event_contact",
-        title=_l("Contact Person"),
-        sort_index=201,
-        info="event",
-        column="event_contact",
-        htmlvar="event_contact",
-        op="~~",
-    ))
-
-filter_registry.register(
-    FilterText(
-        ident="event_comment",
-        title=_l("Comment to the event"),
-        sort_index=201,
-        info="event",
-        column="event_comment",
-        htmlvar="event_comment",
-        op="~~",
-    ))
-
-filter_registry.register(
-    FilterRegExp(
-        ident="event_host_regex",
-        title=_l("Hostname of original event"),
-        sort_index=201,
-        info="event",
-        column="event_host",
-        htmlvar="event_host",
-        op="~~",
-    ))
-
-filter_registry.register(
-    FilterText(
-        ident="event_host",
-        title=_l("Hostname of event, exact match"),
-        sort_index=201,
-        info="event",
-        column="event_host",
-        htmlvar="event_host",
-        op="=",
-    ))
-
-filter_registry.register(
-    FilterText(
-        ident="event_ipaddress",
-        title=_l("Original IP Address of event"),
-        sort_index=201,
-        info="event",
-        column="event_ipaddress",
-        htmlvar="event_ipaddress",
-        op="~~",
-    ))
-
-filter_registry.register(
-    FilterText(
-        ident="event_owner",
-        title=_l("Owner of event"),
-        sort_index=201,
-        info="event",
-        column="event_owner",
-        htmlvar="event_owner",
-        op="~~",
-    ))
-
-filter_registry.register(
-    FilterText(
-        ident="history_who",
-        title=_l("User that performed action"),
-        sort_index=221,
-        info="history",
-        column="history_who",
-        htmlvar="history_who",
-        op="~~",
-    ))
-
-filter_registry.register(
-    FilterText(
-        ident="history_line",
-        title=_l("Line number in history logfile"),
-        sort_index=222,
-        info="history",
-        column="history_line",
-        htmlvar="history_line",
-        op="=",
-    ))
-
-filter_registry.register(
-    FilterNagiosFlag(
-        ident="event_host_in_downtime",
-        title=_l("Host in downtime during event creation"),
-        sort_index=223,
-        info="event",
-    ))
-
-
-@filter_registry.register_instance
+@filter_registry.register
+class FilterAggrState(BIStatusFilter):
+    @property
+    def ident(self):
+        return "aggr_state"
+
+    @property
+    def title(self):
+        return _(" State")
+
+    @property
+    def sort_index(self):
+        return 150
+
+    def __init__(self):
+        BIStatusFilter.__init__(self, "")
+
+
+@filter_registry.register
+class FilterAggrEffectiveState(BIStatusFilter):
+    @property
+    def ident(self):
+        return "aggr_effective_state"
+
+    @property
+    def title(self):
+        return _("Effective  State")
+
+    @property
+    def sort_index(self):
+        return 151
+
+    def __init__(self):
+        BIStatusFilter.__init__(self, "effective_")
+
+
+@filter_registry.register
+class FilterAggrAssumedState(BIStatusFilter):
+    @property
+    def ident(self):
+        return "aggr_assumed_state"
+
+    @property
+    def title(self):
+        return _("Assumed  State")
+
+    @property
+    def sort_index(self):
+        return 152
+
+    def __init__(self):
+        BIStatusFilter.__init__(self, "assumed_")
+
+
+@filter_registry.register
+class FilterEventId(FilterText):
+    @property
+    def ident(self):
+        return "event_id"
+
+    @property
+    def title(self):
+        return _("Event ID")
+
+    @property
+    def sort_index(self):
+        return 200
+
+    def __init__(self):
+        FilterText.__init__(self, "event", "event_id", "event_id", "=")
+
+
+@filter_registry.register
+class FilterEventRuleId(FilterText):
+    @property
+    def ident(self):
+        return "event_rule_id"
+
+    @property
+    def title(self):
+        return _("ID of rule")
+
+    @property
+    def sort_index(self):
+        return 200
+
+    def __init__(self):
+        FilterText.__init__(self, "event", "event_rule_id", "event_rule_id", "=")
+
+
+@filter_registry.register
+class FilterEventText(FilterText):
+    @property
+    def ident(self):
+        return "event_text"
+
+    @property
+    def title(self):
+        return _("Message/Text of event")
+
+    @property
+    def sort_index(self):
+        return 201
+
+    def __init__(self):
+        FilterText.__init__(self, "event", "event_text", "event_text", "~~")
+
+
+@filter_registry.register
+class FilterEventApplication(FilterText):
+    @property
+    def ident(self):
+        return "event_application"
+
+    @property
+    def title(self):
+        return _("Application / Syslog-Tag")
+
+    @property
+    def sort_index(self):
+        return 201
+
+    def __init__(self):
+        FilterText.__init__(self, "event", "event_application", "event_application", "~~")
+
+
+@filter_registry.register
+class FilterEventContact(FilterText):
+    @property
+    def ident(self):
+        return "event_contact"
+
+    @property
+    def title(self):
+        return _("Contact Person")
+
+    @property
+    def sort_index(self):
+        return 201
+
+    def __init__(self):
+        FilterText.__init__(self, "event", "event_contact", "event_contact", "~~")
+
+
+@filter_registry.register
+class FilterEventComment(FilterText):
+    @property
+    def ident(self):
+        return "event_comment"
+
+    @property
+    def title(self):
+        return _("Comment to the event")
+
+    @property
+    def sort_index(self):
+        return 201
+
+    def __init__(self):
+        FilterText.__init__(self, "event", "event_comment", "event_comment", "~~")
+
+
+@filter_registry.register
+class FilterEventHostRegex(FilterRegExp):
+    @property
+    def ident(self):
+        return "event_host_regex"
+
+    @property
+    def title(self):
+        return _("Hostname of original event")
+
+    @property
+    def sort_index(self):
+        return 201
+
+    def __init__(self):
+        FilterRegExp.__init__(self, "event", "event_host", "event_host", "~~")
+
+
+@filter_registry.register
+class FilterEventHost(FilterText):
+    @property
+    def ident(self):
+        return "event_host"
+
+    @property
+    def title(self):
+        return _("Hostname of event, exact match")
+
+    @property
+    def sort_index(self):
+        return 201
+
+    def __init__(self):
+        FilterText.__init__(self, "event", "event_host", "event_host", "=")
+
+
+@filter_registry.register
+class FilterEventIpaddress(FilterText):
+    @property
+    def ident(self):
+        return "event_ipaddress"
+
+    @property
+    def title(self):
+        return _("Original IP Address of event")
+
+    @property
+    def sort_index(self):
+        return 201
+
+    def __init__(self):
+        FilterText.__init__(self, "event", "event_ipaddress", "event_ipaddress", "~~")
+
+
+@filter_registry.register
+class FilterEventOwner(FilterText):
+    @property
+    def ident(self):
+        return "event_owner"
+
+    @property
+    def title(self):
+        return _("Owner of event")
+
+    @property
+    def sort_index(self):
+        return 201
+
+    def __init__(self):
+        FilterText.__init__(self, "event", "event_owner", "event_owner", "~~")
+
+
+@filter_registry.register
+class FilterHistoryWho(FilterText):
+    @property
+    def ident(self):
+        return "history_who"
+
+    @property
+    def title(self):
+        return _("User that performed action")
+
+    @property
+    def sort_index(self):
+        return 221
+
+    def __init__(self):
+        FilterText.__init__(self, "history", "history_who", "history_who", "~~")
+
+
+@filter_registry.register
+class FilterHistoryLine(FilterText):
+    @property
+    def ident(self):
+        return "history_line"
+
+    @property
+    def title(self):
+        return _("Line number in history logfile")
+
+    @property
+    def sort_index(self):
+        return 222
+
+    def __init__(self):
+        FilterText.__init__(self, "history", "history_line", "history_line", "=")
+
+
+@filter_registry.register
+class FilterEventHostInDowntime(FilterNagiosFlag):
+    @property
+    def ident(self):
+        return "event_host_in_downtime"
+
+    @property
+    def title(self):
+        return _("Host in downtime during event creation")
+
+    @property
+    def sort_index(self):
+        return 223
+
+    def __init__(self):
+        FilterNagiosFlag.__init__(self, "event")
+
+
+@filter_registry.register
 class FilterEventCount(Filter):
+    @property
+    def ident(self):
+        return "event_count"
+
+    @property
+    def title(self):
+        return _("Message count")
+
+    @property
+    def sort_index(self):
+        return 205
+
     def __init__(self):
         name = "event_count"
-        super().__init__(ident="event_count",
-                         title=_("Message count"),
-                         sort_index=205,
-                         info="event",
-                         htmlvars=[name + "_from", name + "_to"],
-                         link_columns=[name])
+        Filter.__init__(self, "event", [name + "_from", name + "_to"], [name])
         self._name = name
 
-    def display(self) -> None:
+    def display(self):
         html.write_text("from: ")
-        html.text_input(self._name + "_from", default_value="", size=8, cssclass="number")
+        html.number_input(self._name + "_from", "")
         html.write_text(" to: ")
-        html.text_input(self._name + "_to", default_value="", size=8, cssclass="number")
+        html.number_input(self._name + "_to", "")
 
     def filter(self, infoname):
         f = ""
         if html.request.var(self._name + "_from"):
-            f += ("Filter: event_count >= %d\n" %
-                  html.request.get_integer_input_mandatory(self._name + "_from"))
+            f += "Filter: event_count >= %d\n" % int(html.request.var(self._name + "_from"))
         if html.request.var(self._name + "_to"):
-            f += ("Filter: event_count <= %d\n" %
-                  html.request.get_integer_input_mandatory(self._name + "_to"))
+            f += "Filter: event_count <= %d\n" % int(html.request.var(self._name + "_to"))
         return f
 
 
 class EventFilterState(Filter):
-    def __init__(self, *, ident: str, title: str, sort_index: int, table: str,
-                 choices: List[Tuple[str, str]]) -> None:
-        varnames = [ident + "_" + c[0] for c in choices]
-        super().__init__(ident=ident,
-                         title=title,
-                         sort_index=sort_index,
-                         info=table,
-                         htmlvars=varnames,
-                         link_columns=[ident])
+    def __init__(self, table, choices):
+        varnames = [self.ident + "_" + str(c[0]) for c in choices]
+        super(EventFilterState, self).__init__(table, varnames, [self.ident])
         self._choices = choices
 
-    def display(self) -> None:
+    def double_height(self):
+        return len(self._choices) >= 5
+
+    def display(self):
         html.begin_checkbox_group()
         for name, title in self._choices:
-<<<<<<< HEAD
-            html.checkbox(self.ident + "_" + name, True, label=title)
-=======
             html.checkbox(self.ident + "_" + str(name), True, label=title)
->>>>>>> 75a18bda
         html.end_checkbox_group()
 
     def filter(self, infoname):
         selected = []
         for name, _title in self._choices:
-            if html.get_checkbox(self.ident + "_" + name):
-                selected.append(name)
-
-        return lq_logic("Filter: %s =" % self.ident, sorted(selected), "Or")
-
-
-filter_registry.register(
-    EventFilterState(
-        ident="event_state",
-        title=_l("State classification"),
-        sort_index=206,
-        table="event",
-        choices=[
-            ("0", _("OK")),
-            ("1", _("WARN")),
-            ("2", _("CRIT")),
-            ("3", _("UNKNOWN")),
-        ],
-    ))
-
-filter_registry.register(
-    EventFilterState(
-        ident="event_phase",
-        title=_l("Phase"),
-        sort_index=207,
-        table="event",
-        choices=list(mkeventd.phase_names.items()),
-    ))
-
-filter_registry.register(
-    EventFilterState(
-        ident="event_priority",
-        title=_l("Syslog Priority"),
-        sort_index=209,
-        table="event",
-        choices=[(str(e[0]), e[1]) for e in mkeventd.syslog_priorities],
-    ))
-
-filter_registry.register(
-    EventFilterState(
-        ident="history_what",
-        title=_l("History action type"),
-        sort_index=225,
-        table="history",
-        choices=[(k, k) for k in mkeventd.action_whats],
-    ))
-
-filter_registry.register(
-    FilterTime(
-        ident="event_first",
-        title=_l("First occurrence of event"),
-        sort_index=220,
-        info="event",
-        column="event_first",
-    ))
-
-filter_registry.register(
-    FilterTime(
-        ident="event_last",
-        title=_l("Last occurrance of event"),
-        sort_index=221,
-        info="event",
-        column="event_last",
-    ))
-
-filter_registry.register(
-    FilterTime(
-        ident="history_time",
-        title=_l("Time of entry in event history"),
-        sort_index=222,
-        info="history",
-        column="history_time",
-    ))
+            if html.get_checkbox(self.ident + "_" + str(name)):
+                selected.append(str(name))
+
+        if not selected:
+            return ""
+
+        filters = []
+        for sel in selected:
+            filters.append("Filter: %s = %s" % (self.ident, sel))
+
+        f = "\n".join(filters)
+        if len(filters) > 1:
+            f += "\nOr: %d" % len(filters)
+
+        return f + "\n"
+
+
+@filter_registry.register
+class FilterEventState(EventFilterState):
+    @property
+    def ident(self):
+        return "event_state"
+
+    @property
+    def title(self):
+        return _("State classification")
+
+    @property
+    def sort_index(self):
+        return 206
+
+    def __init__(self):
+        EventFilterState.__init__(self, "event", [(0, _("OK")), (1, _("WARN")), (2, _("CRIT")),
+                                                  (3, _("UNKNOWN"))])
+
+
+@filter_registry.register
+class FilterEventPhase(EventFilterState):
+    @property
+    def ident(self):
+        return "event_phase"
+
+    @property
+    def title(self):
+        return _("Phase")
+
+    @property
+    def sort_index(self):
+        return 207
+
+    def __init__(self):
+        EventFilterState.__init__(self, "event", mkeventd.phase_names.items())
+
+
+@filter_registry.register
+class FilterEventPriority(EventFilterState):
+    @property
+    def ident(self):
+        return "event_priority"
+
+    @property
+    def title(self):
+        return _("Syslog Priority")
+
+    @property
+    def sort_index(self):
+        return 209
+
+    def __init__(self):
+        EventFilterState.__init__(self, "event", mkeventd.syslog_priorities)
+
+
+@filter_registry.register
+class FilterHistoryWhat(EventFilterState):
+    @property
+    def ident(self):
+        return "history_what"
+
+    @property
+    def title(self):
+        return _("History action type")
+
+    @property
+    def sort_index(self):
+        return 225
+
+    def __init__(self):
+        EventFilterState.__init__(self, "history", [(k, k) for k in mkeventd.action_whats])
+
+
+@filter_registry.register
+class FilterEventFirst(FilterTime):
+    @property
+    def ident(self):
+        return "event_first"
+
+    @property
+    def title(self):
+        return _("First occurrence of event")
+
+    @property
+    def sort_index(self):
+        return 220
+
+    def __init__(self):
+        FilterTime.__init__(self, "event", "event_first")
+
+
+@filter_registry.register
+class FilterEventLast(FilterTime):
+    @property
+    def ident(self):
+        return "event_last"
+
+    @property
+    def title(self):
+        return _("Last occurrance of event")
+
+    @property
+    def sort_index(self):
+        return 221
+
+    def __init__(self):
+        FilterTime.__init__(self, "event", "event_last")
+
+
+@filter_registry.register
+class FilterHistoryTime(FilterTime):
+    @property
+    def ident(self):
+        return "history_time"
+
+    @property
+    def title(self):
+        return _("Time of entry in event history")
+
+    @property
+    def sort_index(self):
+        return 222
+
+    def __init__(self):
+        FilterTime.__init__(self, "history", "history_time")
 
 
 class EventFilterDropdown(Filter):
-    def __init__(self,
-                 *,
-                 ident: str,
-                 title: str,
-                 sort_index: int,
-                 choices: Union[Choices, Callable[[], Choices]],
-                 operator: str = '=',
-                 column: str) -> None:
-        super().__init__(ident=ident,
-                         title=title,
-                         sort_index=sort_index,
-                         info="event",
-                         htmlvars=[ident],
-                         link_columns=["event_" + column])
+    def __init__(self, choices, operator='=', column=None):
+        Filter.__init__(self, "event", [self.ident], ["event_" + column])
         self._choices = choices
         self._column = column
         self._operator = operator
 
-    def display(self) -> None:
+    def display(self):
         if isinstance(self._choices, list):
             choices = self._choices
         else:
             choices = self._choices()
-        empty_choices: Choices = [("", "")]
-        the_choices: Choices = [(str(n), t) for (n, t) in choices]
-        html.dropdown(self.ident, empty_choices + the_choices)
+        html.dropdown(self.ident, [("", "")] + [(str(n), t) for (n, t) in choices])
 
     def filter(self, infoname):
         val = html.request.var(self.ident)
@@ -5053,44 +3923,78 @@
         return ""
 
 
-filter_registry.register(
-    EventFilterDropdown(
-        ident="event_facility",
-        title=_l("Syslog Facility"),
-        sort_index=210,
-        choices=mkeventd.syslog_facilities,
-        column="facility",
-    ))
-
-filter_registry.register(
-    EventFilterDropdown(
-        ident="event_sl",
-        title=_l("Service Level at least"),
-        sort_index=211,
-        choices=mkeventd.service_levels,
-        operator='>=',
-        column="sl",
-    ))
-
-filter_registry.register(
-    EventFilterDropdown(
-        ident="event_sl_max",
-        title=_l("Service Level at most"),
-        sort_index=211,
-        choices=mkeventd.service_levels,
-        operator='<=',
-        column="sl",
-    ))
-
-
-@filter_registry.register_instance
+@filter_registry.register
+class FilterEventFacility(EventFilterDropdown):
+    @property
+    def ident(self):
+        return "event_facility"
+
+    @property
+    def title(self):
+        return _("Syslog Facility")
+
+    @property
+    def sort_index(self):
+        return 210
+
+    def __init__(self):
+        EventFilterDropdown.__init__(self, mkeventd.syslog_facilities, column="facility")
+
+
+@filter_registry.register
+class FilterEventSl(EventFilterDropdown):
+    @property
+    def ident(self):
+        return "event_sl"
+
+    @property
+    def title(self):
+        return _("Service Level at least")
+
+    @property
+    def sort_index(self):
+        return 211
+
+    def __init__(self):
+        EventFilterDropdown.__init__(self, mkeventd.service_levels, operator='>=', column="sl")
+
+
+@filter_registry.register
+class FilterEventSlMax(EventFilterDropdown):
+    @property
+    def ident(self):
+        return "event_sl_max"
+
+    @property
+    def title(self):
+        return _("Service Level at most")
+
+    @property
+    def sort_index(self):
+        return 211
+
+    def __init__(self):
+        EventFilterDropdown.__init__(self, mkeventd.service_levels, operator='<=', column="sl")
+
+
+@filter_registry.register
 class FilterOptEventEffectiveContactgroup(FilterGroupCombo):
+    @property
+    def ident(self):
+        return "optevent_effective_contactgroup"
+
+    @property
+    def title(self):
+        return _("Contact group (effective)")
+
+    @property
+    def sort_index(self):
+        return 212
+
     def __init__(self):
         # TODO: Cleanup hierarchy here. The FilterGroupCombo constructor needs to be refactored
-        super().__init__(
-            ident="optevent_effective_contactgroup",
-            title=_("Contact group (effective)"),
-            sort_index=212,
+        FilterGroupCombo.__init__(
+            self,
             what="event_effective_contact",
             enforce=False,
         )
@@ -5128,5 +4032,5 @@
                "Or: 2\n" % (negate, livestatus.lqencode(current_value),
                             negate, livestatus.lqencode(current_value))
 
-    def request_vars_from_row(self, row: Row) -> Dict[str, str]:
-        return {}+    def variable_settings(self, row):
+        return []