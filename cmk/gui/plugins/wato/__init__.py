--- conflicted
+++ resolved
@@ -1,28 +1,11 @@
-#!/usr/bin/env python
-# -*- encoding: utf-8; py-indent-offset: 4 -*-
-# +------------------------------------------------------------------+
-# |             ____ _               _        __  __ _  __           |
-# |            / ___| |__   ___  ___| | __   |  \/  | |/ /           |
-# |           | |   | '_ \ / _ \/ __| |/ /   | |\/| | ' /            |
-# |           | |___| | | |  __/ (__|   <    | |  | | . \            |
-# |            \____|_| |_|\___|\___|_|\_\___|_|  |_|_|\_\           |
-# |                                                                  |
-# | Copyright Mathias Kettner 2014             mk@mathias-kettner.de |
-# +------------------------------------------------------------------+
-#
-# This file is part of Check_MK.
-# The official homepage is at http://mathias-kettner.de/check_mk.
-#
-# check_mk is free software;  you can redistribute it and/or modify it
-# under the  terms of the  GNU General Public License  as published by
-# the Free Software Foundation in version 2.  check_mk is  distributed
-# in the hope that it will be useful, but WITHOUT ANY WARRANTY;  with-
-# out even the implied warranty of  MERCHANTABILITY  or  FITNESS FOR A
-# PARTICULAR PURPOSE. See the  GNU General Public License for more de-
-# tails. You should have  received  a copy of the  GNU  General Public
-# License along with GNU Make; see the file  COPYING.  If  not,  write
-# to the Free Software Foundation, Inc., 51 Franklin St,  Fifth Floor,
-# Boston, MA 02110-1301 USA.
+#!/usr/bin/env python3
+# -*- coding: utf-8 -*-
+# Copyright (C) 2019 tribe29 GmbH - License: GNU General Public License v2
+# This file is part of Checkmk (https://checkmk.com). It is subject to the terms and
+# conditions defined in the file COPYING, which is part of this source code package.
+
+# flake8: noqa
+# pylint: disable=unused-import
 
 from cmk.utils.plugin_loader import load_plugins
 
@@ -36,8 +19,10 @@
 #   |                         |___/                                        |
 #   '----------------------------------------------------------------------'
 
+from cmk.gui.watolib.wato_background_job import WatoBackgroundJob
 from cmk.gui.plugins.wato.utils import (
     PermissionSectionWATO,
+    ACResult,
     ACResultCRIT,
     ACResultOK,
     ACResultWARN,
@@ -45,18 +30,11 @@
     ACTestCategories,
     ac_test_registry,
     add_change,
+    make_diff_text,
     add_replication_paths,
-<<<<<<< HEAD
-    global_buttons,
-    changelog_button,
-    home_button,
-    host_status_button,
-    CheckTypeSelection,
-=======
     ReplicationPath,
->>>>>>> a486847e
     config_domain_registry,
-    ConfigDomain,
+    ABCConfigDomain,
     ConfigDomainCore,
     ConfigDomainEventConsole,
     ConfigDomainGUI,
@@ -74,7 +52,7 @@
     ABCHostAttributeValueSpec,
     ABCHostAttributeNagiosText,
     host_attribute_registry,
-    EventsMode,
+    ABCEventsMode,
     folder_preserving_link,
     get_search_expression,
     ContactGroupSelection,
@@ -91,7 +69,7 @@
     LivestatusViaTCP,
     MainMenu,
     make_action_link,
-    may_edit_ruleset,
+    make_confirm_link,
     MenuItem,
     mode_registry,
     monitoring_macro_help,
@@ -106,7 +84,17 @@
     register_configvar,
     register_check_parameters,
     main_module_registry,
-    MainModule,
+    MainModuleTopic,
+    MainModuleTopicHosts,
+    MainModuleTopicServices,
+    MainModuleTopicBI,
+    MainModuleTopicAgents,
+    MainModuleTopicEvents,
+    MainModuleTopicUsers,
+    MainModuleTopicGeneral,
+    MainModuleTopicMaintenance,
+    MainModuleTopicCustom,
+    ABCMainModule,
     WatoModule,
     register_modules,
     register_notification_parameters,
@@ -121,13 +109,13 @@
     CheckParameterRulespecWithItem,
     CheckParameterRulespecWithoutItem,
     ManualCheckParameterRulespec,
-    RulespecGroupManualChecksNetworking,
-    RulespecGroupManualChecksApplications,
-    RulespecGroupManualChecksEnvironment,
-    RulespecGroupManualChecksOperatingSystem,
-    RulespecGroupManualChecksHardware,
-    RulespecGroupManualChecksStorage,
-    RulespecGroupManualChecksVirtualization,
+    RulespecGroupEnforcedServicesNetworking,
+    RulespecGroupEnforcedServicesApplications,
+    RulespecGroupEnforcedServicesEnvironment,
+    RulespecGroupEnforcedServicesOperatingSystem,
+    RulespecGroupEnforcedServicesHardware,
+    RulespecGroupEnforcedServicesStorage,
+    RulespecGroupEnforcedServicesVirtualization,
     rulespec_group_registry,
     RulespecGroup,
     RulespecSubGroup,
@@ -152,11 +140,10 @@
     UserIconOrAction,
     user_script_choices,
     user_script_title,
-    WatoBackgroundJob,
-    wato_confirm,
     wato_fileheader,
     register_hook,
     WatoMode,
+    ActionResult,
     SimpleModeType,
     SimpleListMode,
     SimpleEditMode,
@@ -170,13 +157,10 @@
     get_check_information,
     SampleConfigGenerator,
     sample_config_generator_registry,
-<<<<<<< HEAD
-=======
     mode_url,
     flash,
     redirect,
     valuespec_check_plugin_selection,
->>>>>>> a486847e
 )
 
 #.
