#!/usr/bin/env python3
# -*- coding: utf-8 -*-
# Copyright (C) 2019 tribe29 GmbH - License: GNU General Public License v2
# This file is part of Checkmk (https://checkmk.com). It is subject to the terms and
# conditions defined in the file COPYING, which is part of this source code package.

import copy
<<<<<<< HEAD
=======
import six
>>>>>>> 75a18bda

import cmk.gui.mkeventd as mkeventd
from cmk.gui.i18n import _
from cmk.gui.valuespec import (
    Dictionary,
    Tuple,
    Integer,
    Float,
    TextAscii,
    FixedValue,
    Alternative,
    ListOfStrings,
    Age,
    TextUnicode,
    TextAreaUnicode,
    DropdownChoice,
    RegExp,
    RegExpUnicode,
    Transform,
    EmailAddress,
    ListOf,
    Checkbox,
    Password,
    Percentage,
    CascadingDropdown,
    Hostname,
    Optional,
)

from cmk.gui.plugins.wato import (
    rulespec_group_registry,
    RulespecGroup,
    rulespec_registry,
    HostRulespec,
    PluginCommandLine,
    IndividualOrStoredPassword,
)
from cmk.gui.plugins.wato.utils import (
    PasswordFromStore,)

from cmk.gui.exceptions import MKUserError


@rulespec_group_registry.register
class RulespecGroupIntegrateOtherServices(RulespecGroup):
    @property
    def name(self):
        return "custom_checks"

    @property
    def title(self):
        return _("Other services")

    @property
    def help(self):
        return _("This services are provided by so called active checks. "
                 "You can also integrate custom nagios plugins.")


@rulespec_group_registry.register
class RulespecGroupActiveChecks(RulespecGroup):
    @property
    def name(self):
        return "activechecks"

    @property
    def title(self):
        return _("HTTP, TCP, Email, ...")

    @property
    def help(self):
        return _("Rules to add [cms_active_checks|network services] like HTTP and TCP to the "
                 "monitoring. The services are provided by so called active checks that allow "
                 "you to monitor network services directly from the outside.")


# These elements are also used in check_parameters.py
def check_icmp_params():
    return [
        ("rta",
         Tuple(title=_("Round trip average"),
               elements=[
                   Float(title=_("Warning if above"), unit="ms", default_value=200.0),
                   Float(title=_("Critical if above"), unit="ms", default_value=500.0),
               ])),
        ("loss",
         Tuple(title=_("Packet loss"),
               help=_("When the percentage of lost packets is equal or greater then "
                      "this level, then the according state is triggered. The default for critical "
                      "is 100%. That means that the check is only critical if <b>all</b> packets "
                      "are lost."),
               elements=[
                   Percentage(title=_("Warning at"), default_value=80.0),
                   Percentage(title=_("Critical at"), default_value=100.0),
               ])),
        ("packets",
         Integer(
             title=_("Number of packets"),
             help=_("Number ICMP echo request packets to send to the target host on each "
                    "check execution. All packets are sent directly on check execution. Afterwards "
                    "the check waits for the incoming packets."),
             minvalue=1,
             maxvalue=20,
             default_value=5,
         )),
        ("timeout",
         Integer(
             title=_("Total timeout of check"),
             help=_("After this time (in seconds) the check is aborted, regardless "
                    "of how many packets have been received yet."),
             minvalue=1,
         )),
    ]


def _imap_parameters():
    return Dictionary(
        title="IMAP",
        optional_keys=[],
        elements=[
            ('server',
             TextAscii(title=_('IMAP Server'),
                       allow_empty=False,
                       help=_(
                           'You can specify a hostname or IP address different from the IP address '
                           'of the host this check will be assigned to.'))),
            ('ssl',
             CascadingDropdown(
                 title=_('SSL Encryption'),
                 default_value=(False, 143),
                 choices=[
                     (False, _('Use no encryption'),
                      Optional(
                          Integer(default_value=143,),
                          title=_('TCP Port'),
                          help=_('By default the standard IMAP Port 143 is used.'),
                      )),
                     (True, _('Encrypt IMAP communication using SSL'),
                      Optional(
                          Integer(default_value=993,),
                          title=_('TCP Port'),
                          help=_('By default the standard IMAP/SSL Port 993 is used.'),
                      )),
                 ],
             )),
            ('auth',
             Tuple(
                 title=_('Authentication'),
                 elements=[
                     TextAscii(title=_('Username'), allow_empty=False, size=24),
                     IndividualOrStoredPassword(title=_('Password'), allow_empty=False, size=12),
                 ],
             )),
        ],
    )


def _pop3_parameters():
    return Dictionary(
        optional_keys=['server'],
        elements=[
            ('server',
             TextAscii(title=_('POP3 Server'),
                       allow_empty=False,
                       help=_(
                           'You can specify a hostname or IP address different from the IP address '
                           'of the host this check will be assigned to.'))),
            ('ssl',
             CascadingDropdown(
                 title=_('SSL Encryption'),
                 default_value=(False, 110),
                 choices=[
                     (False, _('Use no encryption'),
                      Optional(
                          Integer(default_value=110,),
                          title=_('TCP Port'),
                          help=_('By default the standard POP3 Port 110 is used.'),
                      )),
                     (True, _('Encrypt POP3 communication using SSL'),
                      Optional(
                          Integer(default_value=995,),
                          title=_('TCP Port'),
                          help=_('By default the standard POP3/SSL Port 995 is used.'),
                      )),
                 ],
             )),
            ('auth',
             Tuple(
                 title=_('Authentication'),
                 elements=[
                     TextAscii(title=_('Username'), allow_empty=False, size=24),
                     IndividualOrStoredPassword(title=_('Password'), allow_empty=False, size=12),
                 ],
             )),
        ],
    )


def _mail_receiving_params():
    return [
        ('fetch',
         CascadingDropdown(title=_('Mail Receiving'),
                           choices=[
                               ('IMAP', _('IMAP'), _imap_parameters()),
                               ('POP3', _('POP3'), _pop3_parameters()),
                           ])),
    ]


def _valuespec_active_checks_ssh():
    return Dictionary(
        title=_("Check SSH service"),
        help=_("This rulset allow you to configure a SSH check for a host"),
        elements=[
            ("description", TextUnicode(title=_("Service Description"),)),
            (
                "port",
                Integer(
                    title=_("TCP port number"),
                    default_value=22,
                ),
            ),
            (
                "timeout",
                Integer(title=_("Connect Timeout"),
                        help=_("Seconds before connection times out"),
                        default_value=10),
            ),
            ("remote_version",
             TextAscii(
                 title=_("Version of Server"),
                 help=_("Warn if string doesn't match expected server version (ex: OpenSSH_3.9p1)"),
             )),
            ("remote_protocol",
             TextAscii(
                 title=_("Protocol of Server"),
                 help=_("Warn if protocol doesn't match expected protocol version (ex: 2.0)"),
             )),
        ],
    )


rulespec_registry.register(
    HostRulespec(
<<<<<<< HEAD
        group=RulespecGroupIntegrateOtherServices,
=======
        group=RulespecGroupActiveChecks,
>>>>>>> 75a18bda
        match_type="all",
        name="active_checks:ssh",
        valuespec=_valuespec_active_checks_ssh,
    ))


def _valuespec_active_checks_icmp():
    return Dictionary(
        title=_("Check hosts with PING (ICMP Echo Request)"),
        help=_("This ruleset allows you to configure explicit PING monitoring of hosts. "
               "Usually a PING is being used as a host check, so this is not neccessary. "
               "There are some situations, however, where this can be useful. One of them "
               "is when using the Check_MK Micro Core with SMART Ping and you want to "
               "track performance data of the PING to some hosts, nevertheless."),
        elements=[
            ("description",
             TextUnicode(
                 title=_("Service Description"),
                 allow_empty=False,
                 default_value="PING",
             )),
            ("address",
             CascadingDropdown(
                 title=_("Alternative address to ping"),
                 help=_("If you omit this setting then the configured IP address of that host "
                        "will be pinged. In the host configuration you can provide additional "
                        "addresses besides the main IP address (additional IP addresses section). "
                        "In this option you can select which set of addresses you want to include "
                        "for this check. \"Ping additional IP addresses\" will omit the host "
                        "configured main address while the \"Ping all addresses\" option will "
                        "include both the main and additional addresses."),
                 orientation="horizontal",
                 choices=[
                     ("address", _("Ping the normal IP address")),
                     ("alias", _("Use the alias as DNS name / IP address")),
                     ("explicit", _("Ping the following explicit address / DNS name"), Hostname()),
                     ("all_ipv4addresses", _("Ping all IPv4 addresses")),
                     ("all_ipv6addresses", _("Ping all IPv6 addresses")),
                     ("additional_ipv4addresses", _("Ping additional IPv4 addresses")),
                     ("additional_ipv6addresses", _("Ping additional IPv6 addresses")),
                     ("indexed_ipv4address", _("Ping IPv4 address identified by its index"),
                      Integer(default_value=1)),
                     ("indexed_ipv6address", _("Ping IPv6 address identified by its index"),
                      Integer(default_value=1)),
                 ])),
            ("min_pings",
             Integer(
                 title=_("Number of positve responses required for OK state"),
                 help=_("When pinging multiple addresses, failure to ping one of the "
                        "provided addresses will lead to a Crit status of the service. "
                        "This option allows to specify the minimum number of successful "
                        "pings which will still classify the service as OK. The smallest "
                        "number is 1 and the maximum number should be (number of addresses - 1). "
                        "A number larger than the suggested number will always lead to a "
                        "Crit Status. One must also select a suitable option from the "
                        "\"Alternative address to ping\" above."),
                 minvalue=1,
             )),
        ] + check_icmp_params(),
    )


rulespec_registry.register(
    HostRulespec(
        group=RulespecGroupActiveChecks,
        match_type="all",
        name="active_checks:icmp",
        valuespec=_valuespec_active_checks_icmp,
    ))


# Several active checks just had crit levels as one integer
def transform_cert_days(cert_days):
    if not isinstance(cert_days, tuple):
        return (cert_days, 0)
    return cert_days


def _valuespec_active_checks_ftp():
    return Transform(
        Dictionary(elements=[
            ("port", Integer(
                title=_("Portnumber"),
                default_value=21,
            )),
            ("response_time",
             Tuple(title=_("Expected response time"),
                   elements=[
                       Float(title=_("Warning if above"), unit="ms", default_value=100.0),
                       Float(title=_("Critical if above"), unit="ms", default_value=200.0),
                   ])),
            ("timeout",
             Integer(
                 title=_("Seconds before connection times out"),
                 unit=_("sec"),
                 default_value=10,
             )),
            ("refuse_state",
             DropdownChoice(title=_("State for connection refusal"),
                            choices=[
                                ('crit', _("CRITICAL")),
                                ('warn', _("WARNING")),
                                ('ok', _("OK")),
                            ])),
            ("send_string", TextAscii(title=_("String to send"), size=30)),
            ("expect",
             ListOfStrings(
                 title=_("Strings to expect in response"),
                 orientation="horizontal",
                 valuespec=TextAscii(size=30),
             )),
            ("ssl",
             FixedValue(value=True, totext=_("use SSL"), title=_("Use SSL for the connection."))),
            (
                "cert_days",
                Transform(
                    Tuple(
                        title=_("SSL certificate validation"),
                        help=_("Minimum number of days a certificate has to be valid"),
                        elements=[
                            Integer(title=_("Warning at or below"), minvalue=0, unit=_("days")),
                            Integer(title=_("Critical at or below"), minvalue=0, unit=_("days")),
                        ],
                    ),
                    forth=transform_cert_days,
                ),
            ),
        ]),
        forth=lambda x: isinstance(x, tuple) and x[1] or x,
        title=_("Check FTP Service"),
    )


rulespec_registry.register(
    HostRulespec(
        group=RulespecGroupActiveChecks,
        match_type="all",
        name="active_checks:ftp",
        valuespec=_valuespec_active_checks_ftp,
    ))


def _valuespec_active_checks_sftp():
    return Tuple(
        title=_("Check SFTP Service"),
        help=
        _("Check functionality of a SFTP server. You can use the default values for putting or getting "
          "a file. This file will then be created for the test and deleted afterwards. It will of course not "
          "deleted if it was not created by this active check."),
        elements=[
            TextAscii(title=_("Hostname"), allow_empty=False),
            TextAscii(title=_("Username"), allow_empty=False),
            IndividualOrStoredPassword(title=_("Password"), allow_empty=False),
            Dictionary(elements=[
                ("description",
                 TextAscii(title=_("Service Description"), default_value="SFTP", size=30)),
                ("port", Integer(title=_("Port"), default_value=22)),
                ("timeout", Integer(title=_("Timeout"), default_value=10)),
                (
                    "timestamp",
                    TextAscii(
                        title=_("Timestamp of a remote file"),
                        size=30,
                        help=_(
                            "Show timestamp of a given file. You only need to specify the "
                            "relative path of the remote file. Examples: \'myDirectory/testfile\' "
                            " or 'testfile'")),
                ),
                ("put",
                 Tuple(
                     title=_("Put file to SFTP server"),
                     elements=[
                         TextAscii(
                             title=_("Local file"),
                             size=30,
                             default_value="tmp/check_mk_testfile",
                             help=
                             _("Local path including filename. Base directory for this relative path "
                               "will be the home directory of your site. The testfile will be created "
                               "if it does not exist. Examples: \'tmp/testfile\' (file will be located in "
                               "$OMD_ROOT/tmp/testfile )")),
                         TextAscii(
                             title=_("Remote destination"),
                             size=30,
                             default_value="",
                             help=
                             _("Remote path where to put the file. If you leave this empty, the file will be placed "
                               "in the home directory of the user. Example: \'myDirectory\' ")),
                     ])),
                ("get",
                 Tuple(
                     title=_("Get file from SFTP server"),
                     elements=[
                         TextAscii(
                             title=_("Remote file"),
                             size=30,
                             default_value="check_mk_testfile",
                             help=
                             _("Remote path including filename "
                               "(e.g. \'testfile\'). If you also enabled "
                               "'Put file to SFTP server', you can use the same file for both tests."
                              )),
                         TextAscii(title=_("Local destination"),
                                   size=30,
                                   default_value="tmp",
                                   help=_("Local path where to put the downloaded file "
                                          "(e.g. \'tmp\' ).")),
                     ])),
            ])
        ])


rulespec_registry.register(
    HostRulespec(
        group=RulespecGroupActiveChecks,
        match_type="all",
        name="active_checks:sftp",
        valuespec=_valuespec_active_checks_sftp,
    ))


def _valuespec_active_checks_dns():
    return Tuple(
        title=_("Check DNS service"),
        help=_("Check the resolution of a hostname into an IP address by a DNS server. "
               "This check uses <tt>check_dns</tt> from the standard Nagios plugins."),
        elements=[
            TextAscii(title=_("Queried Hostname or IP address"),
                      allow_empty=False,
                      help=_('The name or IPv4 address you want to query')),
            Dictionary(
                title=_("Optional parameters"),
                elements=[
                    ("name",
                     TextUnicode(
                         title=_("Alternative Service description"),
                         help=
                         _("The service description will be this name instead <i>DNS Servername</i>"
                          ),
                     )),
                    ("server",
                     Alternative(
                         title=_("DNS Server"),
                         elements=[
                             FixedValue(value=None,
                                        totext=_("this host"),
                                        title=_("Use this host as a DNS server for the lookup")),
                             TextAscii(
                                 title=_("Specify DNS Server"),
                                 allow_empty=False,
                                 help=_("Optional DNS server you want to use for the lookup")),
                         ])),
                    (
                        "expected_address",
                        Transform(
                            ListOfStrings(
                                title=_("Expected DNS answers"),
                                help=_("List all allowed expected answers here. If query for an "
                                       "IP address then the answer will be host names, that end "
                                       "with a dot. Multiple IP addresses within one answer must "
                                       "be separated by comma."),
                            ),
<<<<<<< HEAD
                            forth=lambda old: isinstance(old, str) and [old] or old,
=======
                            forth=lambda old: isinstance(old, six.string_types) and [old] or old,
>>>>>>> 75a18bda
                        ),
                    ),
                    ("expected_authority",
                     FixedValue(
                         value=True,
                         title=_("Expect Authoritative DNS Server"),
                         totext=_("Expect Authoritative"),
                     )),
                    ("response_time",
                     Tuple(title=_("Expected response time"),
                           elements=[
                               Float(title=_("Warning if above"), unit=_("sec"), default_value=1),
                               Float(title=_("Critical if above"), unit=_("sec"), default_value=2),
                           ])),
                    ("timeout",
                     Integer(
                         title=_("Seconds before connection times out"),
                         unit=_("sec"),
                         default_value=10,
                     )),
                ]),
        ])


rulespec_registry.register(
    HostRulespec(
        group=RulespecGroupActiveChecks,
        match_type="all",
        name="active_checks:dns",
        valuespec=_valuespec_active_checks_dns,
    ))


def _valuespec_active_checks_sql():
    return Dictionary(
        title=_("Check SQL Database"),
        help=_("This check connects to the specified database, sends a custom SQL-statement "
               "or starts a procedure, and checks that the result has a defined format "
               "containing three columns, a number, a text, and performance data. Upper or "
               "lower levels may be defined here.  If they are not defined the number is taken "
               "as the state of the check.  If a procedure is used, input parameters of the "
               "procedures may by given as comma separated list. "
               "This check uses the active check <tt>check_sql</tt>."),
        optional_keys=["levels", "levels_low", "perfdata", "port", "procedure", "host"],
        elements=[
            ("description",
             TextUnicode(
                 title=_("Service Description"),
                 help=_("The name of this active service to be displayed."),
                 allow_empty=False,
             )),
            (
                "dbms",
                DropdownChoice(
                    title=_("Type of Database"),
                    choices=[
                        ("mysql", _("MySQL")),
                        ("postgres", _("PostgreSQL")),
                        ("mssql", _("MSSQL")),
                        ("oracle", _("Oracle")),
                        ("db2", _("DB2")),
                    ],
                    default_value="postgres",
                ),
            ),
<<<<<<< HEAD
            ("port", Integer(
                title=_("Database Port"),
                help=_('The port the DBMS listens to'),
            )),
=======
            ("port",
             Integer(
                 title=_("Database Port"),
                 help=_('The port the DBMS listens to'),
                 allow_empty=True,
             )),
>>>>>>> 75a18bda
            ("name",
             TextAscii(
                 title=_("Database Name"),
                 help=_('The name of the database on the DBMS'),
                 allow_empty=False,
             )),
            ("user",
             TextAscii(
                 title=_("Database User"),
                 help=_('The username used to connect to the database'),
                 allow_empty=False,
             )),
            ("password",
             IndividualOrStoredPassword(
                 title=_("Database Password"),
                 help=_('The password used to connect to the database'),
                 allow_empty=False,
             )),
            (
                "sql",
                Transform(
                    TextAreaUnicode(
                        title=_("Query or SQL statement"),
                        help=
                        _('The SQL-statement or procedure name which is executed on the DBMS. It must return '
                          'a result table with one row and at least two columns. The first column must be '
                          'an integer and is interpreted as the state (0 is OK, 1 is WARN, 2 is CRIT). '
                          'Alternatively the first column can be interpreted as number value and you can '
                          'define levels for this number. The '
                          'second column is used as check output. The third column is optional and can '
                          'contain performance data.'),
                        allow_empty=False,
                        monospaced=True,
                    ),
                    # Former Alternative(Text, Alternative(FileUpload, Text)) based implementation
                    # would save a string or a tuple with a string or a binary array as third element
                    # which would then be turned into a string.
                    # Just make all this a string
                    forth=lambda old_val: [
<<<<<<< HEAD
                        elem.decode() if isinstance(elem, bytes) else str(elem)
=======
                        elem.decode(encoding="utf-8") if isinstance(elem, str) else elem
>>>>>>> 75a18bda
                        for elem in ((old_val[-1] if isinstance(old_val, tuple) else old_val),)
                    ][0],
                )),
            (
                "procedure",
                Dictionary(
                    optional_keys=["input"],
                    title=_("Use procedure call instead of SQL statement"),
                    help=_("If you activate this option, a name of a stored "
                           "procedure is used instead of an SQL statement. "
                           "The procedure should return one output variable, "
                           "which is evaluated in the check. If input parameters "
                           "are required, they may be specified below."),
                    elements=[
                        ("useprocs", FixedValue(
                            value=True,
                            totext=_("procedure call is used"),
                        )),
                        ("input",
                         TextAscii(
                             title=_("Input Parameters"),
                             allow_empty=True,
                             help=_(
                                 "Input parameters, if required by the database procedure. "
                                 "If several parameters are required, use commas to separate them."
                             ),
                         )),
                    ]),
            ),
            ("levels",
             Tuple(title=_("Upper levels for first output item"),
                   elements=[Float(title=_("Warning at")),
                             Float(title=_("Critical at"))])),
            ("levels_low",
             Tuple(title=_("Lower levels for first output item"),
                   elements=[Float(title=_("Warning below")),
                             Float(title=_("Critical below"))])),
            ("perfdata",
             FixedValue(
                 title=_("Performance Data"),
                 totext=_("Store output value into RRD database"),
                 value=True,
             )),
            ("host",
             TextAscii(
                 title=_("DNS hostname or IP address"),
                 help=_("This defaults to the host for which the active check is configured."),
             )),
        ])


rulespec_registry.register(
    HostRulespec(
        group=RulespecGroupActiveChecks,
        match_type="all",
        name="active_checks:sql",
        valuespec=_valuespec_active_checks_sql,
    ))


def _valuespec_active_checks_tcp():
    return Tuple(
<<<<<<< HEAD
        title=_("Check TCP port connection"),
=======
        title=_("Check connecting to a TCP port"),
>>>>>>> 75a18bda
        help=_("This check tests the connection to a TCP port. It uses "
               "<tt>check_tcp</tt> from the standard Nagios plugins."),
        elements=[
            Integer(title=_("TCP Port"), minvalue=1, maxvalue=65535),
            Dictionary(
                title=_("Optional parameters"),
                elements=[
                    ("svc_description",
                     TextUnicode(
                         title=_("Service description"),
                         allow_empty=False,
                         help=_(
                             "Here you can specify a service description. "
                             "If this parameter is not set, the service is named <tt>TCP Port [PORT NUMBER]</tt>"
                         ))),
                    ("hostname",
                     TextAscii(title=_("DNS Hostname"),
                               allow_empty=False,
                               help=_("If you specify a hostname here, then a dynamic DNS lookup "
                                      "will be done instead of using the IP address of the host "
                                      "as configured in your host properties."))),
                    ("response_time",
                     Tuple(title=_("Expected response time"),
                           elements=[
                               Float(title=_("Warning if above"), unit="ms", default_value=100.0),
                               Float(title=_("Critical if above"), unit="ms", default_value=200.0),
                           ])),
                    ("timeout",
                     Integer(
                         title=_("Seconds before connection times out"),
                         unit=_("sec"),
                         default_value=10,
                     )),
                    ("refuse_state",
                     DropdownChoice(title=_("State for connection refusal"),
                                    choices=[
                                        ('crit', _("CRITICAL")),
                                        ('warn', _("WARNING")),
                                        ('ok', _("OK")),
                                    ])),
                    ("send_string", TextAscii(title=_("String to send"), size=30)),
                    ("escape_send_string",
                     FixedValue(
                         value=True,
                         title=_(
                             "Expand <tt>\\n</tt>, <tt>\\r</tt> and <tt>\\t</tt> in the sent string"
                         ),
                         totext=_("expand escapes"))),
                    ("expect",
                     ListOfStrings(
                         title=_("Strings to expect in response"),
                         orientation="horizontal",
                         valuespec=TextAscii(size=30),
                     )),
                    ("expect_all",
                     FixedValue(value=True,
                                totext=_("expect all"),
                                title=_("Expect <b>all</b> of those strings in the response"))),
                    ("jail",
                     FixedValue(value=True,
                                title=_("Hide response from socket"),
                                help=_("As soon as you configure expected strings in "
                                       "the response the check will output the response - "
                                       "as long as you do not hide it with this option"),
                                totext=_("hide response"))),
                    ("mismatch_state",
                     DropdownChoice(title=_("State for expected string mismatch"),
                                    choices=[
                                        ('crit', _("CRITICAL")),
                                        ('warn', _("WARNING")),
                                        ('ok', _("OK")),
                                    ])),
                    ("delay",
                     Integer(
                         title=_("Seconds to wait before polling"),
                         help=_("Seconds to wait between sending string and polling for response"),
                         unit=_("sec"),
                         default_value=0,
                     )),
                    (
                        "maxbytes",
                        Integer(
                            title=_("Maximum number of bytes to receive"),
                            help=_("Close connection once more than this number of "
                                   "bytes are received. Per default the number of "
                                   "read bytes is not limited. This setting is only "
                                   "used if you expect strings in the response."),
                            default_value=1024,
                        ),
                    ),
                    ("ssl",
                     FixedValue(value=True,
                                totext=_("use SSL"),
                                title=_("Use SSL for the connection."))),
                    (
                        "cert_days",
                        Transform(
                            Tuple(
                                title=_("SSL certificate validation"),
                                help=_("Minimum number of days a certificate has to be valid"),
                                elements=[
                                    Integer(title=_("Warning at or below"),
                                            minvalue=0,
                                            unit=_("days")),
                                    Integer(title=_("Critical at or below"),
                                            minvalue=0,
                                            unit=_("days")),
                                ],
                            ),
                            forth=transform_cert_days,
                        ),
                    ),
                    ("quit_string",
                     TextAscii(title=_("Final string to send"),
                               help=_("String to send server to initiate a clean close of "
                                      "the connection"),
                               size=30)),
                ]),
        ])


rulespec_registry.register(
    HostRulespec(
        group=RulespecGroupActiveChecks,
        match_type="all",
        name="active_checks:tcp",
        valuespec=_valuespec_active_checks_tcp,
    ))


def _valuespec_active_checks_uniserv():
    return Dictionary(
        title=_("Check uniserv service"),
        optional_keys=False,
        elements=[
            ("port", Integer(title=_("Port"))),
            ("service",
             TextAscii(
                 title=_("Service Name"),
                 help=
                 _("Enter the uniserve service name here (has nothing to do with service description)."
                  ))),
            ("job",
             CascadingDropdown(
                 title=_("Mode of the Check"),
                 help=_("Choose, whether you just want to query the version number,"
                        " or if you want to check the response to an address query."),
                 choices=[
                     ("version", _("Check for Version")),
                     ("address", _("Check for an Address"),
                      Dictionary(
                          title=_("Address Check mode"),
                          optional_keys=False,
                          elements=[
                              ("street", TextAscii(title=_("Street name"))),
                              ("street_no", Integer(title=_("Street number"))),
                              ("city", TextAscii(title=_("City name"))),
                              ("search_regex",
                               TextAscii(
                                   title=_("Check City against Regex"),
                                   help=_("The city name from the response will be checked against "
                                          "the regular expression specified here"),
                               )),
                          ])),
                 ])),
        ])


rulespec_registry.register(
    HostRulespec(
<<<<<<< HEAD
        group=RulespecGroupIntegrateOtherServices,
=======
        group=RulespecGroupActiveChecks,
>>>>>>> 75a18bda
        name="active_checks:uniserv",
        valuespec=_valuespec_active_checks_uniserv,
    ))


def _ip_address_family_element():
    return (
        "address_family",
<<<<<<< HEAD
        DropdownChoice(title=_("IP address family"),
                       choices=[
                           (None, _("Primary address family")),
=======
        DropdownChoice(title=_("IP Address Family"),
                       choices=[
                           (None, _("Primary Address Family")),
>>>>>>> 75a18bda
                           ('ipv4', _("Enforce IPv4")),
                           ('ipv6', _("Enforce IPv6")),
                       ],
                       default_value=None),
    )


<<<<<<< HEAD
def _transform_add_address_family(v):
    v.setdefault("address_family", None)
    return v


=======
>>>>>>> 75a18bda
def _active_checks_http_proxyspec():
    return Dictionary(title=_("Use proxy"),
                      elements=[
                          ("address", TextAscii(title=_("Proxy server address"))),
                          ("port", _active_checks_http_portspec(80)),
                          ("auth",
                           Tuple(title=_("Proxy basic authorization"),
                                 elements=[
                                     TextAscii(title=_("Username"), size=12, allow_empty=False),
                                     IndividualOrStoredPassword(title=_("Password"),),
                                 ])),
                      ],
                      required_keys=["address"])


def _active_checks_http_hostspec():
    return Dictionary(
        title=_("Host settings"),
        help=_("Usually Check_MK will nail this check to the primary IP address of the host"
               " it is attached to. It will use the corresponding IP version (IPv4/IPv6) and"
               " default port (80/443). With this option you can override either of these"
               " parameters. By default no virtual host is set and HTTP/1.0 will be used."
               " In some setups however, you may want to distiguish the contacted server"
               " address from your virtual host name (e.g. if the virtual host name is"
               " not resolvable by DNS). In this case the HTTP Host header will be set and "
               "HTTP/1.1 is used."),
        elements=[
            ("address", TextAscii(title=_("Hosts name / IP address"), allow_empty=False)),
            ("port", _active_checks_http_portspec(443)),
            _ip_address_family_element(),
            ("virthost",
             TextAscii(title=_("Virtual host"),
                       help=_("Set this in order to specify the name of the"
                              " virtual host for the query."),
                       allow_empty=False)),
        ],
    )


def _active_checks_http_validate_all(value, varprefix):
    _name, mode = value['mode']
    if 'proxy' in value and 'virthost' in mode:
        msg = _("Unfortunately, using a proxy and a virtual host is not supported (try '%s').") % _(
            "Host settings")
        raise MKUserError(varprefix, msg)


def _active_checks_http_portspec(default):
    return Integer(title=_("TCP Port"), minvalue=1, maxvalue=65535, default_value=default)


def _active_checks_http_transform_check_http(params):
    if isinstance(params, dict):
        return params
    name, mode = copy.deepcopy(params)
    # The "verbose" option was part configurable since 1.5.0i1 and has been dropped
    # with 1.5.0p12 (see #5224 and #7079 for additional information).
    mode.pop("verbose", None)
    mode_name = 'cert' if "cert_days" in mode else 'url'
    transformed = {"name": name, "mode": (mode_name, mode)}
    # The proxy option has been isolated in version 1.6.0i1
    proxy_address = mode.pop("proxy", None)
    if proxy_address:
        proxy = transformed.setdefault("proxy", {"address": proxy_address})
        # ':' outside a IPv6 address indicates port
        if ':' in proxy_address.split(']')[-1]:
            addr, port = proxy_address.rsplit(':', 1)
            try:
                proxy["port"] = int(port)
                proxy["address"] = addr
            except ValueError:
                pass  # leave address as it is
        auth = mode.pop("proxy_auth", None)
        if auth:
            proxy["auth"] = auth
    # The host options have ben isolated in version 1.6.0i1
    host_settings = transformed.setdefault("host", {})
    # URL mode:
    if "virthost" in mode:
        virthost, omit_ip = mode.pop("virthost")
        host_settings["virthost"] = virthost
        if omit_ip or proxy_address:
            host_settings["address"] = virthost
    # CERT mode:
    if "cert_host" in mode:
        host_settings["address"] = mode.pop("cert_host")
    # both modes:
    for key in ("port", "address_family"):
        if key in mode:
            host_settings[key] = mode.pop(key)
    mode.pop("sni", None)
    return transformed


def _validate_active_check_http_name(value, varprefix):
    if value.strip() == "^":
        raise MKUserError(varprefix, _("Please provide a valid name"))


def _valuespec_active_checks_http():
    return Transform(
        Dictionary(
            title=_("Check HTTP service"),
            help=_("Check HTTP/HTTPS service using the plugin <tt>check_http</tt> "
                   "from the standard Monitoring Plugins. "
                   "This plugin tests the HTTP service on the specified host. "
                   "It can test normal (HTTP) and secure (HTTPS) servers, follow "
                   "redirects, search for strings and regular expressions, check "
                   "connection times, and report on certificate expiration times."),
            elements=[
                ("name",
                 TextUnicode(
                     title=_("Service name"),
                     help=_(
                         "Will be used in the service description. If the name starts with "
                         "a caret (<tt>^</tt>), the service description will not be prefixed with either "
                         "<tt>HTTP</tt> or <tt>HTTPS</tt>."),
                     allow_empty=False,
                     validate=_validate_active_check_http_name,
                 )),
                ("host", _active_checks_http_hostspec()),
                ("proxy", _active_checks_http_proxyspec()),
                ("mode",
                 CascadingDropdown(
                     title=_("Mode of the Check"),
                     help=_("Perform a check of the URL or the certificate expiration."),
                     choices=[
                         ("url", _("Check the URL"),
                          Dictionary(
                              title=_("URL Checking"),
                              elements=[
                                  ("uri",
                                   TextAscii(
                                       title=_("URI to fetch (default is <tt>/</tt>)"),
                                       help=_("The URI of the request. This should start with"
                                              " '/' and not include the domain"
                                              " (e.g. '/index.html')."),
                                       allow_empty=False,
                                       default_value="/",
                                   )),
                                  ("ssl",
                                   Transform(
                                       DropdownChoice(
                                           title=_("Use SSL/HTTPS for the connection"),
                                           choices=[
                                               ("auto", _("Use SSL with auto negotiation")),
                                               ("1.2", _("Use SSL, enforce TLSv1.2")),
                                               ("1.1", _("Use SSL, enforce TLSv1.1")),
                                               ("1", _("Use SSL, enforce TLSv1")),
                                               ("2", _("Use SSL, enforce SSLv2")),
                                               ("3", _("Use SSL, enforce SSLv3")),
                                           ],
                                           default_value="auto",
                                       ),
                                       forth=lambda x: x is True and "auto" or x,
                                   )),
                                  ("response_time",
                                   Tuple(title=_("Expected response time"),
                                         elements=[
                                             Float(title=_("Warning if above"),
                                                   unit="ms",
                                                   default_value=100.0),
                                             Float(title=_("Critical if above"),
                                                   unit="ms",
                                                   default_value=200.0),
                                         ])),
                                  ("timeout",
                                   Integer(
                                       title=_("Seconds before connection times out"),
                                       unit=_("sec"),
                                       default_value=10,
                                   )),
                                  (
                                      "user_agent",
                                      TextAscii(
                                          title=_("User Agent"),
                                          help=_(
                                              "String to be sent in http header as \"User Agent\""),
                                          allow_empty=False,
                                      ),
                                  ),
                                  (
                                      "add_headers",
                                      ListOfStrings(
                                          title=_("Additional header lines"),
                                          orientation="vertical",
                                          valuespec=TextAscii(size=40),
                                      ),
                                  ),
                                  ("auth",
                                   Tuple(title=_("Authorization"),
                                         help=_("Credentials for HTTP Basic Authentication"),
                                         elements=[
                                             TextAscii(title=_("Username"),
                                                       size=12,
                                                       allow_empty=False),
                                             IndividualOrStoredPassword(title=_("Password"),)
                                         ])),
                                  (
                                      "onredirect",
                                      DropdownChoice(
                                          title=_("How to handle redirect"),
                                          choices=[
                                              ('ok', _("Make check OK")),
                                              ('warning',
                                               _("Make check WARNING")),
                                              ('critical', _("Make check CRITICAL")),
                                              ('follow', _("Follow the redirection")),
                                              ('sticky', _("Follow, but stay to same IP address")),
                                              ('stickyport',
                                               _("Follow, but stay to same IP-address and port")),
                                          ],
                                          default_value='follow'),
                                  ),
                                  ("expect_response_header",
                                   TextAscii(title=_("String to expect in response headers"),)),
                                  ("expect_response",
                                   ListOfStrings(
                                       title=_("Strings to expect in server response"),
                                       help=_("At least one of these strings is expected in "
                                              "the first (status) line of the server response "
                                              "(default: <tt>HTTP/1.</tt>). If specified skips "
                                              "all other status line logic (ex: 3xx, 4xx, 5xx "
                                              "processing)"),
                                   )),
                                  ("expect_string",
                                   TextUnicode(
                                       title=_("Fixed string to expect in the content"),
                                       allow_empty=False,
                                   )),
                                  (
                                      "expect_regex",
                                      Transform(
                                          Tuple(orientation="vertical",
                                                show_titles=False,
                                                elements=[
                                                    RegExp(
                                                        label=_("Regular expression: "),
                                                        mode=RegExp.infix,
                                                    ),
                                                    Checkbox(label=_("Case insensitive")),
                                                    Checkbox(label=_(
                                                        "return CRITICAL if found, OK if not")),
                                                    Checkbox(label=_("Multiline string matching")),
                                                ]),
                                          forth=lambda x: len(x) == 3 and tuple(list(x) + [False])
                                          or x,
                                          title=_("Regular expression to expect in content"),
                                      ),
                                  ),
                                  ("post_data",
                                   Tuple(
                                       title=_("Send HTTP POST data"),
                                       elements=[
                                           TextUnicode(
                                               title=_("HTTP POST data"),
                                               help=_(
                                                   "Data to send via HTTP POST method. "
                                                   "Please make sure, that the data is URL-encoded."
                                               ),
                                               size=40,
                                           ),
                                           TextAscii(title=_("Content-Type"),
                                                     default_value="text/html"),
                                       ])),
                                  ("method",
                                   DropdownChoice(title=_("HTTP Method"),
                                                  default_value="GET",
                                                  choices=[
                                                      ("GET", "GET"),
                                                      ("POST", "POST"),
                                                      ("OPTIONS", "OPTIONS"),
                                                      ("TRACE", "TRACE"),
                                                      ("PUT", "PUT"),
                                                      ("DELETE", "DELETE"),
                                                      ("HEAD", "HEAD"),
                                                      ("CONNECT", "CONNECT"),
                                                      ("PROPFIND", "PROPFIND"),
                                                  ])),
                                  ("no_body",
                                   FixedValue(
                                       value=True,
                                       title=_("Don't wait for document body"),
                                       help=_(
                                           "Note: this still does an HTTP GET or POST, not a HEAD."
                                       ),
                                       totext=_("don't wait for body"))),
                                  ("page_size",
                                   Tuple(title=_("Page size to expect"),
                                         elements=[
                                             Integer(title=_("Minimum"), unit=_("Bytes")),
                                             Integer(title=_("Maximum"), unit=_("Bytes")),
                                         ])),
                                  ("max_age",
                                   Age(
                                       title=_("Maximum age"),
                                       help=_("Warn, if the age of the page is older than this"),
                                       default_value=3600 * 24,
                                   )),
                                  ("urlize",
                                   FixedValue(
                                       value=True,
                                       title=_("Clickable URLs"),
                                       totext=_("Format check output as hyperlink"),
                                       help=_(
                                           "With this option the check produces an output that is a valid hyperlink "
                                           "to the checked URL and this clickable."),
                                   )),
                                  ("extended_perfdata",
                                   FixedValue(
                                       value=True,
                                       totext=_("Extended perfdata"),
                                       title=_("Record additional performance data"),
                                       help=
                                       _("This option makes the HTTP check produce more detailed performance data values "
                                         "like the connect time, header time, time till first byte received and the "
                                         "transfer time."),
                                   )),
                              ])),
                         ("cert", _("Check SSL Certificate Age"),
                          Dictionary(
                              title=_("Certificate Checking"),
                              help=_("Port defaults to 443. In this mode the URL"
                                     " is not checked."),
                              elements=[
                                  (
                                      "cert_days",
                                      Transform(
                                          Tuple(
                                              title=_("Age"),
                                              help=_("Minimum number of days a certificate"
                                                     " has to be valid."),
                                              elements=[
                                                  Integer(title=_("Warning at or below"),
                                                          minvalue=0,
                                                          unit=_("days")),
                                                  Integer(title=_("Critical at or below"),
                                                          minvalue=0,
                                                          unit=_("days")),
                                              ],
                                          ),
                                          forth=transform_cert_days,
                                      ),
                                  ),
                              ],
                              required_keys=["cert_days"],
                          )),
                     ],
                 )),
                ("disable_sni",
                 FixedValue(
                     value=True,
                     totext="",
                     title=_("Advanced: Disable SSL/TLS hostname extension support (SNI)"),
                     help=_("In earlier versions of Check_MK users had to enable SNI explicitly."
                            " We now assume users allways want SNI support. If you don't, you"
                            " can disable it with this option."))),
            ],
            required_keys=["name", "host", "mode"],
            validate=_active_checks_http_validate_all,
        ),
        forth=_active_checks_http_transform_check_http,
    )
<<<<<<< HEAD


rulespec_registry.register(
    HostRulespec(
        group=RulespecGroupActiveChecks,
        match_type="all",
        name="active_checks:http",
        valuespec=_valuespec_active_checks_http,
    ))


def _valuespec_active_checks_ldap():
    return Tuple(
        title=_("Check LDAP service access"),
        help=_("This check uses <tt>check_ldap</tt> from the standard "
               "Nagios plugins in order to try the response of an LDAP "
               "server."),
        elements=[
            TextUnicode(
                title=_("Name"),
                help=
                _("The service description will be <b>LDAP</b> plus this name. If the name starts with "
                  "a caret (<tt>^</tt>), the service description will not be prefixed with <tt>LDAP</tt>."
                 ),
                allow_empty=False),
            TextAscii(title=_("Base DN"),
                      help=_("LDAP base, e.g. ou=Development, o=tribe29 GmbH, c=de"),
                      allow_empty=False,
                      size=60),
            Dictionary(
                title=_("Optional parameters"),
                elements=[
                    ("attribute",
                     TextAscii(
                         title=_("Attribute to search"),
                         help=_("LDAP attribute to search, "
                                "The default is <tt>(objectclass=*)</tt>."),
                         size=40,
                         allow_empty=False,
                         default_value="(objectclass=*)",
                     )),
                    ("authentication",
                     Tuple(
                         title=_("Authentication"),
                         elements=[
                             TextAscii(
                                 title=_("Bind DN"),
                                 help=_("Distinguished name for binding"),
                                 allow_empty=False,
                                 size=60,
                             ),
                             Password(
                                 title=_("Password"),
                                 help=
                                 _("Password for binding, if your server requires an authentication"
                                  ),
                                 allow_empty=False,
                                 size=20,
                             )
                         ])),
                    ("port",
                     Integer(
                         title=_("TCP Port"),
                         help=_(
                             "Default is 389 for normal connections and 636 for SSL connections."),
                         minvalue=1,
                         maxvalue=65535,
                         default_value=389)),
                    ("ssl",
                     FixedValue(
                         value=True,
                         totext=_("Use SSL"),
                         title=_("Use LDAPS (SSL)"),
                         help=
                         _("Use LDAPS (LDAP SSLv2 method). This sets the default port number to 636"
                          ))),
                    ("hostname",
                     TextAscii(
                         title=_("Alternative Hostname"),
                         help=
                         _("Use a alternative field as Hostname in case of SSL Certificate Problems (eg. the Hostalias )"
                          ),
                         size=40,
                         allow_empty=False,
                         default_value="$HOSTALIAS$",
                     )),
                    ("version",
                     DropdownChoice(
                         title=_("LDAP Version"),
                         help=_("The default is to use version 2"),
                         choices=[
                             ("v2", _("Version 2")),
                             ("v3", _("Version 3")),
                             ("v3tls", _("Version 3 and TLS")),
                         ],
                         default_value="v2",
                     )),
                    ("response_time",
                     Tuple(title=_("Expected response time"),
                           elements=[
                               Float(title=_("Warning if above"), unit="ms", default_value=1000.0),
                               Float(title=_("Critical if above"), unit="ms", default_value=2000.0),
                           ])),
=======


rulespec_registry.register(
    HostRulespec(
        group=RulespecGroupActiveChecks,
        match_type="all",
        name="active_checks:http",
        valuespec=_valuespec_active_checks_http,
    ))


def _valuespec_active_checks_ldap():
    return Tuple(
        title=_("Check access to LDAP service"),
        help=_("This check uses <tt>check_ldap</tt> from the standard "
               "Nagios plugins in order to try the response of an LDAP "
               "server."),
        elements=[
            TextUnicode(
                title=_("Name"),
                help=
                _("The service description will be <b>LDAP</b> plus this name. If the name starts with "
                  "a caret (<tt>^</tt>), the service description will not be prefixed with <tt>LDAP</tt>."
                 ),
                allow_empty=False),
            TextAscii(title=_("Base DN"),
                      help=_("LDAP base, e.g. ou=Development, o=tribe29 GmbH, c=de"),
                      allow_empty=False,
                      size=60),
            Dictionary(
                title=_("Optional parameters"),
                elements=[
                    ("attribute",
                     TextAscii(
                         title=_("Attribute to search"),
                         help=_("LDAP attribute to search, "
                                "The default is <tt>(objectclass=*)</tt>."),
                         size=40,
                         allow_empty=False,
                         default_value="(objectclass=*)",
                     )),
                    ("authentication",
                     Tuple(
                         title=_("Authentication"),
                         elements=[
                             TextAscii(
                                 title=_("Bind DN"),
                                 help=_("Distinguished name for binding"),
                                 allow_empty=False,
                                 size=60,
                             ),
                             Password(
                                 title=_("Password"),
                                 help=
                                 _("Password for binding, if your server requires an authentication"
                                  ),
                                 allow_empty=False,
                                 size=20,
                             )
                         ])),
                    ("port",
                     Integer(
                         title=_("TCP Port"),
                         help=_(
                             "Default is 389 for normal connections and 636 for SSL connections."),
                         minvalue=1,
                         maxvalue=65535,
                         default_value=389)),
                    ("ssl",
                     FixedValue(
                         value=True,
                         totext=_("Use SSL"),
                         title=_("Use LDAPS (SSL)"),
                         help=
                         _("Use LDAPS (LDAP SSLv2 method). This sets the default port number to 636"
                          ))),
                    ("hostname",
                     TextAscii(
                         title=_("Alternative Hostname"),
                         help=
                         _("Use a alternative field as Hostname in case of SSL Certificate Problems (eg. the Hostalias )"
                          ),
                         size=40,
                         allow_empty=False,
                         default_value="$HOSTALIAS$",
                     )),
                    ("version",
                     DropdownChoice(
                         title=_("LDAP Version"),
                         help=_("The default is to use version 2"),
                         choices=[
                             ("v2", _("Version 2")),
                             ("v3", _("Version 3")),
                             ("v3tls", _("Version 3 and TLS")),
                         ],
                         default_value="v2",
                     )),
                    ("response_time",
                     Tuple(title=_("Expected response time"),
                           elements=[
                               Float(title=_("Warning if above"), unit="ms", default_value=1000.0),
                               Float(title=_("Critical if above"), unit="ms", default_value=2000.0),
                           ])),
                    ("timeout",
                     Integer(
                         title=_("Seconds before connection times out"),
                         unit=_("sec"),
                         default_value=10,
                     )),
                ])
        ])


rulespec_registry.register(
    HostRulespec(
        group=RulespecGroupActiveChecks,
        match_type="all",
        name="active_checks:ldap",
        valuespec=_valuespec_active_checks_ldap,
    ))


def _active_checks_smtp_transform_smtp_address_family(val):
    if "ip_version" in val:
        val["address_family"] = val.pop("ip_version")
    return val


def _valuespec_active_checks_smtp():
    return Tuple(
        title=_("Check access to SMTP services"),
        help=_("This check uses <tt>check_smtp</tt> from the standard "
               "Nagios plugins in order to try the response of an SMTP "
               "server."),
        elements=[
            TextUnicode(
                title=_("Name"),
                help=
                _("The service description will be <b>SMTP</b> plus this name. If the name starts with "
                  "a caret (<tt>^</tt>), the service description will not be prefixed with <tt>SMTP</tt>."
                 ),
                allow_empty=False),
            Transform(
                Dictionary(
                    title=_("Optional parameters"),
                    elements=[
                        ("hostname",
                         TextAscii(
                             title=_("DNS Hostname or IP address"),
                             allow_empty=False,
                             help=_(
                                 "You can specify a hostname or IP address different from the IP address "
                                 "of the host as configured in your host properties."))),
                        ("port",
                         Transform(
                             Integer(
                                 title=_("TCP Port to connect to"),
                                 help=_("The TCP Port the SMTP server is listening on. "
                                        "The default is <tt>25</tt>."),
                                 size=5,
                                 minvalue=1,
                                 maxvalue=65535,
                                 default_value="25",
                             ),
                             forth=int,
                         )),
                        _ip_address_family_element(),
                        ("expect",
                         TextAscii(
                             title=_("Expected String"),
                             help=_("String to expect in first line of server response. "
                                    "The default is <tt>220</tt>."),
                             size=8,
                             allow_empty=False,
                             default_value="220",
                         )),
                        ('commands',
                         ListOfStrings(
                             title=_("SMTP Commands"),
                             help=_("SMTP commands to execute."),
                         )),
                        ('command_responses',
                         ListOfStrings(
                             title=_("SMTP Responses"),
                             help=_("Expected responses to the given SMTP commands."),
                         )),
                        ("from",
                         TextAscii(
                             title=_("FROM-Address"),
                             help=_(
                                 "FROM-address to include in MAIL command, required by Exchange 2000"
                             ),
                             size=20,
                             allow_empty=True,
                             default_value="",
                         )),
                        ("fqdn",
                         TextAscii(
                             title=_("FQDN"),
                             help=_("FQDN used for HELO"),
                             size=20,
                             allow_empty=True,
                             default_value="",
                         )),
                        ("cert_days",
                         Transform(
                             Tuple(
                                 title=_("Minimum Certificate Age"),
                                 help=_("Minimum number of days a certificate has to be valid"),
                                 elements=[
                                     Integer(title=_("Warning at or below"),
                                             minvalue=0,
                                             unit=_("days")),
                                     Integer(title=_("Critical at or below"),
                                             minvalue=0,
                                             unit=_("days")),
                                 ],
                             ),
                             forth=transform_cert_days,
                         )),
                        ("starttls",
                         FixedValue(True,
                                    totext=_("STARTTLS enabled."),
                                    title=_("Use STARTTLS for the connection."))),
                        ("auth",
                         Tuple(
                             title=_("Enable SMTP AUTH (LOGIN)"),
                             help=_("SMTP AUTH type to check (default none, only LOGIN supported)"),
                             elements=[
                                 TextAscii(
                                     title=_("Username"),
                                     size=12,
                                     allow_empty=False,
                                 ),
                                 Password(
                                     title=_("Password"),
                                     size=12,
                                     allow_empty=False,
                                 ),
                             ])),
                        ("response_time",
                         Tuple(title=_("Expected response time"),
                               elements=[
                                   Float(title=_("Warning if above"), unit=_("sec"),
                                         allow_int=True),
                                   Float(title=_("Critical if above"),
                                         unit=_("sec"),
                                         allow_int=True),
                               ])),
                        ("timeout",
                         Integer(
                             title=_("Seconds before connection times out"),
                             unit=_("sec"),
                             default_value=10,
                         )),
                    ]),
                forth=_active_checks_smtp_transform_smtp_address_family,
            )
        ])


rulespec_registry.register(
    HostRulespec(
        group=RulespecGroupActiveChecks,
        match_type="all",
        name="active_checks:smtp",
        valuespec=_valuespec_active_checks_smtp,
    ))


def _valuespec_active_checks_disk_smb():
    return Dictionary(
        title=_("Check access to SMB share"),
        help=_("This ruleset helps you to configure the classical Nagios "
               "plugin <tt>check_disk_smb</tt> that checks the access to "
               "filesystem shares that are exported via SMB/CIFS."),
        elements=[
            ("share",
             TextUnicode(
                 title=_("SMB share to check"),
                 help=_("Enter the plain name of the share only, e. g. <tt>iso</tt>, <b>not</b> "
                        "the full UNC like <tt>\\\\servername\\iso</tt>"),
                 size=32,
                 allow_empty=False,
             )),
            ("workgroup",
             TextUnicode(
                 title=_("Workgroup"),
                 help=_("Workgroup or domain used (defaults to <tt>WORKGROUP</tt>)"),
                 size=32,
                 allow_empty=False,
             )),
            ("host",
             TextAscii(
                 title=_("NetBIOS name of the server"),
                 help=_("If omitted then the IP address is being used."),
                 size=32,
                 allow_empty=False,
             )),
            ("port",
             Integer(
                 title=_("TCP Port"),
                 help=_("TCP port number to connect to. Usually either 139 or 445."),
                 default_value=445,
                 minvalue=1,
                 maxvalue=65535,
             )),
            ("levels",
             Tuple(title=_("Levels for used disk space"),
                   elements=[
                       Percentage(title=_("Warning if above"), default_value=85, allow_int=True),
                       Percentage(title=_("Critical if above"), default_value=95, allow_int=True),
                   ])),
            ("auth",
             Tuple(
                 title=_("Authorization"),
                 elements=[
                     TextAscii(title=_("Username"), allow_empty=False, size=24),
                     Password(title=_("Password"), allow_empty=False, size=12),
                 ],
             )),
        ],
        required_keys=["share", "levels"],
    )


rulespec_registry.register(
    HostRulespec(
        group=RulespecGroupActiveChecks,
        match_type="all",
        name="active_checks:disk_smb",
        valuespec=_valuespec_active_checks_disk_smb,
    ))


def _valuespec_custom_checks():
    return Dictionary(
        title=_("Classical active and passive Monitoring checks"),
        help=_("With this ruleset you can configure &quot;classical Monitoring checks&quot; "
               "to be executed directly on your monitoring server. These checks "
               "will not use Check_MK. It is also possible to configure passive "
               "checks that are fed with data from external sources via the "
               "command pipe of the monitoring core.") +
        _("This option can only be used with the permission \"Can add or modify executables\"."),
        elements=[
            ("service_description",
             TextUnicode(title=_("Service description"),
                         help=_("Please make sure that this is unique per host "
                                "and does not collide with other services."),
                         allow_empty=False,
                         default_value=_("Customcheck"))),
            (
                "command_line",
                PluginCommandLine(),
            ),
            ("command_name",
             TextAscii(title=_("Internal command name"),
                       help=_("If you want, you can specify a name that will be used "
                              "in the <tt>define command</tt> section for these checks. This "
                              "allows you to a assign a custom PNP template for the performance "
                              "data of the checks. If you omit this, then <tt>check-mk-custom</tt> "
                              "will be used."),
                       size=32)),
            ("has_perfdata",
             FixedValue(
                 title=_("Performance data"),
                 value=True,
                 totext=_("process performance data"),
             )),
            ("freshness",
             Dictionary(
                 title=_("Check freshness"),
                 help=
                 _("Freshness checking is only useful for passive checks when the staleness feature "
                   "is not enough for you. It changes the state of a check to a configurable other state "
                   "when the check results are not arriving in time. Staleness will still grey out the "
                   "test after the corrsponding interval. If you don't want that, you might want to adjust "
                   "the staleness interval as well. The staleness interval is calculated from the normal "
                   "check interval multiplied by the staleness value in the <tt>Global Settings</tt>. "
                   "The normal check interval can be configured in a separate rule for your check."
                  ),
                 optional_keys=False,
                 elements=[
                     ("interval",
                      Integer(
                          title=_("Expected update interval"),
                          label=_("Updates are expected at least every"),
                          unit=_("minutes"),
                          minvalue=1,
                          default_value=10,
                      )),
                     ("state",
                      DropdownChoice(
                          title=_("State in case of absent updates"),
                          choices=[
                              (1, _("WARN")),
                              (2, _("CRIT")),
                              (3, _("UNKNOWN")),
                          ],
                          default_value=3,
                      )),
                     ("output",
                      TextUnicode(title=_("Plugin output in case of absent updates"),
                                  size=40,
                                  allow_empty=False,
                                  default_value=_("Check result did not arrive in time"))),
                 ],
             )),
        ],
        required_keys=["service_description"],
    )


rulespec_registry.register(
    HostRulespec(
        group=RulespecGroupActiveChecks,
        match_type="all",
        name="custom_checks",
        valuespec=_valuespec_custom_checks,
    ))


def _active_checks_bi_aggr_transform_from_disk(value):
    if isinstance(value, dict):
        return value
    new_value = {}
    new_value["base_url"] = value[0]
    new_value["aggregation_name"] = value[1]
    new_value["optional"] = value[4]
    new_value["credentials"] = ("configured", (value[2], value[3]))
    return new_value


def _valuespec_active_checks_bi_aggr():
    return Transform(Dictionary(
        title=_("Check State of BI Aggregation"),
        help=_(
            "Connect to the local or a remote monitoring host, which uses Check_MK BI to aggregate "
            "several states to a single BI aggregation, which you want to show up as a single "
            "service."),
        elements=[
            ("base_url",
             TextAscii(
                 title=_("Base URL (OMD Site)"),
                 help=
                 _("The base URL to the monitoring instance. For example <tt>http://mycheckmk01/mysite</tt>. "
                   "You can use macros like <tt>$HOSTADDRESS$</tt> and <tt>$HOSTNAME$</tt> within this URL to "
                   "make them be replaced by the hosts values."),
                 size=60,
                 allow_empty=False)),
            ("aggregation_name",
             TextAscii(
                 title=_("Aggregation Name"),
                 help=
                 _("The name of the aggregation to fetch. It will be added to the service description. You can "
                   "use macros like <tt>$HOSTADDRESS$</tt> and <tt>$HOSTNAME$</tt> within this parameter to "
                   "make them be replaced by the hosts values. The aggregation name is the title in the "
                   "top-level-rule of your BI pack."),
                 allow_empty=False)),
            ("credentials",
             CascadingDropdown(
                 choices=[
                     ("automation", _("Use the credentials of the 'automation' user")),
                     ("configured", _("Use the following credentials"),
                      Tuple(elements=[
                          TextAscii(
                              title=_("Automation Username"),
                              allow_empty=True,
                              help=
                              _("The name of the automation account to use for fetching the BI aggregation via HTTP. Note: You may "
                                "also set credentials of a standard user account, though it is disadvised. "
                                "Using the credentials of a standard user also requires a valid authentication method set in the "
                                "optional parameters.")),
                          IndividualOrStoredPassword(
                              title=_("Automation Secret"),
                              help=_("Valid automation secret for the automation user"),
                              allow_empty=False),
                      ]))
                 ],
                 help=_(
                     "Here you can configured the credentials to be used. Keep in mind that the <tt>automation</tt> user need "
                     "to exist if you choose this option"),
                 title=_("Login credentials"),
                 default_value="automation")),
            ("optional",
             Dictionary(
                 title=_("Optional parameters"),
                 elements=[
                     ("auth_mode",
                      DropdownChoice(
                          title=_('Authentication Mode'),
                          default_value='cookie',
                          choices=[
                              ('cookie', _('Form (Cookie) based')),
                              ('basic', _('HTTP Basic')),
                              ('digest', _('HTTP Digest')),
                              ('kerberos', _('Kerberos')),
                          ],
                      )),
                     ("timeout",
                      Integer(
                          title=_("Seconds before connection times out"),
                          unit=_("sec"),
                          default_value=60,
                      )),
                     ("in_downtime",
                      RadioChoice(title=_("State, if BI aggregate is in scheduled downtime"),
                                  orientation="vertical",
                                  choices=[
                                      (None, _("Use normal state, ignore downtime")),
                                      ("ok", _("Force to be OK")),
                                      ("warn", _("Force to be WARN, if aggregate is not OK")),
                                  ])),
                     ("acknowledged",
                      RadioChoice(title=_("State, if BI aggregate is acknowledged"),
                                  orientation="vertical",
                                  choices=[
                                      (None, _("Use normal state, ignore acknowledgement")),
                                      ("ok", _("Force to be OK")),
                                      ("warn", _("Force to be WARN, if aggregate is not OK")),
                                  ])),
                     ("track_downtimes",
                      Checkbox(
                          title=_("Track downtimes"),
                          label=_("Automatically track downtimes of aggregation"),
                          help=_("If this is active, the check will automatically go into downtime "
                                 "whenever the aggregation does. This downtime is also cleaned up "
                                 "automatically when the aggregation leaves downtime. "
                                 "Downtimes you set manually for this check are unaffected."),
                      )),
                 ])),
        ],
        optional_keys=False),
                     forth=_active_checks_bi_aggr_transform_from_disk)


rulespec_registry.register(
    HostRulespec(
        group=RulespecGroupActiveChecks,
        match_type="all",
        name="active_checks:bi_aggr",
        valuespec=_valuespec_active_checks_bi_aggr,
    ))


def _valuespec_active_checks_form_submit():
    return Tuple(
        title=_("Check HTML Form Submit"),
        help=
        _("Check submission of HTML forms via HTTP/HTTPS using the plugin <tt>check_form_submit</tt> "
          "provided with Check_MK. This plugin provides more functionality than <tt>check_http</tt>, "
          "as it automatically follows HTTP redirect, accepts and uses cookies, parses forms "
          "from the requested pages, changes vars and submits them to check the response "
          "afterwards."),
        elements=[
            TextUnicode(title=_("Name"),
                        help=_("The name will be used in the service description"),
                        allow_empty=False),
            Dictionary(
                title=_("Check the URL"),
                elements=[
                    ("hosts",
                     ListOfStrings(
                         title=_('Check specific host(s)'),
                         help=_('By default, if you do not specify any host addresses here, '
                                'the host address of the host this service is assigned to will '
                                'be used. But by specifying one or several host addresses here, '
                                'it is possible to let the check monitor one or multiple hosts.'))),
                    ("virthost",
                     TextAscii(
                         title=_("Virtual host"),
                         help=_("Set this in order to specify the name of the "
                                "virtual host for the query (using HTTP/1.1). When you "
                                "leave this empty, then the IP address of the host "
                                "will be used instead."),
                         allow_empty=False,
                     )),
                    ("uri",
                     TextAscii(
                         title=_("URI to fetch (default is <tt>/</tt>)"),
                         allow_empty=False,
                         default_value="/",
                         regex='^/.*',
                     )),
                    ("port",
                     Integer(
                         title=_("TCP Port"),
                         minvalue=1,
                         maxvalue=65535,
                         default_value=80,
                     )),
                    ("ssl",
                     FixedValue(value=True,
                                totext=_("use SSL/HTTPS"),
                                title=_("Use SSL/HTTPS for the connection."))),
>>>>>>> 75a18bda
                    ("timeout",
                     Integer(
                         title=_("Seconds before connection times out"),
                         unit=_("sec"),
                         default_value=10,
                     )),
<<<<<<< HEAD
                ])
=======
                    ("expect_regex",
                     RegExp(
                         title=_("Regular expression to expect in content"),
                         mode=RegExp.infix,
                     )),
                    ("form_name",
                     TextAscii(
                         title=_("Name of the form to populate and submit"),
                         help=_("If there is only one form element on the requested page, you "
                                "do not need to provide the name of that form here. But if you "
                                "have several forms on that page, you need to provide the name "
                                "of the form here, to enable the check to identify the correct "
                                "form element."),
                         allow_empty=True,
                     )),
                    ("query",
                     TextAscii(
                         title=_("Send HTTP POST data"),
                         help=_(
                             "Data to send via HTTP POST method. Please make sure, that the data "
                             "is URL-encoded (for example \"key1=val1&key2=val2\")."),
                         size=40,
                     )),
                    ("num_succeeded",
                     Tuple(title=_("Multiple Hosts: Number of successful results"),
                           elements=[
                               Integer(title=_("Warning if equal or below")),
                               Integer(title=_("Critical if equal or below")),
                           ])),
                ]),
        ])


rulespec_registry.register(
    HostRulespec(
        group=RulespecGroupActiveChecks,
        match_type="all",
        name="active_checks:form_submit",
        valuespec=_valuespec_active_checks_form_submit,
    ))


def _valuespec_active_checks_notify_count():
    return Tuple(
        title=_("Check Number of Notifications per Contact"),
        help=
        _("Check the number of sent notifications per contact using the plugin <tt>check_notify_count</tt> "
          "provided with Check_MK. This plugin counts the total number of notifications sent by the local "
          "monitoring core and creates graphs for each individual contact. You can configure thresholds "
          "on the number of notifications per contact in a defined time interval. "
          "This plugin queries livestatus to extract the notification related log entries from the "
          "log file of your monitoring core."),
        elements=[
            TextUnicode(title=_("Service Description"),
                        help=_("The name that will be used in the service description"),
                        allow_empty=False),
            Integer(
                title=_("Interval to monitor"),
                label=_("notifications within last"),
                unit=_("minutes"),
                minvalue=1,
                default_value=60,
            ),
            Dictionary(title=_("Optional parameters"),
                       elements=[
                           ("num_per_contact",
                            Tuple(title=_("Thresholds for Notifications per Contact"),
                                  elements=[
                                      Integer(title=_("Warning if above"), default_value=20),
                                      Integer(title=_("Critical if above"), default_value=50),
                                  ])),
                       ]),
>>>>>>> 75a18bda
        ])


rulespec_registry.register(
    HostRulespec(
        group=RulespecGroupActiveChecks,
        match_type="all",
<<<<<<< HEAD
        name="active_checks:ldap",
        valuespec=_valuespec_active_checks_ldap,
    ))


def _active_checks_smtp_transform_smtp_address_family(val):
    if "ip_version" in val:
        val["address_family"] = val.pop("ip_version")
    return val


def _valuespec_active_checks_smtp():
    return Tuple(
        title=_("Check SMTP service access"),
        help=_("This check uses <tt>check_smtp</tt> from the standard "
               "Nagios plugins in order to try the response of an SMTP "
               "server."),
        elements=[
            TextUnicode(
                title=_("Name"),
                help=
                _("The service description will be <b>SMTP</b> plus this name. If the name starts with "
                  "a caret (<tt>^</tt>), the service description will not be prefixed with <tt>SMTP</tt>."
                 ),
                allow_empty=False),
            Transform(
                Dictionary(
                    title=_("Optional parameters"),
                    elements=[
                        ("hostname",
                         TextAscii(
                             title=_("DNS Hostname or IP address"),
                             allow_empty=False,
                             help=_(
                                 "You can specify a hostname or IP address different from the IP address "
                                 "of the host as configured in your host properties."))),
                        ("port",
                         Transform(
                             Integer(
                                 title=_("TCP Port to connect to"),
                                 help=_("The TCP Port the SMTP server is listening on. "
                                        "The default is <tt>25</tt>."),
                                 size=5,
                                 minvalue=1,
                                 maxvalue=65535,
                                 default_value="25",
                             ),
                             forth=int,
                         )),
                        _ip_address_family_element(),
                        ("expect",
                         TextAscii(
                             title=_("Expected String"),
                             help=_("String to expect in first line of server response. "
                                    "The default is <tt>220</tt>."),
                             size=8,
                             allow_empty=False,
                             default_value="220",
                         )),
                        ('commands',
                         ListOfStrings(
                             title=_("SMTP Commands"),
                             help=_("SMTP commands to execute."),
                         )),
                        ('command_responses',
                         ListOfStrings(
                             title=_("SMTP Responses"),
                             help=_("Expected responses to the given SMTP commands."),
                         )),
                        ("from",
                         TextAscii(
                             title=_("FROM-Address"),
                             help=_(
                                 "FROM-address to include in MAIL command, required by Exchange 2000"
                             ),
                             size=20,
                             allow_empty=True,
                             default_value="",
                         )),
                        ("fqdn",
                         TextAscii(
                             title=_("FQDN"),
                             help=_("FQDN used for HELO"),
                             size=20,
                             allow_empty=True,
                             default_value="",
                         )),
                        ("cert_days",
                         Transform(
                             Tuple(
                                 title=_("Minimum Certificate Age"),
                                 help=_("Minimum number of days a certificate has to be valid"),
                                 elements=[
                                     Integer(title=_("Warning at or below"),
                                             minvalue=0,
                                             unit=_("days")),
                                     Integer(title=_("Critical at or below"),
                                             minvalue=0,
                                             unit=_("days")),
                                 ],
                             ),
                             forth=transform_cert_days,
                         )),
                        ("starttls",
                         FixedValue(True,
                                    totext=_("STARTTLS enabled."),
                                    title=_("Use STARTTLS for the connection."))),
                        ("auth",
                         Tuple(
                             title=_("Enable SMTP AUTH (LOGIN)"),
                             help=_("SMTP AUTH type to check (default none, only LOGIN supported)"),
                             elements=[
                                 TextAscii(
                                     title=_("Username"),
                                     size=12,
                                     allow_empty=False,
                                 ),
                                 Password(
                                     title=_("Password"),
                                     size=12,
                                     allow_empty=False,
                                 ),
                             ])),
                        ("response_time",
                         Tuple(title=_("Expected response time"),
                               elements=[
                                   Float(title=_("Warning if above"), unit=_("sec"),
                                         allow_int=True),
                                   Float(title=_("Critical if above"),
                                         unit=_("sec"),
                                         allow_int=True),
                               ])),
                        ("timeout",
                         Integer(
                             title=_("Seconds before connection times out"),
                             unit=_("sec"),
                             default_value=10,
                         )),
                    ]),
                forth=_active_checks_smtp_transform_smtp_address_family,
            )
        ])


rulespec_registry.register(
    HostRulespec(
        group=RulespecGroupActiveChecks,
        match_type="all",
        name="active_checks:smtp",
        valuespec=_valuespec_active_checks_smtp,
    ))


def _valuespec_active_checks_disk_smb():
    return Dictionary(
        title=_("Check SMB share access"),
        help=_("This ruleset helps you to configure the classical Nagios "
               "plugin <tt>check_disk_smb</tt> that checks the access to "
               "filesystem shares that are exported via SMB/CIFS."),
        elements=[
            ("share",
             TextUnicode(
                 title=_("SMB share to check"),
                 help=_("Enter the plain name of the share only, e. g. <tt>iso</tt>, <b>not</b> "
                        "the full UNC like <tt>\\\\servername\\iso</tt>"),
                 size=32,
                 allow_empty=False,
             )),
            ("workgroup",
             TextUnicode(
                 title=_("Workgroup"),
                 help=_("Workgroup or domain used (defaults to <tt>WORKGROUP</tt>)"),
                 size=32,
                 allow_empty=False,
             )),
            ("host",
             TextAscii(
                 title=_("NetBIOS name of the server"),
                 help=_("If omitted then the IP address is being used."),
                 size=32,
                 allow_empty=False,
             )),
            ("port",
             Integer(
                 title=_("TCP Port"),
                 help=_("TCP port number to connect to. Usually either 139 or 445."),
                 default_value=445,
                 minvalue=1,
                 maxvalue=65535,
             )),
            ("levels",
             Tuple(title=_("Levels for used disk space"),
                   elements=[
                       Percentage(title=_("Warning if above"), default_value=85, allow_int=True),
                       Percentage(title=_("Critical if above"), default_value=95, allow_int=True),
                   ])),
            ("auth",
             Tuple(
                 title=_("Authorization"),
                 elements=[
                     TextAscii(title=_("Username"), allow_empty=False, size=24),
                     Password(title=_("Password"), allow_empty=False, size=12),
                 ],
             )),
        ],
        required_keys=["share", "levels"],
    )


rulespec_registry.register(
    HostRulespec(
        group=RulespecGroupActiveChecks,
        match_type="all",
        name="active_checks:disk_smb",
        valuespec=_valuespec_active_checks_disk_smb,
    ))


def _valuespec_custom_checks():
    return Dictionary(
        title=_("Integrate Nagios plugins"),
        help=_("With this ruleset you can configure \"classical Monitoring checks\" "
               "to be executed directly on your monitoring server. These checks "
               "will not use Check_MK. It is also possible to configure passive "
               "checks that are fed with data from external sources via the "
               "command pipe of the monitoring core.") +
        _("This option can only be used with the permission \"Can add or modify executables\"."),
        elements=[
            ("service_description",
             TextUnicode(title=_("Service description"),
                         help=_("Please make sure that this is unique per host "
                                "and does not collide with other services."),
                         allow_empty=False,
                         default_value=_("Customcheck"))),
            (
                "command_line",
                PluginCommandLine(),
            ),
            ("command_name",
             TextAscii(title=_("Internal command name"),
                       help=_("If you want, you can specify a name that will be used "
                              "in the <tt>define command</tt> section for these checks. This "
                              "allows you to a assign a custom PNP template for the performance "
                              "data of the checks. If you omit this, then <tt>check-mk-custom</tt> "
                              "will be used."),
                       size=32)),
            ("has_perfdata",
             FixedValue(
                 title=_("Performance data"),
                 value=True,
                 totext=_("process performance data"),
             )),
            ("freshness",
             Dictionary(
                 title=_("Check freshness"),
                 help=
                 _("Freshness checking is only useful for passive checks when the staleness feature "
                   "is not enough for you. It changes the state of a check to a configurable other state "
                   "when the check results are not arriving in time. Staleness will still grey out the "
                   "test after the corrsponding interval. If you don't want that, you might want to adjust "
                   "the staleness interval as well. The staleness interval is calculated from the normal "
                   "check interval multiplied by the staleness value in the <tt>Global Settings</tt>. "
                   "The normal check interval can be configured in a separate rule for your check."
                  ),
                 optional_keys=False,
                 elements=[
                     ("interval",
                      Integer(
                          title=_("Expected update interval"),
                          label=_("Updates are expected at least every"),
                          unit=_("minutes"),
                          minvalue=1,
                          default_value=10,
                      )),
                     ("state",
                      DropdownChoice(
                          title=_("State in case of absent updates"),
                          choices=[
                              (0, _("OK")),
                              (1, _("WARN")),
                              (2, _("CRIT")),
                              (3, _("UNKNOWN")),
                          ],
                          default_value=3,
                      )),
                     ("output",
                      TextUnicode(title=_("Plugin output in case of absent updates"),
                                  size=40,
                                  allow_empty=False,
                                  default_value=_("Check result did not arrive in time"))),
                 ],
             )),
        ],
        required_keys=["service_description"],
    )


rulespec_registry.register(
    HostRulespec(
        group=RulespecGroupIntegrateOtherServices,
        match_type="all",
        name="custom_checks",
        valuespec=_valuespec_custom_checks,
    ))


def _active_checks_bi_aggr_transform_from_disk(value):
    if isinstance(value, dict):
        return value
    new_value = {}
    new_value["base_url"] = value[0]
    new_value["aggregation_name"] = value[1]
    new_value["optional"] = value[4]
    new_value["credentials"] = ("configured", (value[2], value[3]))
    return new_value


def _valuespec_active_checks_bi_aggr():
    return Transform(Dictionary(
        title=_("Check State of BI Aggregation"),
        help=_(
            "Connect to the local or a remote monitoring host, which uses Check_MK BI to aggregate "
            "several states to a single BI aggregation, which you want to show up as a single "
            "service."),
        elements=[
            ("base_url",
             TextAscii(
                 title=_("Base URL (OMD Site)"),
                 help=
                 _("The base URL to the monitoring instance. For example <tt>http://mycheckmk01/mysite</tt>. "
                   "You can use macros like <tt>$HOSTADDRESS$</tt> and <tt>$HOSTNAME$</tt> within this URL to "
                   "make them be replaced by the hosts values."),
                 size=60,
                 allow_empty=False)),
            ("aggregation_name",
             TextAscii(
                 title=_("Aggregation Name"),
                 help=
                 _("The name of the aggregation to fetch. It will be added to the service description. You can "
                   "use macros like <tt>$HOSTADDRESS$</tt> and <tt>$HOSTNAME$</tt> within this parameter to "
                   "make them be replaced by the hosts values. The aggregation name is the title in the "
                   "top-level-rule of your BI pack."),
                 allow_empty=False)),
            ("credentials",
             CascadingDropdown(
                 choices=[
                     ("automation", _("Use the credentials of the 'automation' user")),
                     ("configured", _("Use the following credentials"),
                      Tuple(elements=[
                          TextAscii(
                              title=_("Automation Username"),
                              allow_empty=True,
                              help=
                              _("The name of the automation account to use for fetching the BI aggregation via HTTP. Note: You may "
                                "also set credentials of a standard user account, though it is disadvised. "
                                "Using the credentials of a standard user also requires a valid authentication method set in the "
                                "optional parameters.")),
                          IndividualOrStoredPassword(
                              title=_("Automation Secret"),
                              help=_("Valid automation secret for the automation user"),
                              allow_empty=False),
                      ]))
                 ],
                 help=_(
                     "Here you can configured the credentials to be used. Keep in mind that the <tt>automation</tt> user need "
                     "to exist if you choose this option"),
                 title=_("Login credentials"),
                 default_value="automation")),
            ("optional",
             Dictionary(
                 title=_("Optional parameters"),
                 elements=[
                     ("auth_mode",
                      DropdownChoice(
                          title=_('Authentication Mode'),
                          default_value='cookie',
                          choices=[
                              ('cookie', _('Form (Cookie) based')),
                              ('basic', _('HTTP Basic')),
                              ('digest', _('HTTP Digest')),
                              ('kerberos', _('Kerberos')),
                          ],
                      )),
                     ("timeout",
                      Integer(
                          title=_("Seconds before connection times out"),
                          unit=_("sec"),
                          default_value=60,
                      )),
                     ("in_downtime",
                      DropdownChoice(title=_("State, if BI aggregate is in scheduled downtime"),
                                     choices=[
                                         (None, _("Use normal state, ignore downtime")),
                                         ("ok", _("Force to be OK")),
                                         ("warn", _("Force to be WARN, if aggregate is not OK")),
                                     ])),
                     ("acknowledged",
                      DropdownChoice(title=_("State, if BI aggregate is acknowledged"),
                                     choices=[
                                         (None, _("Use normal state, ignore acknowledgement")),
                                         ("ok", _("Force to be OK")),
                                         ("warn", _("Force to be WARN, if aggregate is not OK")),
                                     ])),
                     ("track_downtimes",
                      Checkbox(
                          title=_("Track downtimes"),
                          label=_("Automatically track downtimes of aggregation"),
                          help=_("If this is active, the check will automatically go into downtime "
                                 "whenever the aggregation does. This downtime is also cleaned up "
                                 "automatically when the aggregation leaves downtime. "
                                 "Downtimes you set manually for this check are unaffected."),
                      )),
                 ])),
        ],
        optional_keys=False),
                     forth=_active_checks_bi_aggr_transform_from_disk)


rulespec_registry.register(
    HostRulespec(
        group=RulespecGroupIntegrateOtherServices,
        match_type="all",
        name="active_checks:bi_aggr",
        valuespec=_valuespec_active_checks_bi_aggr,
    ))


def _valuespec_active_checks_form_submit():
    return Tuple(
        title=_("Check HTML Form Submit"),
        help=
        _("Check submission of HTML forms via HTTP/HTTPS using the plugin <tt>check_form_submit</tt> "
          "provided with Check_MK. This plugin provides more functionality than <tt>check_http</tt>, "
          "as it automatically follows HTTP redirect, accepts and uses cookies, parses forms "
          "from the requested pages, changes vars and submits them to check the response "
          "afterwards."),
        elements=[
            TextUnicode(title=_("Name"),
                        help=_("The name will be used in the service description"),
                        allow_empty=False),
            Dictionary(
                title=_("Check the URL"),
                elements=[
                    ("hosts",
                     ListOfStrings(
                         title=_('Check specific host(s)'),
                         help=_('By default, if you do not specify any host addresses here, '
                                'the host address of the host this service is assigned to will '
                                'be used. But by specifying one or several host addresses here, '
                                'it is possible to let the check monitor one or multiple hosts.'))),
                    ("virthost",
                     TextAscii(
                         title=_("Virtual host"),
                         help=_("Set this in order to specify the name of the "
                                "virtual host for the query (using HTTP/1.1). When you "
                                "leave this empty, then the IP address of the host "
                                "will be used instead."),
                         allow_empty=False,
                     )),
                    ("uri",
                     TextAscii(
                         title=_("URI to fetch (default is <tt>/</tt>)"),
                         allow_empty=False,
                         default_value="/",
                         regex='^/.*',
                     )),
                    ("port",
                     Integer(
                         title=_("TCP Port"),
                         minvalue=1,
                         maxvalue=65535,
                         default_value=80,
                     )),
                    ("ssl",
                     FixedValue(value=True,
                                totext=_("use SSL/HTTPS"),
                                title=_("Use SSL/HTTPS for the connection."))),
                    ("timeout",
                     Integer(
                         title=_("Seconds before connection times out"),
                         unit=_("sec"),
                         default_value=10,
                     )),
                    ("expect_regex",
                     RegExp(
                         title=_("Regular expression to expect in content"),
                         mode=RegExp.infix,
                     )),
                    ("form_name",
                     TextAscii(
                         title=_("Name of the form to populate and submit"),
                         help=_("If there is only one form element on the requested page, you "
                                "do not need to provide the name of that form here. But if you "
                                "have several forms on that page, you need to provide the name "
                                "of the form here, to enable the check to identify the correct "
                                "form element."),
                         allow_empty=True,
                     )),
                    ("query",
                     TextAscii(
                         title=_("Send HTTP POST data"),
                         help=_(
                             "Data to send via HTTP POST method. Please make sure, that the data "
                             "is URL-encoded (for example \"key1=val1&key2=val2\")."),
                         size=40,
                     )),
                    ("num_succeeded",
                     Tuple(title=_("Multiple Hosts: Number of successful results"),
                           elements=[
                               Integer(title=_("Warning if equal or below")),
                               Integer(title=_("Critical if equal or below")),
                           ])),
                ]),
        ])


rulespec_registry.register(
    HostRulespec(
        group=RulespecGroupActiveChecks,
        match_type="all",
        name="active_checks:form_submit",
        valuespec=_valuespec_active_checks_form_submit,
    ))


def _valuespec_active_checks_notify_count():
    return Tuple(
        title=_("Check notification number per contact"),
        help=
        _("Check the number of sent notifications per contact using the plugin <tt>check_notify_count</tt> "
          "provided with Check_MK. This plugin counts the total number of notifications sent by the local "
          "monitoring core and creates graphs for each individual contact. You can configure thresholds "
          "on the number of notifications per contact in a defined time interval. "
          "This plugin queries livestatus to extract the notification related log entries from the "
          "log file of your monitoring core."),
        elements=[
            TextUnicode(title=_("Service Description"),
                        help=_("The name that will be used in the service description"),
                        allow_empty=False),
            Integer(
                title=_("Interval to monitor"),
                label=_("notifications within last"),
                unit=_("minutes"),
                minvalue=1,
                default_value=60,
            ),
            Dictionary(title=_("Optional parameters"),
                       elements=[
                           ("num_per_contact",
                            Tuple(title=_("Thresholds for Notifications per Contact"),
                                  elements=[
                                      Integer(title=_("Warning if above"), default_value=20),
                                      Integer(title=_("Critical if above"), default_value=50),
                                  ])),
                       ]),
        ])


rulespec_registry.register(
    HostRulespec(
        group=RulespecGroupIntegrateOtherServices,
        match_type="all",
        name="active_checks:notify_count",
        valuespec=_valuespec_active_checks_notify_count,
    ))


def _valuespec_active_checks_traceroute():
    return Transform(
        Dictionary(
            title=_("Check current routing"),
            help=_(
                "This active check uses <tt>traceroute</tt> in order to determine the current "
                "routing from the monitoring host to the target host. You can specify any number "
                "of missing or expected routes in order to detect e.g. an (unintended) failover "
                "to a secondary route."),
            elements=[
                ("dns",
                 Checkbox(
                     title=_("Name resolution"),
                     label=_("Use DNS to convert IP addresses into hostnames"),
                     help=_("If you use this option, then <tt>traceroute</tt> is <b>not</b> being "
                            "called with the option <tt>-n</tt>. That means that all IP addresses "
                            "are tried to be converted into names. This usually adds additional "
                            "execution time. Also DNS resolution might fail for some addresses."),
                 )),
                _ip_address_family_element(),
                ("routers",
                 ListOf(
                     Tuple(elements=[
                         TextAscii(
                             title=_("Router (FQDN, IP-Address)"),
                             allow_empty=False,
                         ),
                         DropdownChoice(title=_("How"),
                                        choices=[
                                            ('W', _("WARN - if this router is not being used")),
                                            ('C', _("CRIT - if this router is not being used")),
                                            ('w', _("WARN - if this router is being used")),
                                            ('c', _("CRIT - if this router is being used")),
                                        ]),
                     ]),
                     title=_("Router that must or must not be used"),
                     add_label=_("Add Condition"),
                 )),
                ("method",
                 DropdownChoice(title=_("Method of probing"),
                                choices=[
                                    (None, _("UDP (default behaviour of traceroute)")),
                                    ("icmp", _("ICMP Echo Request")),
                                    ("tcp", _("TCP SYN")),
                                ])),
            ],
            optional_keys=False,
        ),
        forth=_transform_add_address_family,
    )


rulespec_registry.register(
    HostRulespec(
        group=RulespecGroupActiveChecks,
        match_type="all",
        name="active_checks:traceroute",
        valuespec=_valuespec_active_checks_traceroute,
    ))


def _valuespec_active_checks_mail_loop():
    return Dictionary(
        title=_('Check Email Delivery'),
        help=_('This active check sends out special E-Mails to a defined mail address using '
               'the SMTP protocol and then tries to receive these mails back by querying the '
               'inbox of a IMAP or POP3 mailbox. With this check you can verify that your whole '
               'mail delivery progress is working.'),
        optional_keys=[
            'subject', 'smtp_server', 'smtp_tls', 'smtp_port', 'smtp_auth', 'imap_tls',
            'connect_timeout', 'delete_messages', 'duration'
        ],
        elements=[
            ('item',
             TextUnicode(title=_('Name'),
                         help=_('The service description will be <b>Mail Loop</b> plus this name'),
                         allow_empty=False)),
            ('subject',
             TextAscii(
                 title=_('Subject'),
                 allow_empty=False,
                 help=_('Here you can specify the subject text '
                        'instead of default text \'Check_MK-Mail-Loop\'.'),
             )),
            ('smtp_server',
             TextAscii(title=_('SMTP Server'),
                       allow_empty=False,
                       help=_(
                           'You can specify a hostname or IP address different from the IP address '
                           'of the host this check will be assigned to.'))),
            ('smtp_tls',
             FixedValue(
                 True,
                 title=_('Use TLS over SMTP'),
                 totext=_('Encrypt SMTP communication using TLS'),
             )),
            ('imap_tls',
             FixedValue(
                 True,
                 title=_('Use TLS for IMAP authentification'),
                 totext=_('IMAP authentification uses TLS'),
             )),
            ('smtp_port',
             Integer(
                 title=_('SMTP TCP Port to connect to'),
                 help=_('The TCP Port the SMTP server is listening on. Defaulting to <tt>25</tt>.'),
                 default_value=25,
             )),
            ('smtp_auth',
             Tuple(
                 title=_('SMTP Authentication'),
                 elements=[
                     TextAscii(title=_('Username'), allow_empty=False, size=24),
                     IndividualOrStoredPassword(title=_('Password'), allow_empty=False, size=12),
                 ],
             )),
        ] + _mail_receiving_params() + [
            ('mail_from', EmailAddress(title=_('From: email address'),)),
            ('mail_to', EmailAddress(title=_('Destination email address'),)),
            ('connect_timeout',
             Integer(
                 title=_('Connect Timeout'),
                 minvalue=1,
                 default_value=10,
                 unit=_('sec'),
             )),
            ("duration",
             Tuple(title=_("Loop duration"),
                   elements=[
                       Age(title=_("Warning at")),
                       Age(title=_("Critical at")),
                   ])),
            ('delete_messages',
             FixedValue(
                 True,
                 title=_('Delete processed messages'),
                 totext=_('Delete all processed message belonging to this check'),
                 help=_('Delete all messages identified as being related to this '
                        'check. This is disabled by default, which will make '
                        'your mailbox grow when you not clean it up on your own.'),
             )),
        ])


rulespec_registry.register(
    HostRulespec(
        group=RulespecGroupActiveChecks,
        match_type="all",
        name="active_checks:mail_loop",
        valuespec=_valuespec_active_checks_mail_loop,
    ))


def _valuespec_active_checks_mail():
    return Dictionary(
        title=_('Check Email'),
        help=_('The basic function of this check is to log in into an IMAP or POP3 mailbox to '
               'monitor whether or not the login is possible. A extended feature is, that the '
               'check can fetch all (or just some) from the mailbox and forward them as events '
               'to the Event Console.'),
        required_keys=['service_description', 'fetch'],
        elements=[('service_description',
                   TextUnicode(title=_('Service description'),
                               help=_('Please make sure that this is unique per host '
                                      'and does not collide with other services.'),
                               allow_empty=False,
                               default_value="Email"))] + _mail_receiving_params() +
        [
            ('connect_timeout',
             Integer(
                 title=_('Connect Timeout'),
                 minvalue=1,
                 default_value=10,
                 unit=_('sec'),
             )),
            (
                'forward',
                Dictionary(
                    title=_("Forward mails as events to Event Console"),
                    elements=[
                        (
                            'method',
                            Alternative(
                                title=_("Forwarding Method"),
                                elements=[
                                    Alternative(
                                        title=_("Send events to local event console"),
                                        elements=[
                                            FixedValue(
                                                "",
                                                totext=_("Directly forward to event console"),
                                                title=
                                                _("Send events to local event console in same OMD site"
                                                 ),
                                            ),
                                            TextAscii(
                                                title=
                                                _("Send events to local event console into unix socket"
                                                 ),
                                                allow_empty=False,
                                            ),
                                            FixedValue(
                                                "spool:",
                                                totext=_("Spool to event console"),
                                                title=
                                                _("Spooling: Send events to local event console in same OMD site"
                                                 ),
                                            ),
                                            Transform(
                                                TextAscii(allow_empty=False,),
                                                title=
                                                _("Spooling: Send events to local event console into given spool directory"
                                                 ),
                                                # remove prefix
                                                forth=lambda x: x[6:],
                                                back=lambda x: "spool:" + x,  # add prefix
                                            ),
                                        ],
                                        match=lambda x: x and (x == 'spool:' and 2 or x.startswith(
                                            'spool:') and 3 or 1) or 0),
                                    Tuple(title=_("Send events to remote syslog host"),
                                          elements=[
                                              DropdownChoice(
                                                  choices=[
                                                      ('udp', _('UDP')),
                                                      ('tcp', _('TCP')),
                                                  ],
                                                  title=_("Protocol"),
                                              ),
                                              TextAscii(
                                                  title=_("Address"),
                                                  allow_empty=False,
                                              ),
                                              Integer(
                                                  title=_("Port"),
                                                  default_value=514,
                                                  minvalue=1,
                                                  maxvalue=65535,
                                                  size=6,
                                              ),
                                          ]),
                                ],
                            )),
                        ('match_subject',
                         RegExpUnicode(
                             title=_('Only process mails with matching subject'),
                             help=_(
                                 'Use this option to not process all messages found in the inbox, '
                                 'but only the those whose subject matches the given regular expression.'
                             ),
                             mode=RegExp.prefix,
                         )),
                        (
                            'facility',
                            DropdownChoice(
                                title=_("Events: Syslog facility"),
                                help=_("Use this syslog facility for all created events"),
                                choices=mkeventd.syslog_facilities,
                                default_value=2,  # mail
                            )),
                        ('application',
                         Alternative(
                             title=_("Events: Syslog application"),
                             help=_("Use this syslog application for all created events"),
                             elements=[
                                 FixedValue(
                                     None,
                                     title=_("Use the mail subject"),
                                     totext=_("The mail subject is used as syslog appliaction"),
                                 ),
                                 TextUnicode(
                                     title=_("Specify the application"),
                                     help=
                                     _("Use this text as application. You can use macros like <tt>\\1</tt>, <tt>\\2</tt>, ... "
                                       "here when you configured <i>subject matching</i> in this rule with a regular expression "
                                       "that declares match groups (using braces)."),
                                     allow_empty=False,
                                 ),
                             ])),
                        ('host',
                         TextAscii(
                             title=_('Events: Hostname'),
                             help=
                             _('Use this hostname for all created events instead of the name of the mailserver'
                              ),
                         )),
                        ('body_limit',
                         Integer(
                             title=_('Limit length of mail body'),
                             help=_(
                                 'When forwarding mails from the mailbox to the event console, the '
                                 'body of the mail is limited to the given number of characters.'),
                             default_value=1000,
                         )),
                        ('cleanup',
                         Alternative(
                             title=_("Cleanup messages"),
                             help=
                             _("The handled messages (see <i>subject matching</i>) can be cleaned up by either "
                               "deleting them or moving them to a subfolder. By default nothing is cleaned up."
                              ),
                             elements=[
                                 FixedValue(
                                     True,
                                     title=_('Delete messages'),
                                     totext=_(
                                         'Delete all processed message belonging to this check'),
                                 ),
                                 TextUnicode(
                                     title=_("Move to subfolder"),
                                     help=_(
                                         "Specify the destination path in the format <tt>Path/To/Folder</tt>, for example"
                                         "<tt>INBOX/Processed_Mails</tt>."),
                                     allow_empty=False,
                                 ),
                             ])),
                    ])),
        ])


rulespec_registry.register(
    HostRulespec(
        group=RulespecGroupActiveChecks,
        match_type="all",
        name="active_checks:mail",
        valuespec=_valuespec_active_checks_mail,
    ))


=======
        name="active_checks:notify_count",
        valuespec=_valuespec_active_checks_notify_count,
    ))


def _valuespec_active_checks_traceroute():
    return Dictionary(
        title=_("Check current routing (uses <tt>traceroute</tt>)"),
        help=_("This active check uses <tt>traceroute</tt> in order to determine the current "
               "routing from the monitoring host to the target host. You can specify any number "
               "of missing or expected routes in that way detect e.g. an (unintended) failover "
               "to a secondary route."),
        elements=[
            ("dns",
             Checkbox(
                 title=_("Name resolution"),
                 label=_("Use DNS to convert IP addresses into hostnames"),
                 help=_("If you use this option, then <tt>traceroute</tt> is <b>not</b> being "
                        "called with the option <tt>-n</tt>. That means that all IP addresses "
                        "are tried to be converted into names. This usually adds additional "
                        "execution time. Also DNS resolution might fail for some addresses."),
             )),
            ("routers",
             ListOf(
                 Tuple(elements=[
                     TextAscii(
                         title=_("Router (FQDN, IP-Address)"),
                         allow_empty=False,
                     ),
                     DropdownChoice(title=_("How"),
                                    choices=[
                                        ('W', _("WARN - if this router is not being used")),
                                        ('C', _("CRIT - if this router is not being used")),
                                        ('w', _("WARN - if this router is being used")),
                                        ('c', _("CRIT - if this router is being used")),
                                    ]),
                 ]),
                 title=_("Router that must or must not be used"),
                 add_label=_("Add Condition"),
             )),
            ("method",
             DropdownChoice(title=_("Method of probing"),
                            choices=[
                                (None, _("UDP (default behaviour of tcpdump)")),
                                ("icmp", _("ICMP Echo Request")),
                                ("tcp", _("TCP SYN")),
                            ])),
        ],
        optional_keys=False,
    )


rulespec_registry.register(
    HostRulespec(
        group=RulespecGroupActiveChecks,
        match_type="all",
        name="active_checks:traceroute",
        valuespec=_valuespec_active_checks_traceroute,
    ))


def _valuespec_active_checks_mail_loop():
    return Dictionary(
        title=_('Check Email Delivery'),
        help=_('This active check sends out special E-Mails to a defined mail address using '
               'the SMTP protocol and then tries to receive these mails back by querying the '
               'inbox of a IMAP or POP3 mailbox. With this check you can verify that your whole '
               'mail delivery progress is working.'),
        optional_keys=[
            'subject', 'smtp_server', 'smtp_tls', 'smtp_port', 'smtp_auth', 'imap_tls',
            'connect_timeout', 'delete_messages', 'duration'
        ],
        elements=[
            ('item',
             TextUnicode(title=_('Name'),
                         help=_('The service description will be <b>Mail Loop</b> plus this name'),
                         allow_empty=False)),
            ('subject',
             TextAscii(
                 title=_('Subject'),
                 allow_empty=False,
                 help=_('Here you can specify the subject text '
                        'instead of default text \'Check_MK-Mail-Loop\'.'),
             )),
            ('smtp_server',
             TextAscii(title=_('SMTP Server'),
                       allow_empty=False,
                       help=_(
                           'You can specify a hostname or IP address different from the IP address '
                           'of the host this check will be assigned to.'))),
            ('smtp_tls',
             FixedValue(
                 True,
                 title=_('Use TLS over SMTP'),
                 totext=_('Encrypt SMTP communication using TLS'),
             )),
            ('imap_tls',
             FixedValue(
                 True,
                 title=_('Use TLS for IMAP authentification'),
                 totext=_('IMAP authentification uses TLS'),
             )),
            ('smtp_port',
             Integer(
                 title=_('SMTP TCP Port to connect to'),
                 help=_('The TCP Port the SMTP server is listening on. Defaulting to <tt>25</tt>.'),
                 allow_empty=False,
                 default_value=25,
             )),
            ('smtp_auth',
             Tuple(
                 title=_('SMTP Authentication'),
                 elements=[
                     TextAscii(title=_('Username'), allow_empty=False, size=24),
                     IndividualOrStoredPassword(title=_('Password'), allow_empty=False, size=12),
                 ],
             )),
        ] + _mail_receiving_params() + [
            ('mail_from', EmailAddress(title=_('From: email address'),)),
            ('mail_to', EmailAddress(title=_('Destination email address'),)),
            ('connect_timeout',
             Integer(
                 title=_('Connect Timeout'),
                 minvalue=1,
                 default_value=10,
                 unit=_('sec'),
             )),
            ("duration",
             Tuple(title=_("Loop duration"),
                   elements=[
                       Age(title=_("Warning at")),
                       Age(title=_("Critical at")),
                   ])),
            ('delete_messages',
             FixedValue(
                 True,
                 title=_('Delete processed messages'),
                 totext=_('Delete all processed message belonging to this check'),
                 help=_('Delete all messages identified as being related to this '
                        'check. This is disabled by default, which will make '
                        'your mailbox grow when you not clean it up on your own.'),
             )),
        ])


rulespec_registry.register(
    HostRulespec(
        group=RulespecGroupActiveChecks,
        match_type="all",
        name="active_checks:mail_loop",
        valuespec=_valuespec_active_checks_mail_loop,
    ))


def _valuespec_active_checks_mail():
    return Dictionary(
        title=_('Check Email'),
        help=_('The basic function of this check is to log in into an IMAP or POP3 mailbox to '
               'monitor whether or not the login is possible. A extended feature is, that the '
               'check can fetch all (or just some) from the mailbox and forward them as events '
               'to the Event Console.'),
        required_keys=['service_description', 'fetch'],
        elements=[('service_description',
                   TextUnicode(title=_('Service description'),
                               help=_('Please make sure that this is unique per host '
                                      'and does not collide with other services.'),
                               allow_empty=False,
                               default_value="Email"))] + _mail_receiving_params() +
        [
            ('connect_timeout',
             Integer(
                 title=_('Connect Timeout'),
                 minvalue=1,
                 default_value=10,
                 unit=_('sec'),
             )),
            (
                'forward',
                Dictionary(
                    title=_("Forward mails as events to Event Console"),
                    elements=[
                        (
                            'method',
                            Alternative(
                                title=_("Forwarding Method"),
                                elements=[
                                    Alternative(
                                        title=_("Send events to local event console"),
                                        elements=[
                                            FixedValue(
                                                "",
                                                totext=_("Directly forward to event console"),
                                                title=
                                                _("Send events to local event console in same OMD site"
                                                 ),
                                            ),
                                            TextAscii(
                                                title=
                                                _("Send events to local event console into unix socket"
                                                 ),
                                                allow_empty=False,
                                            ),
                                            FixedValue(
                                                "spool:",
                                                totext=_("Spool to event console"),
                                                title=
                                                _("Spooling: Send events to local event console in same OMD site"
                                                 ),
                                            ),
                                            Transform(
                                                TextAscii(),
                                                title=
                                                _("Spooling: Send events to local event console into given spool directory"
                                                 ),
                                                allow_empty=False,
                                                # remove prefix
                                                forth=lambda x: x[6:],
                                                back=lambda x: "spool:" + x,  # add prefix
                                            ),
                                        ],
                                        match=lambda x: x and (x == 'spool:' and 2 or x.startswith(
                                            'spool:') and 3 or 1) or 0),
                                    Tuple(title=_("Send events to remote syslog host"),
                                          elements=[
                                              DropdownChoice(
                                                  choices=[
                                                      ('udp', _('UDP')),
                                                      ('tcp', _('TCP')),
                                                  ],
                                                  title=_("Protocol"),
                                              ),
                                              TextAscii(
                                                  title=_("Address"),
                                                  allow_empty=False,
                                              ),
                                              Integer(
                                                  title=_("Port"),
                                                  allow_empty=False,
                                                  default_value=514,
                                                  minvalue=1,
                                                  maxvalue=65535,
                                                  size=6,
                                              ),
                                          ]),
                                ],
                            )),
                        ('match_subject',
                         RegExpUnicode(
                             title=_('Only process mails with matching subject'),
                             help=_(
                                 'Use this option to not process all messages found in the inbox, '
                                 'but only the those whose subject matches the given regular expression.'
                             ),
                             mode=RegExp.prefix,
                         )),
                        (
                            'facility',
                            DropdownChoice(
                                title=_("Events: Syslog facility"),
                                help=_("Use this syslog facility for all created events"),
                                choices=mkeventd.syslog_facilities,
                                default_value=2,  # mail
                            )),
                        ('application',
                         Alternative(
                             title=_("Events: Syslog application"),
                             help=_("Use this syslog application for all created events"),
                             elements=[
                                 FixedValue(
                                     None,
                                     title=_("Use the mail subject"),
                                     totext=_("The mail subject is used as syslog appliaction"),
                                 ),
                                 TextUnicode(
                                     title=_("Specify the application"),
                                     help=
                                     _("Use this text as application. You can use macros like <tt>\\1</tt>, <tt>\\2</tt>, ... "
                                       "here when you configured <i>subject matching</i> in this rule with a regular expression "
                                       "that declares match groups (using braces)."),
                                     allow_empty=False,
                                 ),
                             ])),
                        ('host',
                         TextAscii(
                             title=_('Events: Hostname'),
                             help=
                             _('Use this hostname for all created events instead of the name of the mailserver'
                              ),
                         )),
                        ('body_limit',
                         Integer(
                             title=_('Limit length of mail body'),
                             help=_(
                                 'When forwarding mails from the mailbox to the event console, the '
                                 'body of the mail is limited to the given number of characters.'),
                             default_value=1000,
                         )),
                        ('cleanup',
                         Alternative(
                             title=_("Cleanup messages"),
                             help=
                             _("The handled messages (see <i>subject matching</i>) can be cleaned up by either "
                               "deleting them or moving them to a subfolder. By default nothing is cleaned up."
                              ),
                             elements=[
                                 FixedValue(
                                     True,
                                     title=_('Delete messages'),
                                     totext=_(
                                         'Delete all processed message belonging to this check'),
                                 ),
                                 TextUnicode(
                                     title=_("Move to subfolder"),
                                     help=_(
                                         "Specify the destination path in the format <tt>Path/To/Folder</tt>, for example"
                                         "<tt>INBOX/Processed_Mails</tt>."),
                                     allow_empty=False,
                                 ),
                             ])),
                    ])),
        ])


rulespec_registry.register(
    HostRulespec(
        group=RulespecGroupActiveChecks,
        match_type="all",
        name="active_checks:mail",
        valuespec=_valuespec_active_checks_mail,
    ))


>>>>>>> 75a18bda
def _valuespec_active_checks_mailboxes():
    return Dictionary(
        title=_('Check IMAP Mailboxes'),
        help=_('This check monitors count and age of mails in mailboxes.'),
        elements=[
            ('service_description',
             TextUnicode(title=_('Service description'),
                         help=_('Please make sure that this is unique per host '
                                'and does not collide with other services.'),
                         allow_empty=False,
                         default_value="Mailboxes")), ('imap_parameters', _imap_parameters()),
            ('connect_timeout',
             Integer(
                 title=_('Connect Timeout'),
                 minvalue=1,
                 default_value=10,
                 unit=_('sec'),
             )),
            ('age',
             Tuple(title=_("Message Age"),
                   elements=[Age(title=_("Warning at")),
                             Age(title=_("Critical at"))])),
            ('count',
             Tuple(title=_("Message Count"),
                   elements=[Integer(title=_("Warning at")),
                             Integer(title=_("Critical at"))])),
            ('mailboxes',
             ListOfStrings(title=_('Check only the listed mailboxes'),
                           help=_('By default, all mailboxes are checked with these parameters. '
                                  'If you specify mailboxes here, only those are monitored.')))
        ],
        required_keys=['service_description', 'imap_parameters'],
    )


rulespec_registry.register(
    HostRulespec(
        group=RulespecGroupActiveChecks,
        match_type="all",
        name="active_checks:mailboxes",
        valuespec=_valuespec_active_checks_mailboxes,
    ))


def _valuespec_active_checks_by_ssh():
    return Tuple(
        title=_("Check via SSH service"),
        help=_("Checks via SSH. "),
        elements=[
            TextAscii(
                title=_("Command"),
                help=_("Command to execute on remote host."),
                allow_empty=False,
            ),
            Dictionary(
                title=_("Optional parameters"),
                elements=[
                    ("description",
                     TextAscii(
                         title=_("Service Description"),
                         help=_(
                             "Must be unique for every host. Defaults to command that is executed."
                         ),
                         size=30)),
                    ("hostname",
                     TextAscii(
                         title=_("DNS Hostname or IP address"),
                         default_value="$HOSTADDRESS$",
                         allow_empty=False,
                         help=_(
                             "You can specify a hostname or IP address different from IP address "
                             "of the host as configured in your host properties."))),
                    ('port',
                     Integer(title=_("SSH Port"),
                             help=_("Default is 22."),
                             minvalue=1,
                             maxvalue=65535,
                             default_value=22)),
                    ("ip_version",
                     Alternative(
                         title=_("IP-Version"),
                         elements=[
                             FixedValue("ipv4", totext="", title=_("IPv4")),
                             FixedValue("ipv6", totext="", title=_("IPv6")),
                         ],
                     )),
                    ("timeout",
                     Integer(
                         title=_("Seconds before connection times out"),
                         unit=_("sec"),
                         default_value=10,
                     )),
                    ("logname",
                     TextAscii(title=_("Username"), help=_("SSH user name on remote host"),
                               size=30)),
                    ("identity",
                     TextAscii(title=_("Keyfile"), help=_("Identity of an authorized key"),
                               size=30)),
                    ("accept_new_host_keys",
                     FixedValue(
                         True,
                         title=_('Enable automatic host key acceptance'),
                         help=_("This will automatically accept hitherto-unseen keys"
                                "but will refuse connections for changed or invalid hostkeys"),
                         totext=_(
                             'Automatically stores the host key with no manual input requirement'),
                     )),
                ])
        ],
    )


rulespec_registry.register(
    HostRulespec(
<<<<<<< HEAD
        group=RulespecGroupIntegrateOtherServices,
=======
        group=RulespecGroupActiveChecks,
>>>>>>> 75a18bda
        match_type="all",
        name="active_checks:by_ssh",
        valuespec=_valuespec_active_checks_by_ssh,
    ))


def _valuespec_active_checks_elasticsearch_query():
    return Dictionary(
        required_keys=["svc_item", "pattern", "timerange"],
        title=_("Query elasticsearch logs"),
        help=_("You can search indices for defined patterns in defined fieldnames."),
        elements=[
            ("svc_item",
             TextUnicode(
                 title=_("Item suffix"),
                 help=_("Here you can define what service description (item) is "
                        "used for the created service. The resulting item "
                        "is always prefixed with 'Elasticsearch Query'."),
                 allow_empty=False,
                 size=16,
             )),
            ("hostname",
             TextAscii(
                 title=_("DNS hostname or IP address"),
                 help=_('You can specify a hostname or IP address different from the IP address '
                        'of the host this check will be assigned to.'),
                 allow_empty=False,
             )),
            ("user", TextAscii(title=_("Username"), size=32, allow_empty=True)),
            ("password", PasswordFromStore(
                title=_("Password of the user"),
                allow_empty=False,
            )),
            ("protocol",
             DropdownChoice(
                 title=_("Protocol"),
                 help=_("Here you can define which protocol to use, default is https."),
                 choices=[
                     ("http", "HTTP"),
                     ("https", "HTTPS"),
                 ],
                 default_value="https",
             )),
            ("port",
             Integer(
                 title=_("Port"),
                 help=_(
                     "Use this option to query a port which is different from standard port 9200."),
                 default_value=9200,
<<<<<<< HEAD
=======
                 allow_empty=False,
>>>>>>> 75a18bda
             )),
            ("pattern",
             TextUnicode(
                 title=_("Search pattern"),
                 help=_(
                     "Here you can define what search pattern should be used. "
                     "You can use Kibana query language as described "
                     "<a href=\"https://www.elastic.co/guide/en/kibana/current/kuery-query.html\""
                     "target=\"_blank\">here</a>. To optimize search speed, use defined indices and fields "
                     "otherwise all indices and fields will be searched."),
                 allow_empty=False,
                 size=32,
             )),
            ("index",
             ListOfStrings(
                 title=_("Indices to query"),
                 help=_("Here you can define what index should be queried "
                        "for the defined search. You can query one or "
                        "multiple indices. Without this option all indices "
                        "are queried. If you want to speed up your search, "
                        "use definded indices."),
                 orientation="horizontal",
                 allow_empty=False,
                 size=48,
             )),
            ("fieldname",
             ListOfStrings(
                 title=_("Fieldnames to query"),
                 help=_(
                     "Here you can define fieldnames that should be used "
                     "in the search. Regexp query is allowed as described "
                     "<a href=\"https://www.elastic.co/guide/en/elasticsearch/reference/current/query-dsl-regexp-query.html\""
                     "target=\"_blank\">here</a>. If you want to speed up your search, "
                     "use defined indices."),
                 allow_empty=False,
                 orientation="horizontal",
                 size=32,
             )),
            ("timerange",
             Age(
                 title=_("Timerange"),
                 help=_(
                     "Here you can define the timerange to query, eg. the last x minutes from now. "
                     "The query will then check for the count of log messages in the defined range. "
                     "Default is 1 minute."),
                 display=["days", "hours", "minutes"],
<<<<<<< HEAD
=======
                 allow_empty=False,
>>>>>>> 75a18bda
                 default_value=60,
             )),
            ('count',
             Tuple(title=_("Thresholds on message count"),
                   elements=[
<<<<<<< HEAD
                       Integer(
                           title=_("Warning at or above"),
                           unit=_("log messages"),
                       ),
                       Integer(
                           title=_("Critical at or above"),
                           unit=_("log messages"),
                       ),
=======
                       Integer(title=_("Warning at or above"),
                               unit=_("log messages"),
                               allow_empty=False),
                       Integer(title=_("Critical at or above"),
                               unit=_("log messages"),
                               allow_empty=False)
>>>>>>> 75a18bda
                   ])),
        ],
    )


rulespec_registry.register(
    HostRulespec(
<<<<<<< HEAD
        group=RulespecGroupIntegrateOtherServices,
=======
        group=RulespecGroupActiveChecks,
>>>>>>> 75a18bda
        match_type="all",
        name="active_checks:elasticsearch_query",
        valuespec=_valuespec_active_checks_elasticsearch_query,
    ))<|MERGE_RESOLUTION|>--- conflicted
+++ resolved
@@ -1,14 +1,31 @@
-#!/usr/bin/env python3
-# -*- coding: utf-8 -*-
-# Copyright (C) 2019 tribe29 GmbH - License: GNU General Public License v2
-# This file is part of Checkmk (https://checkmk.com). It is subject to the terms and
-# conditions defined in the file COPYING, which is part of this source code package.
+#!/usr/bin/python
+# -*- encoding: utf-8; py-indent-offset: 4 -*-
+# +------------------------------------------------------------------+
+# |             ____ _               _        __  __ _  __           |
+# |            / ___| |__   ___  ___| | __   |  \/  | |/ /           |
+# |           | |   | '_ \ / _ \/ __| |/ /   | |\/| | ' /            |
+# |           | |___| | | |  __/ (__|   <    | |  | | . \            |
+# |            \____|_| |_|\___|\___|_|\_\___|_|  |_|_|\_\           |
+# |                                                                  |
+# | Copyright Mathias Kettner 2014             mk@mathias-kettner.de |
+# +------------------------------------------------------------------+
+#
+# This file is part of Check_MK.
+# The official homepage is at http://mathias-kettner.de/check_mk.
+#
+# check_mk is free software;  you can redistribute it and/or modify it
+# under the  terms of the  GNU General Public License  as published by
+# the Free Software Foundation in version 2.  check_mk is  distributed
+# in the hope that it will be useful, but WITHOUT ANY WARRANTY;  with-
+# out even the implied warranty of  MERCHANTABILITY  or  FITNESS FOR A
+# PARTICULAR PURPOSE. See the  GNU General Public License for more de-
+# tails. You should have  received  a copy of the  GNU  General Public
+# License along with GNU Make; see the file  COPYING.  If  not,  write
+# to the Free Software Foundation, Inc., 51 Franklin St,  Fifth Floor,
+# Boston, MA 02110-1301 USA.
 
 import copy
-<<<<<<< HEAD
-=======
 import six
->>>>>>> 75a18bda
 
 import cmk.gui.mkeventd as mkeventd
 from cmk.gui.i18n import _
@@ -31,6 +48,7 @@
     EmailAddress,
     ListOf,
     Checkbox,
+    RadioChoice,
     Password,
     Percentage,
     CascadingDropdown,
@@ -53,22 +71,6 @@
 
 
 @rulespec_group_registry.register
-class RulespecGroupIntegrateOtherServices(RulespecGroup):
-    @property
-    def name(self):
-        return "custom_checks"
-
-    @property
-    def title(self):
-        return _("Other services")
-
-    @property
-    def help(self):
-        return _("This services are provided by so called active checks. "
-                 "You can also integrate custom nagios plugins.")
-
-
-@rulespec_group_registry.register
 class RulespecGroupActiveChecks(RulespecGroup):
     @property
     def name(self):
@@ -76,13 +78,11 @@
 
     @property
     def title(self):
-        return _("HTTP, TCP, Email, ...")
+        return _("Active checks (HTTP, TCP, etc.)")
 
     @property
     def help(self):
-        return _("Rules to add [cms_active_checks|network services] like HTTP and TCP to the "
-                 "monitoring. The services are provided by so called active checks that allow "
-                 "you to monitor network services directly from the outside.")
+        return _("Configure active networking checks like HTTP and TCP")
 
 
 # These elements are also used in check_parameters.py
@@ -142,13 +142,19 @@
                  choices=[
                      (False, _('Use no encryption'),
                       Optional(
-                          Integer(default_value=143,),
+                          Integer(
+                              allow_empty=False,
+                              default_value=143,
+                          ),
                           title=_('TCP Port'),
                           help=_('By default the standard IMAP Port 143 is used.'),
                       )),
                      (True, _('Encrypt IMAP communication using SSL'),
                       Optional(
-                          Integer(default_value=993,),
+                          Integer(
+                              allow_empty=False,
+                              default_value=993,
+                          ),
                           title=_('TCP Port'),
                           help=_('By default the standard IMAP/SSL Port 993 is used.'),
                       )),
@@ -183,13 +189,19 @@
                  choices=[
                      (False, _('Use no encryption'),
                       Optional(
-                          Integer(default_value=110,),
+                          Integer(
+                              allow_empty=False,
+                              default_value=110,
+                          ),
                           title=_('TCP Port'),
                           help=_('By default the standard POP3 Port 110 is used.'),
                       )),
                      (True, _('Encrypt POP3 communication using SSL'),
                       Optional(
-                          Integer(default_value=995,),
+                          Integer(
+                              allow_empty=False,
+                              default_value=995,
+                          ),
                           title=_('TCP Port'),
                           help=_('By default the standard POP3/SSL Port 995 is used.'),
                       )),
@@ -253,11 +265,7 @@
 
 rulespec_registry.register(
     HostRulespec(
-<<<<<<< HEAD
-        group=RulespecGroupIntegrateOtherServices,
-=======
         group=RulespecGroupActiveChecks,
->>>>>>> 75a18bda
         match_type="all",
         name="active_checks:ssh",
         valuespec=_valuespec_active_checks_ssh,
@@ -520,11 +528,7 @@
                                        "with a dot. Multiple IP addresses within one answer must "
                                        "be separated by comma."),
                             ),
-<<<<<<< HEAD
-                            forth=lambda old: isinstance(old, str) and [old] or old,
-=======
                             forth=lambda old: isinstance(old, six.string_types) and [old] or old,
->>>>>>> 75a18bda
                         ),
                     ),
                     ("expected_authority",
@@ -590,19 +594,12 @@
                     default_value="postgres",
                 ),
             ),
-<<<<<<< HEAD
-            ("port", Integer(
-                title=_("Database Port"),
-                help=_('The port the DBMS listens to'),
-            )),
-=======
             ("port",
              Integer(
                  title=_("Database Port"),
                  help=_('The port the DBMS listens to'),
                  allow_empty=True,
              )),
->>>>>>> 75a18bda
             ("name",
              TextAscii(
                  title=_("Database Name"),
@@ -642,11 +639,7 @@
                     # which would then be turned into a string.
                     # Just make all this a string
                     forth=lambda old_val: [
-<<<<<<< HEAD
-                        elem.decode() if isinstance(elem, bytes) else str(elem)
-=======
                         elem.decode(encoding="utf-8") if isinstance(elem, str) else elem
->>>>>>> 75a18bda
                         for elem in ((old_val[-1] if isinstance(old_val, tuple) else old_val),)
                     ][0],
                 )),
@@ -709,11 +702,7 @@
 
 def _valuespec_active_checks_tcp():
     return Tuple(
-<<<<<<< HEAD
-        title=_("Check TCP port connection"),
-=======
         title=_("Check connecting to a TCP port"),
->>>>>>> 75a18bda
         help=_("This check tests the connection to a TCP port. It uses "
                "<tt>check_tcp</tt> from the standard Nagios plugins."),
         elements=[
@@ -884,11 +873,7 @@
 
 rulespec_registry.register(
     HostRulespec(
-<<<<<<< HEAD
-        group=RulespecGroupIntegrateOtherServices,
-=======
         group=RulespecGroupActiveChecks,
->>>>>>> 75a18bda
         name="active_checks:uniserv",
         valuespec=_valuespec_active_checks_uniserv,
     ))
@@ -897,15 +882,9 @@
 def _ip_address_family_element():
     return (
         "address_family",
-<<<<<<< HEAD
-        DropdownChoice(title=_("IP address family"),
-                       choices=[
-                           (None, _("Primary address family")),
-=======
         DropdownChoice(title=_("IP Address Family"),
                        choices=[
                            (None, _("Primary Address Family")),
->>>>>>> 75a18bda
                            ('ipv4', _("Enforce IPv4")),
                            ('ipv6', _("Enforce IPv6")),
                        ],
@@ -913,14 +892,6 @@
     )
 
 
-<<<<<<< HEAD
-def _transform_add_address_family(v):
-    v.setdefault("address_family", None)
-    return v
-
-
-=======
->>>>>>> 75a18bda
 def _active_checks_http_proxyspec():
     return Dictionary(title=_("Use proxy"),
                       elements=[
@@ -1284,111 +1255,6 @@
         ),
         forth=_active_checks_http_transform_check_http,
     )
-<<<<<<< HEAD
-
-
-rulespec_registry.register(
-    HostRulespec(
-        group=RulespecGroupActiveChecks,
-        match_type="all",
-        name="active_checks:http",
-        valuespec=_valuespec_active_checks_http,
-    ))
-
-
-def _valuespec_active_checks_ldap():
-    return Tuple(
-        title=_("Check LDAP service access"),
-        help=_("This check uses <tt>check_ldap</tt> from the standard "
-               "Nagios plugins in order to try the response of an LDAP "
-               "server."),
-        elements=[
-            TextUnicode(
-                title=_("Name"),
-                help=
-                _("The service description will be <b>LDAP</b> plus this name. If the name starts with "
-                  "a caret (<tt>^</tt>), the service description will not be prefixed with <tt>LDAP</tt>."
-                 ),
-                allow_empty=False),
-            TextAscii(title=_("Base DN"),
-                      help=_("LDAP base, e.g. ou=Development, o=tribe29 GmbH, c=de"),
-                      allow_empty=False,
-                      size=60),
-            Dictionary(
-                title=_("Optional parameters"),
-                elements=[
-                    ("attribute",
-                     TextAscii(
-                         title=_("Attribute to search"),
-                         help=_("LDAP attribute to search, "
-                                "The default is <tt>(objectclass=*)</tt>."),
-                         size=40,
-                         allow_empty=False,
-                         default_value="(objectclass=*)",
-                     )),
-                    ("authentication",
-                     Tuple(
-                         title=_("Authentication"),
-                         elements=[
-                             TextAscii(
-                                 title=_("Bind DN"),
-                                 help=_("Distinguished name for binding"),
-                                 allow_empty=False,
-                                 size=60,
-                             ),
-                             Password(
-                                 title=_("Password"),
-                                 help=
-                                 _("Password for binding, if your server requires an authentication"
-                                  ),
-                                 allow_empty=False,
-                                 size=20,
-                             )
-                         ])),
-                    ("port",
-                     Integer(
-                         title=_("TCP Port"),
-                         help=_(
-                             "Default is 389 for normal connections and 636 for SSL connections."),
-                         minvalue=1,
-                         maxvalue=65535,
-                         default_value=389)),
-                    ("ssl",
-                     FixedValue(
-                         value=True,
-                         totext=_("Use SSL"),
-                         title=_("Use LDAPS (SSL)"),
-                         help=
-                         _("Use LDAPS (LDAP SSLv2 method). This sets the default port number to 636"
-                          ))),
-                    ("hostname",
-                     TextAscii(
-                         title=_("Alternative Hostname"),
-                         help=
-                         _("Use a alternative field as Hostname in case of SSL Certificate Problems (eg. the Hostalias )"
-                          ),
-                         size=40,
-                         allow_empty=False,
-                         default_value="$HOSTALIAS$",
-                     )),
-                    ("version",
-                     DropdownChoice(
-                         title=_("LDAP Version"),
-                         help=_("The default is to use version 2"),
-                         choices=[
-                             ("v2", _("Version 2")),
-                             ("v3", _("Version 3")),
-                             ("v3tls", _("Version 3 and TLS")),
-                         ],
-                         default_value="v2",
-                     )),
-                    ("response_time",
-                     Tuple(title=_("Expected response time"),
-                           elements=[
-                               Float(title=_("Warning if above"), unit="ms", default_value=1000.0),
-                               Float(title=_("Critical if above"), unit="ms", default_value=2000.0),
-                           ])),
-=======
 
 
 rulespec_registry.register(
@@ -1984,574 +1850,6 @@
                      FixedValue(value=True,
                                 totext=_("use SSL/HTTPS"),
                                 title=_("Use SSL/HTTPS for the connection."))),
->>>>>>> 75a18bda
-                    ("timeout",
-                     Integer(
-                         title=_("Seconds before connection times out"),
-                         unit=_("sec"),
-                         default_value=10,
-                     )),
-<<<<<<< HEAD
-                ])
-=======
-                    ("expect_regex",
-                     RegExp(
-                         title=_("Regular expression to expect in content"),
-                         mode=RegExp.infix,
-                     )),
-                    ("form_name",
-                     TextAscii(
-                         title=_("Name of the form to populate and submit"),
-                         help=_("If there is only one form element on the requested page, you "
-                                "do not need to provide the name of that form here. But if you "
-                                "have several forms on that page, you need to provide the name "
-                                "of the form here, to enable the check to identify the correct "
-                                "form element."),
-                         allow_empty=True,
-                     )),
-                    ("query",
-                     TextAscii(
-                         title=_("Send HTTP POST data"),
-                         help=_(
-                             "Data to send via HTTP POST method. Please make sure, that the data "
-                             "is URL-encoded (for example \"key1=val1&key2=val2\")."),
-                         size=40,
-                     )),
-                    ("num_succeeded",
-                     Tuple(title=_("Multiple Hosts: Number of successful results"),
-                           elements=[
-                               Integer(title=_("Warning if equal or below")),
-                               Integer(title=_("Critical if equal or below")),
-                           ])),
-                ]),
-        ])
-
-
-rulespec_registry.register(
-    HostRulespec(
-        group=RulespecGroupActiveChecks,
-        match_type="all",
-        name="active_checks:form_submit",
-        valuespec=_valuespec_active_checks_form_submit,
-    ))
-
-
-def _valuespec_active_checks_notify_count():
-    return Tuple(
-        title=_("Check Number of Notifications per Contact"),
-        help=
-        _("Check the number of sent notifications per contact using the plugin <tt>check_notify_count</tt> "
-          "provided with Check_MK. This plugin counts the total number of notifications sent by the local "
-          "monitoring core and creates graphs for each individual contact. You can configure thresholds "
-          "on the number of notifications per contact in a defined time interval. "
-          "This plugin queries livestatus to extract the notification related log entries from the "
-          "log file of your monitoring core."),
-        elements=[
-            TextUnicode(title=_("Service Description"),
-                        help=_("The name that will be used in the service description"),
-                        allow_empty=False),
-            Integer(
-                title=_("Interval to monitor"),
-                label=_("notifications within last"),
-                unit=_("minutes"),
-                minvalue=1,
-                default_value=60,
-            ),
-            Dictionary(title=_("Optional parameters"),
-                       elements=[
-                           ("num_per_contact",
-                            Tuple(title=_("Thresholds for Notifications per Contact"),
-                                  elements=[
-                                      Integer(title=_("Warning if above"), default_value=20),
-                                      Integer(title=_("Critical if above"), default_value=50),
-                                  ])),
-                       ]),
->>>>>>> 75a18bda
-        ])
-
-
-rulespec_registry.register(
-    HostRulespec(
-        group=RulespecGroupActiveChecks,
-        match_type="all",
-<<<<<<< HEAD
-        name="active_checks:ldap",
-        valuespec=_valuespec_active_checks_ldap,
-    ))
-
-
-def _active_checks_smtp_transform_smtp_address_family(val):
-    if "ip_version" in val:
-        val["address_family"] = val.pop("ip_version")
-    return val
-
-
-def _valuespec_active_checks_smtp():
-    return Tuple(
-        title=_("Check SMTP service access"),
-        help=_("This check uses <tt>check_smtp</tt> from the standard "
-               "Nagios plugins in order to try the response of an SMTP "
-               "server."),
-        elements=[
-            TextUnicode(
-                title=_("Name"),
-                help=
-                _("The service description will be <b>SMTP</b> plus this name. If the name starts with "
-                  "a caret (<tt>^</tt>), the service description will not be prefixed with <tt>SMTP</tt>."
-                 ),
-                allow_empty=False),
-            Transform(
-                Dictionary(
-                    title=_("Optional parameters"),
-                    elements=[
-                        ("hostname",
-                         TextAscii(
-                             title=_("DNS Hostname or IP address"),
-                             allow_empty=False,
-                             help=_(
-                                 "You can specify a hostname or IP address different from the IP address "
-                                 "of the host as configured in your host properties."))),
-                        ("port",
-                         Transform(
-                             Integer(
-                                 title=_("TCP Port to connect to"),
-                                 help=_("The TCP Port the SMTP server is listening on. "
-                                        "The default is <tt>25</tt>."),
-                                 size=5,
-                                 minvalue=1,
-                                 maxvalue=65535,
-                                 default_value="25",
-                             ),
-                             forth=int,
-                         )),
-                        _ip_address_family_element(),
-                        ("expect",
-                         TextAscii(
-                             title=_("Expected String"),
-                             help=_("String to expect in first line of server response. "
-                                    "The default is <tt>220</tt>."),
-                             size=8,
-                             allow_empty=False,
-                             default_value="220",
-                         )),
-                        ('commands',
-                         ListOfStrings(
-                             title=_("SMTP Commands"),
-                             help=_("SMTP commands to execute."),
-                         )),
-                        ('command_responses',
-                         ListOfStrings(
-                             title=_("SMTP Responses"),
-                             help=_("Expected responses to the given SMTP commands."),
-                         )),
-                        ("from",
-                         TextAscii(
-                             title=_("FROM-Address"),
-                             help=_(
-                                 "FROM-address to include in MAIL command, required by Exchange 2000"
-                             ),
-                             size=20,
-                             allow_empty=True,
-                             default_value="",
-                         )),
-                        ("fqdn",
-                         TextAscii(
-                             title=_("FQDN"),
-                             help=_("FQDN used for HELO"),
-                             size=20,
-                             allow_empty=True,
-                             default_value="",
-                         )),
-                        ("cert_days",
-                         Transform(
-                             Tuple(
-                                 title=_("Minimum Certificate Age"),
-                                 help=_("Minimum number of days a certificate has to be valid"),
-                                 elements=[
-                                     Integer(title=_("Warning at or below"),
-                                             minvalue=0,
-                                             unit=_("days")),
-                                     Integer(title=_("Critical at or below"),
-                                             minvalue=0,
-                                             unit=_("days")),
-                                 ],
-                             ),
-                             forth=transform_cert_days,
-                         )),
-                        ("starttls",
-                         FixedValue(True,
-                                    totext=_("STARTTLS enabled."),
-                                    title=_("Use STARTTLS for the connection."))),
-                        ("auth",
-                         Tuple(
-                             title=_("Enable SMTP AUTH (LOGIN)"),
-                             help=_("SMTP AUTH type to check (default none, only LOGIN supported)"),
-                             elements=[
-                                 TextAscii(
-                                     title=_("Username"),
-                                     size=12,
-                                     allow_empty=False,
-                                 ),
-                                 Password(
-                                     title=_("Password"),
-                                     size=12,
-                                     allow_empty=False,
-                                 ),
-                             ])),
-                        ("response_time",
-                         Tuple(title=_("Expected response time"),
-                               elements=[
-                                   Float(title=_("Warning if above"), unit=_("sec"),
-                                         allow_int=True),
-                                   Float(title=_("Critical if above"),
-                                         unit=_("sec"),
-                                         allow_int=True),
-                               ])),
-                        ("timeout",
-                         Integer(
-                             title=_("Seconds before connection times out"),
-                             unit=_("sec"),
-                             default_value=10,
-                         )),
-                    ]),
-                forth=_active_checks_smtp_transform_smtp_address_family,
-            )
-        ])
-
-
-rulespec_registry.register(
-    HostRulespec(
-        group=RulespecGroupActiveChecks,
-        match_type="all",
-        name="active_checks:smtp",
-        valuespec=_valuespec_active_checks_smtp,
-    ))
-
-
-def _valuespec_active_checks_disk_smb():
-    return Dictionary(
-        title=_("Check SMB share access"),
-        help=_("This ruleset helps you to configure the classical Nagios "
-               "plugin <tt>check_disk_smb</tt> that checks the access to "
-               "filesystem shares that are exported via SMB/CIFS."),
-        elements=[
-            ("share",
-             TextUnicode(
-                 title=_("SMB share to check"),
-                 help=_("Enter the plain name of the share only, e. g. <tt>iso</tt>, <b>not</b> "
-                        "the full UNC like <tt>\\\\servername\\iso</tt>"),
-                 size=32,
-                 allow_empty=False,
-             )),
-            ("workgroup",
-             TextUnicode(
-                 title=_("Workgroup"),
-                 help=_("Workgroup or domain used (defaults to <tt>WORKGROUP</tt>)"),
-                 size=32,
-                 allow_empty=False,
-             )),
-            ("host",
-             TextAscii(
-                 title=_("NetBIOS name of the server"),
-                 help=_("If omitted then the IP address is being used."),
-                 size=32,
-                 allow_empty=False,
-             )),
-            ("port",
-             Integer(
-                 title=_("TCP Port"),
-                 help=_("TCP port number to connect to. Usually either 139 or 445."),
-                 default_value=445,
-                 minvalue=1,
-                 maxvalue=65535,
-             )),
-            ("levels",
-             Tuple(title=_("Levels for used disk space"),
-                   elements=[
-                       Percentage(title=_("Warning if above"), default_value=85, allow_int=True),
-                       Percentage(title=_("Critical if above"), default_value=95, allow_int=True),
-                   ])),
-            ("auth",
-             Tuple(
-                 title=_("Authorization"),
-                 elements=[
-                     TextAscii(title=_("Username"), allow_empty=False, size=24),
-                     Password(title=_("Password"), allow_empty=False, size=12),
-                 ],
-             )),
-        ],
-        required_keys=["share", "levels"],
-    )
-
-
-rulespec_registry.register(
-    HostRulespec(
-        group=RulespecGroupActiveChecks,
-        match_type="all",
-        name="active_checks:disk_smb",
-        valuespec=_valuespec_active_checks_disk_smb,
-    ))
-
-
-def _valuespec_custom_checks():
-    return Dictionary(
-        title=_("Integrate Nagios plugins"),
-        help=_("With this ruleset you can configure \"classical Monitoring checks\" "
-               "to be executed directly on your monitoring server. These checks "
-               "will not use Check_MK. It is also possible to configure passive "
-               "checks that are fed with data from external sources via the "
-               "command pipe of the monitoring core.") +
-        _("This option can only be used with the permission \"Can add or modify executables\"."),
-        elements=[
-            ("service_description",
-             TextUnicode(title=_("Service description"),
-                         help=_("Please make sure that this is unique per host "
-                                "and does not collide with other services."),
-                         allow_empty=False,
-                         default_value=_("Customcheck"))),
-            (
-                "command_line",
-                PluginCommandLine(),
-            ),
-            ("command_name",
-             TextAscii(title=_("Internal command name"),
-                       help=_("If you want, you can specify a name that will be used "
-                              "in the <tt>define command</tt> section for these checks. This "
-                              "allows you to a assign a custom PNP template for the performance "
-                              "data of the checks. If you omit this, then <tt>check-mk-custom</tt> "
-                              "will be used."),
-                       size=32)),
-            ("has_perfdata",
-             FixedValue(
-                 title=_("Performance data"),
-                 value=True,
-                 totext=_("process performance data"),
-             )),
-            ("freshness",
-             Dictionary(
-                 title=_("Check freshness"),
-                 help=
-                 _("Freshness checking is only useful for passive checks when the staleness feature "
-                   "is not enough for you. It changes the state of a check to a configurable other state "
-                   "when the check results are not arriving in time. Staleness will still grey out the "
-                   "test after the corrsponding interval. If you don't want that, you might want to adjust "
-                   "the staleness interval as well. The staleness interval is calculated from the normal "
-                   "check interval multiplied by the staleness value in the <tt>Global Settings</tt>. "
-                   "The normal check interval can be configured in a separate rule for your check."
-                  ),
-                 optional_keys=False,
-                 elements=[
-                     ("interval",
-                      Integer(
-                          title=_("Expected update interval"),
-                          label=_("Updates are expected at least every"),
-                          unit=_("minutes"),
-                          minvalue=1,
-                          default_value=10,
-                      )),
-                     ("state",
-                      DropdownChoice(
-                          title=_("State in case of absent updates"),
-                          choices=[
-                              (0, _("OK")),
-                              (1, _("WARN")),
-                              (2, _("CRIT")),
-                              (3, _("UNKNOWN")),
-                          ],
-                          default_value=3,
-                      )),
-                     ("output",
-                      TextUnicode(title=_("Plugin output in case of absent updates"),
-                                  size=40,
-                                  allow_empty=False,
-                                  default_value=_("Check result did not arrive in time"))),
-                 ],
-             )),
-        ],
-        required_keys=["service_description"],
-    )
-
-
-rulespec_registry.register(
-    HostRulespec(
-        group=RulespecGroupIntegrateOtherServices,
-        match_type="all",
-        name="custom_checks",
-        valuespec=_valuespec_custom_checks,
-    ))
-
-
-def _active_checks_bi_aggr_transform_from_disk(value):
-    if isinstance(value, dict):
-        return value
-    new_value = {}
-    new_value["base_url"] = value[0]
-    new_value["aggregation_name"] = value[1]
-    new_value["optional"] = value[4]
-    new_value["credentials"] = ("configured", (value[2], value[3]))
-    return new_value
-
-
-def _valuespec_active_checks_bi_aggr():
-    return Transform(Dictionary(
-        title=_("Check State of BI Aggregation"),
-        help=_(
-            "Connect to the local or a remote monitoring host, which uses Check_MK BI to aggregate "
-            "several states to a single BI aggregation, which you want to show up as a single "
-            "service."),
-        elements=[
-            ("base_url",
-             TextAscii(
-                 title=_("Base URL (OMD Site)"),
-                 help=
-                 _("The base URL to the monitoring instance. For example <tt>http://mycheckmk01/mysite</tt>. "
-                   "You can use macros like <tt>$HOSTADDRESS$</tt> and <tt>$HOSTNAME$</tt> within this URL to "
-                   "make them be replaced by the hosts values."),
-                 size=60,
-                 allow_empty=False)),
-            ("aggregation_name",
-             TextAscii(
-                 title=_("Aggregation Name"),
-                 help=
-                 _("The name of the aggregation to fetch. It will be added to the service description. You can "
-                   "use macros like <tt>$HOSTADDRESS$</tt> and <tt>$HOSTNAME$</tt> within this parameter to "
-                   "make them be replaced by the hosts values. The aggregation name is the title in the "
-                   "top-level-rule of your BI pack."),
-                 allow_empty=False)),
-            ("credentials",
-             CascadingDropdown(
-                 choices=[
-                     ("automation", _("Use the credentials of the 'automation' user")),
-                     ("configured", _("Use the following credentials"),
-                      Tuple(elements=[
-                          TextAscii(
-                              title=_("Automation Username"),
-                              allow_empty=True,
-                              help=
-                              _("The name of the automation account to use for fetching the BI aggregation via HTTP. Note: You may "
-                                "also set credentials of a standard user account, though it is disadvised. "
-                                "Using the credentials of a standard user also requires a valid authentication method set in the "
-                                "optional parameters.")),
-                          IndividualOrStoredPassword(
-                              title=_("Automation Secret"),
-                              help=_("Valid automation secret for the automation user"),
-                              allow_empty=False),
-                      ]))
-                 ],
-                 help=_(
-                     "Here you can configured the credentials to be used. Keep in mind that the <tt>automation</tt> user need "
-                     "to exist if you choose this option"),
-                 title=_("Login credentials"),
-                 default_value="automation")),
-            ("optional",
-             Dictionary(
-                 title=_("Optional parameters"),
-                 elements=[
-                     ("auth_mode",
-                      DropdownChoice(
-                          title=_('Authentication Mode'),
-                          default_value='cookie',
-                          choices=[
-                              ('cookie', _('Form (Cookie) based')),
-                              ('basic', _('HTTP Basic')),
-                              ('digest', _('HTTP Digest')),
-                              ('kerberos', _('Kerberos')),
-                          ],
-                      )),
-                     ("timeout",
-                      Integer(
-                          title=_("Seconds before connection times out"),
-                          unit=_("sec"),
-                          default_value=60,
-                      )),
-                     ("in_downtime",
-                      DropdownChoice(title=_("State, if BI aggregate is in scheduled downtime"),
-                                     choices=[
-                                         (None, _("Use normal state, ignore downtime")),
-                                         ("ok", _("Force to be OK")),
-                                         ("warn", _("Force to be WARN, if aggregate is not OK")),
-                                     ])),
-                     ("acknowledged",
-                      DropdownChoice(title=_("State, if BI aggregate is acknowledged"),
-                                     choices=[
-                                         (None, _("Use normal state, ignore acknowledgement")),
-                                         ("ok", _("Force to be OK")),
-                                         ("warn", _("Force to be WARN, if aggregate is not OK")),
-                                     ])),
-                     ("track_downtimes",
-                      Checkbox(
-                          title=_("Track downtimes"),
-                          label=_("Automatically track downtimes of aggregation"),
-                          help=_("If this is active, the check will automatically go into downtime "
-                                 "whenever the aggregation does. This downtime is also cleaned up "
-                                 "automatically when the aggregation leaves downtime. "
-                                 "Downtimes you set manually for this check are unaffected."),
-                      )),
-                 ])),
-        ],
-        optional_keys=False),
-                     forth=_active_checks_bi_aggr_transform_from_disk)
-
-
-rulespec_registry.register(
-    HostRulespec(
-        group=RulespecGroupIntegrateOtherServices,
-        match_type="all",
-        name="active_checks:bi_aggr",
-        valuespec=_valuespec_active_checks_bi_aggr,
-    ))
-
-
-def _valuespec_active_checks_form_submit():
-    return Tuple(
-        title=_("Check HTML Form Submit"),
-        help=
-        _("Check submission of HTML forms via HTTP/HTTPS using the plugin <tt>check_form_submit</tt> "
-          "provided with Check_MK. This plugin provides more functionality than <tt>check_http</tt>, "
-          "as it automatically follows HTTP redirect, accepts and uses cookies, parses forms "
-          "from the requested pages, changes vars and submits them to check the response "
-          "afterwards."),
-        elements=[
-            TextUnicode(title=_("Name"),
-                        help=_("The name will be used in the service description"),
-                        allow_empty=False),
-            Dictionary(
-                title=_("Check the URL"),
-                elements=[
-                    ("hosts",
-                     ListOfStrings(
-                         title=_('Check specific host(s)'),
-                         help=_('By default, if you do not specify any host addresses here, '
-                                'the host address of the host this service is assigned to will '
-                                'be used. But by specifying one or several host addresses here, '
-                                'it is possible to let the check monitor one or multiple hosts.'))),
-                    ("virthost",
-                     TextAscii(
-                         title=_("Virtual host"),
-                         help=_("Set this in order to specify the name of the "
-                                "virtual host for the query (using HTTP/1.1). When you "
-                                "leave this empty, then the IP address of the host "
-                                "will be used instead."),
-                         allow_empty=False,
-                     )),
-                    ("uri",
-                     TextAscii(
-                         title=_("URI to fetch (default is <tt>/</tt>)"),
-                         allow_empty=False,
-                         default_value="/",
-                         regex='^/.*',
-                     )),
-                    ("port",
-                     Integer(
-                         title=_("TCP Port"),
-                         minvalue=1,
-                         maxvalue=65535,
-                         default_value=80,
-                     )),
-                    ("ssl",
-                     FixedValue(value=True,
-                                totext=_("use SSL/HTTPS"),
-                                title=_("Use SSL/HTTPS for the connection."))),
                     ("timeout",
                      Integer(
                          title=_("Seconds before connection times out"),
@@ -2602,7 +1900,7 @@
 
 def _valuespec_active_checks_notify_count():
     return Tuple(
-        title=_("Check notification number per contact"),
+        title=_("Check Number of Notifications per Contact"),
         help=
         _("Check the number of sent notifications per contact using the plugin <tt>check_notify_count</tt> "
           "provided with Check_MK. This plugin counts the total number of notifications sent by the local "
@@ -2635,343 +1933,8 @@
 
 rulespec_registry.register(
     HostRulespec(
-        group=RulespecGroupIntegrateOtherServices,
-        match_type="all",
-        name="active_checks:notify_count",
-        valuespec=_valuespec_active_checks_notify_count,
-    ))
-
-
-def _valuespec_active_checks_traceroute():
-    return Transform(
-        Dictionary(
-            title=_("Check current routing"),
-            help=_(
-                "This active check uses <tt>traceroute</tt> in order to determine the current "
-                "routing from the monitoring host to the target host. You can specify any number "
-                "of missing or expected routes in order to detect e.g. an (unintended) failover "
-                "to a secondary route."),
-            elements=[
-                ("dns",
-                 Checkbox(
-                     title=_("Name resolution"),
-                     label=_("Use DNS to convert IP addresses into hostnames"),
-                     help=_("If you use this option, then <tt>traceroute</tt> is <b>not</b> being "
-                            "called with the option <tt>-n</tt>. That means that all IP addresses "
-                            "are tried to be converted into names. This usually adds additional "
-                            "execution time. Also DNS resolution might fail for some addresses."),
-                 )),
-                _ip_address_family_element(),
-                ("routers",
-                 ListOf(
-                     Tuple(elements=[
-                         TextAscii(
-                             title=_("Router (FQDN, IP-Address)"),
-                             allow_empty=False,
-                         ),
-                         DropdownChoice(title=_("How"),
-                                        choices=[
-                                            ('W', _("WARN - if this router is not being used")),
-                                            ('C', _("CRIT - if this router is not being used")),
-                                            ('w', _("WARN - if this router is being used")),
-                                            ('c', _("CRIT - if this router is being used")),
-                                        ]),
-                     ]),
-                     title=_("Router that must or must not be used"),
-                     add_label=_("Add Condition"),
-                 )),
-                ("method",
-                 DropdownChoice(title=_("Method of probing"),
-                                choices=[
-                                    (None, _("UDP (default behaviour of traceroute)")),
-                                    ("icmp", _("ICMP Echo Request")),
-                                    ("tcp", _("TCP SYN")),
-                                ])),
-            ],
-            optional_keys=False,
-        ),
-        forth=_transform_add_address_family,
-    )
-
-
-rulespec_registry.register(
-    HostRulespec(
         group=RulespecGroupActiveChecks,
         match_type="all",
-        name="active_checks:traceroute",
-        valuespec=_valuespec_active_checks_traceroute,
-    ))
-
-
-def _valuespec_active_checks_mail_loop():
-    return Dictionary(
-        title=_('Check Email Delivery'),
-        help=_('This active check sends out special E-Mails to a defined mail address using '
-               'the SMTP protocol and then tries to receive these mails back by querying the '
-               'inbox of a IMAP or POP3 mailbox. With this check you can verify that your whole '
-               'mail delivery progress is working.'),
-        optional_keys=[
-            'subject', 'smtp_server', 'smtp_tls', 'smtp_port', 'smtp_auth', 'imap_tls',
-            'connect_timeout', 'delete_messages', 'duration'
-        ],
-        elements=[
-            ('item',
-             TextUnicode(title=_('Name'),
-                         help=_('The service description will be <b>Mail Loop</b> plus this name'),
-                         allow_empty=False)),
-            ('subject',
-             TextAscii(
-                 title=_('Subject'),
-                 allow_empty=False,
-                 help=_('Here you can specify the subject text '
-                        'instead of default text \'Check_MK-Mail-Loop\'.'),
-             )),
-            ('smtp_server',
-             TextAscii(title=_('SMTP Server'),
-                       allow_empty=False,
-                       help=_(
-                           'You can specify a hostname or IP address different from the IP address '
-                           'of the host this check will be assigned to.'))),
-            ('smtp_tls',
-             FixedValue(
-                 True,
-                 title=_('Use TLS over SMTP'),
-                 totext=_('Encrypt SMTP communication using TLS'),
-             )),
-            ('imap_tls',
-             FixedValue(
-                 True,
-                 title=_('Use TLS for IMAP authentification'),
-                 totext=_('IMAP authentification uses TLS'),
-             )),
-            ('smtp_port',
-             Integer(
-                 title=_('SMTP TCP Port to connect to'),
-                 help=_('The TCP Port the SMTP server is listening on. Defaulting to <tt>25</tt>.'),
-                 default_value=25,
-             )),
-            ('smtp_auth',
-             Tuple(
-                 title=_('SMTP Authentication'),
-                 elements=[
-                     TextAscii(title=_('Username'), allow_empty=False, size=24),
-                     IndividualOrStoredPassword(title=_('Password'), allow_empty=False, size=12),
-                 ],
-             )),
-        ] + _mail_receiving_params() + [
-            ('mail_from', EmailAddress(title=_('From: email address'),)),
-            ('mail_to', EmailAddress(title=_('Destination email address'),)),
-            ('connect_timeout',
-             Integer(
-                 title=_('Connect Timeout'),
-                 minvalue=1,
-                 default_value=10,
-                 unit=_('sec'),
-             )),
-            ("duration",
-             Tuple(title=_("Loop duration"),
-                   elements=[
-                       Age(title=_("Warning at")),
-                       Age(title=_("Critical at")),
-                   ])),
-            ('delete_messages',
-             FixedValue(
-                 True,
-                 title=_('Delete processed messages'),
-                 totext=_('Delete all processed message belonging to this check'),
-                 help=_('Delete all messages identified as being related to this '
-                        'check. This is disabled by default, which will make '
-                        'your mailbox grow when you not clean it up on your own.'),
-             )),
-        ])
-
-
-rulespec_registry.register(
-    HostRulespec(
-        group=RulespecGroupActiveChecks,
-        match_type="all",
-        name="active_checks:mail_loop",
-        valuespec=_valuespec_active_checks_mail_loop,
-    ))
-
-
-def _valuespec_active_checks_mail():
-    return Dictionary(
-        title=_('Check Email'),
-        help=_('The basic function of this check is to log in into an IMAP or POP3 mailbox to '
-               'monitor whether or not the login is possible. A extended feature is, that the '
-               'check can fetch all (or just some) from the mailbox and forward them as events '
-               'to the Event Console.'),
-        required_keys=['service_description', 'fetch'],
-        elements=[('service_description',
-                   TextUnicode(title=_('Service description'),
-                               help=_('Please make sure that this is unique per host '
-                                      'and does not collide with other services.'),
-                               allow_empty=False,
-                               default_value="Email"))] + _mail_receiving_params() +
-        [
-            ('connect_timeout',
-             Integer(
-                 title=_('Connect Timeout'),
-                 minvalue=1,
-                 default_value=10,
-                 unit=_('sec'),
-             )),
-            (
-                'forward',
-                Dictionary(
-                    title=_("Forward mails as events to Event Console"),
-                    elements=[
-                        (
-                            'method',
-                            Alternative(
-                                title=_("Forwarding Method"),
-                                elements=[
-                                    Alternative(
-                                        title=_("Send events to local event console"),
-                                        elements=[
-                                            FixedValue(
-                                                "",
-                                                totext=_("Directly forward to event console"),
-                                                title=
-                                                _("Send events to local event console in same OMD site"
-                                                 ),
-                                            ),
-                                            TextAscii(
-                                                title=
-                                                _("Send events to local event console into unix socket"
-                                                 ),
-                                                allow_empty=False,
-                                            ),
-                                            FixedValue(
-                                                "spool:",
-                                                totext=_("Spool to event console"),
-                                                title=
-                                                _("Spooling: Send events to local event console in same OMD site"
-                                                 ),
-                                            ),
-                                            Transform(
-                                                TextAscii(allow_empty=False,),
-                                                title=
-                                                _("Spooling: Send events to local event console into given spool directory"
-                                                 ),
-                                                # remove prefix
-                                                forth=lambda x: x[6:],
-                                                back=lambda x: "spool:" + x,  # add prefix
-                                            ),
-                                        ],
-                                        match=lambda x: x and (x == 'spool:' and 2 or x.startswith(
-                                            'spool:') and 3 or 1) or 0),
-                                    Tuple(title=_("Send events to remote syslog host"),
-                                          elements=[
-                                              DropdownChoice(
-                                                  choices=[
-                                                      ('udp', _('UDP')),
-                                                      ('tcp', _('TCP')),
-                                                  ],
-                                                  title=_("Protocol"),
-                                              ),
-                                              TextAscii(
-                                                  title=_("Address"),
-                                                  allow_empty=False,
-                                              ),
-                                              Integer(
-                                                  title=_("Port"),
-                                                  default_value=514,
-                                                  minvalue=1,
-                                                  maxvalue=65535,
-                                                  size=6,
-                                              ),
-                                          ]),
-                                ],
-                            )),
-                        ('match_subject',
-                         RegExpUnicode(
-                             title=_('Only process mails with matching subject'),
-                             help=_(
-                                 'Use this option to not process all messages found in the inbox, '
-                                 'but only the those whose subject matches the given regular expression.'
-                             ),
-                             mode=RegExp.prefix,
-                         )),
-                        (
-                            'facility',
-                            DropdownChoice(
-                                title=_("Events: Syslog facility"),
-                                help=_("Use this syslog facility for all created events"),
-                                choices=mkeventd.syslog_facilities,
-                                default_value=2,  # mail
-                            )),
-                        ('application',
-                         Alternative(
-                             title=_("Events: Syslog application"),
-                             help=_("Use this syslog application for all created events"),
-                             elements=[
-                                 FixedValue(
-                                     None,
-                                     title=_("Use the mail subject"),
-                                     totext=_("The mail subject is used as syslog appliaction"),
-                                 ),
-                                 TextUnicode(
-                                     title=_("Specify the application"),
-                                     help=
-                                     _("Use this text as application. You can use macros like <tt>\\1</tt>, <tt>\\2</tt>, ... "
-                                       "here when you configured <i>subject matching</i> in this rule with a regular expression "
-                                       "that declares match groups (using braces)."),
-                                     allow_empty=False,
-                                 ),
-                             ])),
-                        ('host',
-                         TextAscii(
-                             title=_('Events: Hostname'),
-                             help=
-                             _('Use this hostname for all created events instead of the name of the mailserver'
-                              ),
-                         )),
-                        ('body_limit',
-                         Integer(
-                             title=_('Limit length of mail body'),
-                             help=_(
-                                 'When forwarding mails from the mailbox to the event console, the '
-                                 'body of the mail is limited to the given number of characters.'),
-                             default_value=1000,
-                         )),
-                        ('cleanup',
-                         Alternative(
-                             title=_("Cleanup messages"),
-                             help=
-                             _("The handled messages (see <i>subject matching</i>) can be cleaned up by either "
-                               "deleting them or moving them to a subfolder. By default nothing is cleaned up."
-                              ),
-                             elements=[
-                                 FixedValue(
-                                     True,
-                                     title=_('Delete messages'),
-                                     totext=_(
-                                         'Delete all processed message belonging to this check'),
-                                 ),
-                                 TextUnicode(
-                                     title=_("Move to subfolder"),
-                                     help=_(
-                                         "Specify the destination path in the format <tt>Path/To/Folder</tt>, for example"
-                                         "<tt>INBOX/Processed_Mails</tt>."),
-                                     allow_empty=False,
-                                 ),
-                             ])),
-                    ])),
-        ])
-
-
-rulespec_registry.register(
-    HostRulespec(
-        group=RulespecGroupActiveChecks,
-        match_type="all",
-        name="active_checks:mail",
-        valuespec=_valuespec_active_checks_mail,
-    ))
-
-
-=======
         name="active_checks:notify_count",
         valuespec=_valuespec_active_checks_notify_count,
     ))
@@ -3304,7 +2267,6 @@
     ))
 
 
->>>>>>> 75a18bda
 def _valuespec_active_checks_mailboxes():
     return Dictionary(
         title=_('Check IMAP Mailboxes'),
@@ -3419,11 +2381,7 @@
 
 rulespec_registry.register(
     HostRulespec(
-<<<<<<< HEAD
-        group=RulespecGroupIntegrateOtherServices,
-=======
         group=RulespecGroupActiveChecks,
->>>>>>> 75a18bda
         match_type="all",
         name="active_checks:by_ssh",
         valuespec=_valuespec_active_checks_by_ssh,
@@ -3473,10 +2431,7 @@
                  help=_(
                      "Use this option to query a port which is different from standard port 9200."),
                  default_value=9200,
-<<<<<<< HEAD
-=======
                  allow_empty=False,
->>>>>>> 75a18bda
              )),
             ("pattern",
              TextUnicode(
@@ -3523,32 +2478,18 @@
                      "The query will then check for the count of log messages in the defined range. "
                      "Default is 1 minute."),
                  display=["days", "hours", "minutes"],
-<<<<<<< HEAD
-=======
                  allow_empty=False,
->>>>>>> 75a18bda
                  default_value=60,
              )),
             ('count',
              Tuple(title=_("Thresholds on message count"),
                    elements=[
-<<<<<<< HEAD
-                       Integer(
-                           title=_("Warning at or above"),
-                           unit=_("log messages"),
-                       ),
-                       Integer(
-                           title=_("Critical at or above"),
-                           unit=_("log messages"),
-                       ),
-=======
                        Integer(title=_("Warning at or above"),
                                unit=_("log messages"),
                                allow_empty=False),
                        Integer(title=_("Critical at or above"),
                                unit=_("log messages"),
                                allow_empty=False)
->>>>>>> 75a18bda
                    ])),
         ],
     )
@@ -3556,11 +2497,7 @@
 
 rulespec_registry.register(
     HostRulespec(
-<<<<<<< HEAD
-        group=RulespecGroupIntegrateOtherServices,
-=======
         group=RulespecGroupActiveChecks,
->>>>>>> 75a18bda
         match_type="all",
         name="active_checks:elasticsearch_query",
         valuespec=_valuespec_active_checks_elasticsearch_query,
