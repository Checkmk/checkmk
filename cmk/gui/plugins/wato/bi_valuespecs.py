#!/usr/bin/env python3
# Copyright (C) 2020 tribe29 GmbH - License: GNU General Public License v2
# This file is part of Checkmk (https://checkmk.com). It is subject to the terms and
# conditions defined in the file COPYING, which is part of this source code package.

import abc
import copy
from typing import Any

import cmk.utils.plugin_registry as plugin_registry
from cmk.utils.defines import short_service_state_name

import cmk.gui.userdb as userdb
from cmk.gui.bi import get_cached_bi_packs
from cmk.gui.exceptions import MKUserError
from cmk.gui.i18n import _
from cmk.gui.logged_in import user
from cmk.gui.plugins.wato.utils import DictHostTagCondition, LabelCondition
from cmk.gui.valuespec import (
    Alternative,
    CascadingDropdown,
    CascadingDropdownChoices,
    Dictionary,
    DropdownChoice,
    FixedValue,
    Integer,
    ListOf,
    ListOfStrings,
    MonitoringState,
    Percentage,
    TextInput,
    Transform,
    Tuple,
    ValueSpec,
)
from cmk.gui.watolib.hosts_and_folders import Folder

from cmk.bi import actions
from cmk.bi.aggregation_functions import (
    BIAggregationFunctionBest,
    BIAggregationFunctionCountMinOK,
    BIAggregationFunctionCountOK,
    BIAggregationFunctionWorst,
)
from cmk.bi.lib import ABCBIAction, ABCBIAggregationFunction, ABCBISearch, ActionKind, SearchKind
from cmk.bi.packs import BIAggregationPack
from cmk.bi.search import BIEmptySearch, BIFixedArgumentsSearch, BIHostSearch, BIServiceSearch

#   .--Generic converter---------------------------------------------------.
#   |                   ____                      _                        |
#   |                  / ___| ___ _ __   ___ _ __(_) ___                   |
#   |                 | |  _ / _ \ '_ \ / _ \ '__| |/ __|                  |
#   |                 | |_| |  __/ | | |  __/ |  | | (__                   |
#   |                  \____|\___|_| |_|\___|_|  |_|\___|                  |
#   |                                                                      |
#   |                                           _                          |
#   |              ___ ___  _ ____   _____ _ __| |_ ___ _ __               |
#   |             / __/ _ \| '_ \ \ / / _ \ '__| __/ _ \ '__|              |
#   |            | (_| (_) | | | \ V /  __/ |  | ||  __/ |                 |
#   |             \___\___/|_| |_|\_/ \___|_|   \__\___|_|                 |
#   |                                                                      |
#   +----------------------------------------------------------------------+


def convert_to_cascading_vs_choice(value):
    return value["type"], value


def convert_from_cascading_vs_choice(value):
    result = value[1]
    result["type"] = value[0]
    return result


# Aggregation Valuespec <-> REST conversions
######################################################
#   ('call_a_rule',
#   {'params': {'arguments': []},
#    'rule_id': 'applications',
#    'type': 'call_a_rule'})
#####################################################
#   ('host_search',
#   ({'conditions': {'host_choice': {'type': 'all_hosts'},
#                    'host_folder': '',
#                    'host_labels': {},
#                    'host_tags': {}},
#     'refer_to': 'host'},
#    {'params': {'arguments': []},
#     'rule_id': 'applications',
#     'type': 'call_a_rule'}))
def _convert_bi_aggr_to_vs(value):
    if value["search"]["type"] == "empty":
        return value["action"]["type"], value["action"]
    return value["search"]["type"], (value["search"], value["action"])


def _convert_bi_aggr_from_vs(value):
    if value[0] == "call_a_rule":
        return {"action": value[1], "search": {"type": "empty"}}

    search = copy.deepcopy(value[1][0])
    search["type"] = value[0]
    return {
        "search": search,
        "action": value[1][1],
    }


def get_bi_aggregation_node_choices() -> ValueSpec:
    return Transform(
        valuespec=CascadingDropdown(choices=_get_aggregation_choices()),
        to_valuespec=_convert_bi_aggr_to_vs,
        from_valuespec=_convert_bi_aggr_from_vs,
    )


def _get_aggregation_choices() -> CascadingDropdownChoices:
    # These choices are currently hardcoded
    # A more dynamic approach will be introduced once the BI GUI gets an overhaul
    elements: list[tuple[str, str, ValueSpec]] = []
    call_a_rule = bi_config_action_registry["call_a_rule"]
    elements.append(call_a_rule.cascading_dropdown_choice_element())
    for search_plugin in ["host_search", "service_search"]:
        plugin = bi_config_search_registry[search_plugin]
        plugin_type, title, valuespec = plugin.cascading_dropdown_choice_element()
        elements.append(
            (
                plugin_type,
                title,
                Tuple(
                    elements=[
                        valuespec,
                        call_a_rule.valuespec(),
                    ],
                ),
            )
        )
    return elements


# Rule Valuespec <-> REST conversions
######################################################
#   ('call_a_rule',
#   {'params': {'arguments': []},
#    'rule_id': 'applications',
#    'type': 'call_a_rule'})
#####################################################
# ('host_search',
#  ({'conditions': {'host_choice': {'type': 'all_hosts'},
#                   'host_folder': '',
#                   'host_labels': {},
#                   'host_tags': {}},
#    'refer_to': 'host'},
#   ('call_a_rule',
#    {'params': {'arguments': ['test']},
#     'rule_id': 'applications',
#     'type': 'call_a_rule'})))
def _convert_bi_rule_to_vs(value):
    if value is None:
        # The "complain phase" sets the value to None. o.O
        # If None is returned, it seems the valuespec uses the parameters from the request
        return value
    if value["search"]["type"] == "empty":
        return value["action"]["type"], value["action"]

    return value["search"]["type"], (value["search"], (value["action"]["type"], value["action"]))


def _convert_bi_rule_from_vs(value):
    if value[0] in [
        "state_of_host",
        "state_of_service",
        "state_of_remaining_services",
        "call_a_rule",
    ]:
        action = copy.deepcopy(value[1])
        action["type"] = value[0]
        return {"action": action, "search": {"type": "empty"}}

    search = copy.deepcopy(value[1][0])
    search["type"] = value[0]
    action = copy.deepcopy(value[1][1][1])
    action["type"] = value[1][1][0]
    return {"search": search, "action": action}


def get_bi_rule_node_choices_vs() -> ValueSpec:
    return Transform(
        valuespec=CascadingDropdown(choices=_get_rule_choices(), sorted=False),
        to_valuespec=_convert_bi_rule_to_vs,
        from_valuespec=_convert_bi_rule_from_vs,
    )


def _get_rule_choices() -> CascadingDropdownChoices:
    action_choices = _get_action_cascading_dropdown_choices()
    choices: list[tuple[str, str, ValueSpec]] = list(action_choices)
    for search_plugin in ["host_search", "service_search"]:
        plugin = bi_config_search_registry[search_plugin]
        plugin_type, title, valuespec = plugin.cascading_dropdown_choice_element()
        choices.append(
            (
                plugin_type,
                title,
                Tuple(
                    elements=[
                        valuespec,
                        CascadingDropdown(title=_("Nodes to create"), choices=action_choices),
                    ]
                ),
            )
        )
    return choices


def _get_action_cascading_dropdown_choices() -> list[tuple[ActionKind, str, ValueSpec]]:
    return [x.cascading_dropdown_choice_element() for x in bi_config_action_registry.values()]

    # .--Search--------------------------------------------------------------.
    #   |                   ____                      _                        |
    #   |                  / ___|  ___  __ _ _ __ ___| |__                     |
    #   |                  \___ \ / _ \/ _` | '__/ __| '_ \                    |
    #   |                   ___) |  __/ (_| | | | (__| | | |                   |
    #   |                  |____/ \___|\__,_|_|  \___|_| |_|                   |
    #   |                                                                      |
    #   +----------------------------------------------------------------------+


class ABCBIConfigSearch(ABCBISearch):
    @classmethod
    @abc.abstractmethod
    def cascading_dropdown_choice_element(cls) -> tuple[SearchKind, str, ValueSpec]:
        raise NotImplementedError()

    @classmethod
    @abc.abstractmethod
    def valuespec(cls) -> ValueSpec:
        raise NotImplementedError()


class BIConfigSearchRegistry(plugin_registry.Registry[type[ABCBIConfigSearch]]):
    def plugin_name(self, instance: type[ABCBIConfigSearch]) -> str:
        return instance.kind()


bi_config_search_registry = BIConfigSearchRegistry()


def _bi_host_choice_vs(title):
    def convert_to_vs(value):
        if value["type"] == "all_hosts":
            return "all_hosts"
        return value["type"], value["pattern"]

    def convert_from_vs(value):
        if isinstance(value, str):
            return {"type": "all_hosts"}
        return {"type": value[0], "pattern": value[1]}

    return Transform(
        valuespec=CascadingDropdown(
            title=title,
            choices=[
                ("all_hosts", _("All hosts")),
                (
                    "host_name_regex",
                    _("Regex for host name"),
                    TextInput(label=_("Pattern"), size=60),
                ),
                (
                    "host_alias_regex",
                    _("Regex for host alias"),
                    TextInput(label=_("Pattern"), size=60),
                ),
            ],
            help=_(
                'If you choose "Regex for host name" or "Regex for host alias", '
                "you may use match groups as placeholder. The first match group can be used with the placeholder <tt>$1$</tt>. "
                "The complete set of match groups is also available with the placeholders "
                "<tt>$HOST_MG_1$</tt>, <tt>$HOST_MG_2$</tt> and so on."
            ),
            default_value="all_hosts",
        ),
        to_valuespec=convert_to_vs,
        from_valuespec=convert_from_vs,
    )


@bi_config_search_registry.register
class BIConfigEmptySearch(BIEmptySearch, ABCBIConfigSearch):
    @classmethod
    def cascading_dropdown_choice_element(cls) -> tuple[SearchKind, str, ValueSpec]:
        return (
            cls.kind(),
            _("No search"),
            Transform(
                valuespec=cls.valuespec(),
                to_valuespec=lambda x: "",
                from_valuespec=lambda x: {"type": cls.kind()},
            ),
        )

    @classmethod
    def valuespec(cls) -> ValueSpec:
        return FixedValue(value="")


@bi_config_search_registry.register
class BIConfigHostSearch(BIHostSearch, ABCBIConfigSearch):
    @classmethod
    def cascading_dropdown_choice_element(cls) -> tuple[SearchKind, str, ValueSpec]:
        return (cls.kind(), _("Create nodes based on a host search"), cls.valuespec())

    @classmethod
    def _convert_child_with_to_vs(cls, value):
        if isinstance(value, str):
            # Old config with 'refer_to: "parent"' format
            return value

        if value["type"] == "child_with":
            return "child_with", value["conditions"]

        return value["type"]

    @classmethod
    def _convert_child_with_from_vs(cls, value):
        if isinstance(value, str):
            return {"type": value}

        return {"type": "child_with", "conditions": value[1]}

    @classmethod
    def valuespec(cls) -> ValueSpec:
        return Dictionary(
            elements=[
                (
                    "conditions",
                    Dictionary(
                        title=_("Conditions"), elements=cls.get_host_conditions(), optional_keys=[]
                    ),
                ),
                (
                    "refer_to",
                    Transform(
                        CascadingDropdown(
                            title=_("Refer to:"),
                            choices=[
                                ("host", _("The found hosts themselves")),
                                ("child", _("The found hosts' children")),
                                (
                                    "child_with",
                                    _("The found hosts' children (with child filtering)"),
                                    Dictionary(
                                        title=_("Child Conditions"),
                                        elements=cls.get_host_conditions(),
                                        optional_keys=[],
                                    ),
                                ),
                                ("parent", _("The found hosts' parents")),
                            ],
                            help=_(
                                "When selecting <i>The found hosts' children</i>, the conditions "
                                "(tags and host name) are used to match a host, but you will get one "
                                "node created for each child of the matched host. The "
                                "place holder <tt>$HOSTNAME$</tt> contains the name of the found child "
                                "and the place holder <tt>$HOSTALIAS$</tt> contains it's alias.<br><br>"
                                "When selecting <i>The found hosts' parents</i>, the conditions "
                                "(tags and host name) are used to match a host, but you will get one "
                                "node created for each of the parent hosts of the matched host. "
                                "The place holder <tt>$HOSTNAME$</tt> contains the name of the child "
                                "host and <tt>$2$</tt> the name of the parent host."
                            ),
                        ),
                        to_valuespec=cls._convert_child_with_to_vs,
                        from_valuespec=cls._convert_child_with_from_vs,
                    ),
                ),
            ],
            optional_keys=[],
        )

    @classmethod
    def get_host_conditions(cls):
        return [
            (
                "host_folder",
                DropdownChoice(
                    title=_("Folder"),
                    help=_("The rule is only applied to hosts directly in or below this folder."),
                    choices=Folder.folder_choices(),
                    encode_value=False,
                ),
            ),
            ("host_tags", DictHostTagCondition(title=_("Host Tags"), help_txt="")),
            ("host_labels", LabelCondition(title=_("Host Labels"), help_txt="")),
            ("host_choice", _bi_host_choice_vs(_("Filter Host"))),
        ]


@bi_config_search_registry.register
class BIConfigServiceSearch(BIServiceSearch, ABCBIConfigSearch):
    @classmethod
    def cascading_dropdown_choice_element(cls) -> tuple[SearchKind, str, ValueSpec]:
        return (cls.kind(), _("Create nodes based on a service search"), cls.valuespec())

    @classmethod
    def valuespec(cls) -> ValueSpec:
        return Dictionary(
            title=_("Conditions"),
            elements=[
                (
                    "conditions",
                    Dictionary(
                        elements=BIConfigHostSearch.get_host_conditions()
                        + cls.get_service_conditions(),
                        optional_keys=[],
                    ),
                )
            ],
            optional_keys=[],
        )

    @classmethod
    def get_service_conditions(cls):
        return [
            (
                "service_regex",
                TextInput(
                    title=_("Service Regex"),
                    help=_(
                        "Subexpressions enclosed in <tt>(</tt> and <tt>)</tt> will be available "
                        "as arguments <tt>$2$</tt>, <tt>$3$</tt>, etc."
                    ),
                    size=80,
                ),
            ),
            ("service_labels", LabelCondition(title=_("Service Labels"), help_txt="")),
        ]


@bi_config_search_registry.register
class BIConfigFixedArgumentsSearch(BIFixedArgumentsSearch, ABCBIConfigSearch):
    @classmethod
    def cascading_dropdown_choice_element(cls) -> tuple[SearchKind, str, ValueSpec]:
        return (cls.kind(), _("No search, specify list of arguments"), cls.valuespec())

    @classmethod
    def valuespec(cls) -> ValueSpec:
        return Dictionary(
            elements=[
                (
                    "arguments",
                    ListOf(
                        valuespec=Transform(
                            valuespec=Tuple(
                                elements=[
                                    TextInput(title=_("Keyword")),
                                    ListOfStrings(
                                        title=_("Values"),
                                        orientation="horizontal",
                                    ),
                                ]
                            ),
                            to_valuespec=cls._convert_to_vs,
                            from_valuespec=cls._convert_from_vs,
                        ),
                        magic="#keys#",
                    ),
                )
            ],
            optional_keys=[],
        )

    @classmethod
    def _convert_to_vs(cls, value):
        return (value["key"], value["values"])

    @classmethod
    def _convert_from_vs(cls, value):
        return {"key": value[0], "values": value[1]}


#   .--Action--------------------------------------------------------------.
#   |                       _        _   _                                 |
#   |                      / \   ___| |_(_) ___  _ __                      |
#   |                     / _ \ / __| __| |/ _ \| '_ \                     |
#   |                    / ___ \ (__| |_| | (_) | | | |                    |
#   |                   /_/   \_\___|\__|_|\___/|_| |_|                    |
#   |                                                                      |
#   +----------------------------------------------------------------------+


class ABCBIConfigAction(ABCBIAction):
    @classmethod
    @abc.abstractmethod
    def cascading_dropdown_choice_element(cls) -> tuple[ActionKind, str, ValueSpec]:
        raise NotImplementedError()

    @classmethod
    @abc.abstractmethod
    def valuespec(cls) -> ValueSpec:
        raise NotImplementedError()


class BIConfigActionRegistry(plugin_registry.Registry[type[ABCBIConfigAction]]):
    def plugin_name(self, instance: type[ABCBIConfigAction]) -> str:
        return instance.kind()


bi_config_action_registry = BIConfigActionRegistry()


@bi_config_action_registry.register
class BIConfigCallARuleAction(actions.BICallARuleAction, ABCBIConfigAction):
    @classmethod
    def cascading_dropdown_choice_element(cls) -> tuple[ActionKind, str, ValueSpec]:
        return (cls.kind(), _("Call a Rule"), cls.valuespec())

    @classmethod
    def valuespec(cls) -> ValueSpec:
        def convert_to_vs(value):
            if value.get("rule_id") is None:
                return None
            bi_pack = get_cached_bi_packs().get_pack_of_rule(value["rule_id"])
            if bi_pack is None:
                return None
            return (
                (bi_pack.id, value["rule_id"]),
                value["params"]["arguments"],
            )

        def convert_from_vs(value):
            return {
                "type": cls.kind(),
                "params": {
                    "arguments": value[1],
                },
                "rule_id": value[0][1],
            }

        return Transform(
            valuespec=Tuple(
                elements=[
                    CascadingDropdown(
                        title=_("Rule:"),
                        orientation="horizontal",
                        choices=cls._allowed_rule_choices(),
                        sorted=True,
                    ),
                    ListOfStrings(
                        orientation="horizontal",
                        size=80,
                        title=_("Arguments:"),
                    ),
                ],
                validate=cls._validate_rule_call,
            ),
            title=_("Call a rule"),
            to_valuespec=convert_to_vs,
            from_valuespec=convert_from_vs,
        )

    @classmethod
    def _validate_rule_call(cls, value, varprefix):
        (_pack_id, rule_id), arguments = value
        bi_rule = get_cached_bi_packs().get_rule(rule_id)
        if bi_rule is None:
            raise MKUserError(varprefix + "_1_0", _("The target rule is no longer available"))

        rule_params = bi_rule.params.arguments

        if len(arguments) != len(rule_params):
            raise MKUserError(
                varprefix + "_1_0",
                _(
                    "The rule you selected needs %d argument(s) (%s), "
                    "but you configured %d arguments."
                )
                % (len(rule_params), ", ".join(rule_params), len(arguments)),
            )

    @classmethod
    def _allowed_rule_choices(cls):
        # TODO: cache
        choices = []
        for pack_id, bi_pack in sorted(get_cached_bi_packs().get_packs().items()):
            if may_use_rules_in_pack(bi_pack):
                pack_choices = [
                    (rule_id, f"{bi_rule.title} ({rule_id})")
                    for rule_id, bi_rule in bi_pack.get_rules().items()
                ]
                choices.append(
                    (
                        pack_id,
                        f"{bi_pack.title} ({bi_pack.id})",
                        DropdownChoice[str](
                            choices=sorted(pack_choices),
                            empty_text=_("There are no configured rules in this aggregation pack"),
                            on_change="cmk.bi.update_argument_hints();",
                        ),
                    )
                )

        return choices


def may_use_rules_in_pack(bi_pack: BIAggregationPack) -> bool:
    return bi_pack.public or is_contact_for_pack(bi_pack)


def is_contact_for_pack(bi_pack: BIAggregationPack) -> bool:
    if user.may("wato.bi_admin"):
        return True  # meaning I am admin

    assert user.id is not None
    contact_groups = userdb.contactgroups_of_user(user.id)
    if contact_groups is None:
        return True

    for group in contact_groups:
        if group in bi_pack.contact_groups:
            return True
    return False


@bi_config_action_registry.register
class BIConfigStateOfHostAction(actions.BIStateOfHostAction, ABCBIConfigAction):
    @classmethod
    def cascading_dropdown_choice_element(cls) -> tuple[ActionKind, str, ValueSpec]:
        return (cls.kind(), _("State of a host"), cls.valuespec())

    @classmethod
    def valuespec(cls) -> ValueSpec:
        return Dictionary(
            help=_(
                "Will create child nodes representing the state of hosts (usually the "
                "host check is done via ping)."
            ),
            elements=[cls.get_state_of_host_choice()],
            optional_keys=[],
        )

    @classmethod
    def get_state_of_host_choice(cls):
        return (
            "host_regex",
            TextInput(
                title=_("Host:"),
                help=_(
                    "Either an exact host name or a regular expression exactly matching the host "
                    "name. Example: <tt>srv.*p</tt> will match <tt>srv4711p</tt> but not <tt>xsrv4711p2</tt>. "
                ),
                allow_empty=False,
            ),
        )


@bi_config_action_registry.register
class BIConfigStateOfServiceAction(actions.BIStateOfServiceAction, ABCBIConfigAction):
    @classmethod
    def cascading_dropdown_choice_element(cls) -> tuple[ActionKind, str, ValueSpec]:
        return (cls.kind(), _("State of a service"), cls.valuespec())

    @classmethod
    def valuespec(cls) -> ValueSpec:
        return Dictionary(
            help=_("Will create child nodes representing the state of services."),
            elements=[
                BIConfigStateOfHostAction.get_state_of_host_choice(),
                cls._get_state_of_service_choice(),
            ],
            optional_keys=[],
        )

    @classmethod
    def _get_state_of_service_choice(cls):
        return (
            "service_regex",
            TextInput(
                title=_("Service Regex:"),
                help=_(
                    "A regular expression matching the <b>beginning</b> of a service "
                    "description. You can use a trailing <tt>$</tt> in order to define an "
                    "exact match. For each matching service on the specified hosts one child "
                    "node will be created. "
                ),
                size=80,
            ),
        )


@bi_config_action_registry.register
class BIConfigStateOfRemainingServicesAction(
    actions.BIStateOfRemainingServicesAction, ABCBIConfigAction
):
    @classmethod
    def cascading_dropdown_choice_element(cls) -> tuple[ActionKind, str, ValueSpec]:
        return (cls.kind(), _("State of remaining services"), cls.valuespec())

    @classmethod
    def valuespec(cls) -> ValueSpec:
        return Dictionary(
            help=_(
                "Create a child node for each service on the specified hosts that is not "
                "contained in any other node of the aggregation."
            ),
            elements=[BIConfigStateOfHostAction.get_state_of_host_choice()],
            optional_keys=[],
        )


#   .--AggrFunction--------------------------------------------------------.
#   |      _                    _____                 _   _                |
#   |     / \   __ _  __ _ _ __|  ___|   _ _ __   ___| |_(_) ___  _ __     |
#   |    / _ \ / _` |/ _` | '__| |_ | | | | '_ \ / __| __| |/ _ \| '_ \    |
#   |   / ___ \ (_| | (_| | |  |  _|| |_| | | | | (__| |_| | (_) | | | |   |
#   |  /_/   \_\__, |\__, |_|  |_|   \__,_|_| |_|\___|\__|_|\___/|_| |_|   |
#   |          |___/ |___/                                                 |
#   +----------------------------------------------------------------------+


def get_aggregation_function_choices():
    choices: list[Any] = []
    for aggr_func_id, bi_aggr_func in bi_config_aggregation_function_registry.items():
        choices.append((aggr_func_id, bi_aggr_func.title(), bi_aggr_func.valuespec()))

    return Transform(
        valuespec=CascadingDropdown(
            title=_("Aggregation Function"),
            help=_(
                "The aggregation function decides how the status of a node "
                "is constructed from the states of the child nodes."
            ),
            orientation="horizontal",
            choices=choices,
        ),
        to_valuespec=convert_to_cascading_vs_choice,
        from_valuespec=convert_from_cascading_vs_choice,
    )


class ABCBIConfigAggregationFunction(ABCBIAggregationFunction):
    @classmethod
    def title(cls):
        raise NotImplementedError()

    @classmethod
    def valuespec(cls) -> ValueSpec:
        raise NotImplementedError()


class BIConfigAggregationFunctionRegistry(
    plugin_registry.Registry[type[ABCBIConfigAggregationFunction]]
):
    def plugin_name(self, instance: type[ABCBIConfigAggregationFunction]) -> str:
        return instance.kind()


bi_config_aggregation_function_registry = BIConfigAggregationFunctionRegistry()


@bi_config_aggregation_function_registry.register
class BIConfigAggregationFunctionBest(BIAggregationFunctionBest, ABCBIConfigAggregationFunction):
    def __str__(self) -> str:
        return _("Best state, %d nodes, restrict to %s") % (
            self.count,
            short_service_state_name(self.restrict_state),
        )

    @classmethod
    def title(cls):
        return _("Best - take best of all node states")

    @classmethod
    def valuespec(cls) -> ValueSpec:
        def convert_to_vs(value):
            return value["count"], value["restrict_state"]

        def convert_from_vs(value):
            return {
                "type": cls.kind(),
                "count": value[0],
                "restrict_state": value[1],
            }

        return Transform(
            valuespec=Tuple(
                elements=[
                    Integer(
                        help=_(
                            "Normally this value is <tt>1</tt>, which means that the best state "
                            "of all child nodes is being used as the total state. If you set it for example "
                            "to <tt>2</tt>, then the node with the best state is not being regarded. "
                            "If the states of the child nodes would be CRIT, WARN and OK, then to total "
                            "state would be WARN."
                        ),
                        title=_("Take n'th best state for n = "),
                        default_value=1,
                        minvalue=1,
                    ),
                    MonitoringState(
                        title=_("Restrict severity to at worst"),
                        help=_(
                            "Here a maximum severity of the node state can be set. This severity is not "
                            "exceeded, even if some of the children have more severe states."
                        ),
                        default_value=2,
                    ),
                ]
            ),
            to_valuespec=convert_to_vs,
            from_valuespec=convert_from_vs,
        )


@bi_config_aggregation_function_registry.register
class BIConfigAggregationFunctionWorst(BIAggregationFunctionWorst, ABCBIConfigAggregationFunction):
    def __str__(self) -> str:
        return _("Worst state, %d nodes, restrict to %s") % (
            self.count,
            short_service_state_name(self.restrict_state),
        )

    @classmethod
    def title(cls):
        return _("Worst - take worst of all node states")

    @classmethod
    def valuespec(cls) -> ValueSpec:
        def convert_to_vs(value):
            return value["count"], value["restrict_state"]

        def convert_from_vs(value):
            return {
                "type": cls.kind(),
                "count": value[0],
                "restrict_state": value[1],
            }

        return Transform(
            valuespec=Tuple(
                elements=[
                    Integer(
                        help=_(
                            "Normally this value is <tt>1</tt>, which means that the worst state "
                            "of all child nodes is being used as the total state. If you set it for example "
                            "to <tt>3</tt>, then instead the node with the 3rd worst state is being regarded. "
                            "Example: In the case of five nodes with the states CRIT CRIT WARN OK OK then "
                            "resulting state would be WARN. Or you could say that the worst to nodes are "
                            "first dropped and then the worst of the remaining nodes defines the state. "
                        ),
                        title=_("Take n'th worst state for n = "),
                        default_value=1,
                        minvalue=1,
                    ),
                    MonitoringState(
                        title=_("Restrict severity to at worst"),
                        help=_(
                            "Here a maximum severity of the node state can be set. This severity is not "
                            "exceeded, even if some of the children have more severe states."
                        ),
                        default_value=2,
                    ),
                ]
            ),
            to_valuespec=convert_to_vs,
            from_valuespec=convert_from_vs,
        )


@bi_config_aggregation_function_registry.register
class BIConfigAggregationFunctionCountOK(
    BIAggregationFunctionCountOK, ABCBIConfigAggregationFunction
):
    def __str__(self) -> str:
        info = []
        for state, settings in [(_("OK"), self.levels_ok), (_("WARN"), self.levels_warn)]:
            if settings["type"] == "count":
                info.append(
                    "{state} ({value} OK nodes)".format(state=state, value=settings["value"])
                )
            else:
                info.append(
                    "%(state)s (%(value)s%% OK nodes)"
                    % {"state": state, "value": settings["value"]}
                )

        return ",".join(info)

    @classmethod
    def title(cls):
        return _("Count the exact number of nodes in state OK")
<<<<<<< HEAD
=======

    @classmethod
    def valuespec(cls) -> ValueSpec:
        def convert_to_vs(value):
            result = []
            for what in ["levels_ok", "levels_warn"]:
                field = value[what]
                if field["type"] == "count":
                    result.append(field["value"])
                else:
                    result.append("%s%%" % field["value"])

            return tuple(result)

        def convert_from_vs(value):
            result: Dict[str, Union[str, Dict[str, Union[int, str]]]] = {"type": cls.kind()}

            for name, number in [("levels_ok", value[0]), ("levels_warn", value[1])]:
                result[name] = {
                    "type": "count" if isinstance(number, int) else "percentage",
                    "value": number if isinstance(number, int) else int(number.rstrip("%")),
                }
            return result

        return Transform(
            valuespec=Tuple(
                elements=[
                    cls._vs_count_ok_count(
                        _("Required number of OK-nodes for a total state of OK:"), 2, 50
                    ),
                    cls._vs_count_ok_count(
                        _("Required number of OK-nodes for a total state of WARN:"), 1, 25
                    ),
                ]
            ),
            to_valuespec=convert_to_vs,
            from_valuespec=convert_from_vs,
        )

    @classmethod
    def _vs_count_ok_count(cls, title: str, defval: int, defvalperc: int) -> Alternative:
        return Alternative(
            title=title,
            match=lambda x: str(x).endswith("%") and 1 or 0,
            elements=[
                Integer(
                    title=_("Explicit number"),
                    label=_("Number of OK-nodes"),
                    minvalue=0,
                    default_value=defval,
                ),
                Transform(
                    valuespec=Percentage(
                        label=_("Percent of OK-nodes"),
                        display_format="%.0f",
                        default_value=defvalperc,
                    ),
                    title=_("Percentage"),
                    to_valuespec=lambda x: float(x[:-1]),
                    from_valuespec=lambda x: "%d%%" % x,
                ),
            ],
        )


@bi_config_aggregation_function_registry.register
class BIConfigAggregationFunctionCountMinOK(
    BIAggregationFunctionCountMinOK, ABCBIConfigAggregationFunction
):
    def __str__(self) -> str:
        info = []
        for state, settings in [(_("OK"), self.levels_ok), (_("WARN"), self.levels_warn)]:
            if settings["type"] == "count":
                info.append(
                    "%(state)s (%(value)s OK nodes)" % {"state": state, "value": settings["value"]}
                )
            else:
                info.append(
                    "%(state)s (%(value)s%% OK nodes)"
                    % {"state": state, "value": settings["value"]}
                )

        return ",".join(info)

    @classmethod
    def title(cls):
        return _("Count the minimum number of nodes in state OK")
>>>>>>> 562defa2

    @classmethod
    def valuespec(cls) -> ValueSpec:
        def convert_to_vs(value):
            result = []
            for what in ["levels_ok", "levels_warn"]:
                field = value[what]
                if field["type"] == "count":
                    result.append(field["value"])
                else:
                    result.append("%s%%" % field["value"])

            return tuple(result)

        def convert_from_vs(value):
            result: Dict[str, Union[str, Dict[str, Union[int, str]]]] = {"type": cls.kind()}

            for name, number in [("levels_ok", value[0]), ("levels_warn", value[1])]:
                result[name] = {
                    "type": "count" if isinstance(number, int) else "percentage",
                    "value": number if isinstance(number, int) else int(number.rstrip("%")),
                }
            return result

        return Transform(
            valuespec=Tuple(
                elements=[
                    cls._vs_count_ok_count(
                        _("Required number of OK-nodes for a total state of OK:"), 2, 50
                    ),
                    cls._vs_count_ok_count(
                        _("Required number of OK-nodes for a total state of WARN:"), 1, 25
                    ),
                ]
            ),
            to_valuespec=convert_to_vs,
            from_valuespec=convert_from_vs,
        )

    @classmethod
    def _vs_count_ok_count(cls, title: str, defval: int, defvalperc: int) -> Alternative:
        return Alternative(
            title=title,
            match=lambda x: str(x).endswith("%") and 1 or 0,
            elements=[
                Integer(
                    title=_("Explicit number"),
                    label=_("Number of OK-nodes"),
                    minvalue=0,
                    default_value=defval,
                ),
                Transform(
                    valuespec=Percentage(
                        label=_("Percent of OK-nodes"),
                        display_format="%.0f",
                        default_value=defvalperc,
                    ),
                    title=_("Percentage"),
                    to_valuespec=lambda x: float(x[:-1]),
                    from_valuespec=lambda x: "%d%%" % x,
                ),
            ],
        )


@bi_config_aggregation_function_registry.register
class BIConfigAggregationFunctionCountMinOK(
    BIAggregationFunctionCountMinOK, ABCBIConfigAggregationFunction
):
    def __str__(self) -> str:
        info = []
        for state, settings in [(_("OK"), self.levels_ok), (_("WARN"), self.levels_warn)]:
            if settings["type"] == "count":
                info.append(
                    "%(state)s (%(value)s OK nodes)" % {"state": state, "value": settings["value"]}
                )
            else:
                info.append(
                    "%(state)s (%(value)s%% OK nodes)"
                    % {"state": state, "value": settings["value"]}
                )

        return ",".join(info)

    @classmethod
    def title(cls):
        return _("Count the minimum number of nodes in state OK")

    @classmethod
    def valuespec(cls) -> ValueSpec:
        def convert_to_vs(value):
            result = []
            for what in ["levels_ok", "levels_warn"]:
                field = value[what]
                if field["type"] == "count":
                    result.append(field["value"])
                else:
                    result.append("%s%%" % field["value"])

            return tuple(result)

        def convert_from_vs(value):
            result: dict[str, str | dict[str, int | str]] = {"type": cls.kind()}

            for name, number in [("levels_ok", value[0]), ("levels_warn", value[1])]:
                result[name] = {
                    "type": "count" if isinstance(number, int) else "percentage",
                    "value": number if isinstance(number, int) else int(number.rstrip("%")),
                }
            return result

        return Transform(
            valuespec=Tuple(
                elements=[
                    cls._vs_count_ok_count(
                        _("Required number of OK-nodes for a total state of OK:"), 2, 50
                    ),
                    cls._vs_count_ok_count(
                        _("Required number of OK-nodes for a total state of WARN:"), 1, 25
                    ),
                ]
            ),
            to_valuespec=convert_to_vs,
            from_valuespec=convert_from_vs,
        )

    @classmethod
    def _vs_count_ok_count(cls, title: str, defval: int, defvalperc: int) -> Alternative:
        return Alternative(
            title=title,
            match=lambda x: str(x).endswith("%") and 1 or 0,
            elements=[
                Integer(
                    title=_("Explicit number"),
                    label=_("Number of OK-nodes"),
                    minvalue=0,
                    default_value=defval,
                ),
                Transform(
                    valuespec=Percentage(
                        label=_("Percent of OK-nodes"),
                        display_format="%.0f",
                        default_value=defvalperc,
                    ),
                    title=_("Percentage"),
                    to_valuespec=lambda x: float(x[:-1]),
                    from_valuespec=lambda x: "%d%%" % x,
                ),
            ],
        )<|MERGE_RESOLUTION|>--- conflicted
+++ resolved
@@ -890,8 +890,6 @@
     @classmethod
     def title(cls):
         return _("Count the exact number of nodes in state OK")
-<<<<<<< HEAD
-=======
 
     @classmethod
     def valuespec(cls) -> ValueSpec:
@@ -907,7 +905,7 @@
             return tuple(result)
 
         def convert_from_vs(value):
-            result: Dict[str, Union[str, Dict[str, Union[int, str]]]] = {"type": cls.kind()}
+            result: dict[str, str | dict[str, int | str]] = {"type": cls.kind()}
 
             for name, number in [("levels_ok", value[0]), ("levels_warn", value[1])]:
                 result[name] = {
@@ -979,7 +977,6 @@
     @classmethod
     def title(cls):
         return _("Count the minimum number of nodes in state OK")
->>>>>>> 562defa2
 
     @classmethod
     def valuespec(cls) -> ValueSpec:
@@ -995,7 +992,7 @@
             return tuple(result)
 
         def convert_from_vs(value):
-            result: Dict[str, Union[str, Dict[str, Union[int, str]]]] = {"type": cls.kind()}
+            result: dict[str, str | dict[str, int | str]] = {"type": cls.kind()}
 
             for name, number in [("levels_ok", value[0]), ("levels_warn", value[1])]:
                 result[name] = {
@@ -1042,91 +1039,4 @@
                     from_valuespec=lambda x: "%d%%" % x,
                 ),
             ],
-        )
-
-
-@bi_config_aggregation_function_registry.register
-class BIConfigAggregationFunctionCountMinOK(
-    BIAggregationFunctionCountMinOK, ABCBIConfigAggregationFunction
-):
-    def __str__(self) -> str:
-        info = []
-        for state, settings in [(_("OK"), self.levels_ok), (_("WARN"), self.levels_warn)]:
-            if settings["type"] == "count":
-                info.append(
-                    "%(state)s (%(value)s OK nodes)" % {"state": state, "value": settings["value"]}
-                )
-            else:
-                info.append(
-                    "%(state)s (%(value)s%% OK nodes)"
-                    % {"state": state, "value": settings["value"]}
-                )
-
-        return ",".join(info)
-
-    @classmethod
-    def title(cls):
-        return _("Count the minimum number of nodes in state OK")
-
-    @classmethod
-    def valuespec(cls) -> ValueSpec:
-        def convert_to_vs(value):
-            result = []
-            for what in ["levels_ok", "levels_warn"]:
-                field = value[what]
-                if field["type"] == "count":
-                    result.append(field["value"])
-                else:
-                    result.append("%s%%" % field["value"])
-
-            return tuple(result)
-
-        def convert_from_vs(value):
-            result: dict[str, str | dict[str, int | str]] = {"type": cls.kind()}
-
-            for name, number in [("levels_ok", value[0]), ("levels_warn", value[1])]:
-                result[name] = {
-                    "type": "count" if isinstance(number, int) else "percentage",
-                    "value": number if isinstance(number, int) else int(number.rstrip("%")),
-                }
-            return result
-
-        return Transform(
-            valuespec=Tuple(
-                elements=[
-                    cls._vs_count_ok_count(
-                        _("Required number of OK-nodes for a total state of OK:"), 2, 50
-                    ),
-                    cls._vs_count_ok_count(
-                        _("Required number of OK-nodes for a total state of WARN:"), 1, 25
-                    ),
-                ]
-            ),
-            to_valuespec=convert_to_vs,
-            from_valuespec=convert_from_vs,
-        )
-
-    @classmethod
-    def _vs_count_ok_count(cls, title: str, defval: int, defvalperc: int) -> Alternative:
-        return Alternative(
-            title=title,
-            match=lambda x: str(x).endswith("%") and 1 or 0,
-            elements=[
-                Integer(
-                    title=_("Explicit number"),
-                    label=_("Number of OK-nodes"),
-                    minvalue=0,
-                    default_value=defval,
-                ),
-                Transform(
-                    valuespec=Percentage(
-                        label=_("Percent of OK-nodes"),
-                        display_format="%.0f",
-                        default_value=defvalperc,
-                    ),
-                    title=_("Percentage"),
-                    to_valuespec=lambda x: float(x[:-1]),
-                    from_valuespec=lambda x: "%d%%" % x,
-                ),
-            ],
         )