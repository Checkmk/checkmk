#!/usr/bin/env python3
# -*- coding: utf-8 -*-
# Copyright (C) 2019 tribe29 GmbH - License: GNU General Public License v2
# This file is part of Checkmk (https://checkmk.com). It is subject to the terms and
# conditions defined in the file COPYING, which is part of this source code package.

import time

import cmk.utils.tags
import cmk.gui.config as config
import cmk.gui.watolib as watolib
import cmk.gui.hooks as hooks
import cmk.gui.userdb as userdb
from cmk.gui.i18n import _
from cmk.gui.globals import g, html

from cmk.gui.htmllib import HTML
from cmk.gui.valuespec import (
    HostAddress,
    ListOf,
    ListOfStrings,
    Dictionary,
    Age,
    TimeofdayRange,
    Checkbox,
    DropdownChoice,
    Integer,
    CascadingDropdown,
    Tuple,
    IPv4Address,
    RegExp,
    Alternative,
    FixedValue,
    AbsoluteDate,
    TextUnicode,
    SetupSiteChoice,
    ID,
    Transform,
    Labels,
)
from cmk.gui.exceptions import MKUserError

from cmk.gui.plugins.wato import (
    HostAttributeTopicBasicSettings,
    HostAttributeTopicNetworkScan,
    HostAttributeTopicAddress,
    HostAttributeTopicManagementBoard,
    HostAttributeTopicCustomAttributes,
    HostAttributeTopicMetaData,
    HostAttributeTopicDataSources,
    ABCHostAttributeValueSpec,
    ABCHostAttributeNagiosText,
    host_attribute_registry,
    SNMPCredentials,
    IPMIParameters,
    HostnameTranslation,
    ConfigHostname,
)


@host_attribute_registry.register
class HostAttributeAlias(ABCHostAttributeNagiosText):
    def topic(self):
        return HostAttributeTopicBasicSettings

<<<<<<< HEAD
    def is_show_more(self) -> bool:
        return True

=======
>>>>>>> 75a18bda
    @classmethod
    def sort_index(cls):
        return 10

    def name(self):
        return "alias"

    def nagios_name(self):
        return "alias"

    def is_explicit(self) -> bool:
        return True

    def title(self):
        return _("Alias")

    def help(self):
        return _("A comment or description of this host")

    def show_in_folder(self):
        return False


@host_attribute_registry.register
class HostAttributeIPv4Address(ABCHostAttributeValueSpec):
    def topic(self):
        return HostAttributeTopicAddress

    @classmethod
    def sort_index(cls):
        return 30

    def name(self):
        return "ipaddress"

    def show_in_folder(self):
        return False

    def depends_on_tags(self):
        return ["ip-v4"]

    def valuespec(self):
        return HostAddress(
            title=_("IPv4 address"),
            help=_("In case the name of the host is not resolvable via <tt>/etc/hosts</tt> "
                   "or DNS by your monitoring server, you can specify an explicit IP "
                   "address or a resolvable DNS name of the host here.<br> <b>Notes</b>:<br> "
                   "1. If you do not set this attribute, hostname resolution will be done when "
                   "you activate the configuration. "
                   "Check_MKs builtin DNS cache is activated per default in the global "
                   "configuration to speed up the activation process. The cache is normally "
                   "updated daily with a cron job. You can manually update the cache with the "
                   "command <tt>cmk -v --update-dns-cache</tt>.<br>"
                   "2. If you enter a DNS name here, the DNS resolution will be carried out "
                   "each time the host is checked. Check_MKs DNS cache will NOT be queried. "
                   "Use this only for hosts with dynamic IP addresses."),
            allow_empty=False,
            allow_ipv6_address=False,
        )


@host_attribute_registry.register
class HostAttributeIPv6Address(ABCHostAttributeValueSpec):
    def topic(self):
        return HostAttributeTopicAddress

    @classmethod
    def sort_index(cls):
        return 40

    def name(self):
        return "ipv6address"

    def show_in_folder(self):
        return False

    def depends_on_tags(self):
        return ["ip-v6"]

    def valuespec(self):
        return HostAddress(
            title=_("IPv6 Address"),
            help=_("In case the name of the host is not resolvable via <tt>/etc/hosts</tt> "
                   "or DNS by your monitoring server, you can specify an explicit IPv6 "
                   "address or a resolvable DNS name of the host here.<br> <b>Notes</b>:<br> "
                   "1. If you do not set this attribute, hostname resolution will be done when "
                   "you activate the configuration. "
                   "Check_MKs builtin DNS cache is activated per default in the global "
                   "configuration to speed up the activation process. The cache is normally "
                   "updated daily with a cron job. You can manually update the cache with the "
                   "command <tt>cmk -v --update-dns-cache</tt>.<br>"
                   "2. If you enter a DNS name here, the DNS resolution will be carried out "
                   "each time the host is checked. Check_MKs DNS cache will NOT be queried. "
                   "Use this only for hosts with dynamic IP addresses."),
            allow_empty=False,
            allow_ipv4_address=False,
        )


@host_attribute_registry.register
class HostAttributeAdditionalIPv4Addresses(ABCHostAttributeValueSpec):
    def topic(self):
        return HostAttributeTopicAddress

    @classmethod
    def sort_index(cls):
        return 50

<<<<<<< HEAD
    def is_show_more(self) -> bool:
        return True

=======
>>>>>>> 75a18bda
    def name(self):
        return "additional_ipv4addresses"

    def show_in_table(self):
        return False

    def show_in_folder(self):
        return False

    def depends_on_tags(self):
        return ["ip-v4"]

    def valuespec(self):
        return ListOf(
            HostAddress(
                allow_empty=False,
                allow_ipv6_address=False,
            ),
            title=_("Additional IPv4 addresses"),
            help=_("Here you can specify additional IPv4 addresses. "
                   "These can be used in some active checks like ICMP."),
        )


@host_attribute_registry.register
class HostAttributeAdditionalIPv6Addresses(ABCHostAttributeValueSpec):
    def topic(self):
        return HostAttributeTopicAddress

    @classmethod
    def sort_index(cls):
        return 60

<<<<<<< HEAD
    def is_show_more(self) -> bool:
        return True

=======
>>>>>>> 75a18bda
    def name(self):
        return "additional_ipv6addresses"

    def show_in_table(self):
        return False

    def show_in_folder(self):
        return False

    def depends_on_tags(self):
        return ["ip-v6"]

    def valuespec(self):
        return ListOf(
            HostAddress(
                allow_empty=False,
                allow_ipv4_address=False,
            ),
            title=_("Additional IPv6 addresses"),
            help=_("Here you can specify additional IPv6 addresses. "
                   "These can be used in some active checks like ICMP."),
        )


@host_attribute_registry.register
class HostAttributeSNMPCommunity(ABCHostAttributeValueSpec):
    def topic(self):
        return HostAttributeTopicDataSources

    @classmethod
    def sort_index(cls):
        return 70

    def name(self):
        return "snmp_community"

    def show_in_table(self):
        return False

    def show_in_folder(self):
        return True

    def depends_on_tags(self):
        return ["snmp"]

    def valuespec(self):
        return SNMPCredentials(
            help=
            _("Using this option you can configure the community which should be used when "
              "contacting this host via SNMP v1/v2 or v3. It is possible to configure the SNMP community by "
              "using the <a href=\"%s\">SNMP Communities</a> ruleset, but when you configure "
              "a community here, this will override the community defined by the rules.") %
            "wato.py?mode=edit_ruleset&varname=snmp_communities",
            default_value=None,
        )


@host_attribute_registry.register
class HostAttributeParents(ABCHostAttributeValueSpec):
    def name(self):
        return "parents"

    def topic(self):
        return HostAttributeTopicBasicSettings

    @classmethod
    def sort_index(cls):
        return 80

<<<<<<< HEAD
    def is_show_more(self) -> bool:
        return True

=======
>>>>>>> 75a18bda
    def show_in_table(self):
        return True

    def show_in_folder(self):
        return True

    def valuespec(self):
        return ListOfStrings(
            valuespec=ConfigHostname(),
            title=_("Parents"),
            help=_("Parents are used to configure the reachability of hosts by the "
                   "monitoring server. A host is considered to be <b>unreachable</b> if all "
                   "of its parents are unreachable or down. Unreachable hosts will not be "
                   "actively monitored.<br><br><b>Clusters</b> automatically configure all "
                   "of their nodes as parents, but only if you do not configure parents "
                   "manually.<br><br>In a distributed setup make sure that the host and all "
                   "of its parents are monitored by the same site."),
            orientation="horizontal",
        )

    def is_visible(self, for_what, new):
        return for_what != "cluster"

    def to_nagios(self, value):
        if value:
            return ",".join(value)

    def nagios_name(self):
        return "parents"

    def is_explicit(self) -> bool:
        return True

    def paint(self, value, hostname):
        parts = [
            html.render_a(hn, "wato.py?" + html.urlencode_vars([("mode", "edit_host"),
                                                                ("host", hn)])) for hn in value
        ]
        return "", HTML(", ").join(parts)


def validate_host_parents(host):
    for parent_name in host.parents():
        if parent_name == host.name():
            raise MKUserError(
                None, _("You configured the host to be it's own parent, which is not allowed."))

        parent = watolib.Host.host(parent_name)
        if not parent:
            raise MKUserError(
                None,
                _("You defined the non-existing host '%s' as a parent.") % parent_name)

        if host.site_id() != parent.site_id():
            raise MKUserError(
                None,
                _("The parent '%s' is monitored on site '%s' while the host itself "
                  "is monitored on site '%s'. Both must be monitored on the same site. Remember: The parent/child "
                  "relation is used to describe the reachability of hosts by one monitoring daemon."
                 ) % (parent_name, parent.site_id(), host.site_id()))


hooks.register_builtin('validate-host', validate_host_parents)


@host_attribute_registry.register
class HostAttributeNetworkScan(ABCHostAttributeValueSpec):
    def name(self):
        return "network_scan"

    def may_edit(self):
        return config.user.may("wato.manage_hosts")

    def topic(self):
        return HostAttributeTopicNetworkScan

    @classmethod
    def sort_index(cls):
        return 90

    def show_in_table(self):
        return False

    def show_in_form(self):
        return False

    def show_in_folder(self):
        return True

    def show_in_host_search(self):
        return False

    def show_inherited_value(self):
        return False

    def valuespec(self):
        return Dictionary(
            elements=self._network_scan_elements,
            title=_("Network Scan"),
            help=_("For each folder an automatic network scan can be configured. It will "
                   "try to detect new hosts in the configured IP ranges by sending pings "
                   "to each IP address to check whether or not a host is using this ip "
                   "address. Each new found host will be added to the current folder by "
                   "it's hostname, when resolvable via DNS, or by it's IP address."),
            optional_keys=["max_parallel_pings", "translate_names"],
            default_text=_("Not configured."),
        )

    def _network_scan_elements(self):
        elements = [
            ("ip_ranges",
             ListOf(
                 self._vs_ip_range(),
                 title=_("IP ranges to scan"),
                 add_label=_("Add new IP range"),
                 text_if_empty=_("No IP range configured"),
             )),
            ("exclude_ranges",
             ListOf(
                 self._vs_ip_range(),
                 title=_("IP ranges to exclude"),
                 add_label=_("Add new IP range"),
                 text_if_empty=_("No exclude range configured"),
             )),
            (
                "scan_interval",
                Age(
                    title=_("Scan interval"),
                    display=["days", "hours"],
                    default_value=60 * 60 * 24,
                    minvalue=3600,  # 1 hour
                )),
            ("time_allowed",
             Transform(
                 ListOf(
                     TimeofdayRange(allow_empty=False,),
                     title=_("Time allowed"),
                     help=_("Limit the execution of the scan to this time range."),
                     allow_empty=False,
                     style=ListOf.Style.FLOATING,
                     movable=False,
                     default_value=[((0, 0), (24, 0))],
                 ),
                 forth=lambda x: [x] if isinstance(x, tuple) else x,
                 back=sorted,
             )),
            ("set_ipaddress",
             Checkbox(
                 title=_("Set IPv4 address"),
                 help=_("Whether or not to configure the found IP address as the IPv4 "
                        "address of the found hosts."),
                 default_value=True,
             )),
        ]

        elements += self._optional_tag_criticality_element()
        elements += [
            ("max_parallel_pings",
             Integer(
                 title=_("Parallel pings to send"),
                 help=_("Set the maximum number of concurrent pings sent to target IP "
                        "addresses."),
                 minvalue=1,
                 maxvalue=200,
                 default_value=100,
             )),
            ("run_as",
             DropdownChoice(
                 title=_("Run as"),
                 help=_("Execute the network scan in the Check_MK user context of the "
                        "choosen user. This user needs the permission to add new hosts "
                        "to this folder."),
                 choices=self._get_all_user_ids,
                 default_value=lambda: config.user.id,
             )),
            ("translate_names", HostnameTranslation(title=_("Translate Hostnames"),)),
        ]

        return elements

    def _get_all_user_ids(self):
        return [(user_id, "%s (%s)" % (user_id, user.get("alias", user_id)))
                for user_id, user in userdb.load_users(lock=False).items()]

    def _get_criticality_choices(self):
        """Returns the current configuration of the tag_group criticality"""
        if 'criticality_choices' in g:
            return g.criticality_choices

        tags = cmk.utils.tags.TagConfig()
        tags.parse_config(watolib.TagConfigFile().load_for_reading())
        criticality_group = tags.get_tag_group("criticality")
        if not criticality_group:
            g.criticality_choices = []
            return []

        g.criticality_choices = criticality_group.get_tag_choices()
        return g.criticality_choices

    def _optional_tag_criticality_element(self):
        """This element is optional. The user may have deleted the tag group criticality"""
        choices = self._get_criticality_choices()
        if not choices:
            return []

        return [("tag_criticality",
                 DropdownChoice(
                     title=_("Set criticality host tag"),
                     help=_("Added hosts will be created as \"offline\" host by default. You "
                            "can change this option to activate monitoring of new hosts after "
                            "next activation of the configuration after the scan."),
                     choices=choices,
                     default_value="offline",
                 ))]

    def _vs_ip_range(self):
        return CascadingDropdown(choices=[
            ("ip_range", _("IP-Range"),
             Tuple(
                 elements=[
                     IPv4Address(title=_("From:"),),
                     IPv4Address(title=_("To:"),),
                 ],
                 orientation="horizontal",
             )),
            ("ip_network", _("IP Network"),
             Tuple(
                 elements=[
                     IPv4Address(title=_("Network address:"),),
                     Integer(
                         title=_("Netmask"),
                         minvalue=8,
                         maxvalue=30,
                     ),
                 ],
                 orientation="horizontal",
             )),
            ("ip_list", _("Explicit List of IP Addresses"),
             ListOfStrings(
                 valuespec=IPv4Address(),
                 orientation="horizontal",
             )),
            ("ip_regex_list", _("List of patterns to exclude"),
             ListOfStrings(
                 valuespec=RegExp(mode=RegExp.prefix,),
                 orientation="horizontal",
                 help=_("A list of regular expressions which are matched against the found "
                        "IP addresses to exclude them. The matched addresses are excluded."),
             )),
        ])


@host_attribute_registry.register
class HostAttributeNetworkScanResult(ABCHostAttributeValueSpec):
    def name(self):
        return "network_scan_result"

    def topic(self):
        return HostAttributeTopicNetworkScan

    @classmethod
    def sort_index(cls):
        return 100

    def show_in_table(self):
        return False

    def show_in_form(self):
        return False

    def show_in_folder(self):
        return True

    def show_in_host_search(self):
        return False

    def show_inherited_value(self):
        return False

    def editable(self):
        return False

    def valuespec(self):
        return Dictionary(
            elements=[
                (
                    "start",
                    Alternative(
                        title=_("Started"),
                        elements=[
                            FixedValue(
                                None,
                                totext=_("No scan has been started yet."),
                            ),
                            AbsoluteDate(
                                include_time=True,
                                default_value=0,
                            ),
                        ],
                    ),
                ),
                (
                    "end",
                    Alternative(
                        title=_("Finished"),
                        elements=[
                            FixedValue(
                                None,
                                totext=_("No scan has finished yet."),
                            ),
                            FixedValue(
                                True,
                                totext="",  # currently running
                            ),
                            AbsoluteDate(
                                include_time=True,
                                default_value=0,
                            ),
                        ],
                    ),
                ),
                (
                    "state",
                    Alternative(
                        title=_("State"),
                        elements=[
                            FixedValue(
                                None,
                                totext="",  # Not started or currently running
                            ),
                            FixedValue(
                                True,
                                totext=_("Succeeded"),
                            ),
                            FixedValue(
                                False,
                                totext=_("Failed"),
                            ),
                        ],
                    ),
                ),
                ("output", TextUnicode(title=_("Output"),)),
            ],
            title=_("Last Scan Result"),
            optional_keys=[],
            default_text=_("No scan performed yet."),
        )


@host_attribute_registry.register
class HostAttributeManagementAddress(ABCHostAttributeValueSpec):
    def name(self):
        return "management_address"

    def topic(self):
        return HostAttributeTopicManagementBoard

    @classmethod
    def sort_index(cls):
        return 110

    def show_in_table(self):
        return False

    def show_in_folder(self):
        return False

    def valuespec(self):
        return HostAddress(
            title=_("Address"),
            help=_("Address (IPv4 or IPv6) or dns name under which the "
                   "management board can be reached. If this is not set, "
                   "the same address as that of the host will be used."),
            allow_empty=False,
        )


@host_attribute_registry.register
class HostAttributeManagementProtocol(ABCHostAttributeValueSpec):
    def name(self):
        return "management_protocol"

    def topic(self):
        return HostAttributeTopicManagementBoard

    @classmethod
    def sort_index(cls):
        return 120

    def show_in_table(self):
        return False

    def show_in_folder(self):
        return True

    def valuespec(self):
        return DropdownChoice(
            title=_("Protocol"),
            help=_("Specify the protocol used to connect to the management board."),
            choices=[
                (None, _("No management board")),
                ("snmp", _("SNMP")),
                ("ipmi", _("IPMI")),
                #("ping", _("Ping-only"))
            ],
        )


@host_attribute_registry.register
class HostAttributeManagementSNMPCommunity(ABCHostAttributeValueSpec):
    def name(self):
        return "management_snmp_community"

    def topic(self):
        return HostAttributeTopicManagementBoard

    @classmethod
    def sort_index(cls):
        return 130

    def show_in_table(self):
        return False

    def show_in_folder(self):
        return True

    def valuespec(self):
        return SNMPCredentials(
            default_value=None,
            allow_none=True,
        )


class IPMICredentials(Alternative):
    def __init__(self, **kwargs):
        kwargs["elements"] = [
            FixedValue(
                None,
                title=_("No explicit credentials"),
                totext="",
            ),
            IPMIParameters(),
        ]
        super(IPMICredentials, self).__init__(**kwargs)


@host_attribute_registry.register
class HostAttributeManagementIPMICredentials(ABCHostAttributeValueSpec):
    def name(self):
        return "management_ipmi_credentials"

    def topic(self):
        return HostAttributeTopicManagementBoard

    @classmethod
    def sort_index(cls):
        return 140

    def show_in_table(self):
        return False

    def show_in_folder(self):
        return True

    def valuespec(self):
        return IPMICredentials(
            title=_("IPMI credentials"),
            default_value=None,
        )


@host_attribute_registry.register
class HostAttributeSite(ABCHostAttributeValueSpec):
    def name(self):
        return "site"

    def is_show_more(self) -> bool:
        return not (cmk.gui.config.has_wato_slave_sites() or cmk.gui.config.is_wato_slave_site())

    def topic(self):
        return HostAttributeTopicBasicSettings

    @classmethod
    def sort_index(cls):
        return 20

    def show_in_table(self):
        return True

    def show_in_folder(self):
        return True

    def valuespec(self):
        return SetupSiteChoice(
            title=_("Monitored on site"),
            help=_("Specify the site that should monitor this host."),
            invalid_choice_error=_("The configured site is not known to this site. In case you "
                                   "are configuring in a distributed slave, this may be a host "
                                   "monitored by another site. If you want to modify this "
                                   "host, you will have to change the site attribute to the "
                                   "local site. But this may make the host be monitored from "
                                   "multiple sites."),
        )

    def get_tag_groups(self, value):
        # Compatibility code for pre 2.0 sites. The SetupSiteChoice valuespec was previously setting
        # a "False" value instead of "" on remote sites. May be removed with 2.1.
        if value is False:
            return {"site": ""}

        if value is not None:
            return {"site": value}

        return {}


@host_attribute_registry.register
class HostAttributeLockedBy(ABCHostAttributeValueSpec):
    def name(self):
        return "locked_by"

    def topic(self):
        return HostAttributeTopicMetaData

    @classmethod
    def sort_index(cls):
        return 160

    def show_in_table(self):
        return False

    def show_in_form(self):
        return True

    def show_on_create(self):
        return False

    def show_in_folder(self):
        return False

    def show_in_host_search(self):
        return True

    def show_inherited_value(self):
        return False

    def editable(self):
        return False

    def valuespec(self):
        return Transform(
            LockedByValuespec(),
            forth=tuple,
            back=list,
        )


class LockedByValuespec(Tuple):
    def __init__(self):
        super(LockedByValuespec, self).__init__(
            orientation="horizontal",
            title_br=False,
            elements=[
                SetupSiteChoice(),
                ID(title=_("Program"),),
                ID(title=_("Connection ID"),),
            ],
            title=_("Locked by"),
            help=_("The host is (partially) managed by an automatic data source like the "
                   "Dynamic Configuration."),
        )

    def value_to_text(self, value):
        if not value or not value[1] or not value[2]:
            return _("Not locked")
        return super(LockedByValuespec, self).value_to_text(value)


@host_attribute_registry.register
class HostAttributeLockedAttributes(ABCHostAttributeValueSpec):
    def name(self):
        return "locked_attributes"

    def topic(self):
        return HostAttributeTopicMetaData

    @classmethod
    def sort_index(cls):
        return 170

    def show_in_table(self):
        return False

    def show_in_form(self):
        return True

    def show_on_create(self):
        return False

    def show_in_folder(self):
        return False

    def show_in_host_search(self):
        return False

    def show_inherited_value(self):
        return False

    def editable(self):
        return False

    def valuespec(self):
        return ListOf(
            DropdownChoice(choices=host_attribute_registry.get_choices),
            title=_("Locked attributes"),
            text_if_empty=_("Not locked"),
        )


@host_attribute_registry.register
class HostAttributeMetaData(ABCHostAttributeValueSpec):
    def name(self):
        return "meta_data"

    def topic(self):
        return HostAttributeTopicMetaData

    @classmethod
    def sort_index(cls):
        return 155

    def show_in_table(self):
        return False

    def show_in_form(self):
        return True

    def show_on_create(self):
        return False

    def show_in_folder(self):
        return True

    def show_in_host_search(self):
        return False

    def show_inherited_value(self):
        return False

    def editable(self):
        return False

    def valuespec(self):
        return Dictionary(
            elements=[
                (
                    "created_at",
                    Alternative(
                        title=_("Created at"),
                        elements=[
                            FixedValue(
                                None,
                                totext=_("Sometime before 1.6"),
                            ),
                            AbsoluteDate(
                                include_time=True,
                                default_value=0,
                            ),
                        ],
                        default_value=time.time(),
                    ),
                ),
                (
                    "created_by",
                    Alternative(
                        title=_("Created by"),
                        elements=[
                            FixedValue(
                                None,
                                totext=_("Someone before 1.6"),
                            ),
                            TextUnicode(
                                title=_("Created by"),
                                default_value="unknown",
                            ),
                        ],
                        default_value=config.user.id,
                    ),
                ),
            ],
            title=_("Created"),
            optional_keys=[],
        )


@host_attribute_registry.register
class HostAttributeLabels(ABCHostAttributeValueSpec):
    def name(self):
        return "labels"

    def title(self):
        return _("Labels")

    def topic(self):
        return HostAttributeTopicCustomAttributes

    @classmethod
    def sort_index(cls):
        return 190
<<<<<<< HEAD

    def is_show_more(self) -> bool:
        return True
=======
>>>>>>> 75a18bda

    def help(self):
        return _("With the help of labels you can flexibly group your hosts in "
                 "order to refer to them later at other places in Check_MK, e.g. in rule chains. "
                 "A label always consists of a combination of key and value in the format "
                 "\"key:value\". A host can only have one value per key. Check_MK will not perform "
                 "any validation on the labels you use.")

    def show_in_table(self):
        return False

    def show_in_folder(self):
        return True

    def valuespec(self):
        return Labels(world=Labels.World.CONFIG, label_source=Labels.Source.EXPLICIT)

    def filter_matches(self, crit, value, hostname):
        return set(value.items()).issuperset(set(crit.items()))<|MERGE_RESOLUTION|>--- conflicted
+++ resolved
@@ -1,8 +1,28 @@
-#!/usr/bin/env python3
-# -*- coding: utf-8 -*-
-# Copyright (C) 2019 tribe29 GmbH - License: GNU General Public License v2
-# This file is part of Checkmk (https://checkmk.com). It is subject to the terms and
-# conditions defined in the file COPYING, which is part of this source code package.
+#!/usr/bin/python
+# -*- encoding: utf-8; py-indent-offset: 4 -*-
+# +------------------------------------------------------------------+
+# |             ____ _               _        __  __ _  __           |
+# |            / ___| |__   ___  ___| | __   |  \/  | |/ /           |
+# |           | |   | '_ \ / _ \/ __| |/ /   | |\/| | ' /            |
+# |           | |___| | | |  __/ (__|   <    | |  | | . \            |
+# |            \____|_| |_|\___|\___|_|\_\___|_|  |_|_|\_\           |
+# |                                                                  |
+# | Copyright Mathias Kettner 2014             mk@mathias-kettner.de |
+# +------------------------------------------------------------------+
+#
+# This file is part of Check_MK.
+# The official homepage is at http://mathias-kettner.de/check_mk.
+#
+# check_mk is free software;  you can redistribute it and/or modify it
+# under the  terms of the  GNU General Public License  as published by
+# the Free Software Foundation in version 2.  check_mk is  distributed
+# in the hope that it will be useful, but WITHOUT ANY WARRANTY;  with-
+# out even the implied warranty of  MERCHANTABILITY  or  FITNESS FOR A
+# PARTICULAR PURPOSE. See the  GNU General Public License for more de-
+# tails. You should have  received  a copy of the  GNU  General Public
+# License along with GNU Make; see the file  COPYING.  If  not,  write
+# to the Free Software Foundation, Inc., 51 Franklin St,  Fifth Floor,
+# Boston, MA 02110-1301 USA.
 
 import time
 
@@ -12,7 +32,7 @@
 import cmk.gui.hooks as hooks
 import cmk.gui.userdb as userdb
 from cmk.gui.i18n import _
-from cmk.gui.globals import g, html
+from cmk.gui.globals import html, current_app
 
 from cmk.gui.htmllib import HTML
 from cmk.gui.valuespec import (
@@ -33,7 +53,7 @@
     FixedValue,
     AbsoluteDate,
     TextUnicode,
-    SetupSiteChoice,
+    SiteChoice,
     ID,
     Transform,
     Labels,
@@ -63,12 +83,6 @@
     def topic(self):
         return HostAttributeTopicBasicSettings
 
-<<<<<<< HEAD
-    def is_show_more(self) -> bool:
-        return True
-
-=======
->>>>>>> 75a18bda
     @classmethod
     def sort_index(cls):
         return 10
@@ -79,9 +93,6 @@
     def nagios_name(self):
         return "alias"
 
-    def is_explicit(self) -> bool:
-        return True
-
     def title(self):
         return _("Alias")
 
@@ -112,7 +123,7 @@
 
     def valuespec(self):
         return HostAddress(
-            title=_("IPv4 address"),
+            title=_("IPv4 Address"),
             help=_("In case the name of the host is not resolvable via <tt>/etc/hosts</tt> "
                    "or DNS by your monitoring server, you can specify an explicit IP "
                    "address or a resolvable DNS name of the host here.<br> <b>Notes</b>:<br> "
@@ -177,12 +188,6 @@
     def sort_index(cls):
         return 50
 
-<<<<<<< HEAD
-    def is_show_more(self) -> bool:
-        return True
-
-=======
->>>>>>> 75a18bda
     def name(self):
         return "additional_ipv4addresses"
 
@@ -216,12 +221,6 @@
     def sort_index(cls):
         return 60
 
-<<<<<<< HEAD
-    def is_show_more(self) -> bool:
-        return True
-
-=======
->>>>>>> 75a18bda
     def name(self):
         return "additional_ipv6addresses"
 
@@ -269,14 +268,13 @@
 
     def valuespec(self):
         return SNMPCredentials(
-            help=
-            _("Using this option you can configure the community which should be used when "
-              "contacting this host via SNMP v1/v2 or v3. It is possible to configure the SNMP community by "
-              "using the <a href=\"%s\">SNMP Communities</a> ruleset, but when you configure "
-              "a community here, this will override the community defined by the rules.") %
-            "wato.py?mode=edit_ruleset&varname=snmp_communities",
-            default_value=None,
-        )
+                help =  _("Using this option you can configure the community which should be used when "
+                          "contacting this host via SNMP v1/v2 or v3. It is possible to configure the SNMP community by "
+                          "using the <a href=\"%s\">SNMP Communities</a> ruleset, but when you configure "
+                          "a community here, this will override the community defined by the rules.") % \
+                            "wato.py?mode=edit_ruleset&varname=snmp_communities",
+                default_value = None,
+            )
 
 
 @host_attribute_registry.register
@@ -291,12 +289,6 @@
     def sort_index(cls):
         return 80
 
-<<<<<<< HEAD
-    def is_show_more(self) -> bool:
-        return True
-
-=======
->>>>>>> 75a18bda
     def show_in_table(self):
         return True
 
@@ -326,9 +318,6 @@
 
     def nagios_name(self):
         return "parents"
-
-    def is_explicit(self) -> bool:
-        return True
 
     def paint(self, value, hostname):
         parts = [
@@ -483,18 +472,20 @@
 
     def _get_criticality_choices(self):
         """Returns the current configuration of the tag_group criticality"""
-        if 'criticality_choices' in g:
-            return g.criticality_choices
+        cache_id = "criticality_choices"
+
+        if cache_id in current_app.g:
+            return current_app.g[cache_id]
 
         tags = cmk.utils.tags.TagConfig()
         tags.parse_config(watolib.TagConfigFile().load_for_reading())
         criticality_group = tags.get_tag_group("criticality")
         if not criticality_group:
-            g.criticality_choices = []
+            current_app.g[cache_id] = []
             return []
 
-        g.criticality_choices = criticality_group.get_tag_choices()
-        return g.criticality_choices
+        current_app.g[cache_id] = criticality_group.get_tag_choices()
+        return current_app.g[cache_id]
 
     def _optional_tag_criticality_element(self):
         """This element is optional. The user may have deleted the tag group criticality"""
@@ -732,6 +723,7 @@
 
 class IPMICredentials(Alternative):
     def __init__(self, **kwargs):
+        kwargs["style"] = "dropdown"
         kwargs["elements"] = [
             FixedValue(
                 None,
@@ -773,9 +765,6 @@
     def name(self):
         return "site"
 
-    def is_show_more(self) -> bool:
-        return not (cmk.gui.config.has_wato_slave_sites() or cmk.gui.config.is_wato_slave_site())
-
     def topic(self):
         return HostAttributeTopicBasicSettings
 
@@ -790,7 +779,7 @@
         return True
 
     def valuespec(self):
-        return SetupSiteChoice(
+        return SiteChoice(
             title=_("Monitored on site"),
             help=_("Specify the site that should monitor this host."),
             invalid_choice_error=_("The configured site is not known to this site. In case you "
@@ -802,8 +791,6 @@
         )
 
     def get_tag_groups(self, value):
-        # Compatibility code for pre 2.0 sites. The SetupSiteChoice valuespec was previously setting
-        # a "False" value instead of "" on remote sites. May be removed with 2.1.
         if value is False:
             return {"site": ""}
 
@@ -860,7 +847,7 @@
             orientation="horizontal",
             title_br=False,
             elements=[
-                SetupSiteChoice(),
+                SiteChoice(),
                 ID(title=_("Program"),),
                 ID(title=_("Connection ID"),),
             ],
@@ -1006,12 +993,6 @@
     @classmethod
     def sort_index(cls):
         return 190
-<<<<<<< HEAD
-
-    def is_show_more(self) -> bool:
-        return True
-=======
->>>>>>> 75a18bda
 
     def help(self):
         return _("With the help of labels you can flexibly group your hosts in "
