#!/usr/bin/env python3
# -*- coding: utf-8 -*-
# Copyright (C) 2019 tribe29 GmbH - License: GNU General Public License v2
# This file is part of Checkmk (https://checkmk.com). It is subject to the terms and
# conditions defined in the file COPYING, which is part of this source code package.

from typing import Type, Optional, List
from cmk.gui.i18n import _
from cmk.gui.valuespec import (
    ValueSpec,
    DictionaryEntry,
    Alternative,
    Dictionary,
    Integer,
    Tuple,
    Float,
    Percentage,
    Age,
    FixedValue,
    TextAscii,
    Filesize,
    ListOf,
    CascadingDropdown,
    Transform,
)
from cmk.gui.plugins.wato import (
    RulespecGroupCheckParametersApplications,
    CheckParameterRulespecWithoutItem,
    CheckParameterRulespecWithItem,
    rulespec_registry,
)
from cmk.utils.aws_constants import (
    AWSEC2InstTypes,
    AWSEC2InstFamilies,
    AWSEC2LimitsDefault,
    AWSEC2LimitsSpecial,
)


def _vs_s3_buckets():
    return ('bucket_size_levels',
            Alternative(title=_("Upper levels for the bucket size"),
<<<<<<< HEAD
                        elements=[
                            Tuple(title=_("Set levels"),
                                  elements=[
                                      Filesize(title=_("Warning at")),
                                      Filesize(title=_("Critical at")),
                                  ]),
                            Tuple(title=_("No levels"),
                                  elements=[
                                      FixedValue(None, totext=""),
                                      FixedValue(None, totext=""),
                                  ]),
                        ]))


def _vs_glacier_vaults():
    return ('vault_size_levels',
            Alternative(title=_("Upper levels for the vault size"),
=======
                        style="dropdown",
>>>>>>> 75a18bda
                        elements=[
                            Tuple(title=_("Set levels"),
                                  elements=[
                                      Filesize(title=_("Warning at")),
                                      Filesize(title=_("Critical at")),
                                  ]),
                            Tuple(title=_("No levels"),
                                  elements=[
                                      FixedValue(None, totext=""),
                                      FixedValue(None, totext=""),
                                  ]),
                        ]))


def _vs_burst_balance():
    return ('burst_balance_levels_lower',
            Alternative(title=_("Lower levels for burst balance"),
<<<<<<< HEAD
=======
                        style="dropdown",
>>>>>>> 75a18bda
                        elements=[
                            Tuple(title=_("Set levels"),
                                  elements=[
                                      Percentage(title=_("Warning at or below")),
                                      Percentage(title=_("Critical at or below")),
                                  ]),
                            Tuple(title=_("No levels"),
                                  elements=[
                                      FixedValue(None, totext=""),
                                      FixedValue(None, totext=""),
                                  ]),
                        ]))


def _vs_cpu_credits_balance():
    return ('balance_levels_lower',
            Alternative(title=_("Lower levels for CPU balance"),
<<<<<<< HEAD
=======
                        style="dropdown",
>>>>>>> 75a18bda
                        elements=[
                            Tuple(title=_("Set levels"),
                                  elements=[
                                      Integer(title=_("Warning at or below")),
                                      Integer(title=_("Critical at or below")),
                                  ]),
                            Tuple(title=_("No levels"),
                                  elements=[
                                      FixedValue(None, totext=""),
                                      FixedValue(None, totext=""),
                                  ]),
                        ]))


<<<<<<< HEAD
def _vs_elements_http_errors(http_err_codes, title_add=lambda http_err_code: ""):
    return [('levels_http_%s_perc' % http_err_code,
             Tuple(
                 title=_("Upper percentual levels for HTTP %s errors" % http_err_code.upper() +
                         title_add(http_err_code)),
                 help=_("Specify levels for HTTP %s errors in percent "
                        "which refer to the total number of requests." % http_err_code.upper()),
                 elements=[
                     Percentage(title=_("Warning at")),
                     Percentage(title=_("Critical at")),
                 ],
             )) for http_err_code in http_err_codes]
=======
def _vs_elements_http_errors():
    return [
        ('levels_http_4xx_perc',
         Tuple(
             title=_("Upper percentual levels for HTTP 400 errors"),
             help=_("Specify levels for HTTP 400 errors in percentage "
                    "which refer to the total number of requests"),
             elements=[
                 Percentage(title=_("Warning at")),
                 Percentage(title=_("Critical at")),
             ],
         )),
        ('levels_http_5xx_perc',
         Tuple(title=_("Upper percentual levels for HTTP 500 errors"),
               help=_("Specify levels for HTTP 500 errors in percentage "
                      "which refer to the total number of requests"),
               elements=[
                   Percentage(title=_("Warning at")),
                   Percentage(title=_("Critical at")),
               ])),
    ]
>>>>>>> 75a18bda


def _vs_latency():
    return ('levels_latency',
            Tuple(
                title=_("Upper levels for latency"),
                elements=[
                    Age(title=_("Warning at")),
                    Age(title=_("Critical at")),
                ],
            ))


def _item_spec_aws_limits_generic():
    return TextAscii(title=_("Region name"), help=_("An AWS region name such as 'eu-central-1'"))


def _vs_limits(resource: str,
               default_limit: int,
               vs_limit_cls: Optional[Type[Filesize]] = None,
               unit: str = "",
               title_default: str = "Limit from AWS API") -> Alternative:

    if vs_limit_cls is None:
        vs_limit = Integer(
            title=_("%s" % resource),
            unit=_("%s" % unit),
            minvalue=1,
            default_value=default_limit,
        )
    else:
        vs_limit = vs_limit_cls(
            title=_("%s" % resource),
            minvalue=1,
            default_value=default_limit,
        )

    if resource:
        title: Optional[str] = _("Set limit and levels for %s" % resource)
    else:
        title = None
<<<<<<< HEAD

    return Alternative(title=title,
                       elements=[
                           Tuple(title=_("Set levels"),
                                 elements=[
                                     Alternative(orientation="horizontal",
                                                 elements=[
                                                     FixedValue(
                                                         None,
                                                         title=_(title_default),
                                                         totext="",
                                                     ),
                                                     vs_limit,
                                                 ]),
                                     Percentage(title=_("Warning at"), default_value=80.0),
                                     Percentage(title=_("Critical at"), default_value=90.0),
                                 ]),
                           Tuple(title=_("No levels"),
                                 elements=[
                                     FixedValue(None, totext=""),
                                     FixedValue(None, totext=""),
                                     FixedValue(None, totext=""),
                                 ]),
                       ])
=======
    return Alternative(
        title=title,
        style="dropdown",
        elements=[
            Tuple(
                title=_("Set levels"),
                elements=[
                    Alternative(elements=[FixedValue(None, totext="Limit from AWS API"), vs_limit]),
                    Percentage(title=_("Warning at"), default_value=80.0),
                    Percentage(title=_("Critical at"), default_value=90.0),
                ]),
            Tuple(title=_("No levels"),
                  elements=[
                      FixedValue(None, totext=""),
                      FixedValue(None, totext=""),
                      FixedValue(None, totext=""),
                  ]),
        ])
>>>>>>> 75a18bda


#.
#   .--Glacier-------------------------------------------------------------.
#   |                    ____ _            _                               |
#   |                   / ___| | __ _  ___(_) ___ _ __                     |
#   |                  | |  _| |/ _` |/ __| |/ _ \ '__|                    |
#   |                  | |_| | | (_| | (__| |  __/ |                       |
#   |                   \____|_|\__,_|\___|_|\___|_|                       |
#   |                                                                      |
#   '----------------------------------------------------------------------'


<<<<<<< HEAD
def _item_spec_aws_glacier_vault_archives():
    return TextAscii(title=_("The vault name"))
=======
def _item_spec_aws_s3_buckets_objects():
    return TextAscii(title=_("The bucket name"))
>>>>>>> 75a18bda


rulespec_registry.register(
    CheckParameterRulespecWithItem(
<<<<<<< HEAD
        check_group_name="aws_glacier_vault_archives",
        group=RulespecGroupCheckParametersApplications,
        item_spec=_item_spec_aws_glacier_vault_archives,
        match_type="dict",
        parameter_valuespec=lambda: Dictionary(elements=[_vs_glacier_vaults()]),
        title=lambda: _("AWS/Glacier Vault Objects"),
    ))


def _parameter_valuespec_aws_glacier_vaults():
    return Dictionary(elements=[_vs_glacier_vaults()])
=======
        check_group_name="aws_s3_buckets_objects",
        group=RulespecGroupCheckParametersApplications,
        item_spec=_item_spec_aws_s3_buckets_objects,
        match_type="dict",
        parameter_valuespec=lambda: Dictionary(elements=[_vs_s3_buckets()]),
        title=lambda: _("AWS/S3 Bucket Objects"),
    ))


def _parameter_valuespec_aws_s3_buckets():
    return Dictionary(elements=[_vs_s3_buckets()])
>>>>>>> 75a18bda


rulespec_registry.register(
    CheckParameterRulespecWithoutItem(
<<<<<<< HEAD
        check_group_name="aws_glacier_vaults",
        group=RulespecGroupCheckParametersApplications,
        match_type="dict",
        parameter_valuespec=_parameter_valuespec_aws_glacier_vaults,
        title=lambda: _("AWS/Glacier Vaults"),
    ))


def _parameter_valuespec_aws_glacier_limits():
    return Dictionary(elements=[('number_of_vaults', _vs_limits("Vaults", 1000))])


rulespec_registry.register(
    CheckParameterRulespecWithItem(
        check_group_name="aws_glacier_limits",
        group=RulespecGroupCheckParametersApplications,
        item_spec=_item_spec_aws_limits_generic,
        match_type="dict",
        parameter_valuespec=_parameter_valuespec_aws_glacier_limits,
        title=lambda: _("AWS/Glacier Limits"),
    ))

#.
#   .--S3------------------------------------------------------------------.
#   |                             ____ _____                               |
#   |                            / ___|___ /                               |
#   |                            \___ \ |_ \                               |
#   |                             ___) |__) |                              |
#   |                            |____/____/                               |
#   |                                                                      |
#   '----------------------------------------------------------------------'


def _item_spec_aws_s3_buckets():
    return TextAscii(title=_("Bucket name"))


rulespec_registry.register(
    CheckParameterRulespecWithItem(
        check_group_name="aws_s3_buckets_objects",
        group=RulespecGroupCheckParametersApplications,
        item_spec=_item_spec_aws_s3_buckets,
        match_type="dict",
        parameter_valuespec=lambda: Dictionary(elements=[_vs_s3_buckets()]),
        title=lambda: _("AWS/S3 Bucket Objects"),
    ))


def _parameter_valuespec_aws_s3_buckets():
    return Dictionary(elements=[_vs_s3_buckets()])
=======
        check_group_name="aws_s3_buckets",
        group=RulespecGroupCheckParametersApplications,
        match_type="dict",
        parameter_valuespec=_parameter_valuespec_aws_s3_buckets,
        title=lambda: _("AWS/S3 Buckets"),
    ))


def _item_spec_aws_s3_requests():
    return TextAscii(title=_("The bucket name"))

>>>>>>> 75a18bda

def _parameter_valuespec_aws_s3_requests():
    return Dictionary(elements=[
        ('get_requests_perc',
         Alternative(title=_("Upper percentual levels for GET requests"),
                     style="dropdown",
                     elements=[
                         Tuple(title=_("Set levels"),
                               elements=[
                                   Percentage(title=_("Warning at")),
                                   Percentage(title=_("Critical at")),
                               ]),
                         Tuple(title=_("No levels"),
                               elements=[
                                   FixedValue(None, totext=""),
                                   FixedValue(None, totext=""),
                               ]),
                     ])),
        ('put_requests_perc',
         Alternative(title=_("Upper percentual levels for PUT requests"),
                     style="dropdown",
                     elements=[
                         Tuple(title=_("Set levels"),
                               elements=[
                                   Percentage(title=_("Warning at")),
                                   Percentage(title=_("Critical at")),
                               ]),
                         Tuple(title=_("No levels"),
                               elements=[
                                   FixedValue(None, totext=""),
                                   FixedValue(None, totext=""),
                               ]),
                     ])),
        ('delete_requests_perc',
         Alternative(title=_("Upper percentual levels for DELETE requests"),
                     style="dropdown",
                     elements=[
                         Tuple(title=_("Set levels"),
                               elements=[
                                   Percentage(title=_("Warning at")),
                                   Percentage(title=_("Critical at")),
                               ]),
                         Tuple(title=_("No levels"),
                               elements=[
                                   FixedValue(None, totext=""),
                                   FixedValue(None, totext=""),
                               ]),
                     ])),
        ('head_requests_perc',
         Alternative(title=_("Upper percentual levels for HEAD requests"),
                     style="dropdown",
                     elements=[
                         Tuple(title=_("Set levels"),
                               elements=[
                                   Percentage(title=_("Warning at")),
                                   Percentage(title=_("Critical at")),
                               ]),
                         Tuple(title=_("No levels"),
                               elements=[
                                   FixedValue(None, totext=""),
                                   FixedValue(None, totext=""),
                               ]),
                     ])),
        ('post_requests_perc',
         Alternative(title=_("Upper percentual levels for POST requests"),
                     style="dropdown",
                     elements=[
                         Tuple(title=_("Set levels"),
                               elements=[
                                   Percentage(title=_("Warning at")),
                                   Percentage(title=_("Critical at")),
                               ]),
                         Tuple(title=_("No levels"),
                               elements=[
                                   FixedValue(None, totext=""),
                                   FixedValue(None, totext=""),
                               ]),
                     ])),
        ('select_requests_perc',
         Alternative(title=_("Upper percentual levels for SELECT requests"),
                     style="dropdown",
                     elements=[
                         Tuple(title=_("Set levels"),
                               elements=[
                                   Percentage(title=_("Warning at")),
                                   Percentage(title=_("Critical at")),
                               ]),
                         Tuple(title=_("No levels"),
                               elements=[
                                   FixedValue(None, totext=""),
                                   FixedValue(None, totext=""),
                               ]),
                     ])),
        ('list_requests_perc',
         Alternative(title=_("Upper percentual levels for LIST requests"),
                     style="dropdown",
                     elements=[
                         Tuple(title=_("Set levels"),
                               elements=[
                                   Percentage(title=_("Warning at")),
                                   Percentage(title=_("Critical at")),
                               ]),
                         Tuple(title=_("No levels"),
                               elements=[
                                   FixedValue(None, totext=""),
                                   FixedValue(None, totext=""),
                               ]),
                     ])),
    ])


rulespec_registry.register(
    CheckParameterRulespecWithItem(
        check_group_name="aws_s3_requests",
        group=RulespecGroupCheckParametersApplications,
        item_spec=_item_spec_aws_s3_requests,
        match_type="dict",
        parameter_valuespec=_parameter_valuespec_aws_s3_requests,
        title=lambda: _("AWS/S3 Bucket Requests"),
    ))


def _item_spec_aws_s3_latency():
    return TextAscii(title=_("The bucket name"))


rulespec_registry.register(
    CheckParameterRulespecWithItem(
        check_group_name="aws_s3_latency",
        group=RulespecGroupCheckParametersApplications,
        item_spec=_item_spec_aws_s3_latency,
        match_type="dict",
        parameter_valuespec=lambda: Dictionary(elements=[_vs_latency()]),
        title=lambda: _("AWS/S3 Latency"),
    ))


def _parameter_valuespec_aws_s3_limits():
    return Dictionary(elements=[('buckets', _vs_limits("Buckets", 100))])


rulespec_registry.register(
    CheckParameterRulespecWithoutItem(
        check_group_name="aws_s3_limits",
        group=RulespecGroupCheckParametersApplications,
        match_type="dict",
        parameter_valuespec=_parameter_valuespec_aws_s3_limits,
        title=lambda: _("AWS/S3 Limits"),
    ))

rulespec_registry.register(
    CheckParameterRulespecWithoutItem(
        check_group_name="aws_s3_buckets",
        group=RulespecGroupCheckParametersApplications,
        match_type="dict",
        parameter_valuespec=_parameter_valuespec_aws_s3_buckets,
        title=lambda: _("AWS/S3 Buckets"),
    ))


def _parameter_valuespec_aws_s3_requests():
    return Dictionary(elements=[
        ('get_requests_perc',
         Alternative(title=_("Upper percentual levels for GET requests"),
                     elements=[
                         Tuple(title=_("Set levels"),
                               elements=[
                                   Percentage(title=_("Warning at")),
                                   Percentage(title=_("Critical at")),
                               ]),
                         Tuple(title=_("No levels"),
                               elements=[
                                   FixedValue(None, totext=""),
                                   FixedValue(None, totext=""),
                               ]),
                     ])),
        ('put_requests_perc',
         Alternative(title=_("Upper percentual levels for PUT requests"),
                     elements=[
                         Tuple(title=_("Set levels"),
                               elements=[
                                   Percentage(title=_("Warning at")),
                                   Percentage(title=_("Critical at")),
                               ]),
                         Tuple(title=_("No levels"),
                               elements=[
                                   FixedValue(None, totext=""),
                                   FixedValue(None, totext=""),
                               ]),
                     ])),
        ('delete_requests_perc',
         Alternative(title=_("Upper percentual levels for DELETE requests"),
                     elements=[
                         Tuple(title=_("Set levels"),
                               elements=[
                                   Percentage(title=_("Warning at")),
                                   Percentage(title=_("Critical at")),
                               ]),
                         Tuple(title=_("No levels"),
                               elements=[
                                   FixedValue(None, totext=""),
                                   FixedValue(None, totext=""),
                               ]),
                     ])),
        ('head_requests_perc',
         Alternative(title=_("Upper percentual levels for HEAD requests"),
                     elements=[
                         Tuple(title=_("Set levels"),
                               elements=[
                                   Percentage(title=_("Warning at")),
                                   Percentage(title=_("Critical at")),
                               ]),
                         Tuple(title=_("No levels"),
                               elements=[
                                   FixedValue(None, totext=""),
                                   FixedValue(None, totext=""),
                               ]),
                     ])),
        ('post_requests_perc',
         Alternative(title=_("Upper percentual levels for POST requests"),
                     elements=[
                         Tuple(title=_("Set levels"),
                               elements=[
                                   Percentage(title=_("Warning at")),
                                   Percentage(title=_("Critical at")),
                               ]),
                         Tuple(title=_("No levels"),
                               elements=[
                                   FixedValue(None, totext=""),
                                   FixedValue(None, totext=""),
                               ]),
                     ])),
        ('select_requests_perc',
         Alternative(title=_("Upper percentual levels for SELECT requests"),
                     elements=[
                         Tuple(title=_("Set levels"),
                               elements=[
                                   Percentage(title=_("Warning at")),
                                   Percentage(title=_("Critical at")),
                               ]),
                         Tuple(title=_("No levels"),
                               elements=[
                                   FixedValue(None, totext=""),
                                   FixedValue(None, totext=""),
                               ]),
                     ])),
        ('list_requests_perc',
         Alternative(title=_("Upper percentual levels for LIST requests"),
                     elements=[
                         Tuple(title=_("Set levels"),
                               elements=[
                                   Percentage(title=_("Warning at")),
                                   Percentage(title=_("Critical at")),
                               ]),
                         Tuple(title=_("No levels"),
                               elements=[
                                   FixedValue(None, totext=""),
                                   FixedValue(None, totext=""),
                               ]),
                     ])),
    ])


rulespec_registry.register(
    CheckParameterRulespecWithItem(
        check_group_name="aws_s3_requests",
        group=RulespecGroupCheckParametersApplications,
        item_spec=_item_spec_aws_s3_buckets,
        match_type="dict",
        parameter_valuespec=_parameter_valuespec_aws_s3_requests,
        title=lambda: _("AWS/S3 Bucket Requests"),
    ))


def _parameter_valuespec_aws_s3_latency():
    return Dictionary(title=_("Levels on latency"),
                      elements=[("levels_seconds",
                                 Tuple(title=_("Upper levels on total request latency"),
                                       elements=[
                                           Float(title=_("Warning at"), unit='ms'),
                                           Float(title=_("Critical at"), unit='ms')
                                       ]))])


rulespec_registry.register(
    CheckParameterRulespecWithItem(
        check_group_name="aws_s3_latency",
        group=RulespecGroupCheckParametersApplications,
        item_spec=_item_spec_aws_s3_buckets,
        match_type="dict",
        parameter_valuespec=_parameter_valuespec_aws_s3_latency,
        title=lambda: _("AWS/S3 Latency"),
    ))


def _parameter_valuespec_aws_s3_limits():
    return Dictionary(
        elements=[('buckets',
                   _vs_limits("Buckets", 100, title_default="Default limit set by AWS"))])


rulespec_registry.register(
    CheckParameterRulespecWithItem(
        check_group_name="aws_s3_limits",
        group=RulespecGroupCheckParametersApplications,
        item_spec=_item_spec_aws_limits_generic,
        match_type="dict",
        parameter_valuespec=_parameter_valuespec_aws_s3_limits,
        title=lambda: _("AWS/S3 Limits"),
    ))


def _parameter_valuespec_aws_s3_http_erros():
    return Dictionary(title=_("Upper levels for HTTP errors"),
                      elements=_vs_elements_http_errors(['4xx', '5xx']))


rulespec_registry.register(
    CheckParameterRulespecWithItem(
        check_group_name="aws_s3_http_errors",
        group=RulespecGroupCheckParametersApplications,
        item_spec=_item_spec_aws_s3_buckets,
        match_type="dict",
        parameter_valuespec=_parameter_valuespec_aws_s3_http_erros,
        title=lambda: _("AWS/S3 HTTP Errors"),
    ))

#.
#   .--EC2-----------------------------------------------------------------.
#   |                          _____ ____ ____                             |
#   |                         | ____/ ___|___ \                            |
#   |                         |  _|| |     __) |                           |
#   |                         | |__| |___ / __/                            |
#   |                         |_____\____|_____|                           |
#   |                                                                      |
#   '----------------------------------------------------------------------'


def _parameter_valuespec_aws_ec2_cpu_credits():
    return Dictionary(elements=[_vs_cpu_credits_balance()])


rulespec_registry.register(
    CheckParameterRulespecWithoutItem(
        check_group_name="aws_ec2_cpu_credits",
        group=RulespecGroupCheckParametersApplications,
        match_type="dict",
        parameter_valuespec=_parameter_valuespec_aws_ec2_cpu_credits,
        title=lambda: _("AWS/EC2 CPU Credits"),
    ))


def _vs_limits_inst_types():
    return ListOf(
        CascadingDropdown(orientation="horizontal",
                          choices=[(inst_type, inst_type,
                                    _vs_limits(
                                        "%s instances" % inst_type,
                                        AWSEC2LimitsSpecial.get(inst_type, AWSEC2LimitsDefault)[0]))
                                   for inst_type in AWSEC2InstTypes]),
        title=_("Set limits and levels for running on-demand instances"),
    )


def _vs_limits_vcpu_families():
    return ListOf(
        CascadingDropdown(orientation="horizontal",
                          choices=[("%s_vcpu" % inst_fam, fam_name,
                                    _vs_limits(
                                        fam_name,
                                        AWSEC2LimitsSpecial.get("%s_vcpu" % inst_fam,
                                                                AWSEC2LimitsDefault)[0]))
                                   for inst_fam, fam_name in AWSEC2InstFamilies.items()]),
        title=_("Set limits and levels for running on-demand vCPUs on instance Families"),
    )


def _parameter_valuespec_aws_ec2_limits():
    return Dictionary(elements=[
        ('vpc_elastic_ip_addresses', _vs_limits("VPC Elastic IP Addresses", 5)),
        ('elastic_ip_addresses', _vs_limits("Elastic IP Addresses", 5)),
<<<<<<< HEAD
        ('vpc_sec_group_rules', _vs_limits("Rules of VPC security group", 120)),
        ('vpc_sec_groups', _vs_limits("VPC security groups", 2500)),
=======
        ('vpc_sec_group_rules', _vs_limits("Rules of VPC security group", 50)),
        ('vpc_sec_groups', _vs_limits("Security Groups of VPC", 500)),
>>>>>>> 75a18bda
        ('if_vpc_sec_group', _vs_limits("VPC security groups of elastic network interface", 5)),
        ('spot_inst_requests', _vs_limits("Spot Instance Requests", 20)),
        ('active_spot_fleet_requests', _vs_limits("Active Spot Fleet Requests", 1000)),
        ('spot_fleet_total_target_capacity',
         _vs_limits("Spot Fleet Requests Total Target Capacity", 5000)),
        ('running_ondemand_instances_total',
         _vs_limits("Total Running On-Demand Instances(Deprecated by AWS)", 20)),
        ('running_ondemand_instances_vcpus', _vs_limits_vcpu_families()),
        ('running_ondemand_instances', _vs_limits_inst_types()),
    ])


rulespec_registry.register(
<<<<<<< HEAD
    CheckParameterRulespecWithItem(
        check_group_name="aws_ec2_limits",
        group=RulespecGroupCheckParametersApplications,
        item_spec=_item_spec_aws_limits_generic,
=======
    CheckParameterRulespecWithoutItem(
        check_group_name="aws_ec2_limits",
        group=RulespecGroupCheckParametersApplications,
>>>>>>> 75a18bda
        match_type="dict",
        parameter_valuespec=_parameter_valuespec_aws_ec2_limits,
        title=lambda: _("AWS/EC2 Limits"),
    ))

#.
#   .--CE------------------------------------------------------------------.
#   |                              ____ _____                              |
#   |                             / ___| ____|                             |
#   |                            | |   |  _|                               |
#   |                            | |___| |___                              |
#   |                             \____|_____|                             |
#   |                                                                      |
#   '----------------------------------------------------------------------'


def _item_spec_aws_costs_and_usage():
    return TextAscii(title=_("The service name"))


def _parameter_valuespec_aws_costs_and_usage():
    return Dictionary(elements=[(
        'levels_unblended',
        Tuple(
            title=_("Upper levels for unblended costs"),
            elements=[
                Integer(title=_("Warning at"), unit=_("USD per day")),
                Integer(title=_("Critical at"), unit=_("USD per day")),
            ],
        ),
    )],)


rulespec_registry.register(
    CheckParameterRulespecWithItem(
        check_group_name="aws_costs_and_usage",
        group=RulespecGroupCheckParametersApplications,
        item_spec=_item_spec_aws_costs_and_usage,
        match_type="dict",
        parameter_valuespec=_parameter_valuespec_aws_costs_and_usage,
        title=lambda: _("AWS/CE Costs and Usage"),
    ))

#.
#   .--ELB-----------------------------------------------------------------.
#   |                          _____ _     ____                            |
#   |                         | ____| |   | __ )                           |
#   |                         |  _| | |   |  _ \                           |
#   |                         | |___| |___| |_) |                          |
#   |                         |_____|_____|____/                           |
#   |                                                                      |
#   '----------------------------------------------------------------------'


def _parameter_valuespec_aws_elb_statistics():
    return Dictionary(elements=[
        ('levels_surge_queue_length',
         Tuple(
             title=_("Upper levels for surge queue length"),
             elements=[
<<<<<<< HEAD
                 Integer(title=_("Warning at"), default_value=1024),
                 Integer(title=_("Critical at"), default_value=1024),
=======
                 Integer(title=_("Warning at")),
                 Integer(title=_("Critical at")),
>>>>>>> 75a18bda
             ],
         )),
        ('levels_spillover',
         Tuple(
             title=_("Upper levels for the number of requests that were rejected (spillover)"),
             elements=[
<<<<<<< HEAD
                 Float(title=_("Warning at"), display_format="%.3f", default_value=0.001,
                       unit='/s'),
                 Float(title=_("Critical at"),
                       display_format="%.3f",
                       default_value=0.001,
                       unit='/s'),
=======
                 Integer(title=_("Warning at")),
                 Integer(title=_("Critical at")),
>>>>>>> 75a18bda
             ],
         )),
    ],)


rulespec_registry.register(
    CheckParameterRulespecWithoutItem(
        check_group_name="aws_elb_statistics",
        group=RulespecGroupCheckParametersApplications,
        match_type="dict",
        parameter_valuespec=_parameter_valuespec_aws_elb_statistics,
        title=lambda: _("AWS/ELB Statistics"),
    ))


def _parameter_valuespec_aws_elb_latency():
    return Dictionary(elements=[_vs_latency()])


rulespec_registry.register(
    CheckParameterRulespecWithoutItem(
        check_group_name="aws_elb_latency",
        group=RulespecGroupCheckParametersApplications,
        match_type="dict",
        parameter_valuespec=_parameter_valuespec_aws_elb_latency,
        title=lambda: _("AWS/ELB Latency"),
    ))


<<<<<<< HEAD
def _transform_aws_elb_http(p):

    if "levels_load_balancers" in p:
        return p
    p_trans = {"levels_load_balancers": p, "levels_backend_targets": {}}

    for http_err_code in ['4xx', '5xx']:
        levels_key = "levels_http_%s_perc" % http_err_code
        if levels_key in p:
            p_trans["levels_backend_targets"][levels_key] = p[levels_key]

    return p_trans


def _parameter_valuespec_aws_elb_http():
    return Transform(Dictionary(
        title=_("Upper levels for HTTP errors"),
        elements=[(
            "levels_load_balancers",
            Dictionary(
                title=_("Upper levels for Load Balancers"),
                elements=_vs_elements_http_errors(
                    ['3xx', '4xx', '5xx', '500', '502', '503', '504'],
                    title_add=lambda http_err_code: ""
                    if http_err_code in ['4xx', '5xx'] else " (Application Load Balancers only)"))),
                  ("levels_backend_targets",
                   Dictionary(title=_("Upper levels for Backend"),
                              elements=_vs_elements_http_errors(['2xx', '3xx', '4xx', '5xx'])))]),
                     forth=_transform_aws_elb_http)


rulespec_registry.register(
    CheckParameterRulespecWithoutItem(
        check_group_name="aws_elb_http",
        group=RulespecGroupCheckParametersApplications,
        match_type="dict",
        parameter_valuespec=_parameter_valuespec_aws_elb_http,
        title=lambda: _("AWS/ELB HTTP Errors"),
    ))


def _parameter_valuespec_aws_elb_healthy_hosts():
    return Dictionary(elements=[(
        'levels_overall_hosts_health_perc',
        Tuple(
            title=_("Upper percentual levels for healthy hosts"),
            help=_("These levels refer to the total number of instances or hosts "
                   "that are registered to the load balancer which is the sum of "
                   "healthy and unhealthy instances."),
            elements=[
                Percentage(title=_("Warning at")),
                Percentage(title=_("Critical at")),
            ],
        ),
    )],)


rulespec_registry.register(
    CheckParameterRulespecWithoutItem(
        check_group_name="aws_elb_healthy_hosts",
        group=RulespecGroupCheckParametersApplications,
        match_type="dict",
        parameter_valuespec=_parameter_valuespec_aws_elb_healthy_hosts,
        title=lambda: _("AWS/ELB Healthy Hosts"),
    ))


def _parameter_valuespec_aws_elb_backend_connection_errors():
    return Dictionary(elements=[(
        'levels_backend_connections_errors_rate',
        Tuple(
            title=_("Upper levels for backend connection errors per second"),
            elements=[
                Float(title=_("Warning at"), unit='/s'),
                Float(title=_("Critical at"), unit='/s'),
            ],
        ),
    )],)


rulespec_registry.register(
    CheckParameterRulespecWithoutItem(
        check_group_name="aws_elb_backend_connection_errors",
        group=RulespecGroupCheckParametersApplications,
        match_type="dict",
        parameter_valuespec=_parameter_valuespec_aws_elb_backend_connection_errors,
        title=lambda: _("AWS/ELB Backend Connection Errors"),
    ))


def _parameter_valuespec_aws_elb_limits():
    return Dictionary(elements=[
        ('load_balancers', _vs_limits("Load balancers", 20)),
        ('load_balancer_listeners', _vs_limits("Listeners per load balancer", 100)),
        ('load_balancer_registered_instances',
         _vs_limits("Registered instances per load balancer", 1000)),
    ])


rulespec_registry.register(
    CheckParameterRulespecWithItem(
        check_group_name="aws_elb_limits",
        group=RulespecGroupCheckParametersApplications,
        item_spec=_item_spec_aws_limits_generic,
        match_type="dict",
        parameter_valuespec=_parameter_valuespec_aws_elb_limits,
        title=lambda: _("AWS/ELB Limits"),
    ))
=======
def _parameter_valuespec_aws_elb_http():
    return Dictionary(elements=_vs_elements_http_errors())

>>>>>>> 75a18bda

rulespec_registry.register(
    CheckParameterRulespecWithoutItem(
        check_group_name="aws_elb_http",
        group=RulespecGroupCheckParametersApplications,
        match_type="dict",
        parameter_valuespec=_parameter_valuespec_aws_elb_http,
        title=lambda: _("AWS/ELB HTTP Errors"),
    ))


def _parameter_valuespec_aws_elb_healthy_hosts():
    return Dictionary(elements=[(
        'levels_overall_hosts_health_perc',
        Tuple(
            title=_("Upper percentual levels for healthy hosts"),
            help=_("These levels refer to the total number of instances or hosts "
                   "that are registered to the load balancer which is the sum of "
                   "healthy and unhealthy instances."),
            elements=[
                Percentage(title=_("Warning at")),
                Percentage(title=_("Critical at")),
            ],
        ),
    )],)


rulespec_registry.register(
    CheckParameterRulespecWithoutItem(
        check_group_name="aws_elb_healthy_hosts",
        group=RulespecGroupCheckParametersApplications,
        match_type="dict",
        parameter_valuespec=_parameter_valuespec_aws_elb_healthy_hosts,
        title=lambda: _("AWS/ELB Healthy Hosts"),
    ))


def _parameter_valuespec_aws_elb_backend_connection_errors():
    return Dictionary(elements=[(
        'levels_backend_connections_errors_rate',
        Tuple(
            title=_("Upper levels for backend connection errors per second"),
            elements=[
                Float(title=_("Warning at")),
                Float(title=_("Critical at")),
            ],
        ),
    )],)


rulespec_registry.register(
    CheckParameterRulespecWithoutItem(
        check_group_name="aws_elb_backend_connection_errors",
        group=RulespecGroupCheckParametersApplications,
        match_type="dict",
        parameter_valuespec=_parameter_valuespec_aws_elb_backend_connection_errors,
        title=lambda: _("AWS/ELB Backend Connection Errors"),
    ))


def _parameter_valuespec_aws_elb_limits():
    return Dictionary(elements=[
        ('load_balancers', _vs_limits("Load balancers", 20)),
        ('load_balancer_listeners', _vs_limits("Listeners per load balancer", 100)),
        ('load_balancer_registered_instances',
         _vs_limits("Registered instances per load balancer", 1000)),
    ])


rulespec_registry.register(
    CheckParameterRulespecWithoutItem(
        check_group_name="aws_elb_limits",
        group=RulespecGroupCheckParametersApplications,
        match_type="dict",
        parameter_valuespec=_parameter_valuespec_aws_elb_limits,
        title=lambda: _("AWS/ELB Limits"),
    ))

#.
#   .--ELBv2---------------------------------------------------------------.
#   |                    _____ _     ____       ____                       |
#   |                   | ____| |   | __ )_   _|___ \                      |
#   |                   |  _| | |   |  _ \ \ / / __) |                     |
#   |                   | |___| |___| |_) \ V / / __/                      |
#   |                   |_____|_____|____/ \_/ |_____|                     |
#   |                                                                      |
#   '----------------------------------------------------------------------'


def _parameter_valuespec_aws_elbv2_limits():
    return Dictionary(elements=[
        ('application_load_balancers', _vs_limits("Application Load balancers", 20)),
        ('application_load_balancer_rules', _vs_limits("Application Load Balancer Rules", 100)),
        ('application_load_balancer_listeners',
         _vs_limits("Application Load Balancer Listeners", 50)),
        ('application_load_balancer_target_groups',
         _vs_limits("Application Load Balancer Target Groups", 3000)),
        ('application_load_balancer_certificates',
         _vs_limits("Application Load balancer Certificates", 25)),
        ('network_load_balancers', _vs_limits("Network Load balancers", 20)),
        ('network_load_balancer_listeners', _vs_limits("Network Load Balancer Listeners", 50)),
        ('network_load_balancer_target_groups',
         _vs_limits("Network Load Balancer Target Groups", 3000)),
        ('load_balancer_target_groups', _vs_limits("Load balancers Target Groups", 3000)),
    ])


rulespec_registry.register(
<<<<<<< HEAD
    CheckParameterRulespecWithItem(
        check_group_name="aws_elbv2_limits",
        group=RulespecGroupCheckParametersApplications,
        item_spec=_item_spec_aws_limits_generic,
=======
    CheckParameterRulespecWithoutItem(
        check_group_name="aws_elbv2_limits",
        group=RulespecGroupCheckParametersApplications,
>>>>>>> 75a18bda
        match_type="dict",
        parameter_valuespec=_parameter_valuespec_aws_elbv2_limits,
        title=lambda: _("AWS/ELBv2 Limits"),
    ))


def _parameter_valuespec_aws_elbv2_lcu():
    return Dictionary(elements=[
        ('levels',
         Tuple(title=_('Upper levels for load balancer capacity units'),
               elements=[
                   Float(title=_('Warning at')),
                   Float(title=_('Critical at')),
               ])),
    ])


rulespec_registry.register(
    CheckParameterRulespecWithoutItem(
        check_group_name="aws_elbv2_lcu",
        group=RulespecGroupCheckParametersApplications,
        match_type="dict",
        parameter_valuespec=_parameter_valuespec_aws_elbv2_lcu,
        title=lambda: _("AWS/ELBv2 LCU"),
    ))
<<<<<<< HEAD


def _parameter_valuespec_aws_elbv2_application_target_errors():
    return Dictionary(title=_("Upper levels for HTTP & Lambda user errors"),
                      elements=[("levels_http",
                                 Dictionary(title=_("Upper levels for HTTP errors"),
                                            elements=_vs_elements_http_errors(
                                                ['2xx', '3xx', '4xx', '5xx']))),
                                ("levels_lambda",
                                 Tuple(
                                     title=_("Upper percentual levels for Lambda user errors"),
                                     help=_("Specify levels for Lambda user errors in percent "
                                            "which refer to the total number of requests."),
                                     elements=[
                                         Percentage(title=_("Warning at")),
                                         Percentage(title=_("Critical at")),
                                     ],
                                 ))])


def _item_spec_aws_elbv2_target_errors():
    return TextAscii(title=_("Target group name"))


rulespec_registry.register(
    CheckParameterRulespecWithItem(
        check_group_name="aws_elbv2_target_errors",
        group=RulespecGroupCheckParametersApplications,
        item_spec=_item_spec_aws_elbv2_target_errors,
        match_type="dict",
        parameter_valuespec=_parameter_valuespec_aws_elbv2_application_target_errors,
        title=lambda: _("AWS/ELBApplication Target Errors"),
    ))
=======
>>>>>>> 75a18bda

#.
#   .--EBS-----------------------------------------------------------------.
#   |                          _____ ____ ____                             |
#   |                         | ____| __ ) ___|                            |
#   |                         |  _| |  _ \___ \                            |
#   |                         | |___| |_) |__) |                           |
#   |                         |_____|____/____/                            |
#   |                                                                      |
#   '----------------------------------------------------------------------'


def _item_spec_aws_ebs_burst_balance():
    return TextAscii(title=_("Block storage name"))


rulespec_registry.register(
    CheckParameterRulespecWithItem(
        check_group_name="aws_ebs_burst_balance",
        group=RulespecGroupCheckParametersApplications,
        item_spec=_item_spec_aws_ebs_burst_balance,
        match_type="dict",
        parameter_valuespec=lambda: Dictionary(elements=[_vs_burst_balance()]),
        title=lambda: _("AWS/EBS Burst Balance"),
    ))


def _parameter_valuespec_aws_ebs_limits():
    return Dictionary(elements=[
        ('block_store_snapshots', _vs_limits("Total Block store snapshots", 100000)),
        ('block_store_space_standard',
         _vs_limits("Total Magnetic volumes space", 300 * 1024**4, vs_limit_cls=Filesize)),
        ('block_store_space_io1',
         _vs_limits("Total Provisioned IOPS SSD space", 300 * 1024**4, vs_limit_cls=Filesize)),
        ('block_store_iops_io1',
         _vs_limits("Total Provisioned IOPS SSD IO operations per seconds", 300000)),
        ('block_store_space_gp2',
         _vs_limits("Total General Purpose SSD space", 300 * 1024**4, vs_limit_cls=Filesize)),
        ('block_store_space_sc1',
         _vs_limits("Total Cold HDD space", 300 * 1024**4, vs_limit_cls=Filesize)),
        ('block_store_space_st1',
         _vs_limits("Total Throughput Optimized HDD space", 300 * 1024**4, vs_limit_cls=Filesize)),
    ])


rulespec_registry.register(
<<<<<<< HEAD
    CheckParameterRulespecWithItem(
        check_group_name="aws_ebs_limits",
        group=RulespecGroupCheckParametersApplications,
        item_spec=_item_spec_aws_limits_generic,
=======
    CheckParameterRulespecWithoutItem(
        check_group_name="aws_ebs_limits",
        group=RulespecGroupCheckParametersApplications,
>>>>>>> 75a18bda
        match_type="dict",
        parameter_valuespec=_parameter_valuespec_aws_ebs_limits,
        title=lambda: _("AWS/EBS Limits"),
    ))

#.
#   .--RDS-----------------------------------------------------------------.
#   |                          ____  ____  ____                            |
#   |                         |  _ \|  _ \/ ___|                           |
#   |                         | |_) | | | \___ \                           |
#   |                         |  _ <| |_| |___) |                          |
#   |                         |_| \_\____/|____/                           |
#   |                                                                      |
#   '----------------------------------------------------------------------'


def _item_spec_aws_rds():
    return TextAscii(
        title=_("Instance identifier & region"),
        help="Identfier of the DB instance and the name of the region in square brackets, e.g. "
<<<<<<< HEAD
        "'db-instance-1 \\[eu-central-1\\]'.")
=======
        "'db-instance-1 \[eu-central-1\]'.")  # pylint: disable=anomalous-backslash-in-string
>>>>>>> 75a18bda


rulespec_registry.register(
    CheckParameterRulespecWithItem(
        check_group_name="aws_rds_cpu_credits",
        group=RulespecGroupCheckParametersApplications,
        item_spec=_item_spec_aws_rds,
        match_type="dict",
        parameter_valuespec=lambda: Dictionary(
            elements=[_vs_cpu_credits_balance(), _vs_burst_balance()]),
        title=lambda: _("AWS/RDS CPU Credits"),
    ))


def _parameter_valuespec_aws_rds_disk_usage():
    return Dictionary(elements=[
        ('levels',
         Alternative(title=_("Upper levels for disk usage"),
<<<<<<< HEAD
=======
                     style="dropdown",
>>>>>>> 75a18bda
                     elements=[
                         Tuple(title=_("Set levels"),
                               elements=[
                                   Percentage(title=_("Warning at")),
                                   Percentage(title=_("Critical at")),
                               ]),
                         Tuple(title=_("No levels"),
                               elements=[
                                   FixedValue(None, totext=""),
                                   FixedValue(None, totext=""),
                               ]),
                     ])),
    ])


rulespec_registry.register(
    CheckParameterRulespecWithItem(
        check_group_name="aws_rds_disk_usage",
        group=RulespecGroupCheckParametersApplications,
        item_spec=_item_spec_aws_rds,
        match_type="dict",
        parameter_valuespec=_parameter_valuespec_aws_rds_disk_usage,
        title=lambda: _("AWS/RDS Disk Usage"),
    ))


def _parameter_valuespec_aws_rds_connections():
    return Dictionary(elements=[
        ('levels',
         Alternative(title=_("Upper levels for connections in use"),
<<<<<<< HEAD
=======
                     style="dropdown",
>>>>>>> 75a18bda
                     elements=[
                         Tuple(title=_("Set levels"),
                               elements=[
                                   Integer(title=_("Warning at")),
                                   Integer(title=_("Critical at")),
                               ]),
                         Tuple(title=_("No levels"),
                               elements=[
                                   FixedValue(None, totext=""),
                                   FixedValue(None, totext=""),
                               ]),
                     ])),
    ])


rulespec_registry.register(
    CheckParameterRulespecWithItem(
        check_group_name="aws_rds_connections",
        group=RulespecGroupCheckParametersApplications,
        item_spec=_item_spec_aws_rds,
        match_type="dict",
        parameter_valuespec=_parameter_valuespec_aws_rds_connections,
        title=lambda: _("AWS/RDS Connections"),
    ))


def _parameter_valuespec_aws_rds_replica_lag():
    return Dictionary(elements=[
        ('lag_levels',
<<<<<<< HEAD
         Tuple(title=_("Upper levels on the replica lag"),
               elements=[
                   Float(title=_("Warning at"), unit='s', display_format="%.3f"),
                   Float(title=_("Critical at"), unit='s', display_format="%.3f")
               ])),
        ('slot_levels',
         Tuple(title=_("Upper levels on the oldest replication slot lag"),
               elements=[
                   Filesize(title=_("Warning at")),
                   Filesize(title=_("Critical at")),
               ])),
=======
         Alternative(title=_("Upper levels replica lag"),
                     style="dropdown",
                     elements=[
                         Tuple(title=_("Set levels"),
                               elements=[
                                   Age(title=_("Warning at")),
                                   Age(title=_("Critical at")),
                               ]),
                         Tuple(title=_("No levels"),
                               elements=[
                                   FixedValue(None, totext=""),
                                   FixedValue(None, totext=""),
                               ]),
                     ])),
        ('slot_levels',
         Alternative(title=_("Upper levels the oldest replication slot lag"),
                     style="dropdown",
                     elements=[
                         Tuple(title=_("Set levels"),
                               elements=[
                                   Filesize(title=_("Warning at")),
                                   Filesize(title=_("Critical at")),
                               ]),
                         Tuple(title=_("No levels"),
                               elements=[
                                   FixedValue(None, totext=""),
                                   FixedValue(None, totext=""),
                               ]),
                     ])),
>>>>>>> 75a18bda
    ])


rulespec_registry.register(
    CheckParameterRulespecWithItem(
        check_group_name="aws_rds_replica_lag",
        group=RulespecGroupCheckParametersApplications,
        item_spec=_item_spec_aws_rds,
        match_type="dict",
        parameter_valuespec=_parameter_valuespec_aws_rds_replica_lag,
        title=lambda: _("AWS/RDS Replica lag"),
    ))


def _parameter_valuespec_aws_rds_limits():
    return Dictionary(elements=[
        ('db_instances', _vs_limits("DB instances", 40)),
        ('reserved_db_instances', _vs_limits("Reserved DB instances", 40)),
        ('allocated_storage',
         _vs_limits("Allocated storage", 100 * 1024**4, vs_limit_cls=Filesize)),
        ('db_security_groups', _vs_limits("DB security groups", 25)),
        ('auths_per_db_security_groups', _vs_limits("Authorizations per DB security group", 20)),
        ('db_parameter_groups', _vs_limits("DB parameter groups", 50)),
        ('manual_snapshots', _vs_limits("Manual snapshots", 100)),
        ('event_subscriptions', _vs_limits("Event subscriptions", 20)),
        ('db_subnet_groups', _vs_limits("DB subnet groups", 50)),
        ('option_groups', _vs_limits("Option groups", 20)),
        ('subnet_per_db_subnet_groups', _vs_limits("Subnet per DB subnet groups", 20)),
        ('read_replica_per_master', _vs_limits("Read replica per master", 5)),
        ('db_clusters', _vs_limits("DB clusters", 40)),
        ('db_cluster_parameter_groups', _vs_limits("DB cluster parameter groups", 50)),
        ('db_cluster_roles', _vs_limits("DB cluster roles", 5)),
    ])


rulespec_registry.register(
<<<<<<< HEAD
    CheckParameterRulespecWithItem(
        check_group_name="aws_rds_limits",
        group=RulespecGroupCheckParametersApplications,
        item_spec=_item_spec_aws_limits_generic,
=======
    CheckParameterRulespecWithoutItem(
        check_group_name="aws_rds_limits",
        group=RulespecGroupCheckParametersApplications,
>>>>>>> 75a18bda
        match_type="dict",
        parameter_valuespec=_parameter_valuespec_aws_rds_limits,
        title=lambda: _("AWS/RDS Limits"),
    ))

#.
#   .--Cloudwatch----------------------------------------------------------.
#   |         ____ _                 _               _       _             |
#   |        / ___| | ___  _   _  __| |_      ____ _| |_ ___| |__          |
#   |       | |   | |/ _ \| | | |/ _` \ \ /\ / / _` | __/ __| '_ \         |
#   |       | |___| | (_) | |_| | (_| |\ V  V / (_| | || (__| | | |        |
#   |        \____|_|\___/ \__,_|\__,_| \_/\_/ \__,_|\__\___|_| |_|        |
#   |                                                                      |
#   '----------------------------------------------------------------------'


def _parameter_valuespec_aws_cloudwatch_alarms_limits():
    return Dictionary(elements=[
<<<<<<< HEAD
        ('cloudwatch_alarms', _vs_limits("CloudWatch Alarms", 5000)),
    ])


rulespec_registry.register(
    CheckParameterRulespecWithItem(
        check_group_name="aws_cloudwatch_alarms_limits",
        group=RulespecGroupCheckParametersApplications,
        item_spec=_item_spec_aws_limits_generic,
        match_type="dict",
        parameter_valuespec=_parameter_valuespec_aws_cloudwatch_alarms_limits,
        title=lambda: _("AWS/CloudWatch Alarms Limits"),
    ))

#.
#   .--DynamoDB------------------------------------------------------------.
#   |         ____                                    ____  ____           |
#   |        |  _ \ _   _ _ __   __ _ _ __ ___   ___ |  _ \| __ )          |
#   |        | | | | | | | '_ \ / _` | '_ ` _ \ / _ \| | | |  _ \          |
#   |        | |_| | |_| | | | | (_| | | | | | | (_) | |_| | |_) |         |
#   |        |____/ \__, |_| |_|\__,_|_| |_| |_|\___/|____/|____/          |
#   |               |___/                                                  |
#   '----------------------------------------------------------------------'


def _parameter_valuespec_aws_dynamodb_limits():
    return Dictionary(elements=[
        ('number_of_tables',
         _vs_limits(
             "Number of tables", 256, unit='tables', title_default="Default limit set by AWS")),
        ('read_capacity', _vs_limits("Read capacity", 80000, unit='RCU')),
        ('write_capacity', _vs_limits("Write capacity", 80000, unit='WCU')),
    ])


rulespec_registry.register(
    CheckParameterRulespecWithItem(
        check_group_name="aws_dynamodb_limits",
        group=RulespecGroupCheckParametersApplications,
        item_spec=_item_spec_aws_limits_generic,
        match_type="dict",
        parameter_valuespec=_parameter_valuespec_aws_dynamodb_limits,
        title=lambda: _("AWS/DynamoDB Limits"),
    ))


def _vs_aws_dynamodb_capacity(title, unit):

    elements_extr: List[ValueSpec] = [
        Float(title=_("Warning at"), unit=unit),
        Float(title=_("Critical at"), unit=unit),
    ]

    # mypy is unhappy without splitting into elements_avg and elements_single_minmmax
    elements_avg: List[DictionaryEntry] = [
        ('levels_average',
         Dictionary(
             title=_("Levels on average usage"),
             elements=[
                 (
                     "limit",
                     Integer(title=_("Limit at (otherwise from AWS API for provisioned tables)"),
                             unit=unit,
                             minvalue=1,
                             default_value=1,
                             help=_(
                                 "Specify the limit value against which the average consumption is "
                                 "compared to compute the average usage. If not set, the limit "
                                 "will be fetched from the AWS API. However, this is not possible "
                                 "for on-demand tables. Therefore, no average usage can be "
                                 "computed for these tables if this value is not specified.")),
                 ),
                 ("levels_upper",
                  Tuple(title=_("Upper levels in percentage of limit"),
                        elements=[
                            Percentage(title=_("Warning at"), default_value=80),
                            Percentage(title=_("Critical at"), default_value=90),
                        ])),
                 ("levels_lower",
                  Tuple(title=_("Lower levels in percentage of limit"),
                        elements=[
                            Percentage(title=_("Warning at")),
                            Percentage(title=_("Critical at")),
                        ])),
             ])),
    ]

    elements_single_minmmax: List[DictionaryEntry] = [
        ('levels_%s' % extr,
         Dictionary(title=_("Levels on %s single-request consumption" % extr),
                    elements=[
                        ("levels_upper", Tuple(title=_("Upper levels"), elements=elements_extr)),
                        ("levels_lower", Tuple(title=_("Lower levels"), elements=elements_extr)),
                    ])) for extr in ['minimum', 'maximum']
    ]

    return Dictionary(title=_(title), elements=elements_avg + elements_single_minmmax)


def _parameter_valuespec_aws_dynamodb_capacity():
    return Dictionary(title=_("Levels on Read/Write Capacity"),
                      elements=[('levels_read',
                                 _vs_aws_dynamodb_capacity('Levels on read capacity', 'RCU')),
                                ('levels_write',
                                 _vs_aws_dynamodb_capacity('Levels on write capacity', 'WCU'))])


rulespec_registry.register(
    CheckParameterRulespecWithoutItem(
        check_group_name="aws_dynamodb_capacity",
        group=RulespecGroupCheckParametersApplications,
        match_type="dict",
        parameter_valuespec=_parameter_valuespec_aws_dynamodb_capacity,
        title=lambda: _("AWS/DynamoDB Read/Write Capacity"),
    ))


def _parameter_valuespec_aws_dynamodb_latency():
    return Dictionary(title=_("Levels on latency"),
                      elements=[
                          ("levels_seconds_%s_%s" % (operation.lower(), statistic),
                           Tuple(title=_("Upper levels on %s latency of successful %s requests" %
                                         (statistic, operation)),
                                 elements=[
                                     Float(title=_("Warning at"), unit='ms'),
                                     Float(title=_("Critical at"), unit='ms'),
                                 ]))
                          for operation in ['Query', 'GetItem', 'PutItem']
                          for statistic in ['average', 'maximum']
                      ])


rulespec_registry.register(
    CheckParameterRulespecWithoutItem(
        check_group_name="aws_dynamodb_latency",
        group=RulespecGroupCheckParametersApplications,
        match_type="dict",
        parameter_valuespec=_parameter_valuespec_aws_dynamodb_latency,
        title=lambda: _("AWS/DynamoDB Latency"),
    ))

#.
#   .--WAFV2---------------------------------------------------------------.
#   |                __        ___    _______     ______                   |
#   |                \ \      / / \  |  ___\ \   / /___ \                  |
#   |                 \ \ /\ / / _ \ | |_   \ \ / /  __) |                 |
#   |                  \ V  V / ___ \|  _|   \ V /  / __/                  |
#   |                   \_/\_/_/   \_\_|      \_/  |_____|                 |
#   |                                                                      |
#   '----------------------------------------------------------------------'


def _item_spec_aws_wafv2_limits():
    return TextAscii(title=_("Region name"),
                     help=_("An AWS region name such as 'eu-central-1' or 'CloudFront' for WAFs in "
                            "front of CloudFront resources"))


def _parameter_valuespec_aws_wafv2_limits():
    return Dictionary(title=_('Limits and levels'),
                      elements=[
                          ('web_acls',
                           _vs_limits("Web ACLs", 100, title_default="Default limit set by AWS")),
                          ('rule_groups',
                           _vs_limits("Rule groups", 100,
                                      title_default="Default limit set by AWS")),
                          ('ip_sets',
                           _vs_limits("IP sets", 100, title_default="Default limit set by AWS")),
                          ('regex_pattern_sets',
                           _vs_limits("Regex sets", 10, title_default="Default limit set by AWS")),
                          ('web_acl_capacity_units',
                           _vs_limits("Web ACL capacity units (WCUs)",
                                      1500,
                                      title_default="Default limit set by AWS")),
                      ])


rulespec_registry.register(
    CheckParameterRulespecWithItem(
        check_group_name="aws_wafv2_limits",
        group=RulespecGroupCheckParametersApplications,
        item_spec=_item_spec_aws_wafv2_limits,
        match_type="dict",
        parameter_valuespec=_parameter_valuespec_aws_wafv2_limits,
        title=lambda: _("AWS/WAFV2 Limits"),
    ))


def _parameter_valuespec_aws_wafv2_web_acl():
    return Dictionary(title=_('Levels on Web ACL requests'),
                      elements=[
                          ("%s_requests_perc" % action,
                           Tuple(title=_("Upper levels on percentage of %s requests" % action),
                                 elements=[
                                     Percentage(title=_("Warning at")),
                                     Percentage(title=_("Critical at")),
                                 ])) for action in ['allowed', 'blocked']
                      ])


rulespec_registry.register(
    CheckParameterRulespecWithoutItem(
        check_group_name="aws_wafv2_web_acl",
        group=RulespecGroupCheckParametersApplications,
        match_type="dict",
        parameter_valuespec=_parameter_valuespec_aws_wafv2_web_acl,
        title=lambda: _("AWS/WAFV2 Web ACL Requests"),
=======
        ('cloudwatch_alarms', _vs_limits("Cloudwatch Alarms", 5000)),
    ])


rulespec_registry.register(
    CheckParameterRulespecWithoutItem(
        check_group_name="aws_cloudwatch_alarms_limits",
        group=RulespecGroupCheckParametersApplications,
        match_type="dict",
        parameter_valuespec=_parameter_valuespec_aws_cloudwatch_alarms_limits,
        title=lambda: _("AWS/Cloudwatch Alarms Limits"),
>>>>>>> 75a18bda
    ))<|MERGE_RESOLUTION|>--- conflicted
+++ resolved
@@ -1,14 +1,31 @@
-#!/usr/bin/env python3
-# -*- coding: utf-8 -*-
-# Copyright (C) 2019 tribe29 GmbH - License: GNU General Public License v2
-# This file is part of Checkmk (https://checkmk.com). It is subject to the terms and
-# conditions defined in the file COPYING, which is part of this source code package.
-
-from typing import Type, Optional, List
+#!/usr/bin/python
+# -*- encoding: utf-8; py-indent-offset: 4 -*-
+# +------------------------------------------------------------------+
+# |             ____ _               _        __  __ _  __           |
+# |            / ___| |__   ___  ___| | __   |  \/  | |/ /           |
+# |           | |   | '_ \ / _ \/ __| |/ /   | |\/| | ' /            |
+# |           | |___| | | |  __/ (__|   <    | |  | | . \            |
+# |            \____|_| |_|\___|\___|_|\_\___|_|  |_|_|\_\           |
+# |                                                                  |
+# | Copyright Mathias Kettner 2014             mk@mathias-kettner.de |
+# +------------------------------------------------------------------+
+#
+# This file is part of Check_MK.
+# The official homepage is at http://mathias-kettner.de/check_mk.
+#
+# check_mk is free software;  you can redistribute it and/or modify it
+# under the  terms of the  GNU General Public License  as published by
+# the Free Software Foundation in version 2.  check_mk is  distributed
+# in the hope that it will be useful, but WITHOUT ANY WARRANTY;  with-
+# out even the implied warranty of  MERCHANTABILITY  or  FITNESS FOR A
+# PARTICULAR PURPOSE. See the  GNU General Public License for more de-
+# tails. You should have  received  a copy of the  GNU  General Public
+# License along with GNU Make; see the file  COPYING.  If  not,  write
+# to the Free Software Foundation, Inc., 51 Franklin St,  Fifth Floor,
+# Boston, MA 02110-1301 USA.
+
 from cmk.gui.i18n import _
 from cmk.gui.valuespec import (
-    ValueSpec,
-    DictionaryEntry,
     Alternative,
     Dictionary,
     Integer,
@@ -21,7 +38,6 @@
     Filesize,
     ListOf,
     CascadingDropdown,
-    Transform,
 )
 from cmk.gui.plugins.wato import (
     RulespecGroupCheckParametersApplications,
@@ -40,7 +56,7 @@
 def _vs_s3_buckets():
     return ('bucket_size_levels',
             Alternative(title=_("Upper levels for the bucket size"),
-<<<<<<< HEAD
+                        style="dropdown",
                         elements=[
                             Tuple(title=_("Set levels"),
                                   elements=[
@@ -55,33 +71,10 @@
                         ]))
 
 
-def _vs_glacier_vaults():
-    return ('vault_size_levels',
-            Alternative(title=_("Upper levels for the vault size"),
-=======
-                        style="dropdown",
->>>>>>> 75a18bda
-                        elements=[
-                            Tuple(title=_("Set levels"),
-                                  elements=[
-                                      Filesize(title=_("Warning at")),
-                                      Filesize(title=_("Critical at")),
-                                  ]),
-                            Tuple(title=_("No levels"),
-                                  elements=[
-                                      FixedValue(None, totext=""),
-                                      FixedValue(None, totext=""),
-                                  ]),
-                        ]))
-
-
 def _vs_burst_balance():
     return ('burst_balance_levels_lower',
             Alternative(title=_("Lower levels for burst balance"),
-<<<<<<< HEAD
-=======
                         style="dropdown",
->>>>>>> 75a18bda
                         elements=[
                             Tuple(title=_("Set levels"),
                                   elements=[
@@ -99,10 +92,7 @@
 def _vs_cpu_credits_balance():
     return ('balance_levels_lower',
             Alternative(title=_("Lower levels for CPU balance"),
-<<<<<<< HEAD
-=======
                         style="dropdown",
->>>>>>> 75a18bda
                         elements=[
                             Tuple(title=_("Set levels"),
                                   elements=[
@@ -117,20 +107,6 @@
                         ]))
 
 
-<<<<<<< HEAD
-def _vs_elements_http_errors(http_err_codes, title_add=lambda http_err_code: ""):
-    return [('levels_http_%s_perc' % http_err_code,
-             Tuple(
-                 title=_("Upper percentual levels for HTTP %s errors" % http_err_code.upper() +
-                         title_add(http_err_code)),
-                 help=_("Specify levels for HTTP %s errors in percent "
-                        "which refer to the total number of requests." % http_err_code.upper()),
-                 elements=[
-                     Percentage(title=_("Warning at")),
-                     Percentage(title=_("Critical at")),
-                 ],
-             )) for http_err_code in http_err_codes]
-=======
 def _vs_elements_http_errors():
     return [
         ('levels_http_4xx_perc',
@@ -152,7 +128,6 @@
                    Percentage(title=_("Critical at")),
                ])),
     ]
->>>>>>> 75a18bda
 
 
 def _vs_latency():
@@ -166,60 +141,16 @@
             ))
 
 
-def _item_spec_aws_limits_generic():
-    return TextAscii(title=_("Region name"), help=_("An AWS region name such as 'eu-central-1'"))
-
-
-def _vs_limits(resource: str,
-               default_limit: int,
-               vs_limit_cls: Optional[Type[Filesize]] = None,
-               unit: str = "",
-               title_default: str = "Limit from AWS API") -> Alternative:
-
+def _vs_limits(resource, default_limit, vs_limit_cls=None):
     if vs_limit_cls is None:
-        vs_limit = Integer(
-            title=_("%s" % resource),
-            unit=_("%s" % unit),
-            minvalue=1,
-            default_value=default_limit,
-        )
+        vs_limit = Integer(unit=_("%s" % resource), min_value=1, default_value=default_limit)
     else:
-        vs_limit = vs_limit_cls(
-            title=_("%s" % resource),
-            minvalue=1,
-            default_value=default_limit,
-        )
+        vs_limit = vs_limit_cls(min_value=1, default_value=default_limit)
 
     if resource:
-        title: Optional[str] = _("Set limit and levels for %s" % resource)
+        title = _("Set limit and levels for %s" % resource)
     else:
         title = None
-<<<<<<< HEAD
-
-    return Alternative(title=title,
-                       elements=[
-                           Tuple(title=_("Set levels"),
-                                 elements=[
-                                     Alternative(orientation="horizontal",
-                                                 elements=[
-                                                     FixedValue(
-                                                         None,
-                                                         title=_(title_default),
-                                                         totext="",
-                                                     ),
-                                                     vs_limit,
-                                                 ]),
-                                     Percentage(title=_("Warning at"), default_value=80.0),
-                                     Percentage(title=_("Critical at"), default_value=90.0),
-                                 ]),
-                           Tuple(title=_("No levels"),
-                                 elements=[
-                                     FixedValue(None, totext=""),
-                                     FixedValue(None, totext=""),
-                                     FixedValue(None, totext=""),
-                                 ]),
-                       ])
-=======
     return Alternative(
         title=title,
         style="dropdown",
@@ -238,82 +169,7 @@
                       FixedValue(None, totext=""),
                   ]),
         ])
->>>>>>> 75a18bda
-
-
-#.
-#   .--Glacier-------------------------------------------------------------.
-#   |                    ____ _            _                               |
-#   |                   / ___| | __ _  ___(_) ___ _ __                     |
-#   |                  | |  _| |/ _` |/ __| |/ _ \ '__|                    |
-#   |                  | |_| | | (_| | (__| |  __/ |                       |
-#   |                   \____|_|\__,_|\___|_|\___|_|                       |
-#   |                                                                      |
-#   '----------------------------------------------------------------------'
-
-
-<<<<<<< HEAD
-def _item_spec_aws_glacier_vault_archives():
-    return TextAscii(title=_("The vault name"))
-=======
-def _item_spec_aws_s3_buckets_objects():
-    return TextAscii(title=_("The bucket name"))
->>>>>>> 75a18bda
-
-
-rulespec_registry.register(
-    CheckParameterRulespecWithItem(
-<<<<<<< HEAD
-        check_group_name="aws_glacier_vault_archives",
-        group=RulespecGroupCheckParametersApplications,
-        item_spec=_item_spec_aws_glacier_vault_archives,
-        match_type="dict",
-        parameter_valuespec=lambda: Dictionary(elements=[_vs_glacier_vaults()]),
-        title=lambda: _("AWS/Glacier Vault Objects"),
-    ))
-
-
-def _parameter_valuespec_aws_glacier_vaults():
-    return Dictionary(elements=[_vs_glacier_vaults()])
-=======
-        check_group_name="aws_s3_buckets_objects",
-        group=RulespecGroupCheckParametersApplications,
-        item_spec=_item_spec_aws_s3_buckets_objects,
-        match_type="dict",
-        parameter_valuespec=lambda: Dictionary(elements=[_vs_s3_buckets()]),
-        title=lambda: _("AWS/S3 Bucket Objects"),
-    ))
-
-
-def _parameter_valuespec_aws_s3_buckets():
-    return Dictionary(elements=[_vs_s3_buckets()])
->>>>>>> 75a18bda
-
-
-rulespec_registry.register(
-    CheckParameterRulespecWithoutItem(
-<<<<<<< HEAD
-        check_group_name="aws_glacier_vaults",
-        group=RulespecGroupCheckParametersApplications,
-        match_type="dict",
-        parameter_valuespec=_parameter_valuespec_aws_glacier_vaults,
-        title=lambda: _("AWS/Glacier Vaults"),
-    ))
-
-
-def _parameter_valuespec_aws_glacier_limits():
-    return Dictionary(elements=[('number_of_vaults', _vs_limits("Vaults", 1000))])
-
-
-rulespec_registry.register(
-    CheckParameterRulespecWithItem(
-        check_group_name="aws_glacier_limits",
-        group=RulespecGroupCheckParametersApplications,
-        item_spec=_item_spec_aws_limits_generic,
-        match_type="dict",
-        parameter_valuespec=_parameter_valuespec_aws_glacier_limits,
-        title=lambda: _("AWS/Glacier Limits"),
-    ))
+
 
 #.
 #   .--S3------------------------------------------------------------------.
@@ -326,15 +182,15 @@
 #   '----------------------------------------------------------------------'
 
 
-def _item_spec_aws_s3_buckets():
-    return TextAscii(title=_("Bucket name"))
+def _item_spec_aws_s3_buckets_objects():
+    return TextAscii(title=_("The bucket name"))
 
 
 rulespec_registry.register(
     CheckParameterRulespecWithItem(
         check_group_name="aws_s3_buckets_objects",
         group=RulespecGroupCheckParametersApplications,
-        item_spec=_item_spec_aws_s3_buckets,
+        item_spec=_item_spec_aws_s3_buckets_objects,
         match_type="dict",
         parameter_valuespec=lambda: Dictionary(elements=[_vs_s3_buckets()]),
         title=lambda: _("AWS/S3 Bucket Objects"),
@@ -343,7 +199,10 @@
 
 def _parameter_valuespec_aws_s3_buckets():
     return Dictionary(elements=[_vs_s3_buckets()])
-=======
+
+
+rulespec_registry.register(
+    CheckParameterRulespecWithoutItem(
         check_group_name="aws_s3_buckets",
         group=RulespecGroupCheckParametersApplications,
         match_type="dict",
@@ -355,7 +214,6 @@
 def _item_spec_aws_s3_requests():
     return TextAscii(title=_("The bucket name"))
 
->>>>>>> 75a18bda
 
 def _parameter_valuespec_aws_s3_requests():
     return Dictionary(elements=[
@@ -504,183 +362,6 @@
         match_type="dict",
         parameter_valuespec=_parameter_valuespec_aws_s3_limits,
         title=lambda: _("AWS/S3 Limits"),
-    ))
-
-rulespec_registry.register(
-    CheckParameterRulespecWithoutItem(
-        check_group_name="aws_s3_buckets",
-        group=RulespecGroupCheckParametersApplications,
-        match_type="dict",
-        parameter_valuespec=_parameter_valuespec_aws_s3_buckets,
-        title=lambda: _("AWS/S3 Buckets"),
-    ))
-
-
-def _parameter_valuespec_aws_s3_requests():
-    return Dictionary(elements=[
-        ('get_requests_perc',
-         Alternative(title=_("Upper percentual levels for GET requests"),
-                     elements=[
-                         Tuple(title=_("Set levels"),
-                               elements=[
-                                   Percentage(title=_("Warning at")),
-                                   Percentage(title=_("Critical at")),
-                               ]),
-                         Tuple(title=_("No levels"),
-                               elements=[
-                                   FixedValue(None, totext=""),
-                                   FixedValue(None, totext=""),
-                               ]),
-                     ])),
-        ('put_requests_perc',
-         Alternative(title=_("Upper percentual levels for PUT requests"),
-                     elements=[
-                         Tuple(title=_("Set levels"),
-                               elements=[
-                                   Percentage(title=_("Warning at")),
-                                   Percentage(title=_("Critical at")),
-                               ]),
-                         Tuple(title=_("No levels"),
-                               elements=[
-                                   FixedValue(None, totext=""),
-                                   FixedValue(None, totext=""),
-                               ]),
-                     ])),
-        ('delete_requests_perc',
-         Alternative(title=_("Upper percentual levels for DELETE requests"),
-                     elements=[
-                         Tuple(title=_("Set levels"),
-                               elements=[
-                                   Percentage(title=_("Warning at")),
-                                   Percentage(title=_("Critical at")),
-                               ]),
-                         Tuple(title=_("No levels"),
-                               elements=[
-                                   FixedValue(None, totext=""),
-                                   FixedValue(None, totext=""),
-                               ]),
-                     ])),
-        ('head_requests_perc',
-         Alternative(title=_("Upper percentual levels for HEAD requests"),
-                     elements=[
-                         Tuple(title=_("Set levels"),
-                               elements=[
-                                   Percentage(title=_("Warning at")),
-                                   Percentage(title=_("Critical at")),
-                               ]),
-                         Tuple(title=_("No levels"),
-                               elements=[
-                                   FixedValue(None, totext=""),
-                                   FixedValue(None, totext=""),
-                               ]),
-                     ])),
-        ('post_requests_perc',
-         Alternative(title=_("Upper percentual levels for POST requests"),
-                     elements=[
-                         Tuple(title=_("Set levels"),
-                               elements=[
-                                   Percentage(title=_("Warning at")),
-                                   Percentage(title=_("Critical at")),
-                               ]),
-                         Tuple(title=_("No levels"),
-                               elements=[
-                                   FixedValue(None, totext=""),
-                                   FixedValue(None, totext=""),
-                               ]),
-                     ])),
-        ('select_requests_perc',
-         Alternative(title=_("Upper percentual levels for SELECT requests"),
-                     elements=[
-                         Tuple(title=_("Set levels"),
-                               elements=[
-                                   Percentage(title=_("Warning at")),
-                                   Percentage(title=_("Critical at")),
-                               ]),
-                         Tuple(title=_("No levels"),
-                               elements=[
-                                   FixedValue(None, totext=""),
-                                   FixedValue(None, totext=""),
-                               ]),
-                     ])),
-        ('list_requests_perc',
-         Alternative(title=_("Upper percentual levels for LIST requests"),
-                     elements=[
-                         Tuple(title=_("Set levels"),
-                               elements=[
-                                   Percentage(title=_("Warning at")),
-                                   Percentage(title=_("Critical at")),
-                               ]),
-                         Tuple(title=_("No levels"),
-                               elements=[
-                                   FixedValue(None, totext=""),
-                                   FixedValue(None, totext=""),
-                               ]),
-                     ])),
-    ])
-
-
-rulespec_registry.register(
-    CheckParameterRulespecWithItem(
-        check_group_name="aws_s3_requests",
-        group=RulespecGroupCheckParametersApplications,
-        item_spec=_item_spec_aws_s3_buckets,
-        match_type="dict",
-        parameter_valuespec=_parameter_valuespec_aws_s3_requests,
-        title=lambda: _("AWS/S3 Bucket Requests"),
-    ))
-
-
-def _parameter_valuespec_aws_s3_latency():
-    return Dictionary(title=_("Levels on latency"),
-                      elements=[("levels_seconds",
-                                 Tuple(title=_("Upper levels on total request latency"),
-                                       elements=[
-                                           Float(title=_("Warning at"), unit='ms'),
-                                           Float(title=_("Critical at"), unit='ms')
-                                       ]))])
-
-
-rulespec_registry.register(
-    CheckParameterRulespecWithItem(
-        check_group_name="aws_s3_latency",
-        group=RulespecGroupCheckParametersApplications,
-        item_spec=_item_spec_aws_s3_buckets,
-        match_type="dict",
-        parameter_valuespec=_parameter_valuespec_aws_s3_latency,
-        title=lambda: _("AWS/S3 Latency"),
-    ))
-
-
-def _parameter_valuespec_aws_s3_limits():
-    return Dictionary(
-        elements=[('buckets',
-                   _vs_limits("Buckets", 100, title_default="Default limit set by AWS"))])
-
-
-rulespec_registry.register(
-    CheckParameterRulespecWithItem(
-        check_group_name="aws_s3_limits",
-        group=RulespecGroupCheckParametersApplications,
-        item_spec=_item_spec_aws_limits_generic,
-        match_type="dict",
-        parameter_valuespec=_parameter_valuespec_aws_s3_limits,
-        title=lambda: _("AWS/S3 Limits"),
-    ))
-
-
-def _parameter_valuespec_aws_s3_http_erros():
-    return Dictionary(title=_("Upper levels for HTTP errors"),
-                      elements=_vs_elements_http_errors(['4xx', '5xx']))
-
-
-rulespec_registry.register(
-    CheckParameterRulespecWithItem(
-        check_group_name="aws_s3_http_errors",
-        group=RulespecGroupCheckParametersApplications,
-        item_spec=_item_spec_aws_s3_buckets,
-        match_type="dict",
-        parameter_valuespec=_parameter_valuespec_aws_s3_http_erros,
-        title=lambda: _("AWS/S3 HTTP Errors"),
     ))
 
 #.
@@ -737,13 +418,8 @@
     return Dictionary(elements=[
         ('vpc_elastic_ip_addresses', _vs_limits("VPC Elastic IP Addresses", 5)),
         ('elastic_ip_addresses', _vs_limits("Elastic IP Addresses", 5)),
-<<<<<<< HEAD
-        ('vpc_sec_group_rules', _vs_limits("Rules of VPC security group", 120)),
-        ('vpc_sec_groups', _vs_limits("VPC security groups", 2500)),
-=======
         ('vpc_sec_group_rules', _vs_limits("Rules of VPC security group", 50)),
         ('vpc_sec_groups', _vs_limits("Security Groups of VPC", 500)),
->>>>>>> 75a18bda
         ('if_vpc_sec_group', _vs_limits("VPC security groups of elastic network interface", 5)),
         ('spot_inst_requests', _vs_limits("Spot Instance Requests", 20)),
         ('active_spot_fleet_requests', _vs_limits("Active Spot Fleet Requests", 1000)),
@@ -757,16 +433,9 @@
 
 
 rulespec_registry.register(
-<<<<<<< HEAD
-    CheckParameterRulespecWithItem(
+    CheckParameterRulespecWithoutItem(
         check_group_name="aws_ec2_limits",
         group=RulespecGroupCheckParametersApplications,
-        item_spec=_item_spec_aws_limits_generic,
-=======
-    CheckParameterRulespecWithoutItem(
-        check_group_name="aws_ec2_limits",
-        group=RulespecGroupCheckParametersApplications,
->>>>>>> 75a18bda
         match_type="dict",
         parameter_valuespec=_parameter_valuespec_aws_ec2_limits,
         title=lambda: _("AWS/EC2 Limits"),
@@ -827,30 +496,16 @@
          Tuple(
              title=_("Upper levels for surge queue length"),
              elements=[
-<<<<<<< HEAD
-                 Integer(title=_("Warning at"), default_value=1024),
-                 Integer(title=_("Critical at"), default_value=1024),
-=======
                  Integer(title=_("Warning at")),
                  Integer(title=_("Critical at")),
->>>>>>> 75a18bda
              ],
          )),
         ('levels_spillover',
          Tuple(
              title=_("Upper levels for the number of requests that were rejected (spillover)"),
              elements=[
-<<<<<<< HEAD
-                 Float(title=_("Warning at"), display_format="%.3f", default_value=0.001,
-                       unit='/s'),
-                 Float(title=_("Critical at"),
-                       display_format="%.3f",
-                       default_value=0.001,
-                       unit='/s'),
-=======
                  Integer(title=_("Warning at")),
                  Integer(title=_("Critical at")),
->>>>>>> 75a18bda
              ],
          )),
     ],)
@@ -880,36 +535,8 @@
     ))
 
 
-<<<<<<< HEAD
-def _transform_aws_elb_http(p):
-
-    if "levels_load_balancers" in p:
-        return p
-    p_trans = {"levels_load_balancers": p, "levels_backend_targets": {}}
-
-    for http_err_code in ['4xx', '5xx']:
-        levels_key = "levels_http_%s_perc" % http_err_code
-        if levels_key in p:
-            p_trans["levels_backend_targets"][levels_key] = p[levels_key]
-
-    return p_trans
-
-
 def _parameter_valuespec_aws_elb_http():
-    return Transform(Dictionary(
-        title=_("Upper levels for HTTP errors"),
-        elements=[(
-            "levels_load_balancers",
-            Dictionary(
-                title=_("Upper levels for Load Balancers"),
-                elements=_vs_elements_http_errors(
-                    ['3xx', '4xx', '5xx', '500', '502', '503', '504'],
-                    title_add=lambda http_err_code: ""
-                    if http_err_code in ['4xx', '5xx'] else " (Application Load Balancers only)"))),
-                  ("levels_backend_targets",
-                   Dictionary(title=_("Upper levels for Backend"),
-                              elements=_vs_elements_http_errors(['2xx', '3xx', '4xx', '5xx'])))]),
-                     forth=_transform_aws_elb_http)
+    return Dictionary(elements=_vs_elements_http_errors())
 
 
 rulespec_registry.register(
@@ -954,89 +581,6 @@
         Tuple(
             title=_("Upper levels for backend connection errors per second"),
             elements=[
-                Float(title=_("Warning at"), unit='/s'),
-                Float(title=_("Critical at"), unit='/s'),
-            ],
-        ),
-    )],)
-
-
-rulespec_registry.register(
-    CheckParameterRulespecWithoutItem(
-        check_group_name="aws_elb_backend_connection_errors",
-        group=RulespecGroupCheckParametersApplications,
-        match_type="dict",
-        parameter_valuespec=_parameter_valuespec_aws_elb_backend_connection_errors,
-        title=lambda: _("AWS/ELB Backend Connection Errors"),
-    ))
-
-
-def _parameter_valuespec_aws_elb_limits():
-    return Dictionary(elements=[
-        ('load_balancers', _vs_limits("Load balancers", 20)),
-        ('load_balancer_listeners', _vs_limits("Listeners per load balancer", 100)),
-        ('load_balancer_registered_instances',
-         _vs_limits("Registered instances per load balancer", 1000)),
-    ])
-
-
-rulespec_registry.register(
-    CheckParameterRulespecWithItem(
-        check_group_name="aws_elb_limits",
-        group=RulespecGroupCheckParametersApplications,
-        item_spec=_item_spec_aws_limits_generic,
-        match_type="dict",
-        parameter_valuespec=_parameter_valuespec_aws_elb_limits,
-        title=lambda: _("AWS/ELB Limits"),
-    ))
-=======
-def _parameter_valuespec_aws_elb_http():
-    return Dictionary(elements=_vs_elements_http_errors())
-
->>>>>>> 75a18bda
-
-rulespec_registry.register(
-    CheckParameterRulespecWithoutItem(
-        check_group_name="aws_elb_http",
-        group=RulespecGroupCheckParametersApplications,
-        match_type="dict",
-        parameter_valuespec=_parameter_valuespec_aws_elb_http,
-        title=lambda: _("AWS/ELB HTTP Errors"),
-    ))
-
-
-def _parameter_valuespec_aws_elb_healthy_hosts():
-    return Dictionary(elements=[(
-        'levels_overall_hosts_health_perc',
-        Tuple(
-            title=_("Upper percentual levels for healthy hosts"),
-            help=_("These levels refer to the total number of instances or hosts "
-                   "that are registered to the load balancer which is the sum of "
-                   "healthy and unhealthy instances."),
-            elements=[
-                Percentage(title=_("Warning at")),
-                Percentage(title=_("Critical at")),
-            ],
-        ),
-    )],)
-
-
-rulespec_registry.register(
-    CheckParameterRulespecWithoutItem(
-        check_group_name="aws_elb_healthy_hosts",
-        group=RulespecGroupCheckParametersApplications,
-        match_type="dict",
-        parameter_valuespec=_parameter_valuespec_aws_elb_healthy_hosts,
-        title=lambda: _("AWS/ELB Healthy Hosts"),
-    ))
-
-
-def _parameter_valuespec_aws_elb_backend_connection_errors():
-    return Dictionary(elements=[(
-        'levels_backend_connections_errors_rate',
-        Tuple(
-            title=_("Upper levels for backend connection errors per second"),
-            elements=[
                 Float(title=_("Warning at")),
                 Float(title=_("Critical at")),
             ],
@@ -1102,16 +646,9 @@
 
 
 rulespec_registry.register(
-<<<<<<< HEAD
-    CheckParameterRulespecWithItem(
+    CheckParameterRulespecWithoutItem(
         check_group_name="aws_elbv2_limits",
         group=RulespecGroupCheckParametersApplications,
-        item_spec=_item_spec_aws_limits_generic,
-=======
-    CheckParameterRulespecWithoutItem(
-        check_group_name="aws_elbv2_limits",
-        group=RulespecGroupCheckParametersApplications,
->>>>>>> 75a18bda
         match_type="dict",
         parameter_valuespec=_parameter_valuespec_aws_elbv2_limits,
         title=lambda: _("AWS/ELBv2 Limits"),
@@ -1137,42 +674,6 @@
         parameter_valuespec=_parameter_valuespec_aws_elbv2_lcu,
         title=lambda: _("AWS/ELBv2 LCU"),
     ))
-<<<<<<< HEAD
-
-
-def _parameter_valuespec_aws_elbv2_application_target_errors():
-    return Dictionary(title=_("Upper levels for HTTP & Lambda user errors"),
-                      elements=[("levels_http",
-                                 Dictionary(title=_("Upper levels for HTTP errors"),
-                                            elements=_vs_elements_http_errors(
-                                                ['2xx', '3xx', '4xx', '5xx']))),
-                                ("levels_lambda",
-                                 Tuple(
-                                     title=_("Upper percentual levels for Lambda user errors"),
-                                     help=_("Specify levels for Lambda user errors in percent "
-                                            "which refer to the total number of requests."),
-                                     elements=[
-                                         Percentage(title=_("Warning at")),
-                                         Percentage(title=_("Critical at")),
-                                     ],
-                                 ))])
-
-
-def _item_spec_aws_elbv2_target_errors():
-    return TextAscii(title=_("Target group name"))
-
-
-rulespec_registry.register(
-    CheckParameterRulespecWithItem(
-        check_group_name="aws_elbv2_target_errors",
-        group=RulespecGroupCheckParametersApplications,
-        item_spec=_item_spec_aws_elbv2_target_errors,
-        match_type="dict",
-        parameter_valuespec=_parameter_valuespec_aws_elbv2_application_target_errors,
-        title=lambda: _("AWS/ELBApplication Target Errors"),
-    ))
-=======
->>>>>>> 75a18bda
 
 #.
 #   .--EBS-----------------------------------------------------------------.
@@ -1219,16 +720,9 @@
 
 
 rulespec_registry.register(
-<<<<<<< HEAD
-    CheckParameterRulespecWithItem(
+    CheckParameterRulespecWithoutItem(
         check_group_name="aws_ebs_limits",
         group=RulespecGroupCheckParametersApplications,
-        item_spec=_item_spec_aws_limits_generic,
-=======
-    CheckParameterRulespecWithoutItem(
-        check_group_name="aws_ebs_limits",
-        group=RulespecGroupCheckParametersApplications,
->>>>>>> 75a18bda
         match_type="dict",
         parameter_valuespec=_parameter_valuespec_aws_ebs_limits,
         title=lambda: _("AWS/EBS Limits"),
@@ -1249,11 +743,7 @@
     return TextAscii(
         title=_("Instance identifier & region"),
         help="Identfier of the DB instance and the name of the region in square brackets, e.g. "
-<<<<<<< HEAD
-        "'db-instance-1 \\[eu-central-1\\]'.")
-=======
         "'db-instance-1 \[eu-central-1\]'.")  # pylint: disable=anomalous-backslash-in-string
->>>>>>> 75a18bda
 
 
 rulespec_registry.register(
@@ -1272,10 +762,7 @@
     return Dictionary(elements=[
         ('levels',
          Alternative(title=_("Upper levels for disk usage"),
-<<<<<<< HEAD
-=======
-                     style="dropdown",
->>>>>>> 75a18bda
+                     style="dropdown",
                      elements=[
                          Tuple(title=_("Set levels"),
                                elements=[
@@ -1306,10 +793,7 @@
     return Dictionary(elements=[
         ('levels',
          Alternative(title=_("Upper levels for connections in use"),
-<<<<<<< HEAD
-=======
-                     style="dropdown",
->>>>>>> 75a18bda
+                     style="dropdown",
                      elements=[
                          Tuple(title=_("Set levels"),
                                elements=[
@@ -1339,19 +823,6 @@
 def _parameter_valuespec_aws_rds_replica_lag():
     return Dictionary(elements=[
         ('lag_levels',
-<<<<<<< HEAD
-         Tuple(title=_("Upper levels on the replica lag"),
-               elements=[
-                   Float(title=_("Warning at"), unit='s', display_format="%.3f"),
-                   Float(title=_("Critical at"), unit='s', display_format="%.3f")
-               ])),
-        ('slot_levels',
-         Tuple(title=_("Upper levels on the oldest replication slot lag"),
-               elements=[
-                   Filesize(title=_("Warning at")),
-                   Filesize(title=_("Critical at")),
-               ])),
-=======
          Alternative(title=_("Upper levels replica lag"),
                      style="dropdown",
                      elements=[
@@ -1381,7 +852,6 @@
                                    FixedValue(None, totext=""),
                                ]),
                      ])),
->>>>>>> 75a18bda
     ])
 
 
@@ -1418,16 +888,9 @@
 
 
 rulespec_registry.register(
-<<<<<<< HEAD
-    CheckParameterRulespecWithItem(
+    CheckParameterRulespecWithoutItem(
         check_group_name="aws_rds_limits",
         group=RulespecGroupCheckParametersApplications,
-        item_spec=_item_spec_aws_limits_generic,
-=======
-    CheckParameterRulespecWithoutItem(
-        check_group_name="aws_rds_limits",
-        group=RulespecGroupCheckParametersApplications,
->>>>>>> 75a18bda
         match_type="dict",
         parameter_valuespec=_parameter_valuespec_aws_rds_limits,
         title=lambda: _("AWS/RDS Limits"),
@@ -1446,215 +909,6 @@
 
 def _parameter_valuespec_aws_cloudwatch_alarms_limits():
     return Dictionary(elements=[
-<<<<<<< HEAD
-        ('cloudwatch_alarms', _vs_limits("CloudWatch Alarms", 5000)),
-    ])
-
-
-rulespec_registry.register(
-    CheckParameterRulespecWithItem(
-        check_group_name="aws_cloudwatch_alarms_limits",
-        group=RulespecGroupCheckParametersApplications,
-        item_spec=_item_spec_aws_limits_generic,
-        match_type="dict",
-        parameter_valuespec=_parameter_valuespec_aws_cloudwatch_alarms_limits,
-        title=lambda: _("AWS/CloudWatch Alarms Limits"),
-    ))
-
-#.
-#   .--DynamoDB------------------------------------------------------------.
-#   |         ____                                    ____  ____           |
-#   |        |  _ \ _   _ _ __   __ _ _ __ ___   ___ |  _ \| __ )          |
-#   |        | | | | | | | '_ \ / _` | '_ ` _ \ / _ \| | | |  _ \          |
-#   |        | |_| | |_| | | | | (_| | | | | | | (_) | |_| | |_) |         |
-#   |        |____/ \__, |_| |_|\__,_|_| |_| |_|\___/|____/|____/          |
-#   |               |___/                                                  |
-#   '----------------------------------------------------------------------'
-
-
-def _parameter_valuespec_aws_dynamodb_limits():
-    return Dictionary(elements=[
-        ('number_of_tables',
-         _vs_limits(
-             "Number of tables", 256, unit='tables', title_default="Default limit set by AWS")),
-        ('read_capacity', _vs_limits("Read capacity", 80000, unit='RCU')),
-        ('write_capacity', _vs_limits("Write capacity", 80000, unit='WCU')),
-    ])
-
-
-rulespec_registry.register(
-    CheckParameterRulespecWithItem(
-        check_group_name="aws_dynamodb_limits",
-        group=RulespecGroupCheckParametersApplications,
-        item_spec=_item_spec_aws_limits_generic,
-        match_type="dict",
-        parameter_valuespec=_parameter_valuespec_aws_dynamodb_limits,
-        title=lambda: _("AWS/DynamoDB Limits"),
-    ))
-
-
-def _vs_aws_dynamodb_capacity(title, unit):
-
-    elements_extr: List[ValueSpec] = [
-        Float(title=_("Warning at"), unit=unit),
-        Float(title=_("Critical at"), unit=unit),
-    ]
-
-    # mypy is unhappy without splitting into elements_avg and elements_single_minmmax
-    elements_avg: List[DictionaryEntry] = [
-        ('levels_average',
-         Dictionary(
-             title=_("Levels on average usage"),
-             elements=[
-                 (
-                     "limit",
-                     Integer(title=_("Limit at (otherwise from AWS API for provisioned tables)"),
-                             unit=unit,
-                             minvalue=1,
-                             default_value=1,
-                             help=_(
-                                 "Specify the limit value against which the average consumption is "
-                                 "compared to compute the average usage. If not set, the limit "
-                                 "will be fetched from the AWS API. However, this is not possible "
-                                 "for on-demand tables. Therefore, no average usage can be "
-                                 "computed for these tables if this value is not specified.")),
-                 ),
-                 ("levels_upper",
-                  Tuple(title=_("Upper levels in percentage of limit"),
-                        elements=[
-                            Percentage(title=_("Warning at"), default_value=80),
-                            Percentage(title=_("Critical at"), default_value=90),
-                        ])),
-                 ("levels_lower",
-                  Tuple(title=_("Lower levels in percentage of limit"),
-                        elements=[
-                            Percentage(title=_("Warning at")),
-                            Percentage(title=_("Critical at")),
-                        ])),
-             ])),
-    ]
-
-    elements_single_minmmax: List[DictionaryEntry] = [
-        ('levels_%s' % extr,
-         Dictionary(title=_("Levels on %s single-request consumption" % extr),
-                    elements=[
-                        ("levels_upper", Tuple(title=_("Upper levels"), elements=elements_extr)),
-                        ("levels_lower", Tuple(title=_("Lower levels"), elements=elements_extr)),
-                    ])) for extr in ['minimum', 'maximum']
-    ]
-
-    return Dictionary(title=_(title), elements=elements_avg + elements_single_minmmax)
-
-
-def _parameter_valuespec_aws_dynamodb_capacity():
-    return Dictionary(title=_("Levels on Read/Write Capacity"),
-                      elements=[('levels_read',
-                                 _vs_aws_dynamodb_capacity('Levels on read capacity', 'RCU')),
-                                ('levels_write',
-                                 _vs_aws_dynamodb_capacity('Levels on write capacity', 'WCU'))])
-
-
-rulespec_registry.register(
-    CheckParameterRulespecWithoutItem(
-        check_group_name="aws_dynamodb_capacity",
-        group=RulespecGroupCheckParametersApplications,
-        match_type="dict",
-        parameter_valuespec=_parameter_valuespec_aws_dynamodb_capacity,
-        title=lambda: _("AWS/DynamoDB Read/Write Capacity"),
-    ))
-
-
-def _parameter_valuespec_aws_dynamodb_latency():
-    return Dictionary(title=_("Levels on latency"),
-                      elements=[
-                          ("levels_seconds_%s_%s" % (operation.lower(), statistic),
-                           Tuple(title=_("Upper levels on %s latency of successful %s requests" %
-                                         (statistic, operation)),
-                                 elements=[
-                                     Float(title=_("Warning at"), unit='ms'),
-                                     Float(title=_("Critical at"), unit='ms'),
-                                 ]))
-                          for operation in ['Query', 'GetItem', 'PutItem']
-                          for statistic in ['average', 'maximum']
-                      ])
-
-
-rulespec_registry.register(
-    CheckParameterRulespecWithoutItem(
-        check_group_name="aws_dynamodb_latency",
-        group=RulespecGroupCheckParametersApplications,
-        match_type="dict",
-        parameter_valuespec=_parameter_valuespec_aws_dynamodb_latency,
-        title=lambda: _("AWS/DynamoDB Latency"),
-    ))
-
-#.
-#   .--WAFV2---------------------------------------------------------------.
-#   |                __        ___    _______     ______                   |
-#   |                \ \      / / \  |  ___\ \   / /___ \                  |
-#   |                 \ \ /\ / / _ \ | |_   \ \ / /  __) |                 |
-#   |                  \ V  V / ___ \|  _|   \ V /  / __/                  |
-#   |                   \_/\_/_/   \_\_|      \_/  |_____|                 |
-#   |                                                                      |
-#   '----------------------------------------------------------------------'
-
-
-def _item_spec_aws_wafv2_limits():
-    return TextAscii(title=_("Region name"),
-                     help=_("An AWS region name such as 'eu-central-1' or 'CloudFront' for WAFs in "
-                            "front of CloudFront resources"))
-
-
-def _parameter_valuespec_aws_wafv2_limits():
-    return Dictionary(title=_('Limits and levels'),
-                      elements=[
-                          ('web_acls',
-                           _vs_limits("Web ACLs", 100, title_default="Default limit set by AWS")),
-                          ('rule_groups',
-                           _vs_limits("Rule groups", 100,
-                                      title_default="Default limit set by AWS")),
-                          ('ip_sets',
-                           _vs_limits("IP sets", 100, title_default="Default limit set by AWS")),
-                          ('regex_pattern_sets',
-                           _vs_limits("Regex sets", 10, title_default="Default limit set by AWS")),
-                          ('web_acl_capacity_units',
-                           _vs_limits("Web ACL capacity units (WCUs)",
-                                      1500,
-                                      title_default="Default limit set by AWS")),
-                      ])
-
-
-rulespec_registry.register(
-    CheckParameterRulespecWithItem(
-        check_group_name="aws_wafv2_limits",
-        group=RulespecGroupCheckParametersApplications,
-        item_spec=_item_spec_aws_wafv2_limits,
-        match_type="dict",
-        parameter_valuespec=_parameter_valuespec_aws_wafv2_limits,
-        title=lambda: _("AWS/WAFV2 Limits"),
-    ))
-
-
-def _parameter_valuespec_aws_wafv2_web_acl():
-    return Dictionary(title=_('Levels on Web ACL requests'),
-                      elements=[
-                          ("%s_requests_perc" % action,
-                           Tuple(title=_("Upper levels on percentage of %s requests" % action),
-                                 elements=[
-                                     Percentage(title=_("Warning at")),
-                                     Percentage(title=_("Critical at")),
-                                 ])) for action in ['allowed', 'blocked']
-                      ])
-
-
-rulespec_registry.register(
-    CheckParameterRulespecWithoutItem(
-        check_group_name="aws_wafv2_web_acl",
-        group=RulespecGroupCheckParametersApplications,
-        match_type="dict",
-        parameter_valuespec=_parameter_valuespec_aws_wafv2_web_acl,
-        title=lambda: _("AWS/WAFV2 Web ACL Requests"),
-=======
         ('cloudwatch_alarms', _vs_limits("Cloudwatch Alarms", 5000)),
     ])
 
@@ -1666,5 +920,4 @@
         match_type="dict",
         parameter_valuespec=_parameter_valuespec_aws_cloudwatch_alarms_limits,
         title=lambda: _("AWS/Cloudwatch Alarms Limits"),
->>>>>>> 75a18bda
     ))