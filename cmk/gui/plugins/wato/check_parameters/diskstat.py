#!/usr/bin/env python3
# -*- coding: utf-8 -*-
# Copyright (C) 2019 tribe29 GmbH - License: GNU General Public License v2
# This file is part of Checkmk (https://checkmk.com). It is subject to the terms and
# conditions defined in the file COPYING, which is part of this source code package.

from cmk.gui.i18n import _
from cmk.gui.valuespec import (
    Age,
    Dictionary,
    FixedValue,
    TextAscii,
    Transform,
)

from cmk.gui.plugins.wato import (
    CheckParameterRulespecWithItem,
    rulespec_registry,
    Levels,
    RulespecGroupCheckParametersDiscovery,
    RulespecGroupCheckParametersStorage,
    HostRulespec,
)


<<<<<<< HEAD
def transform_diskstat(params):
    if isinstance(params, list):
        return {mode: True for mode in params}
    return params


def _valuespec_diskstat_inventory():
    return Transform(
        Dictionary(
            title=_("Disk IO discovery"),
            help=_("This rule controls which and how many checks will be created "
                   "for monitoring individual physical and logical disks. "
                   "Note: the option <i>Create a summary for all read, one for "
                   "write</i> has been removed. Some checks will still support "
                   "this settings, but it will be removed there soon."),
            elements=[
                ('summary',
                 FixedValue(
                     True,
                     title=_("Summary"),
                     totext="Create a summary over all physical disks",
                 )),
                ('physical',
                 FixedValue(
                     True,
                     title=_("Physical disks"),
                     totext="Create a separate check for each physical disk",
                 )),
                ('lvm',
                 FixedValue(
                     True,
                     title=_("LVM volumes (Linux)"),
                     totext="Create a separate check for each LVM volume (Linux)",
                 )),
                ('vxvm',
                 FixedValue(
                     True,
                     title=_("VxVM volumes (Linux)"),
                     totext="Create a separate check for each VxVM volume (Linux)",
                 )),
                ('diskless',
                 FixedValue(
                     True,
                     title=_("Partitions (XEN)"),
                     totext="Create a separate check for each partition (XEN)",
                 )),
            ],
            default_keys=['summary'],
        ),
        forth=transform_diskstat,
    )


rulespec_registry.register(
    HostRulespec(
        group=RulespecGroupCheckParametersDiscovery,
=======
def _valuespec_diskstat_inventory():
    return ListChoice(
        title=_("Discovery mode for Disk IO check"),
        help=_("This rule controls which and how many checks will be created "
               "for monitoring individual physical and logical disks. "
               "Note: the option <i>Create a summary for all read, one for "
               "write</i> has been removed. Some checks will still support "
               "this settings, but it will be removed there soon."),
        choices=[
            ("summary", _("Create a summary over all physical disks")),
            # This option is still supported by some checks, but is deprecated and
            # we fade it out...
            # ( "legacy",   _("Create a summary for all read, one for write") ),
            ("physical", _("Create a separate check for each physical disk")),
            ("lvm", _("Create a separate check for each LVM volume (Linux)")),
            ("vxvm", _("Creata a separate check for each VxVM volume (Linux)")),
            ("diskless", _("Creata a separate check for each partition (XEN)")),
        ],
        default_value=['summary'],
    )


rulespec_registry.register(
    HostRulespec(
        group=RulespecGroupCheckParametersStorage,
>>>>>>> 75a18bda
        name="diskstat_inventory",
        valuespec=_valuespec_diskstat_inventory,
    ))


def _item_spec_diskstat():
    return TextAscii(
        title=_("Device"),
        help=_("For a summarized throughput of all disks, specify <tt>SUMMARY</tt>,  "
               "a per-disk IO is specified by the drive letter, a colon and a slash on Windows "
               "(e.g. <tt>C:/</tt>) or by the device name on Linux/UNIX (e.g. <tt>/dev/sda</tt>)."))


def _parameter_valuespec_diskstat():
    return Dictionary(
        help=_(
            "With this rule you can set limits for various disk IO statistics. "
            "Keep in mind that not all of these settings may be applicable for the actual "
            "check. For example, if the check doesn't provide a <i>Read wait</i> information in its "
            "output, any configuration setting referring to <i>Read wait</i> will have no effect."),
        elements=[
            ("read",
             Levels(
                 title=_("Read throughput"),
                 unit=_("MB/s"),
                 default_levels=(50.0, 100.0),
             )),
            ("write",
             Levels(
                 title=_("Write throughput"),
                 unit=_("MB/s"),
                 default_levels=(50.0, 100.0),
             )),
            ("utilization",
             Levels(
                 title=_("Disk Utilization"),
                 unit=_("%"),
                 default_levels=(80.0, 90.0),
             )),
            ("latency", Levels(
                title=_("Disk Latency"),
                unit=_("ms"),
                default_levels=(80.0, 160.0),
            )),
            ("read_latency",
             Levels(
                 title=_("Disk Read Latency"),
                 unit=_("ms"),
                 default_levels=(80.0, 160.0),
             )),
            ("write_latency",
             Levels(
                 title=_("Disk Write Latency"),
                 unit=_("ms"),
                 default_levels=(80.0, 160.0),
             )),
            ("read_wait", Levels(title=_("Read wait"), unit=_("ms"), default_levels=(30.0, 50.0))),
            ("write_wait", Levels(title=_("Write wait"), unit=_("ms"),
                                  default_levels=(30.0, 50.0))),
            ("average",
             Age(
                 title=_("Averaging"),
                 help=_(
                     "When averaging is set, then all of the disk's metrics are averaged "
                     "over the selected interval - rather then the check interval. This allows "
                     "you to make your monitoring less reactive to short peaks. But it will also "
                     "introduce a loss of accuracy in your graphs. "),
                 default_value=300,
             )),
            ("read_ios",
             Levels(title=_("Read operations"), unit=_("1/s"), default_levels=(400.0, 600.0))),
            ("write_ios",
             Levels(title=_("Write operations"), unit=_("1/s"), default_levels=(300.0, 400.0))),
        ],
    )


rulespec_registry.register(
    CheckParameterRulespecWithItem(
        check_group_name="diskstat",
        group=RulespecGroupCheckParametersStorage,
        item_spec=_item_spec_diskstat,
        match_type="dict",
        parameter_valuespec=_parameter_valuespec_diskstat,
<<<<<<< HEAD
        title=lambda: _("Disk IO levels"),
=======
        title=lambda: _("Levels for disk IO"),
>>>>>>> 75a18bda
    ))<|MERGE_RESOLUTION|>--- conflicted
+++ resolved
@@ -1,86 +1,46 @@
-#!/usr/bin/env python3
-# -*- coding: utf-8 -*-
-# Copyright (C) 2019 tribe29 GmbH - License: GNU General Public License v2
-# This file is part of Checkmk (https://checkmk.com). It is subject to the terms and
-# conditions defined in the file COPYING, which is part of this source code package.
+#!/usr/bin/python
+# -*- encoding: utf-8; py-indent-offset: 4 -*-
+# +------------------------------------------------------------------+
+# |             ____ _               _        __  __ _  __           |
+# |            / ___| |__   ___  ___| | __   |  \/  | |/ /           |
+# |           | |   | '_ \ / _ \/ __| |/ /   | |\/| | ' /            |
+# |           | |___| | | |  __/ (__|   <    | |  | | . \            |
+# |            \____|_| |_|\___|\___|_|\_\___|_|  |_|_|\_\           |
+# |                                                                  |
+# | Copyright Mathias Kettner 2014             mk@mathias-kettner.de |
+# +------------------------------------------------------------------+
+#
+# This file is part of Check_MK.
+# The official homepage is at http://mathias-kettner.de/check_mk.
+#
+# check_mk is free software;  you can redistribute it and/or modify it
+# under the  terms of the  GNU General Public License  as published by
+# the Free Software Foundation in version 2.  check_mk is  distributed
+# in the hope that it will be useful, but WITHOUT ANY WARRANTY;  with-
+# out even the implied warranty of  MERCHANTABILITY  or  FITNESS FOR A
+# PARTICULAR PURPOSE. See the  GNU General Public License for more de-
+# tails. You should have  received  a copy of the  GNU  General Public
+# License along with GNU Make; see the file  COPYING.  If  not,  write
+# to the Free Software Foundation, Inc., 51 Franklin St,  Fifth Floor,
+# Boston, MA 02110-1301 USA.
 
 from cmk.gui.i18n import _
 from cmk.gui.valuespec import (
     Age,
     Dictionary,
-    FixedValue,
+    ListChoice,
     TextAscii,
-    Transform,
 )
 
 from cmk.gui.plugins.wato import (
     CheckParameterRulespecWithItem,
     rulespec_registry,
     Levels,
-    RulespecGroupCheckParametersDiscovery,
     RulespecGroupCheckParametersStorage,
     HostRulespec,
 )
 
 
-<<<<<<< HEAD
-def transform_diskstat(params):
-    if isinstance(params, list):
-        return {mode: True for mode in params}
-    return params
-
-
-def _valuespec_diskstat_inventory():
-    return Transform(
-        Dictionary(
-            title=_("Disk IO discovery"),
-            help=_("This rule controls which and how many checks will be created "
-                   "for monitoring individual physical and logical disks. "
-                   "Note: the option <i>Create a summary for all read, one for "
-                   "write</i> has been removed. Some checks will still support "
-                   "this settings, but it will be removed there soon."),
-            elements=[
-                ('summary',
-                 FixedValue(
-                     True,
-                     title=_("Summary"),
-                     totext="Create a summary over all physical disks",
-                 )),
-                ('physical',
-                 FixedValue(
-                     True,
-                     title=_("Physical disks"),
-                     totext="Create a separate check for each physical disk",
-                 )),
-                ('lvm',
-                 FixedValue(
-                     True,
-                     title=_("LVM volumes (Linux)"),
-                     totext="Create a separate check for each LVM volume (Linux)",
-                 )),
-                ('vxvm',
-                 FixedValue(
-                     True,
-                     title=_("VxVM volumes (Linux)"),
-                     totext="Create a separate check for each VxVM volume (Linux)",
-                 )),
-                ('diskless',
-                 FixedValue(
-                     True,
-                     title=_("Partitions (XEN)"),
-                     totext="Create a separate check for each partition (XEN)",
-                 )),
-            ],
-            default_keys=['summary'],
-        ),
-        forth=transform_diskstat,
-    )
-
-
-rulespec_registry.register(
-    HostRulespec(
-        group=RulespecGroupCheckParametersDiscovery,
-=======
 def _valuespec_diskstat_inventory():
     return ListChoice(
         title=_("Discovery mode for Disk IO check"),
@@ -106,7 +66,6 @@
 rulespec_registry.register(
     HostRulespec(
         group=RulespecGroupCheckParametersStorage,
->>>>>>> 75a18bda
         name="diskstat_inventory",
         valuespec=_valuespec_diskstat_inventory,
     ))
@@ -191,9 +150,5 @@
         item_spec=_item_spec_diskstat,
         match_type="dict",
         parameter_valuespec=_parameter_valuespec_diskstat,
-<<<<<<< HEAD
-        title=lambda: _("Disk IO levels"),
-=======
         title=lambda: _("Levels for disk IO"),
->>>>>>> 75a18bda
     ))