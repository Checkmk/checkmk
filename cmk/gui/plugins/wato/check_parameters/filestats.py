--- conflicted
+++ resolved
@@ -1,23 +1,37 @@
-#!/usr/bin/env python3
-# -*- coding: utf-8 -*-
-# Copyright (C) 2019 tribe29 GmbH - License: GNU General Public License v2
-# This file is part of Checkmk (https://checkmk.com). It is subject to the terms and
-# conditions defined in the file COPYING, which is part of this source code package.
+#!/usr/bin/python
+# -*- encoding: utf-8; py-indent-offset: 4 -*-
+# +------------------------------------------------------------------+
+# |             ____ _               _        __  __ _  __           |
+# |            / ___| |__   ___  ___| | __   |  \/  | |/ /           |
+# |           | |   | '_ \ / _ \/ __| |/ /   | |\/| | ' /            |
+# |           | |___| | | |  __/ (__|   <    | |  | | . \            |
+# |            \____|_| |_|\___|\___|_|\_\___|_|  |_|_|\_\           |
+# |                                                                  |
+# | Copyright Mathias Kettner 2014             mk@mathias-kettner.de |
+# +------------------------------------------------------------------+
+#
+# This file is part of Check_MK.
+# The official homepage is at http://mathias-kettner.de/check_mk.
+#
+# check_mk is free software;  you can redistribute it and/or modify it
+# under the  terms of the  GNU General Public License  as published by
+# the Free Software Foundation in version 2.  check_mk is  distributed
+# in the hope that it will be useful, but WITHOUT ANY WARRANTY;  with-
+# out even the implied warranty of  MERCHANTABILITY  or  FITNESS FOR A
+# PARTICULAR PURPOSE. See the  GNU General Public License for more de-
+# tails. You should have  received  a copy of the  GNU  General Public
+# License along with GNU Make; see the file  COPYING.  If  not,  write
+# to the Free Software Foundation, Inc., 51 Franklin St,  Fifth Floor,
+# Boston, MA 02110-1301 USA.
 
-from typing import List, Tuple as _Tuple
 from cmk.gui.i18n import _
 from cmk.gui.valuespec import (
+    Dictionary,
+    Tuple,
+    Integer,
+    TextAscii,
     Age,
-    Checkbox,
-    Dictionary,
     Filesize,
-    Integer,
-    ListOf,
-    RegExpUnicode,
-    TextAscii,
-    TextUnicode,
-    Tuple,
-    ValueSpec,
 )
 
 from cmk.gui.plugins.wato import (
@@ -26,151 +40,7 @@
     RulespecGroupCheckParametersStorage,
 )
 
-file_size_age_elements: List[_Tuple[str, ValueSpec]] = [
-    ("minage_oldest",
-     Tuple(
-         title=_("Minimal age of oldest file"),
-         elements=[
-             Age(title=_("Warning if younger than")),
-             Age(title=_("Critical if younger than")),
-         ],
-     )),
-    ("maxage_oldest",
-     Tuple(
-         title=_("Maximal age of oldest file"),
-         elements=[
-             Age(title=_("Warning if older than")),
-             Age(title=_("Critical if older than")),
-         ],
-     )),
-    ("minage_newest",
-     Tuple(
-         title=_("Minimal age of newest file"),
-         elements=[
-             Age(title=_("Warning if younger than")),
-             Age(title=_("Critical if younger than")),
-         ],
-     )),
-    ("maxage_newest",
-     Tuple(
-         title=_("Maximal age of newest file"),
-         elements=[
-             Age(title=_("Warning if older than")),
-             Age(title=_("Critical if older than")),
-         ],
-     )),
-    ("minsize_smallest",
-     Tuple(
-         title=_("Minimal size of smallest file"),
-         elements=[
-             Filesize(title=_("Warning if below")),
-             Filesize(title=_("Critical if below")),
-         ],
-     )),
-    ("maxsize_smallest",
-     Tuple(
-         title=_("Maximal size of smallest file"),
-         elements=[
-             Filesize(title=_("Warning if above")),
-             Filesize(title=_("Critical if above")),
-         ],
-     )),
-    ("minsize_largest",
-     Tuple(
-         title=_("Minimal size of largest file"),
-         elements=[
-             Filesize(title=_("Warning if below")),
-             Filesize(title=_("Critical if below")),
-         ],
-     )),
-    ("maxsize_largest",
-     Tuple(
-         title=_("Maximal size of largest file"),
-         elements=[
-             Filesize(title=_("Warning if above")),
-             Filesize(title=_("Critical if above")),
-         ],
-     )),
-]
 
-<<<<<<< HEAD
-
-def _item_spec_filestats():
-    return TextAscii(title=_("File Group Name"),
-                     help=_("This name must match the name of the section defined "
-                            "in the mk_filestats configuration."),
-                     allow_empty=True)
-
-
-def _parameter_valuespec_filestats():
-    return Dictionary(
-        elements=file_size_age_elements + [
-            ("mincount",
-             Tuple(
-                 title=_("Minimal file count"),
-                 elements=[
-                     Integer(title=_("Warning if below")),
-                     Integer(title=_("Critical if below")),
-                 ],
-             )),
-            ("maxcount",
-             Tuple(
-                 title=_("Maximal file count"),
-                 elements=[
-                     Integer(title=_("Warning if above")),
-                     Integer(title=_("Critical if above")),
-                 ],
-             )),
-            (
-                "show_all_files",
-                Checkbox(
-                    title=_("Show files in service details"),
-                    label=("Show files"),
-                    help=_(
-                        "Display all files that have reached a WARN or a CRIT status in the "
-                        "service details. Note: displaying the files leads to a performance loss "
-                        "for large numbers of files within the file group. Please enable this feature "
-                        "only if it is needed."),
-                ),
-            ),
-            (
-                "additional_rules",
-                ListOf(
-                    Tuple(elements=[
-                        TextUnicode(
-                            title=_("Display name"),
-                            help=_(
-                                "Specify a user-friendly name that will be displayed in the service "
-                                "details, along with the pattern to match."),
-                        ),
-                        RegExpUnicode(
-                            title=_("Filename/- expression"),
-                            mode="case_sensitive",
-                            size=70,
-                        ),
-                        Dictionary(elements=file_size_age_elements),
-                    ],),
-                    title=_("Additional rules for outliers"),
-                    help=_("This feature is to apply different rules to files that are "
-                           "inconsistent with the files expected in this file group. "
-                           "This means that the rules set for the file group are overwritten. "
-                           "You can specify a filename or a regular expresion, and additional "
-                           "rules that are applied to the matching files. In case of multiple "
-                           "matching rules, the first matching rule is applied. "
-                           "Note: this feature is intended for outliers, and is therefore not "
-                           "suitable to configure subgroups. "),
-                ),
-            ),
-        ],
-        help=_("Here you can impose various levels on the results reported by the"
-               " mk_filstats plugin. Note that some levels only apply to a matching"
-               " output format (e.g. max/min count levels are not applied if only the"
-               " smallest, largest, oldest and newest file is reported). In order to"
-               " receive the required data, you must configure the plugin mk_filestats."),
-    )
-
-
-=======
 def _item_spec_filestats():
     return TextAscii(title=_("File Group Name"),
                      help=_("This name must match the name of the section defined "
@@ -270,7 +140,6 @@
     )
 
 
->>>>>>> 75a18bda
 rulespec_registry.register(
     CheckParameterRulespecWithItem(
         check_group_name="filestats",
