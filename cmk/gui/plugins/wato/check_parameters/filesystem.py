--- conflicted
+++ resolved
@@ -1,25 +1,38 @@
-#!/usr/bin/env python3
-# -*- coding: utf-8 -*-
-# Copyright (C) 2019 tribe29 GmbH - License: GNU General Public License v2
-# This file is part of Checkmk (https://checkmk.com). It is subject to the terms and
-# conditions defined in the file COPYING, which is part of this source code package.
+#!/usr/bin/python
+# -*- encoding: utf-8; py-indent-offset: 4 -*-
+# +------------------------------------------------------------------+
+# |             ____ _               _        __  __ _  __           |
+# |            / ___| |__   ___  ___| | __   |  \/  | |/ /           |
+# |           | |   | '_ \ / _ \/ __| |/ /   | |\/| | ' /            |
+# |           | |___| | | |  __/ (__|   <    | |  | | . \            |
+# |            \____|_| |_|\___|\___|_|\_\___|_|  |_|_|\_\           |
+# |                                                                  |
+# | Copyright Mathias Kettner 2014             mk@mathias-kettner.de |
+# +------------------------------------------------------------------+
+#
+# This file is part of Check_MK.
+# The official homepage is at http://mathias-kettner.de/check_mk.
+#
+# check_mk is free software;  you can redistribute it and/or modify it
+# under the  terms of the  GNU General Public License  as published by
+# the Free Software Foundation in version 2.  check_mk is  distributed
+# in the hope that it will be useful, but WITHOUT ANY WARRANTY;  with-
+# out even the implied warranty of  MERCHANTABILITY  or  FITNESS FOR A
+# PARTICULAR PURPOSE. See the  GNU General Public License for more de-
+# tails. You should have  received  a copy of the  GNU  General Public
+# License along with GNU Make; see the file  COPYING.  If  not,  write
+# to the Free Software Foundation, Inc., 51 Franklin St,  Fifth Floor,
+# Boston, MA 02110-1301 USA.
 
-from typing import Dict, List
 from cmk.gui.i18n import _
 from cmk.gui.valuespec import (
+    Checkbox,
     Dictionary,
     ListChoice,
     ListOf,
-    ListOfStrings,
-    Transform,
-    CascadingDropdown,
-    DropdownChoice,
     TextAscii,
     TextOrRegExpUnicode,
-<<<<<<< HEAD
-=======
     Tuple,
->>>>>>> 75a18bda
 )
 
 from cmk.gui.plugins.wato import (
@@ -34,34 +47,9 @@
 
 def _valuespec_inventory_df_rules():
     return Dictionary(
-<<<<<<< HEAD
-        title=_("Filesystem discovery"),
-        elements=[
-            ("include_volume_name",
-             Transform(
-                 CascadingDropdown(
-                     title=_("Service description format"),
-                     choices=
-                     [(False, _("Name of mount point")),
-                      (True, _("Name of volume and name of mount point"),
-                       DropdownChoice(
-                           label=_("Filesystem grouping"),
-                           choices=[
-                               ('mountpoint', _('Grouping pattern applies to mount point only')),
-                               ('volume_name_and_mountpoint',
-                                _('Grouping pattern applies to volume name and mount point')),
-                           ],
-                           help=_(
-                               "Specifies how the <a href='wato.py?mode=edit_ruleset&varname=filesystem_groups'>Filesystem grouping patterns</a> "
-                               "feature processes this filesystem."),
-                       ))]),
-                 forth=lambda x: (True, "mountpoint") if x is True else x,
-             )),
-=======
         title=_("Discovery parameters for filesystem checks"),
         elements=[
             ("include_volume_name", Checkbox(title=_("Include Volume name in item"))),
->>>>>>> 75a18bda
             ("ignore_fs_types",
              ListChoice(title=_("Filesystem types to ignore"),
                         choices=[
@@ -77,13 +65,8 @@
                  TextOrRegExpUnicode(),
                  title=_("Mountpoints to never ignore"),
                  help=_(
-<<<<<<< HEAD
-                     "Regardless of filesystem type, these mountpoints will always be discovered."
-                     "Regular expressions are supported."))),
-=======
                      u"Regardless of filesystem type, these mountpoints will always be discovered."
                      u"Regular expressions are supported."))),
->>>>>>> 75a18bda
         ],
     )
 
@@ -97,88 +80,6 @@
     ))
 
 
-<<<<<<< HEAD
-def _transform_filesystem_groups(grouping):
-    """
-    Old format:
-    [(group_name, include_pattern), (group_name, include_pattern), ...]
-    New format:
-    [{group_name: name,
-      patterns_include: [include_pattern, include_pattern, ...],
-      patterns_exclude: [exclude_pattern, exclude_pattern, ...]},
-     {group_name: name,
-      patterns_include: [include_pattern, include_pattern, ...],
-      patterns_exclude: [exclude_pattern, exclude_pattern, ...]},
-     ...]
-    """
-    if not grouping or isinstance(grouping[0], dict):
-        return grouping
-
-    grouping_dict: Dict[str, List[str]] = {}
-    for group_name, pattern_inclde in grouping:
-        grouping_dict.setdefault(group_name, []).append(pattern_inclde)
-
-    return [{
-        'group_name': group_name,
-        'patterns_include': patterns_include,
-        'patterns_exclude': [],
-    } for group_name, patterns_include in grouping_dict.items()]
-
-
-def _valuespec_filesystem_groups():
-    return Transform(
-        ListOf(
-            Dictionary(
-                optional_keys=False,
-                elements=[
-                    ('group_name', TextAscii(title=_("Group name"),)),
-                    (
-                        'patterns_include',
-                        ListOfStrings(
-                            title=_("Inclusion patterns"),
-                            orientation='horizontal',
-                            help=_("You can specify one or several globbing patterns containing "
-                                   "<tt>*</tt>, <tt>?</tt> and <tt>[...]</tt>, for example "
-                                   "<tt>/spool/tmpspace*</tt>. The filesystems matching the "
-                                   "patterns will be grouped together and monitored as one big "
-                                   "filesystem in a single service. Note that specifically for "
-                                   "the check <tt>df</tt>, the pattern matches either the mount "
-                                   "point or the combination of volume and mount point, "
-                                   "depending on the configuration in "
-                                   "<a href='wato.py?mode=edit_ruleset&varname=inventory_df_rules'>"
-                                   "Filesystem discovery</a>.")),
-                    ),
-                    (
-                        'patterns_exclude',
-                        ListOfStrings(
-                            title=_("Exclusion patterns"),
-                            orientation='horizontal',
-                            help=_("You can specify one or several globbing patterns containing "
-                                   "<tt>*</tt>, <tt>?</tt> and <tt>[...]</tt>, for example "
-                                   "<tt>/spool/tmpspace*</tt>. The filesystems matching the "
-                                   "patterns will excluded from grouping and monitored "
-                                   "individually. Note that specifically for the check "
-                                   "<tt>df</tt>, the pattern matches either the mount point or "
-                                   "the combination of volume and mount point, depending on the "
-                                   "configuration in "
-                                   "<a href='wato.py?mode=edit_ruleset&varname=inventory_df_rules'>"
-                                   "Filesystem discovery</a>.")),
-                    ),
-                ],
-            ),
-            add_label=_("Add group"),
-            title=_('Filesystem grouping patterns'),
-            help=_(
-                'By default, the filesystem checks (<tt>df</tt>, <tt>hr_fs</tt> and others) will '
-                'create a single service for each filesystem. By defining grouping patterns, you '
-                'can handle groups of filesystems like one filesystem. For each group, you can '
-                'define one or several include and exclude patterns. The filesystems matching one '
-                'of the include patterns will be monitored like one big filesystem in a single '
-                'service. The filesystems matching one of the exclude patterns will be excluded '
-                'from the group and monitored individually.'),
-        ),
-        forth=_transform_filesystem_groups,
-=======
 def _valuespec_filesystem_groups():
     return ListOf(
         Tuple(show_titles=True,
@@ -202,7 +103,6 @@
                'For each group you can define one or several patterns. '
                'The filesystems matching one of the patterns '
                'will be monitored like one big filesystem in a single service.'),
->>>>>>> 75a18bda
     )
 
 
