#!/usr/bin/env python3
# -*- coding: utf-8 -*-
# Copyright (C) 2019 tribe29 GmbH - License: GNU General Public License v2
# This file is part of Checkmk (https://checkmk.com). It is subject to the terms and
# conditions defined in the file COPYING, which is part of this source code package.

from cmk.gui.i18n import _
from cmk.gui.valuespec import (
    Checkbox,
    Dictionary,
    DropdownChoice,
    Integer,
    TextAscii,
    Transform,
)

from cmk.gui.plugins.wato import (
    CheckParameterRulespecWithoutItem,
    rulespec_registry,
    RulespecGroupCheckParametersDiscovery,
    RulespecGroupCheckParametersStorage,
    HostRulespec,
)


def _valuespec_inventory_heartbeat_crm_rules():
    return Dictionary(
<<<<<<< HEAD
        title=_("Heartbeat CRM discovery"),
=======
        title=_("Heartbeat CRM Discovery"),
>>>>>>> 75a18bda
        elements=[
            ("naildown_dc",
             Checkbox(
                 title=_("Naildown the DC"),
                 label=_("Mark the currently distinguished controller as preferred one"),
                 help=_(
                     "Nails down the DC to the node which is the DC during discovery. The check "
                     "will report CRITICAL when another node becomes the DC during later checks."))
            ),
            ("naildown_resources",
             Checkbox(
                 title=_("Naildown the resources"),
                 label=_("Mark the nodes of the resources as preferred one"),
                 help=_(
                     "Nails down the resources to the node which is holding them during discovery. "
                     "The check will report CRITICAL when another holds the resource during later checks."
                 ))),
        ],
        help=_('This rule can be used to control the discovery for Heartbeat CRM checks.'),
        optional_keys=[],
    )


rulespec_registry.register(
    HostRulespec(
        group=RulespecGroupCheckParametersDiscovery,
        match_type="dict",
        name="inventory_heartbeat_crm_rules",
        valuespec=_valuespec_inventory_heartbeat_crm_rules,
    ))


def _heartbeat_crm_transform_heartbeat_crm(params):
    if isinstance(params, dict):
<<<<<<< HEAD
        _params = params.copy()
        _params.setdefault('show_failed_actions', False)
        return _params
    par_dict = {'max_age': params[0], 'show_failed_actions': False}
=======
        return params
    par_dict = {'max_age': params[0]}
>>>>>>> 75a18bda
    if params[1]:
        par_dict['dc'] = params[1]
    if params[2] > -1:
        par_dict['num_nodes'] = params[2]
    if params[3] > -1:
        par_dict['num_resources'] = params[3]
    return par_dict


def _parameter_valuespec_heartbeat_crm():
    return Transform(Dictionary(
        elements=[
            ("max_age",
             Integer(
                 title=_("Maximum age"),
                 help=_("Maximum accepted age of the reported data in seconds"),
                 unit=_("seconds"),
                 default_value=60,
             )),
            ("dc",
             TextAscii(
                 allow_empty=False,
                 title=_("Expected DC"),
                 help=_("The hostname of the expected distinguished controller of the cluster"),
             )),
            ("num_nodes",
             Integer(
<<<<<<< HEAD
                 minvalue=0,
=======
                 min_value=0,
>>>>>>> 75a18bda
                 default_value=2,
                 title=_("Number of Nodes"),
                 help=_("The expected number of nodes in the cluster"),
             )),
            ("num_resources",
             Integer(
<<<<<<< HEAD
                 minvalue=0,
                 title=_("Number of Resources"),
                 help=_("The expected number of resources in the cluster"),
             )),
            ("show_failed_actions",
             DropdownChoice(
                 title=_('Show "Failed Actions"'),
                 choices=[
                     (False, _('Don\'t show or warn if "Failed Actions" are present (default)')),
                     (True, _('Show "Failed Actions" and warn if any is present')),
                 ],
                 default_value=False,
                 help=_('If activated, any "Failed Action" entry will be shown in the main check '
                        'and the check will go to the WARN state.'),
             )),
        ],
        optional_keys=["dc", "num_nodes", "num_resources", "show_failed_actions"],
=======
                 min_value=0,
                 title=_("Number of Resources"),
                 help=_("The expected number of resources in the cluster"),
             )),
        ],
        optional_keys=["dc", "num_nodes", "num_resources"],
>>>>>>> 75a18bda
    ),
                     forth=_heartbeat_crm_transform_heartbeat_crm)


rulespec_registry.register(
    CheckParameterRulespecWithoutItem(
        check_group_name="heartbeat_crm",
        group=RulespecGroupCheckParametersStorage,
        parameter_valuespec=_parameter_valuespec_heartbeat_crm,
        title=lambda: _("Heartbeat CRM general status"),
    ))<|MERGE_RESOLUTION|>--- conflicted
+++ resolved
@@ -1,14 +1,33 @@
-#!/usr/bin/env python3
-# -*- coding: utf-8 -*-
-# Copyright (C) 2019 tribe29 GmbH - License: GNU General Public License v2
-# This file is part of Checkmk (https://checkmk.com). It is subject to the terms and
-# conditions defined in the file COPYING, which is part of this source code package.
+#!/usr/bin/python
+# -*- encoding: utf-8; py-indent-offset: 4 -*-
+# +------------------------------------------------------------------+
+# |             ____ _               _        __  __ _  __           |
+# |            / ___| |__   ___  ___| | __   |  \/  | |/ /           |
+# |           | |   | '_ \ / _ \/ __| |/ /   | |\/| | ' /            |
+# |           | |___| | | |  __/ (__|   <    | |  | | . \            |
+# |            \____|_| |_|\___|\___|_|\_\___|_|  |_|_|\_\           |
+# |                                                                  |
+# | Copyright Mathias Kettner 2014             mk@mathias-kettner.de |
+# +------------------------------------------------------------------+
+#
+# This file is part of Check_MK.
+# The official homepage is at http://mathias-kettner.de/check_mk.
+#
+# check_mk is free software;  you can redistribute it and/or modify it
+# under the  terms of the  GNU General Public License  as published by
+# the Free Software Foundation in version 2.  check_mk is  distributed
+# in the hope that it will be useful, but WITHOUT ANY WARRANTY;  with-
+# out even the implied warranty of  MERCHANTABILITY  or  FITNESS FOR A
+# PARTICULAR PURPOSE. See the  GNU General Public License for more de-
+# tails. You should have  received  a copy of the  GNU  General Public
+# License along with GNU Make; see the file  COPYING.  If  not,  write
+# to the Free Software Foundation, Inc., 51 Franklin St,  Fifth Floor,
+# Boston, MA 02110-1301 USA.
 
 from cmk.gui.i18n import _
 from cmk.gui.valuespec import (
     Checkbox,
     Dictionary,
-    DropdownChoice,
     Integer,
     TextAscii,
     Transform,
@@ -25,11 +44,7 @@
 
 def _valuespec_inventory_heartbeat_crm_rules():
     return Dictionary(
-<<<<<<< HEAD
-        title=_("Heartbeat CRM discovery"),
-=======
         title=_("Heartbeat CRM Discovery"),
->>>>>>> 75a18bda
         elements=[
             ("naildown_dc",
              Checkbox(
@@ -64,15 +79,8 @@
 
 def _heartbeat_crm_transform_heartbeat_crm(params):
     if isinstance(params, dict):
-<<<<<<< HEAD
-        _params = params.copy()
-        _params.setdefault('show_failed_actions', False)
-        return _params
-    par_dict = {'max_age': params[0], 'show_failed_actions': False}
-=======
         return params
     par_dict = {'max_age': params[0]}
->>>>>>> 75a18bda
     if params[1]:
         par_dict['dc'] = params[1]
     if params[2] > -1:
@@ -100,43 +108,19 @@
              )),
             ("num_nodes",
              Integer(
-<<<<<<< HEAD
-                 minvalue=0,
-=======
                  min_value=0,
->>>>>>> 75a18bda
                  default_value=2,
                  title=_("Number of Nodes"),
                  help=_("The expected number of nodes in the cluster"),
              )),
             ("num_resources",
              Integer(
-<<<<<<< HEAD
-                 minvalue=0,
-                 title=_("Number of Resources"),
-                 help=_("The expected number of resources in the cluster"),
-             )),
-            ("show_failed_actions",
-             DropdownChoice(
-                 title=_('Show "Failed Actions"'),
-                 choices=[
-                     (False, _('Don\'t show or warn if "Failed Actions" are present (default)')),
-                     (True, _('Show "Failed Actions" and warn if any is present')),
-                 ],
-                 default_value=False,
-                 help=_('If activated, any "Failed Action" entry will be shown in the main check '
-                        'and the check will go to the WARN state.'),
-             )),
-        ],
-        optional_keys=["dc", "num_nodes", "num_resources", "show_failed_actions"],
-=======
                  min_value=0,
                  title=_("Number of Resources"),
                  help=_("The expected number of resources in the cluster"),
              )),
         ],
         optional_keys=["dc", "num_nodes", "num_resources"],
->>>>>>> 75a18bda
     ),
                      forth=_heartbeat_crm_transform_heartbeat_crm)
 
