--- conflicted
+++ resolved
@@ -1,14 +1,33 @@
-#!/usr/bin/env python3
-# -*- coding: utf-8 -*-
-# Copyright (C) 2019 tribe29 GmbH - License: GNU General Public License v2
-# This file is part of Checkmk (https://checkmk.com). It is subject to the terms and
-# conditions defined in the file COPYING, which is part of this source code package.
+#!/usr/bin/python
+# -*- encoding: utf-8; py-indent-offset: 4 -*-
+# +------------------------------------------------------------------+
+# |             ____ _               _        __  __ _  __           |
+# |            / ___| |__   ___  ___| | __   |  \/  | |/ /           |
+# |           | |   | '_ \ / _ \/ __| |/ /   | |\/| | ' /            |
+# |           | |___| | | |  __/ (__|   <    | |  | | . \            |
+# |            \____|_| |_|\___|\___|_|\_\___|_|  |_|_|\_\           |
+# |                                                                  |
+# | Copyright Mathias Kettner 2014             mk@mathias-kettner.de |
+# +------------------------------------------------------------------+
+#
+# This file is part of Check_MK.
+# The official homepage is at http://mathias-kettner.de/check_mk.
+#
+# check_mk is free software;  you can redistribute it and/or modify it
+# under the  terms of the  GNU General Public License  as published by
+# the Free Software Foundation in version 2.  check_mk is  distributed
+# in the hope that it will be useful, but WITHOUT ANY WARRANTY;  with-
+# out even the implied warranty of  MERCHANTABILITY  or  FITNESS FOR A
+# PARTICULAR PURPOSE. See the  GNU General Public License for more de-
+# tails. You should have  received  a copy of the  GNU  General Public
+# License along with GNU Make; see the file  COPYING.  If  not,  write
+# to the Free Software Foundation, Inc., 51 Franklin St,  Fifth Floor,
+# Boston, MA 02110-1301 USA.
 
 from cmk.gui.i18n import _
 from cmk.gui.valuespec import (
     CascadingDropdown,
     Dictionary,
-    FixedValue,
     Float,
     ListOf,
     ListOfStrings,
@@ -28,62 +47,15 @@
 
 
 def transform_ipmi_inventory_rules(p):
-    # this rule once was a Dictionary, then it became a CascadingDropdown, now we are back to a
-    # Dictionary
-    if isinstance(p, dict):
-        if "discovery_mode" in p:
-            return p
-        if p.get("summarize", True):
-            return {
-                "discovery_mode": (
-                    "summarize",
-                    {},
-                ),
-            }
-        return {
-            "discovery_mode": (
-                "single",
-                "ignored_sensors" in p and {
-                    "ignored_sensors": p["ignored_sensors"]
-                } or {},
-            ),
-        }
-    if p == "summarize":
-        return {
-            "discovery_mode": (
-                "summarize",
-                {},
-            ),
-        }
-    return {
-        "discovery_mode": p,
-    }
+    if not isinstance(p, dict):
+        return p
+    if p.get("summarize", True):
+        return 'summarize'
+    if p.get('ignored_sensors', []):
+        return ('single', {'ignored_sensors': p["ignored_sensors"]})
+    return ('single', {})
 
 
-<<<<<<< HEAD
-def _valuespec_inventory_ipmi_rules_single():
-    return Dictionary(elements=[
-        (
-            "ignored_sensors",
-            ListOfStrings(title=_("Ignore the following IPMI sensors"),
-                          help=_("Names of IPMI sensors that should be ignored during discovery. "
-                                 "The pattern specified here must match exactly the beginning of "
-                                 "the actual ensor name (case sensitive)."),
-                          orientation="horizontal"),
-        ),
-        (
-            "ignored_sensorstates",
-            ListOfStrings(
-                title=_("Ignore the following IPMI sensor states"),
-                help=_("IPMI sensors with these states that should be gnored during discovery. "
-                       "The pattern specified here must match exactly the beginning of the actual "
-                       "sensor state (case sensitive)."),
-                orientation="horizontal",
-            ),
-        ),
-    ],)
-
-=======
 def _valuespec_inventory_ipmi_rules():
     return Transform(
         CascadingDropdown(
@@ -122,98 +94,8 @@
         name="inventory_ipmi_rules",
         valuespec=_valuespec_inventory_ipmi_rules,
     ))
->>>>>>> 75a18bda
-
-def _valuespec_inventory_ipmi_rules():
-    return Transform(
-        Dictionary(
-            title=_("IPMI sensor discovery"),
-            elements=[
-                (
-                    "discovery_mode",
-                    CascadingDropdown(
-                        title=_("Discovery mode"),
-                        orientation="vertical",
-                        choices=[
-                            (
-                                "summarize",
-                                _("Summary of all sensors"),
-                                FixedValue({}, totext=""),
-                            ),
-                            (
-                                "single",
-                                _("One service per sensor"),
-                                _valuespec_inventory_ipmi_rules_single(),
-                            ),
-                        ],
-                        sorted=False,
-                    ),
-                ),
-            ],
-            optional_keys=False,
-        ),
-        forth=transform_ipmi_inventory_rules,
-    )
-
-<<<<<<< HEAD
-
-rulespec_registry.register(
-    HostRulespec(
-        group=RulespecGroupCheckParametersDiscovery,
-        name="inventory_ipmi_rules",
-        valuespec=_valuespec_inventory_ipmi_rules,
-    ))
 
 
-def _parameter_valuespec_ipmi():
-    return Dictionary(
-        elements=[
-            ("sensor_states",
-             ListOf(
-                 Tuple(elements=[TextAscii(), MonitoringState()],),
-                 title=_("Set states of IPMI sensor status texts"),
-                 help=_("The pattern specified here must match exactly the beginning of "
-                        "the sensor state (case sensitive)."),
-             )),
-            ("ignored_sensors",
-             ListOfStrings(title=_("Ignore the following IPMI sensors (only summary)"),
-                           help=_("Names of IPMI sensors that should be ignored when summarizing."
-                                  "The pattern specified here must match exactly the beginning of "
-                                  "the actual sensor name (case sensitive)."),
-                           orientation="horizontal")),
-            ("ignored_sensorstates",
-             ListOfStrings(
-                 title=_("Ignore the following IPMI sensor states (only summary)"),
-                 help=_("IPMI sensors with these states that should be ignored when summarizing."
-                        "The pattern specified here must match exactly the beginning of "
-                        "the actual sensor state (case sensitive)."),
-                 orientation="horizontal",
-                 default_value=["nr", "ns"],
-             )),
-            ("numerical_sensor_levels",
-             ListOf(Tuple(elements=[
-                 TextAscii(title=_("Sensor name"),
-                           help=_(
-                               "Enter the name of the sensor. In single mode, this can be read off "
-                               "from the service descriptions of the services 'IPMI Sensor ...'.")),
-                 Dictionary(elements=[
-                     ("lower", Tuple(
-                         title=_("Lower levels"),
-                         elements=[Float(), Float()],
-                     )),
-                     ("upper", Tuple(
-                         title=_("Upper levels"),
-                         elements=[Float(), Float()],
-                     )),
-                 ],),
-             ],),
-                    title=_("Set lower and upper levels for numerical sensors"))),
-        ],
-        ignored_keys=["ignored_sensors", "ignored_sensor_states"],
-    )
-
-
-=======
 def _parameter_valuespec_ipmi():
     return Dictionary(
         elements=[
@@ -263,7 +145,6 @@
     )
 
 
->>>>>>> 75a18bda
 rulespec_registry.register(
     CheckParameterRulespecWithItem(
         check_group_name="ipmi",
