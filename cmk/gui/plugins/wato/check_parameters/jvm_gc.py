--- conflicted
+++ resolved
@@ -1,16 +1,35 @@
-#!/usr/bin/env python3
-# -*- coding: utf-8 -*-
-# Copyright (C) 2019 tribe29 GmbH - License: GNU General Public License v2
-# This file is part of Checkmk (https://checkmk.com). It is subject to the terms and
-# conditions defined in the file COPYING, which is part of this source code package.
+#!/usr/bin/python
+# -*- encoding: utf-8; py-indent-offset: 4 -*-
+# +------------------------------------------------------------------+
+# |             ____ _               _        __  __ _  __           |
+# |            / ___| |__   ___  ___| | __   |  \/  | |/ /           |
+# |           | |   | '_ \ / _ \/ __| |/ /   | |\/| | ' /            |
+# |           | |___| | | |  __/ (__|   <    | |  | | . \            |
+# |            \____|_| |_|\___|\___|_|\_\___|_|  |_|_|\_\           |
+# |                                                                  |
+# | Copyright Mathias Kettner 2014             mk@mathias-kettner.de |
+# +------------------------------------------------------------------+
+#
+# This file is part of Check_MK.
+# The official homepage is at http://mathias-kettner.de/check_mk.
+#
+# check_mk is free software;  you can redistribute it and/or modify it
+# under the  terms of the  GNU General Public License  as published by
+# the Free Software Foundation in version 2.  check_mk is  distributed
+# in the hope that it will be useful, but WITHOUT ANY WARRANTY;  with-
+# out even the implied warranty of  MERCHANTABILITY  or  FITNESS FOR A
+# PARTICULAR PURPOSE. See the  GNU General Public License for more de-
+# tails. You should have  received  a copy of the  GNU  General Public
+# License along with GNU Make; see the file  COPYING.  If  not,  write
+# to the Free Software Foundation, Inc., 51 Franklin St,  Fifth Floor,
+# Boston, MA 02110-1301 USA.
 
 from cmk.gui.i18n import _
 from cmk.gui.valuespec import (
+    Alternative,
     Dictionary,
-    Float,
-    Percentage,
+    Integer,
     TextAscii,
-    Transform,
     Tuple,
 )
 
@@ -29,46 +48,6 @@
     )
 
 
-<<<<<<< HEAD
-def transform_units(params):
-    """transform 1/min to 1/s and ms/min to %"""
-    if "CollectionTime" in params:
-        ms_per_min = params.pop("CollectionTime")
-        params["collection_time"] = (ms_per_min[0] / 600.0, ms_per_min[1] / 600.0)
-    if "CollectionCount" in params:
-        count_rate_per_min = params.pop("CollectionCount")
-        params["collection_count"] = (count_rate_per_min[0] / 60.0, count_rate_per_min[1] / 60.0)
-    return params
-
-
-def _parameter_valuespec_jvm_gc():
-    return Transform(
-        Dictionary(
-            help=_("This ruleset also covers Tomcat, Jolokia and JMX. "),
-            elements=[
-                ("collection_time",
-                 Tuple(
-                     title=_("Time spent collecting garbage in percent"),
-                     elements=[
-                         Percentage(title=_("Warning at")),
-                         Percentage(title=_("Critical at")),
-                     ],
-                 )),
-                ("collection_count",
-                 Tuple(
-                     title=_("Count of garbage collections per second"),
-                     elements=[
-                         Float(title=_("Warning at")),
-                         Float(title=_("Critical at")),
-                     ],
-                 )),
-            ],
-        ),
-        forth=transform_units,
-    )
-
-
-=======
 def _parameter_valuespec_jvm_gc():
     return Dictionary(
         help=_("This ruleset also covers Tomcat, Jolokia and JMX. "),
@@ -103,7 +82,6 @@
     )
 
 
->>>>>>> 75a18bda
 rulespec_registry.register(
     CheckParameterRulespecWithItem(
         check_group_name="jvm_gc",
