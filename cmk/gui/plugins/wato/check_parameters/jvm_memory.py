#!/usr/bin/env python3
# -*- coding: utf-8 -*-
# Copyright (C) 2019 tribe29 GmbH - License: GNU General Public License v2
# This file is part of Checkmk (https://checkmk.com). It is subject to the terms and
# conditions defined in the file COPYING, which is part of this source code package.

from cmk.gui.i18n import _
from cmk.gui.valuespec import (
    Dictionary,
    Filesize,
    Percentage,
    TextAscii,
    Transform,
    Tuple,
)

from cmk.gui.plugins.wato import (
    CheckParameterRulespecWithItem,
    rulespec_registry,
    RulespecGroupCheckParametersApplications,
)


def _item_spec_jvm_memory():
    return TextAscii(
        title=_("Name of the virtual machine"),
        help=_("The name of the application server"),
        allow_empty=False,
    )


<<<<<<< HEAD
def _transform_legacy_parameters_jvm_memory(params):
    # These old parameters only applied to the depricated jolokia_metrics.mem service
    # NOT to jolokia_jvm_memory(.pools).
    # However, absolute values were lower levels for *free* memory,
    # which makes no sense if no max-value for memory is known. We therefore dismiss those.
    if isinstance(params, tuple) and isinstance(params[0], float):
        return {"perc_total": params}

    new_params = {}
    for key, newkey in (
        ("totalheap", "perc_total"),
        ("heap", "perc_heap"),
        ("nonheap", "perc_nonheap"),
    ):
        levels = params.get(key)
        if isinstance(levels, tuple) and isinstance(levels[0], float):
            new_params[newkey] = levels
    return new_params


def _get_memory_level_elements(mem_type):
    return [
        ("perc_%s" % mem_type,
         Tuple(
             title=_("Percentual levels for %s memory" % mem_type),
             elements=[
                 Percentage(title=_("Warning at"),
                            label=_("% usage"),
                            default_value=80.0,
                            maxvalue=None),
                 Percentage(title=_("Critical at"),
                            label=_("% usage"),
                            default_value=90.0,
                            maxvalue=None),
             ],
         )),
        ("abs_%s" % mem_type,
         Tuple(
             title=_("Absolute levels for %s memory" % mem_type),
             elements=[
                 Filesize(title=_("Warning at")),
                 Filesize(title=_("Critical at")),
             ],
         )),
    ]


def _parameter_valuespec_jvm_memory():
    return Transform(Dictionary(
        help=(_("This rule allows to set the warn and crit levels of the heap / "
                "non-heap and total memory area usage on web application servers.") + " " +
              _("Other keywords for this rule: %s") % "Tomcat, Jolokia, JMX"),
        elements=sum(
            (_get_memory_level_elements(mem_type) for mem_type in ("heap", "nonheap", "total")),
            []),
    ),
                     forth=_transform_legacy_parameters_jvm_memory)
=======
def _parameter_valuespec_jvm_memory():
    return Dictionary(
        help=_("This rule allows to set the warn and crit levels of the heap / "
               "non-heap and total memory area usage on web application servers. "
               "Other keywords for this rule: Tomcat, Jolokia, JMX. "),
        elements=[
            ("totalheap",
             Alternative(
                 title=_("Total Memory Levels"),
                 elements=[
                     Tuple(
                         title=_("Percentage levels of used space"),
                         elements=[
                             Percentage(title=_("Warning at"), label=_("% usage")),
                             Percentage(title=_("Critical at"), label=_("% usage")),
                         ],
                     ),
                     Tuple(
                         title=_("Absolute free space in MB"),
                         elements=[
                             Integer(title=_("Warning if below"), unit=_("MB")),
                             Integer(title=_("Critical if below"), unit=_("MB")),
                         ],
                     )
                 ],
             )),
            ("heap",
             Alternative(
                 title=_("Heap Memory Levels"),
                 elements=[
                     Tuple(
                         title=_("Percentage levels of used space"),
                         elements=[
                             Percentage(title=_("Warning at"), label=_("% usage")),
                             Percentage(title=_("Critical at"), label=_("% usage")),
                         ],
                     ),
                     Tuple(
                         title=_("Absolute free space in MB"),
                         elements=[
                             Integer(title=_("Warning if below"), unit=_("MB")),
                             Integer(title=_("Critical if below"), unit=_("MB")),
                         ],
                     )
                 ],
             )),
            ("nonheap",
             Alternative(
                 title=_("Nonheap Memory Levels"),
                 elements=[
                     Tuple(
                         title=_("Percentage levels of used space"),
                         elements=[
                             Percentage(title=_("Warning at"), label=_("% usage")),
                             Percentage(title=_("Critical at"), label=_("% usage")),
                         ],
                     ),
                     Tuple(
                         title=_("Absolute free space in MB"),
                         elements=[
                             Integer(title=_("Warning if below"), unit=_("MB")),
                             Integer(title=_("Critical if below"), unit=_("MB")),
                         ],
                     )
                 ],
             )),
            ("perm",
             Tuple(
                 title=_("Perm Memory usage"),
                 elements=[
                     Percentage(title=_("Warning at"), label=_("% usage")),
                     Percentage(title=_("Critical at"), label=_("% usage")),
                 ],
             )),
        ],
    )
>>>>>>> 75a18bda


rulespec_registry.register(
    CheckParameterRulespecWithItem(
        check_group_name="jvm_memory",
        group=RulespecGroupCheckParametersApplications,
        item_spec=_item_spec_jvm_memory,
        match_type="dict",
        parameter_valuespec=_parameter_valuespec_jvm_memory,
        title=lambda: _("JVM memory levels"),
<<<<<<< HEAD
    ))


def _item_spec_jvm_memory_pools():
    return TextAscii(
        title=_("Name of the memory pool"),
        help=_("The name of the memory pool in the format 'INSTANCE Memory Pool POOLNAME'"),
        allow_empty=False,
    )


def _parameter_valuespec_jvm_memory_pools():
    return Dictionary(help=(_("This rule allows to set the warn and crit levels of the memory"
                              " pools on web application servers.") + " " +
                            _("Other keywords for this rule: %s") % "Tomcat, Jolokia, JMX"),
                      elements=_get_memory_level_elements("used"))


rulespec_registry.register(
    CheckParameterRulespecWithItem(
        check_group_name="jvm_memory_pools",
        group=RulespecGroupCheckParametersApplications,
        item_spec=_item_spec_jvm_memory_pools,
        match_type="dict",
        parameter_valuespec=_parameter_valuespec_jvm_memory_pools,
        title=lambda: _("JVM memory pool levels"),
=======
>>>>>>> 75a18bda
    ))<|MERGE_RESOLUTION|>--- conflicted
+++ resolved
@@ -1,16 +1,36 @@
-#!/usr/bin/env python3
-# -*- coding: utf-8 -*-
-# Copyright (C) 2019 tribe29 GmbH - License: GNU General Public License v2
-# This file is part of Checkmk (https://checkmk.com). It is subject to the terms and
-# conditions defined in the file COPYING, which is part of this source code package.
+#!/usr/bin/python
+# -*- encoding: utf-8; py-indent-offset: 4 -*-
+# +------------------------------------------------------------------+
+# |             ____ _               _        __  __ _  __           |
+# |            / ___| |__   ___  ___| | __   |  \/  | |/ /           |
+# |           | |   | '_ \ / _ \/ __| |/ /   | |\/| | ' /            |
+# |           | |___| | | |  __/ (__|   <    | |  | | . \            |
+# |            \____|_| |_|\___|\___|_|\_\___|_|  |_|_|\_\           |
+# |                                                                  |
+# | Copyright Mathias Kettner 2014             mk@mathias-kettner.de |
+# +------------------------------------------------------------------+
+#
+# This file is part of Check_MK.
+# The official homepage is at http://mathias-kettner.de/check_mk.
+#
+# check_mk is free software;  you can redistribute it and/or modify it
+# under the  terms of the  GNU General Public License  as published by
+# the Free Software Foundation in version 2.  check_mk is  distributed
+# in the hope that it will be useful, but WITHOUT ANY WARRANTY;  with-
+# out even the implied warranty of  MERCHANTABILITY  or  FITNESS FOR A
+# PARTICULAR PURPOSE. See the  GNU General Public License for more de-
+# tails. You should have  received  a copy of the  GNU  General Public
+# License along with GNU Make; see the file  COPYING.  If  not,  write
+# to the Free Software Foundation, Inc., 51 Franklin St,  Fifth Floor,
+# Boston, MA 02110-1301 USA.
 
 from cmk.gui.i18n import _
 from cmk.gui.valuespec import (
+    Alternative,
     Dictionary,
-    Filesize,
+    Integer,
     Percentage,
     TextAscii,
-    Transform,
     Tuple,
 )
 
@@ -29,65 +49,6 @@
     )
 
 
-<<<<<<< HEAD
-def _transform_legacy_parameters_jvm_memory(params):
-    # These old parameters only applied to the depricated jolokia_metrics.mem service
-    # NOT to jolokia_jvm_memory(.pools).
-    # However, absolute values were lower levels for *free* memory,
-    # which makes no sense if no max-value for memory is known. We therefore dismiss those.
-    if isinstance(params, tuple) and isinstance(params[0], float):
-        return {"perc_total": params}
-
-    new_params = {}
-    for key, newkey in (
-        ("totalheap", "perc_total"),
-        ("heap", "perc_heap"),
-        ("nonheap", "perc_nonheap"),
-    ):
-        levels = params.get(key)
-        if isinstance(levels, tuple) and isinstance(levels[0], float):
-            new_params[newkey] = levels
-    return new_params
-
-
-def _get_memory_level_elements(mem_type):
-    return [
-        ("perc_%s" % mem_type,
-         Tuple(
-             title=_("Percentual levels for %s memory" % mem_type),
-             elements=[
-                 Percentage(title=_("Warning at"),
-                            label=_("% usage"),
-                            default_value=80.0,
-                            maxvalue=None),
-                 Percentage(title=_("Critical at"),
-                            label=_("% usage"),
-                            default_value=90.0,
-                            maxvalue=None),
-             ],
-         )),
-        ("abs_%s" % mem_type,
-         Tuple(
-             title=_("Absolute levels for %s memory" % mem_type),
-             elements=[
-                 Filesize(title=_("Warning at")),
-                 Filesize(title=_("Critical at")),
-             ],
-         )),
-    ]
-
-
-def _parameter_valuespec_jvm_memory():
-    return Transform(Dictionary(
-        help=(_("This rule allows to set the warn and crit levels of the heap / "
-                "non-heap and total memory area usage on web application servers.") + " " +
-              _("Other keywords for this rule: %s") % "Tomcat, Jolokia, JMX"),
-        elements=sum(
-            (_get_memory_level_elements(mem_type) for mem_type in ("heap", "nonheap", "total")),
-            []),
-    ),
-                     forth=_transform_legacy_parameters_jvm_memory)
-=======
 def _parameter_valuespec_jvm_memory():
     return Dictionary(
         help=_("This rule allows to set the warn and crit levels of the heap / "
@@ -164,7 +125,6 @@
              )),
         ],
     )
->>>>>>> 75a18bda
 
 
 rulespec_registry.register(
@@ -175,33 +135,4 @@
         match_type="dict",
         parameter_valuespec=_parameter_valuespec_jvm_memory,
         title=lambda: _("JVM memory levels"),
-<<<<<<< HEAD
-    ))
-
-
-def _item_spec_jvm_memory_pools():
-    return TextAscii(
-        title=_("Name of the memory pool"),
-        help=_("The name of the memory pool in the format 'INSTANCE Memory Pool POOLNAME'"),
-        allow_empty=False,
-    )
-
-
-def _parameter_valuespec_jvm_memory_pools():
-    return Dictionary(help=(_("This rule allows to set the warn and crit levels of the memory"
-                              " pools on web application servers.") + " " +
-                            _("Other keywords for this rule: %s") % "Tomcat, Jolokia, JMX"),
-                      elements=_get_memory_level_elements("used"))
-
-
-rulespec_registry.register(
-    CheckParameterRulespecWithItem(
-        check_group_name="jvm_memory_pools",
-        group=RulespecGroupCheckParametersApplications,
-        item_spec=_item_spec_jvm_memory_pools,
-        match_type="dict",
-        parameter_valuespec=_parameter_valuespec_jvm_memory_pools,
-        title=lambda: _("JVM memory pool levels"),
-=======
->>>>>>> 75a18bda
     ))