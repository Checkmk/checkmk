#!/usr/bin/env python3
# -*- coding: utf-8 -*-
# Copyright (C) 2019 tribe29 GmbH - License: GNU General Public License v2
# This file is part of Checkmk (https://checkmk.com). It is subject to the terms and
# conditions defined in the file COPYING, which is part of this source code package.

from cmk.gui.i18n import _
from cmk.gui.valuespec import (
    Age,
    Dictionary,
    DropdownChoice,
    Float,
    Integer,
    TextAscii,
    Transform,
    Tuple,
)
from cmk.gui.plugins.wato import (
    CheckParameterRulespecWithItem,
    CheckParameterRulespecWithoutItem,
    HostRulespec,
    RulespecGroupCheckParametersDiscovery,
    RulespecGroupCheckParametersOperatingSystem,
    rulespec_registry,
)


def _valuespec_ntp_rules():
    return Transform(
        Dictionary(
            title=_("NTP discovery"),
            elements=[(
                'mode',
                DropdownChoice(
                    choices=[
                        ("summary", "Discover a single summary service"),
                        ("single", "Discover one service for every peer"),
                        ("both", "Discover both of the above"),
                        ("neither", "Discover neither of the above"),
                    ],
                    title=_("Single peers or summary"),
                ),
            )],
        ))


rulespec_registry.register(
    HostRulespec(
        group=RulespecGroupCheckParametersDiscovery,
        match_type="merged",
        name="ntp_discovery",
        valuespec=_valuespec_ntp_rules,
    ))


def _ntp_params():
    return Tuple(
        title=_("Thresholds for quality of time"),
        elements=[
            Integer(
                title=_("Critical at stratum"),
                default_value=10,
                help=
                _("The stratum (\"distance\" to the reference clock) at which the check gets critical."
                 ),
            ),
            Float(
                title=_("Warning at"),
                unit=_("ms"),
                default_value=200.0,
                help=_("The offset in ms at which a warning state is triggered."),
            ),
            Float(
                title=_("Critical at"),
                unit=_("ms"),
                default_value=500.0,
                help=_("The offset in ms at which a critical state is triggered."),
            ),
        ])


<<<<<<< HEAD
def _parameter_valuespec_ntp_peer():
    return Transform(
        Dictionary(
            elements=[
                ("ntp_levels", _ntp_params()),
            ],
            ignored_keys=["alert_delay"],  # be compatible to ntp_time defaults
        ),
        forth=_transform_forth,
    )


=======
>>>>>>> 75a18bda
def _item_spec_ntp_peer():
    return TextAscii(title=_("Name of the peer"))


rulespec_registry.register(
    CheckParameterRulespecWithItem(
        check_group_name="ntp_peer",
        group=RulespecGroupCheckParametersOperatingSystem,
        item_spec=_item_spec_ntp_peer,
        parameter_valuespec=_ntp_params,
        title=lambda: _("State of NTP peer"),
    ))


def _parameter_valuespec_ntp_time():
    return Transform(
        Dictionary(elements=[
            (
                "ntp_levels",
                _ntp_params(),
            ),
<<<<<<< HEAD
            (
                "alert_delay",
                Tuple(title=_("Phases without synchronization"),
                      elements=[
                          Age(
                              title=_("Warning at"),
                              display=["hours", "minutes"],
                              default_value=300,
                          ),
                          Age(
                              title=_("Critical at"),
                              display=["hours", "minutes"],
                              default_value=3600,
                          ),
                      ]),
            ),
        ],),
        forth=_transform_forth,
    )


def _transform_forth(params):
    if isinstance(params, dict):
        return params
    return {"ntp_levels": params}
=======
            ("alert_delay",
             Tuple(title=_("Phases without synchronization"),
                   elements=[
                       Age(
                           title=_("Warning at"),
                           display=["hours", "minutes"],
                           default_value=300,
                       ),
                       Age(
                           title=_("Critical at"),
                           display=["hours", "minutes"],
                           default_value=3600,
                       ),
                   ])),
        ],),
        forth=lambda params: isinstance(params, tuple) and {"ntp_levels": params} or params)
>>>>>>> 75a18bda


rulespec_registry.register(
    CheckParameterRulespecWithoutItem(
        check_group_name="ntp_time",
        group=RulespecGroupCheckParametersOperatingSystem,
        match_type="dict",
        parameter_valuespec=_parameter_valuespec_ntp_time,
        title=lambda: _("State of NTP time synchronisation"),
    ))<|MERGE_RESOLUTION|>--- conflicted
+++ resolved
@@ -1,14 +1,33 @@
-#!/usr/bin/env python3
-# -*- coding: utf-8 -*-
-# Copyright (C) 2019 tribe29 GmbH - License: GNU General Public License v2
-# This file is part of Checkmk (https://checkmk.com). It is subject to the terms and
-# conditions defined in the file COPYING, which is part of this source code package.
+#!/usr/bin/python
+# -*- encoding: utf-8; py-indent-offset: 4 -*-
+# +------------------------------------------------------------------+
+# |             ____ _               _        __  __ _  __           |
+# |            / ___| |__   ___  ___| | __   |  \/  | |/ /           |
+# |           | |   | '_ \ / _ \/ __| |/ /   | |\/| | ' /            |
+# |           | |___| | | |  __/ (__|   <    | |  | | . \            |
+# |            \____|_| |_|\___|\___|_|\_\___|_|  |_|_|\_\           |
+# |                                                                  |
+# | Copyright Mathias Kettner 2014             mk@mathias-kettner.de |
+# +------------------------------------------------------------------+
+#
+# This file is part of Check_MK.
+# The official homepage is at http://mathias-kettner.de/check_mk.
+#
+# check_mk is free software;  you can redistribute it and/or modify it
+# under the  terms of the  GNU General Public License  as published by
+# the Free Software Foundation in version 2.  check_mk is  distributed
+# in the hope that it will be useful, but WITHOUT ANY WARRANTY;  with-
+# out even the implied warranty of  MERCHANTABILITY  or  FITNESS FOR A
+# PARTICULAR PURPOSE. See the  GNU General Public License for more de-
+# tails. You should have  received  a copy of the  GNU  General Public
+# License along with GNU Make; see the file  COPYING.  If  not,  write
+# to the Free Software Foundation, Inc., 51 Franklin St,  Fifth Floor,
+# Boston, MA 02110-1301 USA.
 
 from cmk.gui.i18n import _
 from cmk.gui.valuespec import (
     Age,
     Dictionary,
-    DropdownChoice,
     Float,
     Integer,
     TextAscii,
@@ -16,41 +35,11 @@
     Tuple,
 )
 from cmk.gui.plugins.wato import (
+    RulespecGroupCheckParametersOperatingSystem,
     CheckParameterRulespecWithItem,
     CheckParameterRulespecWithoutItem,
-    HostRulespec,
-    RulespecGroupCheckParametersDiscovery,
-    RulespecGroupCheckParametersOperatingSystem,
     rulespec_registry,
 )
-
-
-def _valuespec_ntp_rules():
-    return Transform(
-        Dictionary(
-            title=_("NTP discovery"),
-            elements=[(
-                'mode',
-                DropdownChoice(
-                    choices=[
-                        ("summary", "Discover a single summary service"),
-                        ("single", "Discover one service for every peer"),
-                        ("both", "Discover both of the above"),
-                        ("neither", "Discover neither of the above"),
-                    ],
-                    title=_("Single peers or summary"),
-                ),
-            )],
-        ))
-
-
-rulespec_registry.register(
-    HostRulespec(
-        group=RulespecGroupCheckParametersDiscovery,
-        match_type="merged",
-        name="ntp_discovery",
-        valuespec=_valuespec_ntp_rules,
-    ))
 
 
 def _ntp_params():
@@ -79,21 +68,6 @@
         ])
 
 
-<<<<<<< HEAD
-def _parameter_valuespec_ntp_peer():
-    return Transform(
-        Dictionary(
-            elements=[
-                ("ntp_levels", _ntp_params()),
-            ],
-            ignored_keys=["alert_delay"],  # be compatible to ntp_time defaults
-        ),
-        forth=_transform_forth,
-    )
-
-
-=======
->>>>>>> 75a18bda
 def _item_spec_ntp_peer():
     return TextAscii(title=_("Name of the peer"))
 
@@ -115,33 +89,6 @@
                 "ntp_levels",
                 _ntp_params(),
             ),
-<<<<<<< HEAD
-            (
-                "alert_delay",
-                Tuple(title=_("Phases without synchronization"),
-                      elements=[
-                          Age(
-                              title=_("Warning at"),
-                              display=["hours", "minutes"],
-                              default_value=300,
-                          ),
-                          Age(
-                              title=_("Critical at"),
-                              display=["hours", "minutes"],
-                              default_value=3600,
-                          ),
-                      ]),
-            ),
-        ],),
-        forth=_transform_forth,
-    )
-
-
-def _transform_forth(params):
-    if isinstance(params, dict):
-        return params
-    return {"ntp_levels": params}
-=======
             ("alert_delay",
              Tuple(title=_("Phases without synchronization"),
                    elements=[
@@ -158,7 +105,6 @@
                    ])),
         ],),
         forth=lambda params: isinstance(params, tuple) and {"ntp_levels": params} or params)
->>>>>>> 75a18bda
 
 
 rulespec_registry.register(
