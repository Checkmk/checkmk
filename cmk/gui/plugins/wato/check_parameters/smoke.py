#!/usr/bin/env python3
# -*- coding: utf-8 -*-
# Copyright (C) 2019 tribe29 GmbH - License: GNU General Public License v2
# This file is part of Checkmk (https://checkmk.com). It is subject to the terms and
# conditions defined in the file COPYING, which is part of this source code package.

from cmk.gui.i18n import _
from cmk.gui.valuespec import (
    Dictionary,
    Percentage,
    TextAscii,
    Transform,
    Tuple,
)

from cmk.gui.plugins.wato import (
    CheckParameterRulespecWithItem,
    rulespec_registry,
    RulespecGroupCheckParametersEnvironment,
)


<<<<<<< HEAD
def _transform_smoke_detection_params(params):
    if isinstance(params, tuple):
        return {'levels': params}
    return params


def _parameter_valuespec_smoke():
    return Transform(
        Dictionary(
            help=_("For devices that measure smoke in percent"),
            elements=[
                (
                    'levels',
                    Tuple(
                        title=_('Upper limits in percent'),
                        elements=[
                            Percentage(title=_("Warning at"), allow_int=True, default_value=1),
                            Percentage(title=_("Critical at"), allow_int=True, default_value=5),
                        ],
                    ),
                ),
            ],
        ),
        forth=_transform_smoke_detection_params,
=======
def _parameter_valuespec_smoke():
    return Tuple(
        help=_("For devices which measure smoke in percent"),
        elements=[
            Percentage(title=_("Warning at"), allow_int=True, default_value=1),
            Percentage(title=_("Critical at"), allow_int=True, default_value=5),
        ],
>>>>>>> 75a18bda
    )


rulespec_registry.register(
    CheckParameterRulespecWithItem(
        check_group_name="smoke",
        group=RulespecGroupCheckParametersEnvironment,
        item_spec=lambda: TextAscii(title=_("Sensor ID"), help=_("The identifier of the sensor.")),
        parameter_valuespec=_parameter_valuespec_smoke,
        title=lambda: _("Smoke Detection"),
    ))<|MERGE_RESOLUTION|>--- conflicted
+++ resolved
@@ -1,15 +1,33 @@
-#!/usr/bin/env python3
-# -*- coding: utf-8 -*-
-# Copyright (C) 2019 tribe29 GmbH - License: GNU General Public License v2
-# This file is part of Checkmk (https://checkmk.com). It is subject to the terms and
-# conditions defined in the file COPYING, which is part of this source code package.
+#!/usr/bin/python
+# -*- encoding: utf-8; py-indent-offset: 4 -*-
+# +------------------------------------------------------------------+
+# |             ____ _               _        __  __ _  __           |
+# |            / ___| |__   ___  ___| | __   |  \/  | |/ /           |
+# |           | |   | '_ \ / _ \/ __| |/ /   | |\/| | ' /            |
+# |           | |___| | | |  __/ (__|   <    | |  | | . \            |
+# |            \____|_| |_|\___|\___|_|\_\___|_|  |_|_|\_\           |
+# |                                                                  |
+# | Copyright Mathias Kettner 2014             mk@mathias-kettner.de |
+# +------------------------------------------------------------------+
+#
+# This file is part of Check_MK.
+# The official homepage is at http://mathias-kettner.de/check_mk.
+#
+# check_mk is free software;  you can redistribute it and/or modify it
+# under the  terms of the  GNU General Public License  as published by
+# the Free Software Foundation in version 2.  check_mk is  distributed
+# in the hope that it will be useful, but WITHOUT ANY WARRANTY;  with-
+# out even the implied warranty of  MERCHANTABILITY  or  FITNESS FOR A
+# PARTICULAR PURPOSE. See the  GNU General Public License for more de-
+# tails. You should have  received  a copy of the  GNU  General Public
+# License along with GNU Make; see the file  COPYING.  If  not,  write
+# to the Free Software Foundation, Inc., 51 Franklin St,  Fifth Floor,
+# Boston, MA 02110-1301 USA.
 
 from cmk.gui.i18n import _
 from cmk.gui.valuespec import (
-    Dictionary,
     Percentage,
     TextAscii,
-    Transform,
     Tuple,
 )
 
@@ -20,32 +38,6 @@
 )
 
 
-<<<<<<< HEAD
-def _transform_smoke_detection_params(params):
-    if isinstance(params, tuple):
-        return {'levels': params}
-    return params
-
-
-def _parameter_valuespec_smoke():
-    return Transform(
-        Dictionary(
-            help=_("For devices that measure smoke in percent"),
-            elements=[
-                (
-                    'levels',
-                    Tuple(
-                        title=_('Upper limits in percent'),
-                        elements=[
-                            Percentage(title=_("Warning at"), allow_int=True, default_value=1),
-                            Percentage(title=_("Critical at"), allow_int=True, default_value=5),
-                        ],
-                    ),
-                ),
-            ],
-        ),
-        forth=_transform_smoke_detection_params,
-=======
 def _parameter_valuespec_smoke():
     return Tuple(
         help=_("For devices which measure smoke in percent"),
@@ -53,7 +45,6 @@
             Percentage(title=_("Warning at"), allow_int=True, default_value=1),
             Percentage(title=_("Critical at"), allow_int=True, default_value=5),
         ],
->>>>>>> 75a18bda
     )
 
 
