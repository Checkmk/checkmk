--- conflicted
+++ resolved
@@ -25,10 +25,7 @@
 # Boston, MA 02110-1301 USA.
 """Module to hold shared code for check parameter module internals"""
 
-<<<<<<< HEAD
-=======
 from typing import List, Tuple as _Tuple, Union
->>>>>>> be098c13
 from cmk.gui.i18n import _
 from cmk.gui.exceptions import MKUserError
 from cmk.gui.valuespec import (
@@ -85,10 +82,6 @@
     vs_subgroup = [
         Tuple(title=_("Percentage %s") % title,
               elements=[
-<<<<<<< HEAD
-                  Percentage(title=_("Warning if %s") % course, unit="%", minvalue=0.0),
-                  Percentage(title=_("Critical if %s") % course, unit="%", minvalue=0.0),
-=======
                   Percentage(
                       title=_("Warning if %s") % course,
                       unit="%",
@@ -101,7 +94,6 @@
                       minvalue=0.0 if what == "used" else 0.0001,
                       maxvalue=maxvalue,
                   ),
->>>>>>> be098c13
               ]),
         Tuple(title=_("Absolute %s") % title,
               elements=[
