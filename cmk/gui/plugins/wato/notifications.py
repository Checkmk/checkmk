#!/usr/bin/env python3
# -*- coding: utf-8 -*-
# Copyright (C) 2019 tribe29 GmbH - License: GNU General Public License v2
# This file is part of Checkmk (https://checkmk.com). It is subject to the terms and
# conditions defined in the file COPYING, which is part of this source code package.

import socket

import cmk.utils.version as cmk_version
import cmk.gui.mkeventd as mkeventd
import cmk.gui.config as config
from cmk.gui.i18n import _
from cmk.gui.globals import html

from cmk.gui.valuespec import (
    Age,
    Alternative,
    CascadingDropdown,
    DEF_VALUE,
    Dictionary,
    DropdownChoice,
    EmailAddress,
    FixedValue,
    HTTPUrl,
    Integer,
    IPv4Address,
    ListChoice,
    ListOfStrings,
    Password,
    TextAreaUnicode,
    TextAscii,
    TextUnicode,
    Transform,
    Tuple,
)

from cmk.gui.plugins.wato import (
    notification_parameter_registry,
    NotificationParameter,
    passwordstore_choices,
    HTTPProxyReference,
    IndividualOrStoredPassword,
)

from cmk.gui.plugins.wato.utils import (
    PasswordFromStore,)


# We have to transform because 'add_to_event_context'
# in modules/events.py can't handle complex data structures
def transform_back_html_mail_url_prefix(p):
    if isinstance(p, tuple):
        return {p[0]: p[1]}
    if p == "automatic_http":
        return {"automatic": "http"}
    if p == "automatic_https":
        return {"automatic": "https"}
    return {"manual": p}


def transform_forth_html_mail_url_prefix(p):
    if not isinstance(p, dict):
        return ("manual", p)

    k, v = list(p.items())[0]
    if k == "automatic":
        return "%s_%s" % (k, v)

    return ("manual", v)


def local_site_url():
    return "http://" + socket.gethostname() + "/" + config.omd_site() + "check_mk/"


def _vs_add_common_mail_elements(elements):
    header = [
        ("from",
         Transform(
             Dictionary(
                 title="From",
                 elements=[
                     ("address", EmailAddress(
                         title=_("Email address"),
                         size=40,
                         allow_empty=False,
                     )),
                     ("display_name",
                      TextUnicode(
                          title=_("Display name"),
                          size=40,
                          allow_empty=False,
                      )),
                 ],
                 help=_("The email address and visible name used in the From header "
                        "of notifications messages. If no email address is specified "
                        "the default address is <tt>OMD_SITE@FQDN</tt> is used. If the "
                        "environment variable <tt>OMD_SITE</tt> is not set it defaults "
                        "to <tt>checkmk</tt>."),
             ),
             forth=lambda x: x if isinstance(x, dict) else {'address': x},
         )),
        ("reply_to",
         Transform(
             Dictionary(
                 title="Reply to",
                 elements=[
                     ("address", EmailAddress(
                         title=_("Email address"),
                         size=40,
                         allow_empty=False,
                     )),
                     ("display_name",
                      TextUnicode(
                          title=_("Display name"),
                          size=40,
                          allow_empty=False,
                      )),
                 ],
                 required_keys=["address"],
                 help=_("The email address and visible name used in the Reply-To header "
                        "of notifications messages."),
             ),
             forth=lambda x: x if isinstance(x, dict) else {'address': x},
         )),
        ("host_subject",
         TextUnicode(
             title=_("Subject for host notifications"),
             help=_("Here you are allowed to use all macros that are defined in the "
                    "notification context."),
             default_value="Check_MK: $HOSTNAME$ - $EVENT_TXT$",
             size=64,
         )),
        ("service_subject",
         TextUnicode(
             title=_("Subject for service notifications"),
             help=_("Here you are allowed to use all macros that are defined in the "
                    "notification context."),
             default_value="Check_MK: $HOSTNAME$/$SERVICEDESC$ $EVENT_TXT$",
             size=64,
         )),
    ]

    footer = [
        ('bulk_sort_order',
         DropdownChoice(
             choices=[
                 ('oldest_first', _('Oldest first')),
                 ('newest_first', _('Newest first')),
             ],
             help=_(
                 "With this option you can specify, whether the oldest (default) or "
                 "the newest notification should get shown at the top of the notification mail."),
             title=_("Notification sort order for bulk notifications"),
             default_value="oldest_first",
         )),
        ("disable_multiplexing",
         FixedValue(
             True,
             title=_("Send seperate notifications to every recipient"),
             totext=_("A seperate notification is send to every recipient. Recipients "
                      "cannot see which other recipients were notified."),
             help=_("Per default only one notification is generated for all recipients. "
                    "Therefore, all recipients can see who was notified and reply to "
                    "all other recipients."),
         )),
    ]

    return header + elements + footer


def _get_url_prefix_specs(default_choice, default_value=DEF_VALUE):

    return Transform(CascadingDropdown(
        title=_("URL prefix for links to Checkmk"),
        help=_("If you use <b>Automatic HTTP/s</b>, the URL prefix for host "
               "and service links within the notification is filled "
               "automatically. If you specify an URL prefix here, then "
               "several parts of the notification are armed with hyperlinks "
               "to your Check_MK GUI. In both cases, the recipient of the "
               "notification can directly visit the host or service in "
               "question in Check_MK. Specify an absolute URL including the "
               "<tt>.../check_mk/</tt>."),
        choices=[
            ("automatic_http", _("Automatic HTTP")),
            ("automatic_https", _("Automatic HTTPs")),
            ("manual", _("Specify URL prefix"),
             TextAscii(
                 regex="^(http|https)://.*/check_mk/$",
                 regex_error=_("The URL must begin with <tt>http</tt> or "
                               "<tt>https</tt> and end with <tt>/check_mk/</tt>."),
                 size=64,
                 default_value=default_choice,
             )),
        ],
        default_value=default_value),
                     forth=transform_forth_html_mail_url_prefix,
                     back=transform_back_html_mail_url_prefix)


@notification_parameter_registry.register
class NotificationParameterMail(NotificationParameter):
    @property
    def ident(self):
        return "mail"

    @property
    def spec(self):
        return Dictionary(
            title=_("Create notification with the following parameters"),
            # must be called at run time!!
            elements=self._parameter_elements,
        )

    def _parameter_elements(self):
        elements = _vs_add_common_mail_elements([
            ("elements",
             ListChoice(
                 title=_("Information to be displayed in the email body"),
                 choices=[
                     ("omdsite", _("OMD Site")),
                     ("hosttags", _("Tags of the Host")),
                     ("address", _("IP Address of Host")),
                     ("abstime", _("Absolute Time of Alert")),
                     ("reltime", _("Relative Time of Alert")),
                     ("longoutput", _("Additional Plugin Output")),
                     ("ack_author", _("Acknowledgement Author")),
                     ("ack_comment", _("Acknowledgement Comment")),
                     ("perfdata", _("Performance Data")),
                     ("graph", _("Performance Graphs")),
                     ("notesurl", _("Custom Host/Service Notes URL")),
                     ("context", _("Complete variable list (for testing)")),
                 ],
                 default_value=["perfdata", "graph", "abstime", "address", "longoutput"],
             )),
            ("insert_html_section",
             TextAreaUnicode(
                 title=_("Insert HTML section between body and table"),
                 default_value="<HTMLTAG>CONTENT</HTMLTAG>",
                 cols=40,
                 rows="auto",
             )),
            ("url_prefix",
<<<<<<< HEAD
             _get_url_prefix_specs(
                 "http://" + socket.gethostname() + "/" +
                 (config.omd_site() and config.omd_site() + "/" or "") + "check_mk/",
                 html.request.is_ssl_request and "automatic_https" or "automatic_http")),
=======
             Transform(CascadingDropdown(
                 style="dropdown",
                 title=_("URL prefix for links to Check_MK"),
                 help=_("If you use <b>Automatic HTTP/s</b> the URL prefix for "
                        "host and service links within the notification mail "
                        "is filled automatically. "
                        "If you specify an URL prefix here, then several parts of the "
                        "email body are armed with hyperlinks to your Check_MK GUI. In both cases "
                        "the recipient of the email can directly visit the host or "
                        "service in question in Check_MK. Specify an absolute URL including "
                        "the <tt>.../check_mk/</tt>"),
                 choices=[
                     ("automatic_http", _("Automatic HTTP")),
                     ("automatic_https", _("Automatic HTTPs")),
                     ("manual", _("Specify URL prefix"),
                      TextAscii(
                          regex="^(http|https)://.*/check_mk/$",
                          regex_error=_("The URL must begin with <tt>http</tt> or "
                                        "<tt>https</tt> and end with <tt>/check_mk/</tt>."),
                          size=64,
                          default_value="http://" + socket.gethostname() + "/" +
                          (config.omd_site() and config.omd_site() + "/" or "") + "check_mk/",
                      )),
                 ],
                 default_value=html.request.is_ssl_request and "automatic_https" or
                 "automatic_http",
             ),
                       forth=transform_forth_html_mail_url_prefix,
                       back=transform_back_html_mail_url_prefix)),
>>>>>>> 75a18bda
            ("no_floating_graphs",
             FixedValue(
                 True,
                 title=_("Display graphs among each other"),
                 totext=_("Graphs are shown among each other"),
                 help=_("By default all multiple graphs in emails are displayed floating "
                        "nearby. You can enable this option to show the graphs among each "
                        "other."),
             )),
        ])

        if not cmk_version.is_raw_edition():
            import cmk.gui.cee.plugins.wato.syncsmtp  # pylint: disable=no-name-in-module
            elements += cmk.gui.cee.plugins.wato.syncsmtp.cee_html_mail_smtp_sync_option

        elements += [
            ("graphs_per_notification",
             Integer(
                 title=_("Graphs per notification (default: 5)"),
                 label=_("Show up to"),
                 unit=_("graphs"),
                 help=_(
                     "Sets a limit for the number of graphs that are displayed in a notification."),
                 default_value=5,
                 minvalue=0,
             )),
            ("notifications_with_graphs",
             Integer(
                 title=_("Bulk notifications with graphs (default: 5)"),
                 label=_("Show graphs for the first"),
                 unit=_("Notifications"),
                 help=_(
                     "Sets a limit for the number of notifications in a bulk for which graphs "
                     "are displayed. If you do not use bulk notifications this option is ignored. "
                     "Note that each graph increases the size of the mail and takes time to render"
                     "on the monitoring server. Therefore, large bulks may exceed the maximum "
                     "size for attachements or the plugin may run into a timeout so that a failed "
                     "notification is produced."),
                 default_value=5,
                 minvalue=0,
             )),
        ]
        return elements


@notification_parameter_registry.register
class NotificationParameterSlack(NotificationParameter):
    @property
    def ident(self):
        return "slack"

    @property
    def spec(self):
        return Dictionary(
            title=_("Create notification with the following parameters"),
            optional_keys=["url_prefix"],
            elements=[
                ("webhook_url",
                 CascadingDropdown(
                     title=_("Webhook-URL"),
                     help=
                     _("Webhook URL. Setup Slack Webhook " +
                       "<a href=\"https://my.slack.com/services/new/incoming-webhook/\" target=\"_blank\">here</a>"
                       "<br />For Mattermost follow the documentation "
                       "<a href=\"https://docs.mattermost.com/developer/webhooks-incoming.html\" target=\"_blank\">here</a>"
                       "<br />This URL can also be collected from the Password Store from Check_MK."
                      ),
                     choices=[("webhook_url", _("Webhook URL"), HTTPUrl(size=80,
                                                                        allow_empty=False)),
                              ("store", _("URL from password store"),
                               DropdownChoice(
                                   sorted=True,
                                   choices=passwordstore_choices,
                               ))],
                 )),
<<<<<<< HEAD
                ("url_prefix", _get_url_prefix_specs(local_site_url)),
            ],
        )


@notification_parameter_registry.register
class NotificationParameterCiscoWebexTeams(NotificationParameter):
    @property
    def ident(self):
        return "cisco_webex_teams"

    @property
    def spec(self):
        return Dictionary(
            title=_("Create notification with the following parameters"),
            optional_keys=["url_prefix", "proxy_url"],
            elements=[
                ("webhook_url",
                 CascadingDropdown(
                     title=_("Webhook-URL"),
                     help=
                     _("Webhook URL. Setup Cisco Webex Teams Webhook " +
                       "<a href=\"https://apphub.webex.com/messaging/applications/incoming-webhooks-cisco-systems-38054\" target=\"_blank\">here</a>"
                       "<br />This URL can also be collected from the Password Store from Check_MK."
                      ),
                     choices=[("webhook_url", _("Webhook URL"), HTTPUrl(size=80,
                                                                        allow_empty=False)),
                              ("store", _("URL from password store"),
                               DropdownChoice(
                                   sorted=True,
                                   choices=passwordstore_choices,
                               ))],
                 )),
                ("url_prefix", _get_url_prefix_specs(local_site_url)),
                ("proxy_url", HTTPProxyReference()),
=======
                ("url_prefix",
                 Transform(CascadingDropdown(
                     title=_("URL prefix for links to Check_MK"),
                     help=_(
                         "If you use <b>Automatic HTTP/s</b> the URL prefix for "
                         "host and service links within the notification mail "
                         "is filled automatically. "
                         "If you specify an URL prefix here, then several parts of the "
                         "slack message are armed with hyperlinks to your Check_MK GUI. In both cases "
                         "the recipient of the message can directly visit the host or "
                         "service in question in Check_MK. Specify an absolute URL including "
                         "the <tt>.../check_mk/</tt>"),
                     choices=[
                         ("automatic_http", _("Automatic HTTP")),
                         ("automatic_https", _("Automatic HTTPs")),
                         ("manual", _("Specify URL prefix"),
                          TextAscii(
                              regex="^(http|https)://.*/check_mk/$",
                              regex_error=_("The URL must begin with <tt>http</tt> or "
                                            "<tt>https</tt> and end with <tt>/check_mk/</tt>."),
                              size=64,
                              default_value=local_site_url,
                          )),
                     ],
                 ),
                           forth=transform_forth_html_mail_url_prefix,
                           back=transform_back_html_mail_url_prefix)),
>>>>>>> 75a18bda
            ],
        )


@notification_parameter_registry.register
class NotificationParameterVictorOPS(NotificationParameter):
    @property
    def ident(self):
        return "victorops"

    @property
    def spec(self):
        return Dictionary(
            title=_("Create notification with the following parameters"),
            optional_keys=["url_prefix"],
            elements=[
                ("webhook_url",
                 CascadingDropdown(
                     title=_("VictorOPS REST Endpoint"),
                     help=
                     _("Learn how to setup a REST endpoint "
                       "<a href=\"https://help.victorops.com/knowledge-base/victorops-restendpoint-integration/\" target=\"_blank\">here</a>"
                       "<br />This URL can also be collected from the Password Store from Check_MK."
                      ),
                     choices=[("webhook_url", _("REST Endpoint URL"),
<<<<<<< HEAD
                               HTTPUrl(allow_empty=False,
=======
                               HTTPUrl(size=80,
                                       allow_empty=False,
>>>>>>> 75a18bda
                                       regex=r"^https://alert\.victorops\.com/integrations/.+",
                                       regex_error=_(
                                           "The Webhook-URL must begin with "
                                           "<tt>https://alert.victorops.com/integrations</tt>"))),
                              ("store", _("URL from password store"),
                               DropdownChoice(
                                   sorted=True,
                                   choices=passwordstore_choices,
                               ))],
                 )),
<<<<<<< HEAD
                ("url_prefix", _get_url_prefix_specs(local_site_url)),
=======
                ("url_prefix",
                 Transform(CascadingDropdown(
                     style="dropdown",
                     title=_("URL prefix for links to Check_MK"),
                     help=_(
                         "If you use <b>Automatic HTTP/s</b> the URL prefix for "
                         "host and service links within the notification mail "
                         "is filled automatically. "
                         "If you specify an URL prefix here, then several parts of the "
                         "VictorOPS message are armed with hyperlinks to your Check_MK GUI. In both cases "
                         "the recipient of the message can directly visit the host or "
                         "service in question in Check_MK. Specify an absolute URL including "
                         "the <tt>.../check_mk/</tt>"),
                     choices=[
                         ("automatic_http", _("Automatic HTTP")),
                         ("automatic_https", _("Automatic HTTPs")),
                         ("manual", _("Specify URL prefix"),
                          TextAscii(
                              regex="^(http|https)://.*/check_mk/$",
                              regex_error=_("The URL must begin with <tt>http</tt> or "
                                            "<tt>https</tt> and end with <tt>/check_mk/</tt>."),
                              size=64,
                              default_value=local_site_url,
                          )),
                     ],
                 ),
                           forth=transform_forth_html_mail_url_prefix,
                           back=transform_back_html_mail_url_prefix)),
>>>>>>> 75a18bda
            ],
        )


@notification_parameter_registry.register
class NotificationParameterPagerDuty(NotificationParameter):
    @property
    def ident(self):
        return "pagerduty"

    @property
    def spec(self):
        return Dictionary(
            title=_("Create notification with the following parameters"),
            optional_keys=["url_prefix"],
            hidden_keys=["webhook_url"],
            elements=[
                ("routing_key",
                 CascadingDropdown(
                     title=_("PagerDuty Service Integration Key"),
                     help=_("After setting up a new Service in PagerDuty you will receive an "
                            "Integration key associated with that service. Copy that value here."),
                     choices=[("routing_key", _("Integration Key"), TextAscii(size=32)),
                              ("store", _("Key from password store"),
                               DropdownChoice(sorted=True, choices=passwordstore_choices))],
                 )),
                ("webhook_url",
                 FixedValue("https://events.pagerduty.com/v2/enqueue",
                            title=_("API Endpoint from PagerDuty V2"))),
<<<<<<< HEAD
                ("url_prefix", _get_url_prefix_specs(local_site_url)),
=======
                ("url_prefix",
                 Transform(CascadingDropdown(
                     style="dropdown",
                     title=_("URL prefix for links to Check_MK"),
                     help=_(
                         "If you use <b>Automatic HTTP/s</b> the URL prefix for "
                         "host and service links within the notification mail "
                         "is filled automatically. "
                         "If you specify an URL prefix here, then several parts of the "
                         "VictorOPS message are armed with hyperlinks to your Check_MK GUI. In both cases "
                         "the recipient of the message can directly visit the host or "
                         "service in question in Check_MK. Specify an absolute URL including "
                         "the <tt>.../check_mk/</tt>"),
                     choices=[
                         ("automatic_http", _("Automatic HTTP")),
                         ("automatic_https", _("Automatic HTTPs")),
                         ("manual", _("Specify URL prefix"),
                          TextAscii(
                              regex="^(http|https)://.*/check_mk/$",
                              regex_error=_("The URL must begin with <tt>http</tt> or "
                                            "<tt>https</tt> and end with <tt>/check_mk/</tt>."),
                              size=64,
                              default_value=local_site_url,
                          )),
                     ],
                 ),
                           forth=transform_forth_html_mail_url_prefix,
                           back=transform_back_html_mail_url_prefix)),
>>>>>>> 75a18bda
            ],
        )


@notification_parameter_registry.register
class NotificationParameterSIGNL4(NotificationParameter):
    @property
    def ident(self):
        return "signl4"

    @property
    def spec(self):
        return Dictionary(
            title=_("Create notification with the following parameters"),
<<<<<<< HEAD
            optional_keys=[],
=======
>>>>>>> 75a18bda
            elements=[
                ("password",
                 IndividualOrStoredPassword(
                     title=_("Team Secret"),
                     help=_("The team secret of your SIGNL4 team. That is the last part of "
                            "your webhook URL: https://connect.signl4.com/webhook/<team_secret>"),
                     allow_empty=False,
                 )),
                ("url_prefix", _get_url_prefix_specs(local_site_url)),
            ],
        )


@notification_parameter_registry.register
class NotificationParameterASCIIMail(NotificationParameter):
    @property
    def ident(self):
        return "asciimail"

    @property
    def spec(self):
        elements = _vs_add_common_mail_elements([
            ("common_body",
             TextAreaUnicode(
                 title=_("Body head for both host and service notifications"),
                 rows=7,
                 cols=58,
                 monospaced=True,
                 default_value="""Host:     $HOSTNAME$
Alias:    $HOSTALIAS$
Address:  $HOSTADDRESS$
""",
             )),
            ("host_body",
             TextAreaUnicode(
                 title=_("Body tail for host notifications"),
                 rows=9,
                 cols=58,
                 monospaced=True,
                 default_value="""Event:    $EVENT_TXT$
Output:   $HOSTOUTPUT$
Perfdata: $HOSTPERFDATA$
$LONGHOSTOUTPUT$
""",
             )),
            ("service_body",
             TextAreaUnicode(
                 title=_("Body tail for service notifications"),
                 rows=11,
                 cols=58,
                 monospaced=True,
                 default_value="""Service:  $SERVICEDESC$
Event:    $EVENT_TXT$
Output:   $SERVICEOUTPUT$
Perfdata: $SERVICEPERFDATA$
$LONGSERVICEOUTPUT$
""",
             )),
        ])
        return Dictionary(title=_("Create notification with the following parameters"),
                          elements=elements)


@notification_parameter_registry.register
class NotificationILert(NotificationParameter):
    @property
    def ident(self):
        return "ilert"

    @property
    def spec(self):
        return Dictionary(
            title=_("Create notification with the following parameters"),
            optional_keys=[],
            elements=[
                ("ilert_api_key",
                 CascadingDropdown(title=_("iLert alert source API key"),
                                   help=_("API key for iLert alert server"),
                                   choices=[(
                                       "ilert_api_key",
                                       _("API key"),
                                       TextAscii(size=80, allow_empty=False),
                                   ),
                                            ("store", _("API key from password store"),
                                             DropdownChoice(sorted=True,
                                                            choices=passwordstore_choices))])),
                ("ilert_priority",
                 DropdownChoice(
                     sorted=True,
                     choices=[
                         ("HIGH", _("High (with escalation)")),
                         ('LOW', _("Low (without escalation")),
                     ],
                     title=
                     _("Notification priority (This will override the priority configured in the alert source)"
                      ),
                     default_value='HIGH')),
                ("ilert_summary_host",
                 TextUnicode(
                     title=_("Custom incident summary for host alerts"),
                     default_value=
                     "$NOTIFICATIONTYPE$ Host Alert: $HOSTNAME$ is $HOSTSTATE$ - $HOSTOUTPUT$",
                     size=64,
                 )),
<<<<<<< HEAD
                ("ilert_summary_service",
                 TextUnicode(
                     title=_("Custom incident summary for service alerts"),
                     default_value=
                     "$NOTIFICATIONTYPE$ Service Alert: $HOSTALIAS$/$SERVICEDESC$ is $SERVICESTATE$ - $SERVICEOUTPUT$",
                     size=64,
                 )),
                ("url_prefix", _get_url_prefix_specs(local_site_url,
                                                     default_value="automatic_https")),
=======
>>>>>>> 75a18bda
            ],
        )


@notification_parameter_registry.register
class NotificationParameterJIRA_ISSUES(NotificationParameter):
    @property
    def ident(self):
        return "jira_issues"

    @property
    def spec(self):
        return Dictionary(
            title=_("Create notification with the following parameters"),
            optional_keys=[
                'priority', 'resolution', 'host_summary', 'service_summary', 'ignore_ssl',
                'timeout', 'label'
            ],
            elements=[
                ("url", HTTPUrl(
                    title=_("JIRA URL"),
                    help=_("Configure the JIRA URL here."),
                )),
                ("ignore_ssl",
                 FixedValue(
                     True,
                     title=_("Disable SSL certificate verification"),
                     totext=_("Disable SSL certificate verification"),
                     help=_("Ignore unverified HTTPS request warnings. Use with caution."),
                 )),
                ("username",
                 TextAscii(
                     title=_("User Name"),
                     help=_("Configure the user name here."),
                     size=40,
                     allow_empty=False,
                 )),
                ("password",
                 Password(
                     title=_("Password"),
                     help=_(
                         "You need to provide a valid password to be able to send notifications."),
                     size=40,
                     allow_empty=False,
                 )),
                ("project",
                 TextAscii(
                     title=_("Project ID"),
                     help=_(
                         "The numerical JIRA project ID. If not set, it will be retrieved from a "
                         "custom user attribute named <tt>jiraproject</tt>. "
                         "If that is not set, the notification will fail."),
                     size=10,
                 )),
                ("issuetype",
                 TextAscii(
                     title=_("Issue type ID"),
                     help=_(
                         "The numerical JIRA issue type ID. If not set, it will be retrieved from a "
                         "custom user attribute named <tt>jiraissuetype</tt>. "
                         "If that is not set, the notification will fail."),
                     size=10,
                 )),
                ("host_customid",
                 TextAscii(
                     title=_("Host custom field ID"),
                     help=_("The numerical JIRA custom field ID for host problems."),
                     size=10,
                 )),
                ("service_customid",
                 TextAscii(
                     title=_("Service custom field ID"),
                     help=_("The numerical JIRA custom field ID for service problems."),
                     size=10,
                 )),
                ("site_customid",
                 TextAscii(
                     title=_("Site custom field ID"),
                     help=_("The numerical ID of the JIRA custom field for sites. "
                            "Please use this option if you have multiple sites in a "
                            "distributed setup which send their notifications "
                            "to the same JIRA instance."),
                     size=10,
                 )),
                ("monitoring",
                 HTTPUrl(
                     title=_("Monitoring URL"),
                     help=_(
                         "Configure the base URL for the Monitoring Web-GUI here. Include the site name. "
                         "Used for link to check_mk out of jira."),
                 )),
                ("priority",
                 TextAscii(
                     title=_("Priority ID"),
                     help=_(
                         "The numerical JIRA priority ID. If not set, it will be retrieved from a "
                         "custom user attribute named <tt>jirapriority</tt>. "
                         "If that is not set, the standard priority will be used."),
                     size=10,
                 )),
                ("host_summary",
                 TextUnicode(
                     title=_("Summary for host notifications"),
                     help=_("Here you are allowed to use all macros that are defined in the "
                            "notification context."),
                     default_value="Check_MK: $HOSTNAME$ - $HOSTSHORTSTATE$",
                     size=64,
                 )),
                ("service_summary",
                 TextUnicode(
                     title=_("Summary for service notifications"),
                     help=_("Here you are allowed to use all macros that are defined in the "
                            "notification context."),
                     default_value="Check_MK: $HOSTNAME$/$SERVICEDESC$ $SERVICESHORTSTATE$",
                     size=64,
                 )),
                ("label",
                 TextUnicode(
                     title=_("Label"),
                     help=_("Here you can set a custom label for new issues. "
                            "If not set, 'monitoring' will be used."),
                     size=16,
                 )),
                ("resolution",
                 TextAscii(
                     title=_("Activate resolution with following resolution transition ID"),
                     help=_("The numerical JIRA resolution transition ID. "
                            "11 - 'To Do', 21 - 'In Progress', 31 - 'Done'"),
                     size=3,
                 )),
                ("timeout",
                 TextAscii(
                     title=_("Set optional timeout for connections to JIRA"),
                     help=_("Here you can configure timeout settings."),
                     default_value=10,
                 )),
            ],
        )


@notification_parameter_registry.register
class NotificationParameterServiceNow(NotificationParameter):
    @property
    def ident(self):
        return "servicenow"

    @property
    def spec(self):
        return Dictionary(
            title=_("Create notification with the following parameters"),
            required_keys=['url', 'username', 'password', 'caller'],
            elements=[
                ("url",
                 HTTPUrl(
                     title=_("ServiceNow URL"),
                     help=_("Configure your ServiceNow URL here (eg. https://myservicenow.com)."),
                     allow_empty=False,
                 )),
                ("proxy_url", HTTPProxyReference()),
                ("username",
                 TextAscii(
                     title=_("Username"),
                     help=_("The user, used for login, has to have at least the "
                            "role 'itil' in ServiceNow."),
                     size=40,
                     allow_empty=False,
                 )),
                ("password", PasswordFromStore(
                    title=_("Password of the user"),
                    allow_empty=False,
                )),
                ("caller",
                 TextAscii(
                     title=_("Caller ID"),
                     help=_("Caller is the user on behalf of whom the incident is being reported "
                            "within ServiceNow. Please enter the name of the caller here. "
                            "It is recommended to use the same user as used for login. "
                            "Otherwise, your ACL rules in ServiceNow must be "
                            "adjusted, so that the user who is used for login "
                            "can create/edit/resolve incidents on behalf of the "
                            "caller. Please have a look at ServiceNow "
                            "documentation for details."),
                 )),
                ("host_short_desc",
                 TextAscii(
                     title=_("Short description for host incidents"),
                     help=_("Text that should be set in field <tt>Short description</tt> "
                            "for host notifications."),
                     default_value="Check_MK: $HOSTNAME$ - $HOSTSHORTSTATE$",
                     size=64,
                 )),
                ("svc_short_desc",
                 TextAscii(
                     title=_("Short description for service incidents"),
                     help=_("Text that should be set in field <tt>Short description</tt> "
                            "for service notifications."),
                     default_value="Check_MK: $HOSTNAME$/$SERVICEDESC$ $SERVICESHORTSTATE$",
                     size=68,
                 )),
                ("host_desc",
                 TextAreaUnicode(title=_("Description for host incidents"),
                                 help=_("Text that should be set in field <tt>Description</tt> "
                                        "for host notifications."),
                                 rows=7,
                                 cols=58,
                                 monospaced=True,
                                 default_value="""Host: $HOSTNAME$
Event:    $EVENT_TXT$
Output:   $HOSTOUTPUT$
Perfdata: $HOSTPERFDATA$
$LONGHOSTOUTPUT$
""")),
                ("svc_desc",
                 TextAreaUnicode(title=_("Description for service incidents"),
                                 help=_("Text that should be set in field <tt>Description</tt> "
                                        "for service notifications."),
                                 rows=11,
                                 cols=58,
                                 monospaced=True,
                                 default_value="""Host: $HOSTNAME$
Service:  $SERVICEDESC$
Event:    $EVENT_TXT$
Output:   $SERVICEOUTPUT$
Perfdata: $SERVICEPERFDATA$
$LONGSERVICEOUTPUT$
""")),
                ("urgency",
                 DropdownChoice(
                     title=_("Urgency"),
                     help=_("See <a href=\"https://docs.servicenow.com/bundle/"
                            "helsinki-it-service-management/page/product/incident-management/"
                            "reference/r_PrioritizationOfIncidents.html\" target=\"_blank\">"
                            "ServiceNow Incident</a> for more information."),
                     choices=[
                         ("low", _("Low")),
                         ("medium", _("Medium")),
                         ("high", _("High")),
                     ],
                     default_value="low",
                 )),
                ("impact",
                 DropdownChoice(
                     title=_("Impact"),
                     help=_("See <a href=\"https://docs.servicenow.com/bundle/"
                            "helsinki-it-service-management/page/product/incident-management/"
                            "reference/r_PrioritizationOfIncidents.html\" target=\"_blank\">"
                            "ServiceNow Incident</a> for more information."),
                     choices=[
                         ("low", _("Low")),
                         ("medium", _("Medium")),
                         ("high", _("High")),
                     ],
                     default_value="low",
                 )),
                ("ack_state",
                 Dictionary(
                     title=_("Settings for incident state in case of acknowledgement"),
                     help=_("Here you can define the state of the incident in case of an "
                            "acknowledgement of the affected host or service problem."),
                     elements=[
                         ("start",
                          Transform(
                              Alternative(
                                  title=_("State of incident if acknowledgement is set"),
                                  help=_(
                                      "Here you can define the state of the incident in case of an "
                                      "acknowledgement of the host or service problem."),
                                  elements=[
                                      DropdownChoice(
                                          title=
                                          _("State of incident if acknowledgement is set (predefined)"
                                           ),
                                          help=_(
                                              "Please note that the mapping to the numeric "
                                              "ServiceNow state may be changed at your system "
                                              "and can differ from our definitions. In this case "
                                              "use the option below."),
                                          choices=[
                                              ("none", _("Don't change state")),
                                              ("new", _("New")),
                                              ("progress", _("In Progress")),
                                              ("hold", _("On Hold")),
                                              ("resolved", _("Resolved")),
                                              ("closed", _("Closed")),
                                              ("canceled", _("Canceled")),
                                          ],
                                          default_value="none",
                                      ),
                                      Integer(
                                          title=
                                          _("State of incident if acknowledgement is set (as integer)"
                                           ),
                                          minvalue=0,
                                      ),
                                  ]))),
                     ])),
                ("recovery_state",
                 Dictionary(
                     title=_("Settings for incident state in case of recovery"),
                     help=_("Here you can define the state of the incident in case of a recovery "
                            "of the affected host or service problem."),
                     elements=[
                         (
                             "start",
                             Transform(
                                 Alternative(
                                     title=_("State of incident if recovery is set"),
                                     elements=[
                                         DropdownChoice(
                                             title=_(
                                                 "State of incident if recovery is set (predefined)"
                                             ),
                                             help=_(
                                                 "Please note that the mapping to the numeric "
                                                 "ServiceNow state may be changed at your system "
                                                 "and can differ from our definitions. In this case "
                                                 "use the option below."),
                                             choices=[
                                                 ("none", _("Don't change state")),
                                                 ("new", _("New")),
                                                 ("progress", _("In Progress")),
                                                 ("hold", _("On Hold")),
                                                 ("resolved", _("Resolved")),
                                                 ("closed", _("Closed")),
                                                 ("canceled", _("Canceled")),
                                             ],
                                             default_value="none",
                                         ),
                                         Integer(
                                             title=_(
                                                 "State of incident if recovery is set (as integer)"
                                             ),
                                             minvalue=0,
                                         ),
                                     ],
                                 )),
                         ),
                     ],
                 )),
                ("dt_state",
                 Dictionary(
                     title=_("Settings for incident state in case of downtime"),
                     help=_("Here you can define the state of the incident in case of a "
                            "downtime of the affected host or service."),
                     elements=[
                         ("start",
                          Transform(
                              Alternative(
                                  title=_("State of incident if downtime is set"),
                                  elements=[
                                      DropdownChoice(
                                          title=_(
                                              "State of incident if downtime is set (predefined)"),
                                          help=_(
                                              "Please note that the mapping to the numeric "
                                              "ServiceNow state may be changed at your system "
                                              "and can differ from our definitions. In this case "
                                              "use the option below."),
                                          choices=[
                                              ("none", _("Don't change state")),
                                              ("new", _("New")),
                                              ("progress", _("In Progress")),
                                              ("hold", _("On Hold")),
                                              ("resolved", _("Resolved")),
                                              ("closed", _("Closed")),
                                              ("canceled", _("Canceled")),
                                          ],
                                          default_value="none",
                                      ),
                                      Integer(
                                          title=_(
                                              "State of incident if downtime is set (as integer)"),
                                          minvalue=0,
                                      ),
                                  ]))),
                         ("end",
                          Transform(
                              Alternative(
                                  title=_("State of incident if downtime expires"),
                                  help=_(
                                      "Here you can define the state of the incident in case of an "
                                      "ending acknowledgement of the host or service problem."),
                                  elements=[
                                      DropdownChoice(
                                          title=_(
                                              "State of incident if downtime expires (predefined)"),
                                          help=_(
                                              "Please note that the mapping to the numeric "
                                              "ServiceNow state may be changed at your system "
                                              "and can differ from our definitions. In this case "
                                              "use the option below."),
                                          choices=[
                                              ("none", _("Don't change state")),
                                              ("new", _("New")),
                                              ("progress", _("In Progress")),
                                              ("hold", _("On Hold")),
                                              ("resolved", _("Resolved")),
                                              ("closed", _("Closed")),
                                              ("canceled", _("Canceled")),
                                          ],
                                          default_value="none",
                                      ),
                                      Integer(
                                          title=_(
                                              "State of incident if downtime expires (as integer)"),
                                          minvalue=0,
                                      ),
                                  ]))),
                     ],
                 )),
                ("timeout",
                 TextAscii(title=_("Set optional timeout for connections to ServiceNow"),
                           help=_("Here you can configure timeout settings in seconds."),
                           default_value=10,
                           size=3)),
            ],
        )


@notification_parameter_registry.register
class NotificationParameterOpsgenie(NotificationParameter):
    @property
    def ident(self):
        return "opsgenie_issues"

    @property
    def spec(self):
        return Dictionary(
            title=_("Create notification with the following parameters"),
            required_keys=[
                'password',
            ],
            elements=[
                ("password",
                 PasswordFromStore(
                     title=_("API Key to use. Depending on your opsgenie "
                             "subscription you can use global or team integration api "
                             "keys."),
                     allow_empty=False,
                 )),
                ("url",
                 TextAscii(
                     title=_("Domain (only used for european accounts)"),
                     help=_("If you have an european account, please set the "
                            "domain of your opsgenie. Specify an absolute URL like "
                            "https://api.eu.opsgenie.com."),
                     regex="^https://.*",
                     regex_error=_("The URL must begin with <tt>https</tt>."),
                     size=64,
                 )),
                ("proxy_url", HTTPProxyReference()),
                ("owner",
                 TextUnicode(
                     title=_("Owner"),
                     help=("Sets the user of the alert. "
                           "Display name of the request owner."),
                     size=100,
                     allow_empty=False,
                 )),
                ("source",
                 TextUnicode(
                     title=_("Source"),
                     help=_("Source field of the alert. Default value is IP "
                            "address of the incoming request."),
                     size=16,
                 )),
                ('priority',
<<<<<<< HEAD
                 DropdownChoice(
                     title=_("Priority"),
                     choices=[
                         ('P1', _('P1 - Critical')),
                         ('P2', _('P2 - High')),
                         ('P3', _('P3 - Moderate')),
                         ('P4', _('P4 - Low')),
                         ('P5', _('P5 - Informational')),
                     ],
                     default_value="P3",
                 )),
=======
                 DropdownChoice(title=_("Priority"),
                                choices=[
                                    ('P1', _('P1 - Critical')),
                                    ('P2', _('P2 - High')),
                                    ('P3', _('P3 - Moderate')),
                                    ('P4', _('P4 - Low')),
                                    ('P5', _('P5 - Informational')),
                                ],
                                default="P3")),
>>>>>>> 75a18bda
                ("note_created",
                 TextUnicode(
                     title=_("Note while creating"),
                     help=_("Additional note that will be added while creating the alert."),
                     default_value="Alert created by Check_MK",
                 )),
                ("note_closed",
                 TextUnicode(
                     title=_("Note while closing"),
                     help=_("Additional note that will be added while closing the alert."),
                     default_value="Alert closed by Check_MK",
                 )),
                ("host_msg",
                 TextUnicode(
                     title=_("Description for host alerts"),
                     help=_("Description field of host alert that is generally "
                            "used to provide a detailed information about the "
                            "alert."),
                     default_value="Check_MK: $HOSTNAME$ - $HOSTSHORTSTATE$",
                     size=64,
                 )),
                ("svc_msg",
                 TextUnicode(
                     title=_("Description for service alerts"),
                     help=_("Description field of service alert that is generally "
                            "used to provide a detailed information about the "
                            "alert."),
                     default_value="Check_MK: $HOSTNAME$/$SERVICEDESC$ $SERVICESHORTSTATE$",
                     size=68,
                 )),
                ("host_desc",
                 TextAreaUnicode(title=_("Message for host alerts"),
                                 rows=7,
                                 cols=58,
                                 monospaced=True,
                                 default_value="""Host: $HOSTNAME$
Event:    $EVENT_TXT$
Output:   $HOSTOUTPUT$
Perfdata: $HOSTPERFDATA$
$LONGHOSTOUTPUT$
""")),
                ("svc_desc",
                 TextAreaUnicode(title=_("Message for service alerts"),
                                 rows=11,
                                 cols=58,
                                 monospaced=True,
                                 default_value="""Host: $HOSTNAME$
Service:  $SERVICEDESC$
Event:    $EVENT_TXT$
Output:   $SERVICEOUTPUT$
Perfdata: $SERVICEPERFDATA$
$LONGSERVICEOUTPUT$
""")),
                ("teams",
                 ListOfStrings(
                     title=_("Responsible teams"),
                     help=_("Team names which will be responsible for the alert. "
                            "If the API Key belongs to a team integration, "
                            "this field will be overwritten with the owner "
                            "team."),
                     allow_empty=False,
                     orientation="horizontal",
                 )),
                ("actions",
                 ListOfStrings(
                     title=_("Actions"),
                     help=_("Custom actions that will be available for the alert."),
                     allow_empty=False,
                     orientation="horizontal",
                 )),
                ("tags",
                 ListOfStrings(
                     title=_("Tags"),
                     help=_("Tags of the alert."),
                     allow_empty=False,
                     orientation="horizontal",
                 )),
                ("entity",
                 TextUnicode(
                     title=_("Entity"),
                     help=_("Is used to specify which domain the alert is related to."),
                     allow_empty=False,
                     size=68,
                 )),
            ],
        )


@notification_parameter_registry.register
class NotificationParameterMKEventDaemon(NotificationParameter):
    @property
    def ident(self):
        return "mkeventd"

    @property
    def spec(self):
        return Dictionary(
            title=_("Create notification with the following parameters"),
            elements=[
                ("facility",
                 DropdownChoice(
                     title=_("Syslog Facility to use"),
                     help=_("The notifications will be converted into syslog messages with "
                            "the facility that you choose here. In the Event Console you can "
                            "later create a rule matching this facility."),
                     choices=mkeventd.syslog_facilities,
                 )),
                ("remote",
                 IPv4Address(
                     title=_("IP Address of remote Event Console"),
                     help=_("If you set this parameter then the notifications will be sent via "
                            "syslog/UDP (port 514) to a remote Event Console or syslog server."),
                 )),
            ],
        )


@notification_parameter_registry.register
class NotificationParameterSpectrum(NotificationParameter):
    @property
    def ident(self):
        return "spectrum"

    @property
    def spec(self):
        return Dictionary(
            title=_("Create notification with the following parameters"),
<<<<<<< HEAD
            optional_keys=False,
=======
            optional_keys=None,
>>>>>>> 75a18bda
            elements=[
                ("destination",
                 IPv4Address(title=_("Destination IP"),
                             help=_("IP Address of the Spectrum server receiving the SNMP trap"))),
                ("community",
                 Password(
                     title=_("SNMP Community"),
                     help=_("SNMP Community for the SNMP trap"),
                 )),
                ("baseoid",
                 TextAscii(title=_("Base OID"),
                           help=_("The base OID for the trap content"),
                           default_value="1.3.6.1.4.1.1234")),
            ],
        )


@notification_parameter_registry.register
class NotificationParameterPushover(NotificationParameter):
    @property
    def ident(self):
        return "pushover"

    @property
    def spec(self):
        return Dictionary(
            title=_("Create notification with the following parameters"),
            optional_keys=["url_prefix", "proxy_url", "priority", "sound"],
            elements=[
                ("api_key",
                 TextAscii(
                     title=_("API Key"),
                     help=
                     _("You need to provide a valid API key to be able to send push notifications "
                       "using Pushover. Register and login to <a href=\"https://www.pushover.net\" "
                       "target=\"_blank\">Pushover</a>, thn create your Check_MK installation as "
                       "application and obtain your API key."),
                     size=40,
                     allow_empty=False,
                     regex="[a-zA-Z0-9]{30}",
                 )),
                ("recipient_key",
                 TextAscii(
                     title=_("User / Group Key"),
                     help=_("Configure the user or group to receive the notifications by providing "
                            "the user or group key here. The key can be obtained from the Pushover "
                            "website."),
                     size=40,
                     allow_empty=False,
                     regex="[a-zA-Z0-9]{30}",
                 )),
                ("url_prefix",
                 TextAscii(
                     title=_("URL prefix for links to Checkmk"),
                     help=_("If you specify an URL prefix here, then several parts of the "
                            "email body are armed with hyperlinks to your Check_MK GUI, so "
                            "that the recipient of the email can directly visit the host or "
                            "service in question in Check_MK. Specify an absolute URL including "
                            "the <tt>.../check_mk/</tt>"),
                     regex="^(http|https)://.*/check_mk/$",
                     regex_error=_("The URL must begin with <tt>http</tt> or "
                                   "<tt>https</tt> and end with <tt>/check_mk/</tt>."),
                     size=64,
                     default_value=local_site_url,
                 )),
                (
                    "proxy_url",
                    Transform(
                        HTTPProxyReference(),
                        # Transform legacy explicit TextAscii() proxy URL
                        forth=lambda v: ("url", v) if isinstance(v, str) else v,
                    )),
                ("priority",
                 Transform(
                     CascadingDropdown(
                         title=_("Priority"),
                         choices=[
                             ("2",
                              _("Emergency: Repeat push notification in intervalls till expire time."
                               ),
                              Tuple(elements=[
                                  Age(title=_("Retry time")),
                                  Age(title=_("Expire time")),
                                  TextAscii(
                                      title=_("Receipt"),
                                      help=
                                      _("The receipt can be used to periodically poll receipts API to get "
                                        "the status of the notification. "
                                        "See <a href=\"https://pushover.net/api#receipt\" target=\"_blank\">"
                                        "Pushover receipts and callbacks</a> for more information."
                                       ),
                                      size=40,
                                      regex="[a-zA-Z0-9]{0,30}"),
                              ])),
                             ("1", _("High: Push notification alerts bypass quiet hours")),
                             ("0", _("Normal: Regular push notification (default)")),
                             ("-1", _("Low: No sound/vibration but show popup")),
                             ("-2", _("Lowest: No notification, update badge number")),
                         ],
                         default_value="0",
                     ),
                     forth=self._transform_forth_pushover_priority,
                     back=self._transform_back_pushover_priority,
                 )),
                ("sound",
                 DropdownChoice(
                     title=_("Select sound"),
                     help=_(
                         "See <a href=\"https://pushover.net/api#sounds\" target=\"_blank\">"
                         "Pushover sounds</a> for more information and trying out available sounds."
                     ),
                     choices=[
                         ("none", _("None (silent)")),
                         ("alien", _("Alien Alarm (long)")),
                         ("bike", _("Bike")),
                         ("bugle", _("Bugle")),
                         ("cashregister", _("Cash Register")),
                         ("classical", _("Classical")),
                         ("climb", _("Climb (long)")),
                         ("cosmic", _("Cosmic")),
                         ("echo", _("Pushover Echo (long)")),
                         ("falling", _("Falling")),
                         ("gamelan", _("Gamelan")),
                         ("incoming", _("Incoming")),
                         ("intermission", _("Intermission")),
                         ("magic", _("Magic")),
                         ("mechanical", _("Mechanical")),
                         ("persistent", _("Persistent (long)")),
                         ("pianobar", _("Piano Bar")),
                         ("pushover", _("Pushover")),
                         ("siren", _("Siren")),
                         ("spacealarm", _("Space Alarm")),
                         ("tugboat", _("Tug Boat")),
                         ("updown", _("Up Down (long)")),
                     ],
                     default_value="none")),
            ],
        )

    # We have to transform because 'add_to_event_context'
    # in modules/events.py can't handle complex data structures
    def _transform_back_pushover_priority(self, params):
        if isinstance(params, tuple):
            return {
                "priority": "2",
                "retry": params[1][0],
                "expire": params[1][1],
                "receipts": params[1][2]
            }
        return params

    def _transform_forth_pushover_priority(self, params):
        if isinstance(params, dict):
            return (params['priority'], (params["retry"], params["expire"], params["receipts"]))
        return params<|MERGE_RESOLUTION|>--- conflicted
+++ resolved
@@ -1,12 +1,32 @@
-#!/usr/bin/env python3
-# -*- coding: utf-8 -*-
-# Copyright (C) 2019 tribe29 GmbH - License: GNU General Public License v2
-# This file is part of Checkmk (https://checkmk.com). It is subject to the terms and
-# conditions defined in the file COPYING, which is part of this source code package.
+#!/usr/bin/python
+# -*- encoding: utf-8; py-indent-offset: 4 -*-
+# +------------------------------------------------------------------+
+# |             ____ _               _        __  __ _  __           |
+# |            / ___| |__   ___  ___| | __   |  \/  | |/ /           |
+# |           | |   | '_ \ / _ \/ __| |/ /   | |\/| | ' /            |
+# |           | |___| | | |  __/ (__|   <    | |  | | . \            |
+# |            \____|_| |_|\___|\___|_|\_\___|_|  |_|_|\_\           |
+# |                                                                  |
+# | Copyright Mathias Kettner 2014             mk@mathias-kettner.de |
+# +------------------------------------------------------------------+
+#
+# This file is part of Check_MK.
+# The official homepage is at http://mathias-kettner.de/check_mk.
+#
+# check_mk is free software;  you can redistribute it and/or modify it
+# under the  terms of the  GNU General Public License  as published by
+# the Free Software Foundation in version 2.  check_mk is  distributed
+# in the hope that it will be useful, but WITHOUT ANY WARRANTY;  with-
+# out even the implied warranty of  MERCHANTABILITY  or  FITNESS FOR A
+# PARTICULAR PURPOSE. See the  GNU General Public License for more de-
+# tails. You should have  received  a copy of the  GNU  General Public
+# License along with GNU Make; see the file  COPYING.  If  not,  write
+# to the Free Software Foundation, Inc., 51 Franklin St,  Fifth Floor,
+# Boston, MA 02110-1301 USA.
 
 import socket
 
-import cmk.utils.version as cmk_version
+import cmk
 import cmk.gui.mkeventd as mkeventd
 import cmk.gui.config as config
 from cmk.gui.i18n import _
@@ -14,15 +34,12 @@
 
 from cmk.gui.valuespec import (
     Age,
-    Alternative,
     CascadingDropdown,
-    DEF_VALUE,
     Dictionary,
     DropdownChoice,
     EmailAddress,
     FixedValue,
     HTTPUrl,
-    Integer,
     IPv4Address,
     ListChoice,
     ListOfStrings,
@@ -39,7 +56,6 @@
     NotificationParameter,
     passwordstore_choices,
     HTTPProxyReference,
-    IndividualOrStoredPassword,
 )
 
 from cmk.gui.plugins.wato.utils import (
@@ -62,7 +78,7 @@
     if not isinstance(p, dict):
         return ("manual", p)
 
-    k, v = list(p.items())[0]
+    k, v = p.items()[0]
     if k == "automatic":
         return "%s_%s" % (k, v)
 
@@ -70,132 +86,7 @@
 
 
 def local_site_url():
-    return "http://" + socket.gethostname() + "/" + config.omd_site() + "check_mk/"
-
-
-def _vs_add_common_mail_elements(elements):
-    header = [
-        ("from",
-         Transform(
-             Dictionary(
-                 title="From",
-                 elements=[
-                     ("address", EmailAddress(
-                         title=_("Email address"),
-                         size=40,
-                         allow_empty=False,
-                     )),
-                     ("display_name",
-                      TextUnicode(
-                          title=_("Display name"),
-                          size=40,
-                          allow_empty=False,
-                      )),
-                 ],
-                 help=_("The email address and visible name used in the From header "
-                        "of notifications messages. If no email address is specified "
-                        "the default address is <tt>OMD_SITE@FQDN</tt> is used. If the "
-                        "environment variable <tt>OMD_SITE</tt> is not set it defaults "
-                        "to <tt>checkmk</tt>."),
-             ),
-             forth=lambda x: x if isinstance(x, dict) else {'address': x},
-         )),
-        ("reply_to",
-         Transform(
-             Dictionary(
-                 title="Reply to",
-                 elements=[
-                     ("address", EmailAddress(
-                         title=_("Email address"),
-                         size=40,
-                         allow_empty=False,
-                     )),
-                     ("display_name",
-                      TextUnicode(
-                          title=_("Display name"),
-                          size=40,
-                          allow_empty=False,
-                      )),
-                 ],
-                 required_keys=["address"],
-                 help=_("The email address and visible name used in the Reply-To header "
-                        "of notifications messages."),
-             ),
-             forth=lambda x: x if isinstance(x, dict) else {'address': x},
-         )),
-        ("host_subject",
-         TextUnicode(
-             title=_("Subject for host notifications"),
-             help=_("Here you are allowed to use all macros that are defined in the "
-                    "notification context."),
-             default_value="Check_MK: $HOSTNAME$ - $EVENT_TXT$",
-             size=64,
-         )),
-        ("service_subject",
-         TextUnicode(
-             title=_("Subject for service notifications"),
-             help=_("Here you are allowed to use all macros that are defined in the "
-                    "notification context."),
-             default_value="Check_MK: $HOSTNAME$/$SERVICEDESC$ $EVENT_TXT$",
-             size=64,
-         )),
-    ]
-
-    footer = [
-        ('bulk_sort_order',
-         DropdownChoice(
-             choices=[
-                 ('oldest_first', _('Oldest first')),
-                 ('newest_first', _('Newest first')),
-             ],
-             help=_(
-                 "With this option you can specify, whether the oldest (default) or "
-                 "the newest notification should get shown at the top of the notification mail."),
-             title=_("Notification sort order for bulk notifications"),
-             default_value="oldest_first",
-         )),
-        ("disable_multiplexing",
-         FixedValue(
-             True,
-             title=_("Send seperate notifications to every recipient"),
-             totext=_("A seperate notification is send to every recipient. Recipients "
-                      "cannot see which other recipients were notified."),
-             help=_("Per default only one notification is generated for all recipients. "
-                    "Therefore, all recipients can see who was notified and reply to "
-                    "all other recipients."),
-         )),
-    ]
-
-    return header + elements + footer
-
-
-def _get_url_prefix_specs(default_choice, default_value=DEF_VALUE):
-
-    return Transform(CascadingDropdown(
-        title=_("URL prefix for links to Checkmk"),
-        help=_("If you use <b>Automatic HTTP/s</b>, the URL prefix for host "
-               "and service links within the notification is filled "
-               "automatically. If you specify an URL prefix here, then "
-               "several parts of the notification are armed with hyperlinks "
-               "to your Check_MK GUI. In both cases, the recipient of the "
-               "notification can directly visit the host or service in "
-               "question in Check_MK. Specify an absolute URL including the "
-               "<tt>.../check_mk/</tt>."),
-        choices=[
-            ("automatic_http", _("Automatic HTTP")),
-            ("automatic_https", _("Automatic HTTPs")),
-            ("manual", _("Specify URL prefix"),
-             TextAscii(
-                 regex="^(http|https)://.*/check_mk/$",
-                 regex_error=_("The URL must begin with <tt>http</tt> or "
-                               "<tt>https</tt> and end with <tt>/check_mk/</tt>."),
-                 size=64,
-                 default_value=default_choice,
-             )),
-        ],
-        default_value=default_value),
-                     forth=transform_forth_html_mail_url_prefix,
-                     back=transform_back_html_mail_url_prefix)
+    return "http://" + socket.gethostname() + "/" + config.omd_site() + "check_mk/",
 
 
 @notification_parameter_registry.register
@@ -213,7 +104,33 @@
         )
 
     def _parameter_elements(self):
-        elements = _vs_add_common_mail_elements([
+        elements = [
+            ("from", EmailAddress(
+                title=_("From: Address"),
+                size=40,
+                allow_empty=False,
+            )),
+            ("reply_to", EmailAddress(
+                title=_("Reply-To: Address"),
+                size=40,
+                allow_empty=False,
+            )),
+            ("host_subject",
+             TextUnicode(
+                 title=_("Subject for host notifications"),
+                 help=_("Here you are allowed to use all macros that are defined in the "
+                        "notification context."),
+                 default_value="Check_MK: $HOSTNAME$ - $EVENT_TXT$",
+                 size=64,
+             )),
+            ("service_subject",
+             TextUnicode(
+                 title=_("Subject for service notifications"),
+                 help=_("Here you are allowed to use all macros that are defined in the "
+                        "notification context."),
+                 default_value="Check_MK: $HOSTNAME$/$SERVICEDESC$ $EVENT_TXT$",
+                 size=64,
+             )),
             ("elements",
              ListChoice(
                  title=_("Information to be displayed in the email body"),
@@ -241,12 +158,6 @@
                  rows="auto",
              )),
             ("url_prefix",
-<<<<<<< HEAD
-             _get_url_prefix_specs(
-                 "http://" + socket.gethostname() + "/" +
-                 (config.omd_site() and config.omd_site() + "/" or "") + "check_mk/",
-                 html.request.is_ssl_request and "automatic_https" or "automatic_http")),
-=======
              Transform(CascadingDropdown(
                  style="dropdown",
                  title=_("URL prefix for links to Check_MK"),
@@ -276,7 +187,6 @@
              ),
                        forth=transform_forth_html_mail_url_prefix,
                        back=transform_back_html_mail_url_prefix)),
->>>>>>> 75a18bda
             ("no_floating_graphs",
              FixedValue(
                  True,
@@ -286,39 +196,33 @@
                         "nearby. You can enable this option to show the graphs among each "
                         "other."),
              )),
-        ])
-
-        if not cmk_version.is_raw_edition():
-            import cmk.gui.cee.plugins.wato.syncsmtp  # pylint: disable=no-name-in-module
-            elements += cmk.gui.cee.plugins.wato.syncsmtp.cee_html_mail_smtp_sync_option
-
-        elements += [
-            ("graphs_per_notification",
-             Integer(
-                 title=_("Graphs per notification (default: 5)"),
-                 label=_("Show up to"),
-                 unit=_("graphs"),
+            ('bulk_sort_order',
+             DropdownChoice(
+                 choices=[
+                     ('oldest_first', _('Oldest first')),
+                     ('newest_first', _('Newest first')),
+                 ],
                  help=_(
-                     "Sets a limit for the number of graphs that are displayed in a notification."),
-                 default_value=5,
-                 minvalue=0,
-             )),
-            ("notifications_with_graphs",
-             Integer(
-                 title=_("Bulk notifications with graphs (default: 5)"),
-                 label=_("Show graphs for the first"),
-                 unit=_("Notifications"),
-                 help=_(
-                     "Sets a limit for the number of notifications in a bulk for which graphs "
-                     "are displayed. If you do not use bulk notifications this option is ignored. "
-                     "Note that each graph increases the size of the mail and takes time to render"
-                     "on the monitoring server. Therefore, large bulks may exceed the maximum "
-                     "size for attachements or the plugin may run into a timeout so that a failed "
-                     "notification is produced."),
-                 default_value=5,
-                 minvalue=0,
+                     "With this option you can specify, whether the oldest (default) or "
+                     "the newest notification should get shown at the top of the notification mail."
+                 ),
+                 title=_("Notification sort order for bulk notifications"),
+                 default="oldest_first")),
+            ("disable_multiplexing",
+             FixedValue(
+                 True,
+                 title=_("Send seperate notifications to every recipient"),
+                 totext=_("A seperate notification is send to every recipient. Recipients "
+                          "cannot see which other recipients were notified."),
+                 help=_("Per default only one notification is generated for all recipients. "
+                        "Therefore, all recipients can see who was notified and reply to "
+                        "all other recipients."),
              )),
         ]
+
+        if not cmk.is_raw_edition():
+            elements += cmk.gui.cee.plugins.wato.syncsmtp.cee_html_mail_smtp_sync_option
+
         return elements
 
 
@@ -352,43 +256,6 @@
                                    choices=passwordstore_choices,
                                ))],
                  )),
-<<<<<<< HEAD
-                ("url_prefix", _get_url_prefix_specs(local_site_url)),
-            ],
-        )
-
-
-@notification_parameter_registry.register
-class NotificationParameterCiscoWebexTeams(NotificationParameter):
-    @property
-    def ident(self):
-        return "cisco_webex_teams"
-
-    @property
-    def spec(self):
-        return Dictionary(
-            title=_("Create notification with the following parameters"),
-            optional_keys=["url_prefix", "proxy_url"],
-            elements=[
-                ("webhook_url",
-                 CascadingDropdown(
-                     title=_("Webhook-URL"),
-                     help=
-                     _("Webhook URL. Setup Cisco Webex Teams Webhook " +
-                       "<a href=\"https://apphub.webex.com/messaging/applications/incoming-webhooks-cisco-systems-38054\" target=\"_blank\">here</a>"
-                       "<br />This URL can also be collected from the Password Store from Check_MK."
-                      ),
-                     choices=[("webhook_url", _("Webhook URL"), HTTPUrl(size=80,
-                                                                        allow_empty=False)),
-                              ("store", _("URL from password store"),
-                               DropdownChoice(
-                                   sorted=True,
-                                   choices=passwordstore_choices,
-                               ))],
-                 )),
-                ("url_prefix", _get_url_prefix_specs(local_site_url)),
-                ("proxy_url", HTTPProxyReference()),
-=======
                 ("url_prefix",
                  Transform(CascadingDropdown(
                      title=_("URL prefix for links to Check_MK"),
@@ -416,7 +283,6 @@
                  ),
                            forth=transform_forth_html_mail_url_prefix,
                            back=transform_back_html_mail_url_prefix)),
->>>>>>> 75a18bda
             ],
         )
 
@@ -442,12 +308,8 @@
                        "<br />This URL can also be collected from the Password Store from Check_MK."
                       ),
                      choices=[("webhook_url", _("REST Endpoint URL"),
-<<<<<<< HEAD
-                               HTTPUrl(allow_empty=False,
-=======
                                HTTPUrl(size=80,
                                        allow_empty=False,
->>>>>>> 75a18bda
                                        regex=r"^https://alert\.victorops\.com/integrations/.+",
                                        regex_error=_(
                                            "The Webhook-URL must begin with "
@@ -458,9 +320,6 @@
                                    choices=passwordstore_choices,
                                ))],
                  )),
-<<<<<<< HEAD
-                ("url_prefix", _get_url_prefix_specs(local_site_url)),
-=======
                 ("url_prefix",
                  Transform(CascadingDropdown(
                      style="dropdown",
@@ -489,7 +348,6 @@
                  ),
                            forth=transform_forth_html_mail_url_prefix,
                            back=transform_back_html_mail_url_prefix)),
->>>>>>> 75a18bda
             ],
         )
 
@@ -519,9 +377,6 @@
                 ("webhook_url",
                  FixedValue("https://events.pagerduty.com/v2/enqueue",
                             title=_("API Endpoint from PagerDuty V2"))),
-<<<<<<< HEAD
-                ("url_prefix", _get_url_prefix_specs(local_site_url)),
-=======
                 ("url_prefix",
                  Transform(CascadingDropdown(
                      style="dropdown",
@@ -550,141 +405,105 @@
                  ),
                            forth=transform_forth_html_mail_url_prefix,
                            back=transform_back_html_mail_url_prefix)),
->>>>>>> 75a18bda
             ],
         )
 
 
 @notification_parameter_registry.register
-class NotificationParameterSIGNL4(NotificationParameter):
+class NotificationParameterASCIIMail(NotificationParameter):
     @property
     def ident(self):
-        return "signl4"
+        return "asciimail"
 
     @property
     def spec(self):
         return Dictionary(
             title=_("Create notification with the following parameters"),
-<<<<<<< HEAD
-            optional_keys=[],
-=======
->>>>>>> 75a18bda
             elements=[
-                ("password",
-                 IndividualOrStoredPassword(
-                     title=_("Team Secret"),
-                     help=_("The team secret of your SIGNL4 team. That is the last part of "
-                            "your webhook URL: https://connect.signl4.com/webhook/<team_secret>"),
-                     allow_empty=False,
-                 )),
-                ("url_prefix", _get_url_prefix_specs(local_site_url)),
-            ],
-        )
-
-
-@notification_parameter_registry.register
-class NotificationParameterASCIIMail(NotificationParameter):
-    @property
-    def ident(self):
-        return "asciimail"
-
-    @property
-    def spec(self):
-        elements = _vs_add_common_mail_elements([
-            ("common_body",
-             TextAreaUnicode(
-                 title=_("Body head for both host and service notifications"),
-                 rows=7,
-                 cols=58,
-                 monospaced=True,
-                 default_value="""Host:     $HOSTNAME$
+                ("from", EmailAddress(
+                    title=_("From: Address"),
+                    size=40,
+                    allow_empty=False,
+                )),
+                ("reply_to", EmailAddress(
+                    title=_("Reply-To: Address"),
+                    size=40,
+                    allow_empty=False,
+                )),
+                ("host_subject",
+                 TextUnicode(
+                     title=_("Subject for host notifications"),
+                     help=_("Here you are allowed to use all macros that are defined in the "
+                            "notification context."),
+                     default_value="Check_MK: $HOSTNAME$ - $EVENT_TXT$",
+                     size=64,
+                 )),
+                ("service_subject",
+                 TextUnicode(
+                     title=_("Subject for service notifications"),
+                     help=_("Here you are allowed to use all macros that are defined in the "
+                            "notification context."),
+                     default_value="Check_MK: $HOSTNAME$/$SERVICEDESC$ $EVENT_TXT$",
+                     size=64,
+                 )),
+                ("common_body",
+                 TextAreaUnicode(
+                     title=_("Body head for both host and service notifications"),
+                     rows=7,
+                     cols=58,
+                     monospaced=True,
+                     default_value="""Host:     $HOSTNAME$
 Alias:    $HOSTALIAS$
 Address:  $HOSTADDRESS$
 """,
-             )),
-            ("host_body",
-             TextAreaUnicode(
-                 title=_("Body tail for host notifications"),
-                 rows=9,
-                 cols=58,
-                 monospaced=True,
-                 default_value="""Event:    $EVENT_TXT$
+                 )),
+                ("host_body",
+                 TextAreaUnicode(
+                     title=_("Body tail for host notifications"),
+                     rows=9,
+                     cols=58,
+                     monospaced=True,
+                     default_value="""Event:    $EVENT_TXT$
 Output:   $HOSTOUTPUT$
 Perfdata: $HOSTPERFDATA$
 $LONGHOSTOUTPUT$
 """,
-             )),
-            ("service_body",
-             TextAreaUnicode(
-                 title=_("Body tail for service notifications"),
-                 rows=11,
-                 cols=58,
-                 monospaced=True,
-                 default_value="""Service:  $SERVICEDESC$
+                 )),
+                ("service_body",
+                 TextAreaUnicode(
+                     title=_("Body tail for service notifications"),
+                     rows=11,
+                     cols=58,
+                     monospaced=True,
+                     default_value="""Service:  $SERVICEDESC$
 Event:    $EVENT_TXT$
 Output:   $SERVICEOUTPUT$
 Perfdata: $SERVICEPERFDATA$
 $LONGSERVICEOUTPUT$
 """,
-             )),
-        ])
-        return Dictionary(title=_("Create notification with the following parameters"),
-                          elements=elements)
-
-
-@notification_parameter_registry.register
-class NotificationILert(NotificationParameter):
-    @property
-    def ident(self):
-        return "ilert"
-
-    @property
-    def spec(self):
-        return Dictionary(
-            title=_("Create notification with the following parameters"),
-            optional_keys=[],
-            elements=[
-                ("ilert_api_key",
-                 CascadingDropdown(title=_("iLert alert source API key"),
-                                   help=_("API key for iLert alert server"),
-                                   choices=[(
-                                       "ilert_api_key",
-                                       _("API key"),
-                                       TextAscii(size=80, allow_empty=False),
-                                   ),
-                                            ("store", _("API key from password store"),
-                                             DropdownChoice(sorted=True,
-                                                            choices=passwordstore_choices))])),
-                ("ilert_priority",
+                 )),
+                ('bulk_sort_order',
                  DropdownChoice(
-                     sorted=True,
                      choices=[
-                         ("HIGH", _("High (with escalation)")),
-                         ('LOW', _("Low (without escalation")),
+                         ('oldest_first', _('Oldest first')),
+                         ('newest_first', _('Newest first')),
                      ],
-                     title=
-                     _("Notification priority (This will override the priority configured in the alert source)"
-                      ),
-                     default_value='HIGH')),
-                ("ilert_summary_host",
-                 TextUnicode(
-                     title=_("Custom incident summary for host alerts"),
-                     default_value=
-                     "$NOTIFICATIONTYPE$ Host Alert: $HOSTNAME$ is $HOSTSTATE$ - $HOSTOUTPUT$",
-                     size=64,
-                 )),
-<<<<<<< HEAD
-                ("ilert_summary_service",
-                 TextUnicode(
-                     title=_("Custom incident summary for service alerts"),
-                     default_value=
-                     "$NOTIFICATIONTYPE$ Service Alert: $HOSTALIAS$/$SERVICEDESC$ is $SERVICESTATE$ - $SERVICEOUTPUT$",
-                     size=64,
-                 )),
-                ("url_prefix", _get_url_prefix_specs(local_site_url,
-                                                     default_value="automatic_https")),
-=======
->>>>>>> 75a18bda
+                     help=_(
+                         "With this option you can specify, whether the oldest (default) or "
+                         "the newest notification should get shown at the top of the notification mail."
+                     ),
+                     title=_("Notification sort order for bulk notifications"),
+                     default="oldest_first")),
+                ("disable_multiplexing",
+                 FixedValue(
+                     True,
+                     title=_("Send seperate notifications to every recipient"),
+                     totext=_("A seperate notification is send to every recipient. Recipients "
+                              "cannot see which other recipients were notified."),
+                     help=_("Per default only one notification is generated for all recipients. "
+                            "Therefore, all recipients can see who was notified and reply to "
+                            "all other recipients."),
+                 )),
             ],
         )
 
@@ -946,82 +765,21 @@
                             "acknowledgement of the affected host or service problem."),
                      elements=[
                          ("start",
-                          Transform(
-                              Alternative(
-                                  title=_("State of incident if acknowledgement is set"),
-                                  help=_(
-                                      "Here you can define the state of the incident in case of an "
-                                      "acknowledgement of the host or service problem."),
-                                  elements=[
-                                      DropdownChoice(
-                                          title=
-                                          _("State of incident if acknowledgement is set (predefined)"
-                                           ),
-                                          help=_(
-                                              "Please note that the mapping to the numeric "
-                                              "ServiceNow state may be changed at your system "
-                                              "and can differ from our definitions. In this case "
-                                              "use the option below."),
-                                          choices=[
-                                              ("none", _("Don't change state")),
-                                              ("new", _("New")),
-                                              ("progress", _("In Progress")),
-                                              ("hold", _("On Hold")),
-                                              ("resolved", _("Resolved")),
-                                              ("closed", _("Closed")),
-                                              ("canceled", _("Canceled")),
-                                          ],
-                                          default_value="none",
-                                      ),
-                                      Integer(
-                                          title=
-                                          _("State of incident if acknowledgement is set (as integer)"
-                                           ),
-                                          minvalue=0,
-                                      ),
-                                  ]))),
-                     ])),
-                ("recovery_state",
-                 Dictionary(
-                     title=_("Settings for incident state in case of recovery"),
-                     help=_("Here you can define the state of the incident in case of a recovery "
-                            "of the affected host or service problem."),
-                     elements=[
-                         (
-                             "start",
-                             Transform(
-                                 Alternative(
-                                     title=_("State of incident if recovery is set"),
-                                     elements=[
-                                         DropdownChoice(
-                                             title=_(
-                                                 "State of incident if recovery is set (predefined)"
-                                             ),
-                                             help=_(
-                                                 "Please note that the mapping to the numeric "
-                                                 "ServiceNow state may be changed at your system "
-                                                 "and can differ from our definitions. In this case "
-                                                 "use the option below."),
-                                             choices=[
-                                                 ("none", _("Don't change state")),
-                                                 ("new", _("New")),
-                                                 ("progress", _("In Progress")),
-                                                 ("hold", _("On Hold")),
-                                                 ("resolved", _("Resolved")),
-                                                 ("closed", _("Closed")),
-                                                 ("canceled", _("Canceled")),
-                                             ],
-                                             default_value="none",
-                                         ),
-                                         Integer(
-                                             title=_(
-                                                 "State of incident if recovery is set (as integer)"
-                                             ),
-                                             minvalue=0,
-                                         ),
-                                     ],
-                                 )),
-                         ),
+                          DropdownChoice(
+                              title=_("State of incident if acknowledgement is set"),
+                              help=_("Here you can define the state of the incident in case of an "
+                                     "acknowledgement of the host or service problem."),
+                              choices=[
+                                  ("none", _("Don't change state")),
+                                  ("new", _("New")),
+                                  ("progress", _("In Progress")),
+                                  ("hold", _("On Hold")),
+                                  ("resolved", _("Resolved")),
+                                  ("closed", _("Closed")),
+                                  ("canceled", _("Canceled")),
+                              ],
+                              default_value="none",
+                          )),
                      ],
                  )),
                 ("dt_state",
@@ -1031,68 +789,37 @@
                             "downtime of the affected host or service."),
                      elements=[
                          ("start",
-                          Transform(
-                              Alternative(
-                                  title=_("State of incident if downtime is set"),
-                                  elements=[
-                                      DropdownChoice(
-                                          title=_(
-                                              "State of incident if downtime is set (predefined)"),
-                                          help=_(
-                                              "Please note that the mapping to the numeric "
-                                              "ServiceNow state may be changed at your system "
-                                              "and can differ from our definitions. In this case "
-                                              "use the option below."),
-                                          choices=[
-                                              ("none", _("Don't change state")),
-                                              ("new", _("New")),
-                                              ("progress", _("In Progress")),
-                                              ("hold", _("On Hold")),
-                                              ("resolved", _("Resolved")),
-                                              ("closed", _("Closed")),
-                                              ("canceled", _("Canceled")),
-                                          ],
-                                          default_value="none",
-                                      ),
-                                      Integer(
-                                          title=_(
-                                              "State of incident if downtime is set (as integer)"),
-                                          minvalue=0,
-                                      ),
-                                  ]))),
+                          DropdownChoice(
+                              title=_("State of incident if downtime is set"),
+                              help=_("Here you can define the state of the incident in case of an "
+                                     "acknowledgement of the host or service problem."),
+                              choices=[
+                                  ("none", _("Don't change state")),
+                                  ("new", _("New")),
+                                  ("progress", _("In Progress")),
+                                  ("hold", _("On Hold")),
+                                  ("resolved", _("Resolved")),
+                                  ("closed", _("Closed")),
+                                  ("canceled", _("Canceled")),
+                              ],
+                              default_value="none",
+                          )),
                          ("end",
-                          Transform(
-                              Alternative(
-                                  title=_("State of incident if downtime expires"),
-                                  help=_(
-                                      "Here you can define the state of the incident in case of an "
-                                      "ending acknowledgement of the host or service problem."),
-                                  elements=[
-                                      DropdownChoice(
-                                          title=_(
-                                              "State of incident if downtime expires (predefined)"),
-                                          help=_(
-                                              "Please note that the mapping to the numeric "
-                                              "ServiceNow state may be changed at your system "
-                                              "and can differ from our definitions. In this case "
-                                              "use the option below."),
-                                          choices=[
-                                              ("none", _("Don't change state")),
-                                              ("new", _("New")),
-                                              ("progress", _("In Progress")),
-                                              ("hold", _("On Hold")),
-                                              ("resolved", _("Resolved")),
-                                              ("closed", _("Closed")),
-                                              ("canceled", _("Canceled")),
-                                          ],
-                                          default_value="none",
-                                      ),
-                                      Integer(
-                                          title=_(
-                                              "State of incident if downtime expires (as integer)"),
-                                          minvalue=0,
-                                      ),
-                                  ]))),
+                          DropdownChoice(
+                              title=_("State of incident if downtime expires"),
+                              help=_("Here you can define the state of the incident in case of an "
+                                     "ending acknowledgement of the host or service problem."),
+                              choices=[
+                                  ("none", _("Don't change state")),
+                                  ("new", _("New")),
+                                  ("progress", _("In Progress")),
+                                  ("hold", _("On Hold")),
+                                  ("resolved", _("Resolved")),
+                                  ("closed", _("Closed")),
+                                  ("canceled", _("Canceled")),
+                              ],
+                              default_value="none",
+                          )),
                      ],
                  )),
                 ("timeout",
@@ -1139,8 +866,8 @@
                 ("owner",
                  TextUnicode(
                      title=_("Owner"),
-                     help=("Sets the user of the alert. "
-                           "Display name of the request owner."),
+                     help_=("Sets the user of the alert. "
+                            "Display name of the request owner."),
                      size=100,
                      allow_empty=False,
                  )),
@@ -1152,19 +879,6 @@
                      size=16,
                  )),
                 ('priority',
-<<<<<<< HEAD
-                 DropdownChoice(
-                     title=_("Priority"),
-                     choices=[
-                         ('P1', _('P1 - Critical')),
-                         ('P2', _('P2 - High')),
-                         ('P3', _('P3 - Moderate')),
-                         ('P4', _('P4 - Low')),
-                         ('P5', _('P5 - Informational')),
-                     ],
-                     default_value="P3",
-                 )),
-=======
                  DropdownChoice(title=_("Priority"),
                                 choices=[
                                     ('P1', _('P1 - Critical')),
@@ -1174,7 +888,6 @@
                                     ('P5', _('P5 - Informational')),
                                 ],
                                 default="P3")),
->>>>>>> 75a18bda
                 ("note_created",
                  TextUnicode(
                      title=_("Note while creating"),
@@ -1302,11 +1015,7 @@
     def spec(self):
         return Dictionary(
             title=_("Create notification with the following parameters"),
-<<<<<<< HEAD
-            optional_keys=False,
-=======
             optional_keys=None,
->>>>>>> 75a18bda
             elements=[
                 ("destination",
                  IPv4Address(title=_("Destination IP"),
@@ -1360,7 +1069,7 @@
                  )),
                 ("url_prefix",
                  TextAscii(
-                     title=_("URL prefix for links to Checkmk"),
+                     title=_("URL prefix for links to Check_MK"),
                      help=_("If you specify an URL prefix here, then several parts of the "
                             "email body are armed with hyperlinks to your Check_MK GUI, so "
                             "that the recipient of the email can directly visit the host or "
