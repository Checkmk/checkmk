--- conflicted
+++ resolved
@@ -1,8 +1,28 @@
-#!/usr/bin/env python3
-# -*- coding: utf-8 -*-
-# Copyright (C) 2019 tribe29 GmbH - License: GNU General Public License v2
-# This file is part of Checkmk (https://checkmk.com). It is subject to the terms and
-# conditions defined in the file COPYING, which is part of this source code package.
+#!/usr/bin/env python
+# -*- encoding: utf-8; py-indent-offset: 4 -*-
+# +------------------------------------------------------------------+
+# |             ____ _               _        __  __ _  __           |
+# |            / ___| |__   ___  ___| | __   |  \/  | |/ /           |
+# |           | |   | '_ \ / _ \/ __| |/ /   | |\/| | ' /            |
+# |           | |___| | | |  __/ (__|   <    | |  | | . \            |
+# |            \____|_| |_|\___|\___|_|\_\___|_|  |_|_|\_\           |
+# |                                                                  |
+# | Copyright Mathias Kettner 2014             mk@mathias-kettner.de |
+# +------------------------------------------------------------------+
+#
+# This file is part of Check_MK.
+# The official homepage is at http://mathias-kettner.de/check_mk.
+#
+# check_mk is free software;  you can redistribute it and/or modify it
+# under the  terms of the  GNU General Public License  as published by
+# the Free Software Foundation in version 2.  check_mk is  distributed
+# in the hope that it will be useful, but WITHOUT ANY WARRANTY;  with-
+# out even the implied warranty of  MERCHANTABILITY  or  FITNESS FOR A
+# PARTICULAR PURPOSE. See the  GNU General Public License for more de-
+# tails. You should have  received  a copy of the  GNU  General Public
+# License along with GNU Make; see the file  COPYING.  If  not,  write
+# to the Free Software Foundation, Inc., 51 Franklin St,  Fifth Floor,
+# Boston, MA 02110-1301 USA.
 """These modes implement a complete set of modes for managing a set of standard objects
 
 Together with WatoSimpleConfigFile() as store class this implements
@@ -14,49 +34,38 @@
 
 import abc
 import copy
-<<<<<<< HEAD
-from typing import Optional, List, Type
-=======
 from typing import Optional, List, Type, Union, Text, Tuple  # pylint: disable=unused-import
->>>>>>> 75a18bda
-
-from cmk.gui.table import table_element, Table
+
+from cmk.gui.table import table_element, Table  # pylint: disable=unused-import
 import cmk.gui.watolib as watolib
 import cmk.gui.forms as forms
-from cmk.gui.globals import html, request
+from cmk.gui.globals import html
 from cmk.gui.i18n import _
 from cmk.gui.exceptions import MKUserError
-from cmk.gui.plugins.wato.utils.base_modes import (WatoMode, ActionResult, redirect, mode_url)
-from cmk.gui.watolib.simple_config_file import WatoSimpleConfigFile
+from cmk.gui.plugins.wato.utils.valuespecs import (
+    DocumentationURL,
+    RuleComment,
+)
+from cmk.gui.plugins.wato.utils.base_modes import WatoMode
+from cmk.gui.plugins.wato.utils.context_buttons import global_buttons
+from cmk.gui.plugins.wato.utils.html_elements import wato_confirm
+from cmk.gui.watolib.simple_config_file import WatoSimpleConfigFile  # pylint: disable=unused-import
 from cmk.gui.valuespec import (
+    ID,
+    FixedValue,
+    SiteChoice,
+    Dictionary,
+    TextUnicode,
     Checkbox,
-    Dictionary,
-    DocumentationURL,
-    FixedValue,
-    ID,
-    RuleComment,
-    SetupSiteChoice,
-    TextUnicode,
 )
-from cmk.gui.breadcrumb import Breadcrumb
-from cmk.gui.config import SiteId
-from cmk.gui.page_menu import (
-    PageMenu,
-    PageMenuDropdown,
-    PageMenuEntry,
-    PageMenuTopic,
-    PageMenuSearch,
-    make_simple_link,
-    make_simple_form_page_menu,
-)
-from cmk.gui.utils import unique_default_name_suggestion
-from cmk.gui.utils.urls import makeuri_contextless, make_confirm_link
-from cmk.gui.utils.flashed_messages import flash
-
-
-class SimpleModeType(metaclass=abc.ABCMeta):
-    @abc.abstractmethod
-    def type_name(self) -> str:
+
+
+class SimpleModeType(object):
+    __metaclass__ = abc.ABCMeta
+
+    @abc.abstractmethod
+    def type_name(self):
+        # type: () -> str
         """A GUI globally unique identifier (in singular form) for the managed type of object"""
         raise NotImplementedError()
 
@@ -66,23 +75,20 @@
         raise NotImplementedError()
 
     @abc.abstractmethod
-    def is_site_specific(self) -> bool:
+    def is_site_specific(self):
+        # type: () -> bool
         """Whether or not an object of this type is site specific
         It has a mandatory "site" attribute in case it is.
         """
         raise NotImplementedError()
 
-<<<<<<< HEAD
-    def site_valuespec(self) -> SetupSiteChoice:
-        return SetupSiteChoice()
-=======
     def site_valuespec(self):
         # type: () -> SiteChoice
         return SiteChoice()
->>>>>>> 75a18bda
-
-    @abc.abstractmethod
-    def can_be_disabled(self) -> bool:
+
+    @abc.abstractmethod
+    def can_be_disabled(self):
+        # type: () -> bool
         """Whether or not an object of this type can be disabled
 
         If True the user can set an attribute named "disabled" for each object.
@@ -90,23 +96,28 @@
         raise NotImplementedError()
 
     @abc.abstractmethod
-    def affected_config_domains(self) -> List[Type[watolib.ABCConfigDomain]]:
+    def affected_config_domains(self):
+        # type: () -> List[Type[watolib.ConfigDomain]]
         """List of config domains that are affected by changes to objects of this type"""
         raise NotImplementedError()
 
-    def mode_ident(self) -> str:
+    def mode_ident(self):
+        # type: () -> str
         """A GUI wide unique identifier which is used to create the WATO mode identifiers"""
         return self.type_name()
 
-    def list_mode_name(self) -> str:
+    def list_mode_name(self):
+        # type: () -> str
         """The mode name of the WATO list mode of this object type"""
         return "%ss" % self.mode_ident()
 
-    def edit_mode_name(self) -> str:
+    def edit_mode_name(self):
+        # type: () -> str
         """The mode name of the WATO edit mode of this object type"""
         return "edit_%s" % self.mode_ident()
 
-    def affected_sites(self, entry: dict) -> Optional[List[str]]:
+    def affected_sites(self, entry):
+        # type: (dict) -> Optional[List[str]]
         """Sites that are affected by changes to objects of this type
 
         Returns either a list of sites affected by a change or None.
@@ -119,13 +130,16 @@
         return None
 
 
-class _SimpleWatoModeBase(WatoMode, metaclass=abc.ABCMeta):
+class SimpleWatoModeBase(WatoMode):
     """Base for specific WATO modes of different types
 
     This is essentially a base class for the SimpleListMode/SimpleEditMode
     classes. It should not be used directly by specific mode classes.
     """
-    def __init__(self, mode_type: SimpleModeType, store: WatoSimpleConfigFile) -> None:
+    __metaclass__ = abc.ABCMeta
+
+    def __init__(self, mode_type, store):
+        # type: (SimpleModeType, WatoSimpleConfigFile) -> None
         self._mode_type = mode_type
         self._store = store
 
@@ -133,44 +147,33 @@
         # to be set before it is executed. Therefore we execute the super constructor
         # here.
         # TODO: Make the _from_vars() mechanism more explicit
-        super(_SimpleWatoModeBase, self).__init__()
-
-    def _add_change(
-        self,
-        *,
-        action: str,
-        text: str,
-        affected_sites: Optional[List[SiteId]],
-    ) -> None:
+        super(SimpleWatoModeBase, self).__init__()
+
+    def _add_change(self, action, entry, text):
+        # type: (str, dict, str) -> None
         """Add a WATO change entry for this object type modifications"""
-<<<<<<< HEAD
-        watolib.add_change(
-            "%s-%s" % (action, self._mode_type.type_name()),
-            text,
-            domains=self._mode_type.affected_config_domains(),
-            sites=affected_sites,
-        )
-=======
         watolib.add_change("%s-%s" % (action, self._mode_type.type_name()),
                            text,
                            domains=self._mode_type.affected_config_domains(),
                            sites=self._mode_type.affected_sites(entry))
->>>>>>> 75a18bda
-
-
-class SimpleListMode(_SimpleWatoModeBase):
+
+
+class SimpleListMode(SimpleWatoModeBase):
     """Base class for list modes"""
     @abc.abstractmethod
-    def _table_title(self) -> str:
+    def _table_title(self):
+        # type: () -> str
         """The user visible title shown on top of the list table"""
         raise NotImplementedError()
 
     @abc.abstractmethod
-    def _show_entry_cells(self, table: Table, ident: str, entry: dict) -> None:
+    def _show_entry_cells(self, table, ident, entry):
+        # type: (Table, str, dict) -> None
         """Shows the HTML code for the cells of an object row"""
         raise NotImplementedError()
 
-    def _handle_custom_action(self, action: str) -> ActionResult:
+    def _handle_custom_action(self, action):
+        # type: (str) -> Optional[Union[bool, Tuple[Optional[str], Text]]]
         """Gives the mode the option to implement custom actions
 
         This function is called when the action phase is triggered. The action name is given
@@ -182,40 +185,6 @@
         """
         raise MKUserError("_action", _("The action '%s' is not implemented") % action)
 
-<<<<<<< HEAD
-    def page_menu(self, breadcrumb: Breadcrumb) -> PageMenu:
-        return PageMenu(
-            dropdowns=[
-                PageMenuDropdown(
-                    name=self._mode_type.type_name(),
-                    title=self._mode_type.name_singular().title(),
-                    topics=[
-                        PageMenuTopic(
-                            title=self._mode_type.name_singular().title(),
-                            entries=[
-                                PageMenuEntry(
-                                    title=self._new_button_label(),
-                                    icon_name="new",
-                                    item=make_simple_link(
-                                        makeuri_contextless(
-                                            request,
-                                            [("mode", self._mode_type.edit_mode_name())],
-                                        )),
-                                    is_shortcut=True,
-                                    is_suggested=True,
-                                ),
-                            ],
-                        ),
-                    ],
-                ),
-            ],
-            breadcrumb=breadcrumb,
-            inpage_search=PageMenuSearch(),
-        )
-
-    def _new_button_label(self) -> str:
-        return _("Add %s") % self._mode_type.name_singular()
-=======
     def _new_context_button_label(self):
         # type: () -> Text
         return _("New %s") % self._mode_type.name_singular()
@@ -225,49 +194,49 @@
         html.context_button(self._new_context_button_label(),
                             html.makeuri_contextless([("mode", self._mode_type.edit_mode_name())]),
                             "new")
->>>>>>> 75a18bda
-
-    def action(self) -> ActionResult:
+
+    def action(self):
         if not html.transaction_valid():
-            return None
-
-        action_var = html.request.get_str_input("_action")
-        if action_var is None:
-            return None
-
-        if action_var != "delete":
-            return self._handle_custom_action(action_var)
-
-        if not html.check_transaction():
-            return redirect(mode_url(self._mode_type.list_mode_name()))
+            return
+
+        if not html.request.has_var("_action"):
+            return
+
+        if html.request.var("_action") != "delete":
+            return self._handle_custom_action(html.request.var("_action"))
+
+        confirm = wato_confirm(_("Confirm deletion"), self._delete_confirm_message())
+        if confirm is False:
+            return False
+
+        elif not confirm:
+            return
+
+        html.check_transaction()  # invalidate transid
 
         entries = self._store.load_for_modification()
 
-        ident = html.request.get_ascii_input("_delete")
+        ident = html.get_ascii_input("_delete")
         if ident not in entries:
             raise MKUserError("_delete",
                               _("This %s does not exist.") % self._mode_type.name_singular())
 
         if ident not in self._store.filter_editable_entries(entries):
-            raise MKUserError(
-                "_delete",
+            raise MKUserError("_delete", \
                 _("You are not allowed to delete this %s.") % self._mode_type.name_singular())
 
         self._validate_deletion(ident, entries[ident])
 
         entry = entries.pop(ident)
-        self._add_change(
-            action="delete",
-            text=_("Removed the %s '%s'") % (self._mode_type.name_singular(), ident),
-            affected_sites=self._mode_type.affected_sites(entry),
-        )
+        self._add_change("delete", entry,
+                         _("Removed the %s '%s'") % (self._mode_type.name_singular(), ident))
         self._store.save(entries)
 
-        flash(_("The %s has been deleted.") % self._mode_type.name_singular())
-        return redirect(mode_url(self._mode_type.list_mode_name()))
+        return None, _("The %s has been deleted.") % self._mode_type.name_singular()
 
     def _validate_deletion(self, ident, entry):
         """Override this to implement custom validations"""
+        pass
 
     def _delete_confirm_message(self):
         return _("Do you really want to delete this %s?") % self._mode_type.name_singular()
@@ -288,34 +257,12 @@
     def _show_action_cell(self, table, ident):
         table.cell(_("Actions"), css="buttons")
 
-        edit_url = makeuri_contextless(
-            request,
-            [
-                ("mode", self._mode_type.edit_mode_name()),
-                ("ident", ident),
-            ],
-        )
+        edit_url = html.makeuri_contextless([
+            ("mode", self._mode_type.edit_mode_name()),
+            ("ident", ident),
+        ])
         html.icon_button(edit_url, _("Edit this %s") % self._mode_type.name_singular(), "edit")
 
-<<<<<<< HEAD
-        clone_url = makeuri_contextless(
-            request,
-            [
-                ("mode", self._mode_type.edit_mode_name()),
-                ("clone", ident),
-            ],
-        )
-        html.icon_button(clone_url, _("Clone this %s") % self._mode_type.name_singular(), "clone")
-
-        delete_url = make_confirm_link(
-            url=watolib.make_action_link([
-                ("mode", self._mode_type.list_mode_name()),
-                ("_action", "delete"),
-                ("_delete", ident),
-            ]),
-            message=self._delete_confirm_message(),
-        )
-=======
         clone_url = html.makeuri_contextless([
             ("mode", self._mode_type.edit_mode_name()),
             ("clone", ident),
@@ -327,24 +274,21 @@
             ("_action", "delete"),
             ("_delete", ident),
         ])
->>>>>>> 75a18bda
         html.icon_button(delete_url,
                          _("Delete this %s") % self._mode_type.name_singular(), "delete")
 
 
-class SimpleEditMode(_SimpleWatoModeBase, metaclass=abc.ABCMeta):
+class SimpleEditMode(SimpleWatoModeBase):
     """Base class for edit modes"""
+    __metaclass__ = abc.ABCMeta
+
     @abc.abstractmethod
     def _vs_individual_elements(self):
         # type () -> list
         raise NotImplementedError()
 
     def _from_vars(self):
-<<<<<<< HEAD
-        ident = html.request.get_ascii_input("ident")
-=======
         ident = html.get_ascii_input("ident")
->>>>>>> 75a18bda
         if ident is not None:
             try:
                 entry = self._store.filter_editable_entries(self._store.load_for_reading())[ident]
@@ -353,15 +297,11 @@
                                   _("This %s does not exist.") % self._mode_type.name_singular())
 
             self._new = False
-            self._ident: Optional[str] = ident
+            self._ident = ident
             self._entry = entry
             return
 
-<<<<<<< HEAD
-        clone = html.request.get_ascii_input("clone")
-=======
         clone = html.get_ascii_input("clone")
->>>>>>> 75a18bda
         if clone is not None:
             try:
                 entry = self._store.filter_editable_entries(self._store.load_for_reading())[clone]
@@ -383,18 +323,10 @@
             return _("New %s") % self._mode_type.name_singular()
         return _("Edit %s: %s") % (self._mode_type.name_singular(), self._entry["title"])
 
-<<<<<<< HEAD
-    def page_menu(self, breadcrumb: Breadcrumb) -> PageMenu:
-        return make_simple_form_page_menu(_("Actions"),
-                                          breadcrumb,
-                                          form_name="edit",
-                                          button_name="save")
-=======
     def buttons(self):
         html.context_button(_("Back"),
                             html.makeuri_contextless([("mode", self._mode_type.list_mode_name())]),
                             "back")
->>>>>>> 75a18bda
 
     def valuespec(self):
         general_elements = self._vs_mandatory_elements()
@@ -407,7 +339,6 @@
             title=self._mode_type.name_singular().title(),
             elements=general_elements + individual_elements,
             optional_keys=self._vs_optional_keys(),
-            show_more_keys=["docu_url"],
             headers=[
                 (_("General Properties"), general_keys),
                 (_("%s Properties") % self._mode_type.name_singular().title(), individual_keys),
@@ -416,7 +347,6 @@
         )
 
     def _vs_mandatory_elements(self):
-        ident_attr: List = []
         if self._new:
             ident_attr = [
                 ("ident",
@@ -424,9 +354,8 @@
                      title=_("Unique ID"),
                      help=_("The ID must be a unique text. It will be used as an internal key "
                             "when objects refer to this object."),
-                     default_value=self._default_id,
                      allow_empty=False,
-                     size=80,
+                     size=12,
                  )),
             ]
         else:
@@ -472,18 +401,12 @@
 
         return elements
 
-    def _default_id(self) -> str:
-        return unique_default_name_suggestion(
-            self._mode_type.name_singular(),
-            self._store.load_for_reading().keys(),
-        )
-
     def _vs_optional_keys(self):
         return []
 
-    def action(self) -> ActionResult:
+    def action(self):
         if not html.transaction_valid():
-            return redirect(mode_url(self._mode_type.list_mode_name()))
+            return self._mode_type.list_mode_name()
 
         vs = self.valuespec()
 
@@ -500,35 +423,23 @@
             raise MKUserError("ident", _("This ID is already in use. Please choose another one."))
 
         if not self._new and self._ident not in self._store.filter_editable_entries(entries):
-            raise MKUserError(
-                "ident",
+            raise MKUserError("ident", \
                 _("You are not allowed to edit this %s.") % self._mode_type.name_singular())
 
+        entries[self._ident] = self._entry
+
         if self._new:
-            entries[self._ident] = self._entry
             self._add_change(
-                action="add",
-                text=_("Added the %s '%s'") % (self._mode_type.name_singular(), self._ident),
-                affected_sites=self._mode_type.affected_sites(self._entry),
-            )
+                "add", self._entry,
+                _("Added the %s '%s'") % (self._mode_type.name_singular(), self._ident))
         else:
-            current_sites = self._mode_type.affected_sites(self._entry)
-            previous_sites = self._mode_type.affected_sites(entries[self._ident])
-
-            affected_sites = (None if current_sites is None or previous_sites is None else sorted(
-                {*previous_sites, *current_sites}))
-
-            entries[self._ident] = self._entry
-
             self._add_change(
-                action="edit",
-                text=_("Edited the %s '%s'") % (self._mode_type.name_singular(), self._ident),
-                affected_sites=affected_sites,
-            )
+                "edit", self._entry,
+                _("Edited the %s '%s'") % (self._mode_type.name_singular(), self._ident))
 
         self._save(entries)
 
-        return redirect(mode_url(self._mode_type.list_mode_name()))
+        return self._mode_type.list_mode_name()
 
     def _save(self, entries):
         self._store.save(entries)
@@ -543,5 +454,6 @@
         vs.set_focus("_edit")
         forms.end()
 
+        html.button("save", _("Save"))
         html.hidden_fields()
         html.end_form()