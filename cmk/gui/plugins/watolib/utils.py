--- conflicted
+++ resolved
@@ -1,57 +1,62 @@
-#!/usr/bin/env python3
-# -*- coding: utf-8 -*-
-# Copyright (C) 2019 tribe29 GmbH - License: GNU General Public License v2
-# This file is part of Checkmk (https://checkmk.com). It is subject to the terms and
-# conditions defined in the file COPYING, which is part of this source code package.
+#!/usr/bin/env python
+# -*- encoding: utf-8; py-indent-offset: 4 -*-
+# +------------------------------------------------------------------+
+# |             ____ _               _        __  __ _  __           |
+# |            / ___| |__   ___  ___| | __   |  \/  | |/ /           |
+# |           | |   | '_ \ / _ \/ __| |/ /   | |\/| | ' /            |
+# |           | |___| | | |  __/ (__|   <    | |  | | . \            |
+# |            \____|_| |_|\___|\___|_|\_\___|_|  |_|_|\_\           |
+# |                                                                  |
+# | Copyright Mathias Kettner 2014             mk@mathias-kettner.de |
+# +------------------------------------------------------------------+
+#
+# This file is part of Check_MK.
+# The official homepage is at http://mathias-kettner.de/check_mk.
+#
+# check_mk is free software;  you can redistribute it and/or modify it
+# under the  terms of the  GNU General Public License  as published by
+# the Free Software Foundation in version 2.  check_mk is  distributed
+# in the hope that it will be useful, but WITHOUT ANY WARRANTY;  with-
+# out even the implied warranty of  MERCHANTABILITY  or  FITNESS FOR A
+# PARTICULAR PURPOSE. See the  GNU General Public License for more de-
+# tails. You should have  received  a copy of the  GNU  General Public
+# License along with GNU Make; see the file  COPYING.  If  not,  write
+# to the Free Software Foundation, Inc., 51 Franklin St,  Fifth Floor,
+# Boston, MA 02110-1301 USA.
 
 import abc
 import os
 import pprint
-<<<<<<< HEAD
-from pathlib import Path
-from typing import Any, Dict, List, Optional, Type, Union
-=======
 from typing import Optional, Type, Text, List  # pylint: disable=unused-import
->>>>>>> 75a18bda
-
-from six import ensure_str
+
+import six
 
 import cmk.utils.store as store
+
 import cmk.utils.plugin_registry
-
-from cmk.gui.type_defs import ConfigDomainName
 from cmk.gui.i18n import _
 from cmk.gui.exceptions import MKGeneralException
-<<<<<<< HEAD
-from cmk.gui.valuespec import ValueSpec
-from cmk.gui.utils.html import HTML
-=======
 from cmk.gui.valuespec import ValueSpec  # pylint: disable=unused-import
->>>>>>> 75a18bda
-
-
-def wato_fileheader() -> str:
+
+
+def wato_fileheader():
     return "# Created by WATO\n# encoding: utf-8\n\n"
 
 
-class ABCConfigDomain(abc.ABC):
+class ConfigDomain(object):
     needs_sync = True
     needs_activation = True
     always_activate = False
+    ident = None
     in_global_settings = True
-
-    @classmethod
-    @abc.abstractmethod
-    def ident(cls) -> ConfigDomainName:
-        ...
 
     @classmethod
     def enabled_domains(cls):
         return [d for d in config_domain_registry.values() if d.enabled()]
 
     @classmethod
-    def get_always_activate_domain_idents(cls) -> List[ConfigDomainName]:
-        return [d.ident() for d in config_domain_registry.values() if d.always_activate]
+    def get_always_activate_domain_idents(cls):
+        return [d.ident for d in config_domain_registry.values() if d.always_activate]
 
     @classmethod
     def get_class(cls, ident):
@@ -63,12 +68,11 @@
 
     @classmethod
     def get_all_default_globals(cls):
-        settings: Dict[str, Any] = {}
-        for domain in ABCConfigDomain.enabled_domains():
+        settings = {}
+        for domain in ConfigDomain.enabled_domains():
             settings.update(domain().default_globals())
         return settings
 
-    @abc.abstractmethod
     def config_dir(self):
         raise NotImplementedError()
 
@@ -78,39 +82,32 @@
         return os.path.join(self.config_dir(), "global.mk")
 
     def activate(self):
-        raise MKGeneralException(_("The domain \"%s\" does not support activation.") % self.ident())
-
-    def load_full_config(self, site_specific=False, custom_site_path=None):
-        filename = Path(self.config_file(site_specific))
-        if custom_site_path:
-            filename = Path(custom_site_path) / filename.relative_to(cmk.utils.paths.omd_root)
-
-        settings: Dict[str, Any] = {}
-
-        if not filename.exists():
+        raise MKGeneralException(_("The domain \"%s\" does not support activation.") % self.ident)
+
+    def load(self, site_specific=False):
+        filename = self.config_file(site_specific)
+        settings = {}
+
+        if not os.path.exists(filename):
             return {}
 
         try:
-            # TODO: Can be changed to text IO with Python 3
-            with filename.open("rb") as f:
-                exec(f.read(), settings, settings)
+            execfile(filename, settings, settings)
+
+            # FIXME: Do not modify the dict while iterating over it.
+            for varname in list(settings.keys()):
+                if varname not in config_variable_registry:
+                    del settings[varname]
 
             return settings
-
         except Exception as e:
             raise MKGeneralException(_("Cannot read configuration file %s: %s") % (filename, e))
 
-    def load(self, site_specific=False, custom_site_path=None):
-        return filter_unknown_settings(self.load_full_config(site_specific, custom_site_path))
-
-    def load_site_globals(self, custom_site_path=None):
-        return self.load(site_specific=True, custom_site_path=custom_site_path)
-
-    def save(self, settings, site_specific=False, custom_site_path=None):
+    def load_site_globals(self):
+        return self.load(site_specific=True)
+
+    def save(self, settings, site_specific=False):
         filename = self.config_file(site_specific)
-        if custom_site_path:
-            filename = os.path.join(custom_site_path,
-                                    os.path.relpath(filename, cmk.utils.paths.omd_root))
 
         output = wato_fileheader()
         for varname, value in settings.items():
@@ -119,10 +116,9 @@
         store.makedirs(os.path.dirname(filename))
         store.save_file(filename, output)
 
-    def save_site_globals(self, settings, custom_site_path=None):
-        self.save(settings, site_specific=True, custom_site_path=custom_site_path)
-
-    @abc.abstractmethod
+    def save_site_globals(self, settings):
+        self.save(settings, site_specific=True)
+
     def default_globals(self):
         """Returns a dictionary that contains the default settings
         of all configuration variables of this config domain."""
@@ -137,19 +133,17 @@
         ]
 
 
-class ConfigDomainRegistry(cmk.utils.plugin_registry.Registry[Type[ABCConfigDomain]]):
-    def plugin_name(self, instance):
-        return instance.ident()
+class ConfigDomainRegistry(cmk.utils.plugin_registry.ClassRegistry):
+    def plugin_base_class(self):
+        return ConfigDomain
+
+    def plugin_name(self, plugin_class):
+        return plugin_class.ident
 
 
 config_domain_registry = ConfigDomainRegistry()
 
 
-<<<<<<< HEAD
-class SampleConfigGenerator(metaclass=abc.ABCMeta):
-    @classmethod
-    def ident(cls) -> str:
-=======
 class SampleConfigGenerator(object):
     __metaclass__ = abc.ABCMeta
 
@@ -158,40 +152,23 @@
     @classmethod
     def ident(cls):
         # type: () -> str
->>>>>>> 75a18bda
         """Unique key which can be used to identify a generator"""
         raise NotImplementedError()
 
     # TODO: @abc.abstractmethod
     @classmethod
-<<<<<<< HEAD
-    def sort_index(cls) -> int:
-=======
     def sort_index(cls):
         # type: () -> int
->>>>>>> 75a18bda
         """The generators are executed in this order (low to high)"""
         raise NotImplementedError()
 
     @abc.abstractmethod
-<<<<<<< HEAD
-    def generate(self) -> None:
-=======
     def generate(self):
         # type: () -> None
->>>>>>> 75a18bda
         """Execute the sample configuration creation step"""
         raise NotImplementedError()
 
 
-<<<<<<< HEAD
-class SampleConfigGeneratorRegistry(cmk.utils.plugin_registry.Registry[Type[SampleConfigGenerator]]
-                                   ):
-    def plugin_name(self, instance):
-        return instance.ident()
-
-    def get_generators(self) -> List[SampleConfigGenerator]:
-=======
 class SampleConfigGeneratorRegistry(cmk.utils.plugin_registry.ClassRegistry):
     def plugin_base_class(self):
         return SampleConfigGenerator
@@ -201,7 +178,6 @@
 
     def get_generators(self):
         # type: () -> List[SampleConfigGenerator]
->>>>>>> 75a18bda
         """Return the generators in the order they are expected to be executed"""
         return sorted([g_class() for g_class in self.values()], key=lambda e: e.sort_index())
 
@@ -224,57 +200,62 @@
 #   '----------------------------------------------------------------------'
 
 
-class ConfigVariableGroup:
+class ConfigVariableGroup(object):
     # TODO: The identity of a configuration variable group should be a pure
     # internal unique key and it should not be localized. The title of a
     # group was always used as identity. Check all call sites and introduce
     # internal IDs in case it is sure that we can change it without bad side
     # effects.
-    def ident(self) -> str:
+    def ident(self):
+        # type: () -> Text
         """Unique internal key of this group"""
         return self.title()
 
-    def title(self) -> str:
+    def title(self):
+        # type: () -> Text
         """Human readable title of this group"""
         raise NotImplementedError()
 
-    def sort_index(self) -> int:
+    def sort_index(self):
+        # type: () -> int
         """Returns an integer to control the sorting of the groups in lists"""
         raise NotImplementedError()
 
-    def config_variables(self) -> 'List[Type[ConfigVariable]]':
+    def config_variables(self):
+        # type: () -> List[ConfigVariable]
         """Returns a list of configuration variable classes that belong to this group"""
         return [v for v in config_variable_registry.values() if v().group() == self.__class__]
 
 
-class ConfigVariableGroupRegistry(cmk.utils.plugin_registry.Registry[Type[ConfigVariableGroup]]):
-    def plugin_name(self, instance):
-        return instance().ident()
+class ConfigVariableGroupRegistry(cmk.utils.plugin_registry.ClassRegistry):
+    def plugin_base_class(self):
+        return ConfigVariableGroup
+
+    def plugin_name(self, plugin_class):
+        return plugin_class().ident()
 
 
 config_variable_group_registry = ConfigVariableGroupRegistry()
 
 
-class ConfigVariable:
+class ConfigVariable(object):
     def group(self):
         # type () -> Type[ConfigVariableGroup]
         """Returns the class of the configuration variable group this configuration variable belongs to"""
         raise NotImplementedError()
 
-    def ident(self) -> str:
+    def ident(self):
+        # type: () -> Text
         """Returns the internal identifier of this configuration variable"""
         raise NotImplementedError()
 
-<<<<<<< HEAD
-    def valuespec(self) -> ValueSpec:
-=======
     def valuespec(self):
         # type: () -> ValueSpec
->>>>>>> 75a18bda
         """Returns the valuespec object of this configuration variable"""
         raise NotImplementedError()
 
-    def domain(self) -> Type[ABCConfigDomain]:
+    def domain(self):
+        # type: () -> Type[ConfigDomain]
         """Returns the class of the config domain this configuration variable belongs to"""
         return config_domain_registry["check_mk"]
 
@@ -283,39 +264,32 @@
     # Investigate:
     # - Is this needed per config variable or do we need this only per config domain?
     # - Can't we simplify this to simply be a boolean?
-    def need_restart(self) -> Optional[bool]:
+    def need_restart(self):
+        # type: () -> Optional[bool]
         """Whether or not a change to this setting enforces a "restart" during activate changes instead of just a synchronization"""
         return None
 
     # TODO: Investigate: Which use cases do we have here? Can this be dropped?
-    def allow_reset(self) -> bool:
+    def allow_reset(self):
+        # type: () -> bool
         """Whether or not the user is allowed to change this setting to factory settings"""
         return True
 
-    def in_global_settings(self) -> bool:
+    def in_global_settings(self):
+        # type: () -> bool
         """Whether or not to show this option on the global settings page"""
         return True
 
-    def hint(self) -> Union[str, HTML]:
-        return ""
-
-
-class ConfigVariableRegistry(cmk.utils.plugin_registry.Registry[Type[ConfigVariable]]):
-    def plugin_name(self, instance):
-        return instance().ident()
+
+class ConfigVariableRegistry(cmk.utils.plugin_registry.ClassRegistry):
+    def plugin_base_class(self):
+        return ConfigVariable
+
+    def plugin_name(self, plugin_class):
+        return plugin_class().ident()
 
 
 config_variable_registry = ConfigVariableRegistry()
-
-
-def filter_unknown_settings(settings):
-    removals: List[str] = []
-    for varname in list(settings.keys()):
-        if varname not in config_variable_registry:
-            removals.append(varname)
-    for removal in removals:
-        del settings[removal]
-    return settings
 
 
 def configvar_order():
@@ -338,12 +312,12 @@
 
     # New API is to hand over the class via domain argument. But not all calls have been
     # migrated. Perform the translation here.
-    if isinstance(domain, str):
-        domain = ABCConfigDomain.get_class(domain)
+    if isinstance(domain, six.string_types):
+        domain = ConfigDomain.get_class(domain)
 
     # New API is to hand over the class via group argument
-    if isinstance(group, str):
-        group = config_variable_group_registry[ensure_str(group)]
+    if isinstance(group, six.string_types):
+        group = config_variable_group_registry[group]
 
     cls = type(
         "LegacyConfigVariable%s" % varname.title(), (ConfigVariable,), {
