--- conflicted
+++ resolved
@@ -1,8 +1,28 @@
-#!/usr/bin/env python3
-# -*- coding: utf-8 -*-
-# Copyright (C) 2019 tribe29 GmbH - License: GNU General Public License v2
-# This file is part of Checkmk (https://checkmk.com). It is subject to the terms and
-# conditions defined in the file COPYING, which is part of this source code package.
+#!/usr/bin/python
+# -*- encoding: utf-8; py-indent-offset: 4 -*-
+# +------------------------------------------------------------------+
+# |             ____ _               _        __  __ _  __           |
+# |            / ___| |__   ___  ___| | __   |  \/  | |/ /           |
+# |           | |   | '_ \ / _ \/ __| |/ /   | |\/| | ' /            |
+# |           | |___| | | |  __/ (__|   <    | |  | | . \            |
+# |            \____|_| |_|\___|\___|_|\_\___|_|  |_|_|\_\           |
+# |                                                                  |
+# | Copyright Mathias Kettner 2014             mk@mathias-kettner.de |
+# +------------------------------------------------------------------+
+#
+# This file is part of Check_MK.
+# The official homepage is at http://mathias-kettner.de/check_mk.
+#
+# check_mk is free software;  you can redistribute it and/or modify it
+# under the  terms of the  GNU General Public License  as published by
+# the Free Software Foundation in version 2.  check_mk is  distributed
+# in the hope that it will be useful, but WITHOUT ANY WARRANTY;  with-
+# out even the implied warranty of  MERCHANTABILITY  or  FITNESS FOR A
+# PARTICULAR PURPOSE. See the  GNU General Public License for more de-
+# tails. You should have  received  a copy of the  GNU  General Public
+# License along with GNU Make; see the file  COPYING.  If  not,  write
+# to the Free Software Foundation, Inc., 51 Franklin St,  Fifth Floor,
+# Boston, MA 02110-1301 USA.
 
 import livestatus
 
@@ -13,13 +33,9 @@
 
 import cmk.gui.sites as sites
 import cmk.gui.config as config
-<<<<<<< HEAD
-import cmk.gui.availability as availability
-=======
 import cmk.gui.visuals as visuals
 import cmk.gui.availability as availability
 from cmk.gui.globals import html
->>>>>>> 75a18bda
 from cmk.gui.i18n import _
 from cmk.gui.exceptions import MKGeneralException
 from cmk.gui.plugins.metrics.utils import (
@@ -27,10 +43,6 @@
     metric_info,
     get_graph_template_choices,
 )
-<<<<<<< HEAD
-from cmk.gui.plugins.metrics.graph_images import graph_recipes_for_api_request
-=======
->>>>>>> 75a18bda
 from cmk.gui.plugins.views.utils import (
     data_source_registry,)
 
@@ -79,8 +91,11 @@
         return self._query_for_host_names(request.get("site_id"))
 
     def _query_for_host_names(self, site_id):
-        with sites.only_sites(site_id):
+        try:
+            sites.live().set_only_sites([site_id] if site_id else None)
             return sites.live().query_column("GET hosts\nColumns: name\n")
+        finally:
+            sites.live().set_only_sites(None)
 
     def _get_metrics_of_host(self, request):
         return self._query_for_metrics_of_host(request["hostname"], request.get("site_id"))
@@ -95,8 +110,11 @@
 
         response = {}
 
-        with sites.only_sites(site_id):
+        try:
+            sites.live().set_only_sites([site_id] if site_id else None)
             rows = sites.live().query(query)
+        finally:
+            sites.live().set_only_sites(None)
 
         for service_description, check_command, metrics in rows:
             response[service_description] = {
@@ -120,26 +138,9 @@
         return metric_infos
 
     def _get_graph_recipes(self, request):
-        _graph_data_range, graph_recipes = graph_recipes_for_api_request(request)
-        return graph_recipes
-
-    def _get_combined_graph_identifications(self, request):
-        try:
-            from cmk.gui.cee.plugins.metrics.graphs import (
-                combined_graph_presentations,
-                matching_combined_graphs,
-            )
+        try:
+            from cmk.gui.cee.plugins.metrics.graphs import graph_recipes_for_api_request
         except ImportError:
-<<<<<<< HEAD
-            raise MKGeneralException(_("Currently not supported with this Checkmk Edition"))
-
-        if "presentation" not in request:
-            request['presentation'] = 'sum'
-        presentation = request["presentation"]
-        if presentation not in combined_graph_presentations:
-            raise MKGeneralException(_("The requested item %s does not exist") % presentation)
-
-=======
             raise MKGeneralException(_("Currently not supported with this Check_MK Edition"))
         _graph_data_range, graph_recipes = graph_recipes_for_api_request(request)
         return graph_recipes
@@ -161,17 +162,12 @@
         datasource_name = request["datasource"]
         context = request["context"]
 
->>>>>>> 75a18bda
         # The grafana connector needs the template title for making them
         # selectable by the user. We extend the graph identification here.
         # Otherwise we would need more API calls
         response = []
-<<<<<<< HEAD
-        for graph_identification in matching_combined_graphs(request):
-=======
         for graph_identification in matching_combined_graphs(datasource_name, single_infos,
                                                              presentation, context):
->>>>>>> 75a18bda
             graph_template_id = graph_identification[1]["graph_template"]
             graph_title = dict(get_graph_template_choices()).get(graph_template_id,
                                                                  graph_template_id)
@@ -203,14 +199,6 @@
 
     def _get_filter_headers_of_context(self, datasource_name, context, single_infos):
         try:
-<<<<<<< HEAD
-            from cmk.gui.cee.plugins.metrics.graphs import get_filter_headers_of_context
-        except ImportError:
-            raise MKGeneralException(_("Currently not supported with this Checkmk Edition"))
-
-        datasource = data_source_registry[datasource_name]()
-        return get_filter_headers_of_context(datasource, context, single_infos)
-=======
             from cmk.gui.cee.plugins.metrics.graphs import get_matching_filters
         except ImportError:
             raise MKGeneralException(_("Currently not supported with this Check_MK Edition"))
@@ -238,7 +226,6 @@
                 only_sites = None
 
             return filter_headers, only_sites
->>>>>>> 75a18bda
 
     def _get_availability_timelines(self, start_time, end_time, only_sites, filter_headers):
         avoptions = availability.get_default_avoptions()
