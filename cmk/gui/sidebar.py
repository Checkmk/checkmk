--- conflicted
+++ resolved
@@ -1,94 +1,97 @@
-#!/usr/bin/env python3
-# -*- coding: utf-8 -*-
-# Copyright (C) 2019 tribe29 GmbH - License: GNU General Public License v2
-# This file is part of Checkmk (https://checkmk.com). It is subject to the terms and
-# conditions defined in the file COPYING, which is part of this source code package.
-"""Status sidebar rendering"""
+#!/usr/bin/python
+# -*- encoding: utf-8; py-indent-offset: 4 -*-
+# +------------------------------------------------------------------+
+# |             ____ _               _        __  __ _  __           |
+# |            / ___| |__   ___  ___| | __   |  \/  | |/ /           |
+# |           | |   | '_ \ / _ \/ __| |/ /   | |\/| | ' /            |
+# |           | |___| | | |  __/ (__|   <    | |  | | . \            |
+# |            \____|_| |_|\___|\___|_|\_\___|_|  |_|_|\_\           |
+# |                                                                  |
+# | Copyright Mathias Kettner 2014             mk@mathias-kettner.de |
+# +------------------------------------------------------------------+
+#
+# This file is part of Check_MK.
+# The official homepage is at http://mathias-kettner.de/check_mk.
+#
+# check_mk is free software;  you can redistribute it and/or modify it
+# under the  terms of the  GNU General Public License  as published by
+# the Free Software Foundation in version 2.  check_mk is  distributed
+# in the hope that it will be useful, but WITHOUT ANY WARRANTY;  with-
+# out even the implied warranty of  MERCHANTABILITY  or  FITNESS FOR A
+# PARTICULAR PURPOSE. See the  GNU General Public License for more de-
+# tails. You should have  received  a copy of the  GNU  General Public
+# License along with GNU Make; see the file  COPYING.  If  not,  write
+# to the Free Software Foundation, Inc., 51 Franklin St,  Fifth Floor,
+# Boston, MA 02110-1301 USA.
 
 import copy
 import traceback
 import json
-import textwrap
+import time
 from enum import Enum
-from typing import (
-    Any,
-    Dict,
-    List,
-    Optional,
-    Tuple,
-    Type,
-    TYPE_CHECKING,
-    Union,
-)
-
-import cmk.utils.version as cmk_version
+from typing import Any, Dict, List, Optional, Type, Union  # pylint: disable=unused-import
+
+import cmk
 import cmk.utils.paths
 
 import cmk.gui.i18n
 from cmk.gui.i18n import _
-<<<<<<< HEAD
-from cmk.gui.globals import html, request
-=======
 from cmk.gui.globals import html
->>>>>>> 75a18bda
 import cmk.gui.utils as utils
 import cmk.gui.config as config
+import cmk.gui.userdb as userdb
 import cmk.gui.pagetypes as pagetypes
+import cmk.gui.notify as notify
+import cmk.gui.werks as werks
 import cmk.gui.sites as sites
 import cmk.gui.pages
 import cmk.gui.plugins.sidebar
-import cmk.gui.plugins.sidebar.search
+import cmk.gui.plugins.sidebar.quicksearch
 from cmk.gui.valuespec import CascadingDropdown, Dictionary
 from cmk.gui.exceptions import MKGeneralException, MKUserError
 from cmk.gui.log import logger
-from cmk.gui.config import LoggedInUser
-from cmk.gui.breadcrumb import Breadcrumb, make_simple_page_breadcrumb
-from cmk.gui.main_menu import mega_menu_registry
-from cmk.gui.page_menu import (
-    PageMenu,
-    PageMenuDropdown,
-    PageMenuTopic,
-)
-from cmk.gui.utils.urls import makeuri_contextless
-from cmk.gui.werks import may_acknowledge
-
-if TYPE_CHECKING:
-    from cmk.gui.utils.html import HTML
-
-if not cmk_version.is_raw_edition():
-    import cmk.gui.cee.plugins.sidebar  # pylint: disable=no-name-in-module
-
-if cmk_version.is_managed_edition():
-    import cmk.gui.cme.plugins.sidebar  # pylint: disable=no-name-in-module
+
+if not cmk.is_raw_edition():
+    import cmk.gui.cee.plugins.sidebar
+
+if cmk.is_managed_edition():
+    import cmk.gui.cme.plugins.sidebar
 
 # Helper functions to be used by snapins
 # Kept for compatibility with legacy plugins
 # TODO: Drop once we don't support legacy snapins anymore
-from cmk.gui.plugins.sidebar.utils import (  # noqa: F401 # pylint: disable=unused-import
-    snapin_registry, snapin_width, snapin_site_choice, render_link, heading, link, simplelink,
-    bulletlink, iconlink, nagioscgilink, footnotelinks, begin_footnote_links, end_footnote_links,
-    write_snapin_exception,
+from cmk.gui.plugins.sidebar.utils import (  # pylint: disable=unused-import
+    snapin_registry, snapin_width, snapin_site_choice, visuals_by_topic, render_link, heading, link,
+    simplelink, bulletlink, iconlink, nagioscgilink, footnotelinks, begin_footnote_links,
+    end_footnote_links, write_snapin_exception,
 )
 
-from cmk.gui.plugins.sidebar.main_menu import MainMenuRenderer
+from cmk.gui.plugins.sidebar.quicksearch import QuicksearchMatchPlugin  # pylint: disable=unused-import
+
+quicksearch_match_plugins = []  # type: List[QuicksearchMatchPlugin]
 
 # Datastructures and functions needed before plugins can be loaded
-loaded_with_language: Union[bool, None, str] = False
+loaded_with_language = False
+search_plugins = []  # type: List
 
 # TODO: Kept for pre 1.6 plugin compatibility
-sidebar_snapins: Dict[str, Dict] = {}
+sidebar_snapins = {}  # type: Dict[str, Dict]
 
 
 def load_plugins(force):
-    global loaded_with_language
+    global loaded_with_language, search_plugins
     _register_custom_snapins()
 
     if loaded_with_language == cmk.gui.i18n.get_current_language() and not force:
         return
 
+    # Load all snapins
+    search_plugins = []
+
     utils.load_web_plugins("sidebar", globals())
 
     transform_old_dict_based_snapins()
+    transform_old_quicksearch_match_plugins()
 
     # This must be set after plugin loading to make broken plugins raise
     # exceptions all the time and not only the first time (when the plugins
@@ -96,19 +99,20 @@
     loaded_with_language = cmk.gui.i18n.get_current_language()
 
 
-# Pre Checkmk 1.5 the snapins were declared with dictionaries like this:
+# Pre Check_MK 1.5 the snapins were declared with dictionaries like this:
 #
 # sidebar_snapins["about"] = {
-#     "title" : _("About Checkmk"),
+#     "title" : _("About Check_MK"),
 #     "description" : _("Version information and Links to Documentation, "
-#                       "Homepage and Download of Checkmk"),
+#                       "Homepage and Download of Check_MK"),
 #     "render" : render_about,
 #     "allowed" : [ "admin", "user", "guest" ],
 # }
 #
 # Convert it to objects to be compatible
 # TODO: Deprecate this one day.
-def transform_old_dict_based_snapins() -> None:
+def transform_old_dict_based_snapins():
+    # type: () -> None
     for snapin_id, snapin in sidebar_snapins.items():
 
         @snapin_registry.register
@@ -147,34 +151,39 @@
                 return self._spec.get("styles")
 
         # Help pylint a little bit, it doesn't know that the registry remembers the class above.
-        _it_is_really_used = LegacySnapin  # noqa: F841
-
-
-class UserSidebarConfig:
+        _it_is_really_used = LegacySnapin
+
+
+# TODO: Deprecate this one day.
+def transform_old_quicksearch_match_plugins():
+    # type: () -> None
+    for match_plugin in quicksearch_match_plugins:
+        cmk.gui.plugins.sidebar.quicksearch.match_plugin_registry.register(match_plugin)
+
+
+class UserSidebarConfig(object):
     """Manages the configuration of the users sidebar"""
-<<<<<<< HEAD
-    def __init__(self, user: LoggedInUser, default_config: List[Tuple[str, str]]) -> None:
-=======
     def __init__(self, user, default_config):
->>>>>>> 75a18bda
         super(UserSidebarConfig, self).__init__()
         self._user = user
         self._default_config = copy.deepcopy(default_config)
         self._config = self._load()
 
     @property
-    def folded(self) -> bool:
+    def folded(self):
         return self._config["fold"]
 
     @folded.setter
-    def folded(self, value: bool) -> None:
+    def folded(self, value):
+        # type: (bool) -> None
         self._config["fold"] = value
 
-    def add_snapin(self, snapin: 'UserSidebarSnapin') -> None:
+    def add_snapin(self, snapin):
+        # type: (UserSidebarSnapin) -> None
         self.snapins.append(snapin)
 
-    def move_snapin_before(self, snapin: 'UserSidebarSnapin',
-                           other: 'Optional[UserSidebarSnapin]') -> None:
+    def move_snapin_before(self, snapin, other):
+        # type: (UserSidebarSnapin, Optional[UserSidebarSnapin]) -> None
         """Move the given snapin before the other given snapin.
         The other may be None. In this case the snapin is moved to the end.
         """
@@ -186,30 +195,34 @@
         else:
             self.snapins.append(snapin)
 
-    def remove_snapin(self, snapin: 'UserSidebarSnapin') -> None:
+    def remove_snapin(self, snapin):
+        # type: (UserSidebarSnapin) -> None
         """Remove the given snapin from the users sidebar"""
         self.snapins.remove(snapin)
 
-    def get_snapin(self, snapin_id: str) -> 'UserSidebarSnapin':
+    def get_snapin(self, snapin_id):
+        # type: (str) -> UserSidebarSnapin
         for snapin in self.snapins:
             if snapin.snapin_type.type_name() == snapin_id:
                 return snapin
         raise KeyError("Snapin %r does not exist" % snapin_id)
 
     @property
-    def snapins(self) -> 'List[UserSidebarSnapin]':
+    def snapins(self):
+        # type: () -> List[UserSidebarSnapin]
         return self._config["snapins"]
 
-    def _initial_config(self) -> Dict[str, Union[bool, List[Dict[str, Any]]]]:
+    def _initial_config(self):
+        # type: () -> Dict[str, Union[bool, List[Dict[str, Any]]]]
         return {
             "snapins": self._transform_legacy_tuples(self._default_config),
             "fold": False,
         }
 
-    def _user_config(self) -> Dict[str, Any]:
-        return self._user.get_sidebar_configuration(self._initial_config())
-
-    def _load(self) -> Dict[str, Any]:
+    def _user_config(self):
+        return self._user.load_file("sidebar", deflt=self._initial_config())
+
+    def _load(self):
         """Load current state of user's sidebar
 
         Convert from old format (just a snapin list) to the new format
@@ -234,7 +247,7 @@
 
         return user_config
 
-    def _transform_legacy_list_config(self, user_config: Any) -> Dict[str, Any]:
+    def _transform_legacy_list_config(self, user_config):
         if not isinstance(user_config, list):
             return user_config
 
@@ -243,26 +256,29 @@
             "fold": False,
         }
 
-    def _transform_legacy_off_state(self, snapins: List[Dict[str, str]]) -> List[Dict[str, str]]:
+    def _transform_legacy_off_state(self, snapins):
         return [e for e in snapins if e["visibility"] != "off"]
 
-    def _transform_legacy_tuples(self, snapins: Any) -> List[Dict[str, Any]]:
+    def _transform_legacy_tuples(self, snapins):
+        # type: (Any) -> List[Dict[str, Any]]
         return [{
             "snapin_type_id": e[0],
             "visibility": e[1]
         } if isinstance(e, tuple) else e for e in snapins]
 
-    def save(self) -> None:
+    def save(self):
+        # type: () -> None
         if self._user.may("general.configure_sidebar"):
-            self._user.set_sidebar_configuration(self._to_config())
-
-    def _from_config(self, cfg: Dict[str, Any]) -> Dict[str, Any]:
+            self._user.save_file("sidebar", self._to_config())
+
+    def _from_config(self, cfg):
         return {
             "fold": cfg["fold"],
             "snapins": [UserSidebarSnapin.from_config(e) for e in cfg["snapins"]]
         }
 
-    def _to_config(self) -> Dict[str, Any]:
+    def _to_config(self):
+        # type: () -> Dict[str, Any]
         return {
             "fold": self._config["fold"],
             "snapins": [e.to_config() for e in self._config["snapins"]]
@@ -274,131 +290,71 @@
     CLOSED = "closed"
 
 
-class UserSidebarSnapin:
+class UserSidebarSnapin(object):
     """An instance of a snapin that is configured in the users sidebar"""
     @staticmethod
-    def from_config(cfg: Dict[str, Any]) -> 'UserSidebarSnapin':
+    def from_config(cfg):
+        # type: (Dict[str, Type[cmk.gui.plugins.sidebar.SidebarSnapin]]) -> UserSidebarSnapin
         """ Construct a UserSidebarSnapin object from the persisted data structure"""
         snapin_class = snapin_registry[cfg["snapin_type_id"]]
         return UserSidebarSnapin(snapin_class, SnapinVisibility(cfg["visibility"]))
 
     @staticmethod
-    def from_snapin_type_id(snapin_type_id: str) -> 'UserSidebarSnapin':
+    def from_snapin_type_id(snapin_type_id):
+        # type: (str) -> UserSidebarSnapin
         return UserSidebarSnapin(snapin_registry[snapin_type_id])
 
-    def __init__(self,
-                 snapin_type: Type[cmk.gui.plugins.sidebar.SidebarSnapin],
-                 visibility: SnapinVisibility = SnapinVisibility.OPEN) -> None:
+    def __init__(self, snapin_type, visibility=SnapinVisibility.OPEN):
+        # type: (Type[cmk.gui.plugins.sidebar.SidebarSnapin], SnapinVisibility) -> None
         super(UserSidebarSnapin, self).__init__()
         self.snapin_type = snapin_type
         self.visible = visibility
 
-    def to_config(self) -> Dict[str, Any]:
+    def to_config(self):
+        # type: () -> Dict[str, Any]
         return {
             "snapin_type_id": self.snapin_type.type_name(),
             "visibility": self.visible.value,
         }
 
-    def __eq__(self, other: Any) -> bool:
+    def __eq__(self, other):
+        # type: (Any) -> bool
         if not isinstance(other, UserSidebarSnapin):
             return False
 
         return self.snapin_type == other.snapin_type and self.visible == other.visible
 
-    def __ne__(self, other: Any) -> bool:
+    def __ne__(self, other):
+        # type: (Any) -> bool
         return not self.__eq__(other)
 
 
-class SidebarRenderer:
-    def show(self, title: Optional[str] = None, content: Optional['HTML'] = None) -> None:
-        # TODO: Right now the method renders the full HTML page, i.e.
-        # the header, sidebar, and page content. Ideallly we should
-        # split this up. Possible solutions might be:
-        #
-        #     1. If we remove the page side.py the code for the header
-        #        and the page content can be moved to the page index.py.
-        #     2. Alternatively, we could extract a helper function that
-        #        provides the header and body (without content). Then
-        #        helper could then be used by index.py and side.py.
-        #
-        # In both cases this method would only render the sidebar
-        # content afterwards.
-
+class SidebarRenderer(object):
+    def show(self):
+        # type: () -> None
+        if not config.user.may("general.see_sidebar"):
+            return None
+        if config.sidebar_notify_interval is not None:
+            interval = config.sidebar_notify_interval
+        else:
+            interval = 'null'
         html.clear_default_javascript()
-        html.html_head(title or _("Checkmk Sidebar"), javascripts=["side"])
-
-        self._show_body_start()
-        self._show_sidebar()
-        self._show_page_content(content)
-
-        html.body_end()
-
-    def _show_body_start(self) -> None:
-        body_classes = ['side', "screenshotmode" if config.screenshotmode else None]
-
-        if not config.user.may("general.see_sidebar"):
-            html.open_body(class_=body_classes, data_theme=html.get_theme())
-            return
-
-        interval = config.sidebar_notify_interval if config.sidebar_notify_interval is not None else "null"
-        html.open_body(
-            class_=body_classes,
-            onload=
-            'cmk.sidebar.initialize_scroll_position(); cmk.sidebar.init_messages_and_werks(%s, %s); '
-            % (json.dumps(interval), json.dumps(bool(may_acknowledge()))),
-            data_theme=html.get_theme(),
-        )
-
-    def _show_sidebar(self) -> None:
-        if not config.user.may("general.see_sidebar"):
-            html.div("", id_="check_mk_navigation")
-            return
-
+        html.html_head(_("Check_MK Sidebar"), javascripts=["side"])
+        html.write('<body class="side')
+        if config.screenshotmode:
+            html.write(" screenshotmode")
+        html.write(
+            '" onload="cmk.sidebar.initialize_scroll_position(); cmk.sidebar.set_sidebar_size(); cmk.sidebar.init_messages(%s);" '
+            'onunload="cmk.sidebar.store_scroll_position()">\n' % interval)
+        html.open_div(id_="check_mk_sidebar")
+
+        self._sidebar_head()
         user_config = UserSidebarConfig(config.user, config.sidebar)
-
-        html.open_div(id_="check_mk_navigation",
-                      class_="min" if config.user.get_attribute("nav_hide_icons_title") else None)
-        self._show_sidebar_head()
-        html.close_div()
-
-        assert config.user.id is not None
-        sidebar_position = cmk.gui.userdb.load_custom_attr(
-            config.user.id, 'ui_sidebar_position', lambda x: None if x == "None" else "left")
-        html.open_div(id_="check_mk_sidebar", class_=[sidebar_position])
-
-        self._show_snapin_bar(user_config)
-
-        html.close_div()
-
-        if user_config.folded:
-            html.final_javascript("cmk.sidebar.fold_sidebar();")
-
-    def _show_snapin_bar(self, user_config: UserSidebarConfig) -> None:
+        refresh_snapins = []
+        restart_snapins = []
+
         html.open_div(class_="scroll" if config.sidebar_show_scrollbar else None,
                       id_="side_content")
-
-        refresh_snapins, restart_snapins, static_snapins = self._show_snapins(user_config)
-        self._show_add_snapin_button()
-
-        html.close_div()
-
-        html.javascript("cmk.sidebar.initialize_sidebar(%0.2f, %s, %s, %s);\n" % (
-            config.sidebar_update_interval,
-            json.dumps(refresh_snapins),
-            json.dumps(restart_snapins),
-            json.dumps(static_snapins),
-        ))
-
-    def _show_snapins(self, user_config: UserSidebarConfig) -> Tuple[List, List, List]:
-        refresh_snapins = []
-        restart_snapins = []
-        static_snapins = []
-
-<<<<<<< HEAD
-=======
-        html.open_div(class_="scroll" if config.sidebar_show_scrollbar else None,
-                      id_="side_content")
->>>>>>> 75a18bda
         for snapin in user_config.snapins:
             name = snapin.snapin_type.type_name()
 
@@ -408,15 +364,11 @@
 
             if snapin.snapin_type.refresh_regularly():
                 refresh_snapins.append([name, refresh_url])
+
             elif snapin.snapin_type.refresh_on_restart():
                 refresh_snapins.append([name, refresh_url])
                 restart_snapins.append(name)
-            else:
-                static_snapins.append(name)
-
-<<<<<<< HEAD
-        return refresh_snapins, restart_snapins, static_snapins
-=======
+
         html.close_div()
         self._sidebar_foot(user_config)
         html.close_div()
@@ -437,27 +389,16 @@
             "if (cmk.sidebar.is_content_frame_accessible()) { cmk.sidebar.update_content_location(); };\n"
         )
         html.write("</script>\n")
->>>>>>> 75a18bda
-
-    def _show_add_snapin_button(self) -> None:
-        html.open_div(id_="add_snapin")
-        html.open_a(href=makeuri_contextless(request, [], filename="sidebar_add_snapin.py"),
-                    target="main")
-        html.icon("add", title=_("Add elements to your sidebar"))
-        html.close_a()
-        html.close_div()
-
-    def render_snapin(self, snapin: UserSidebarSnapin) -> str:
+
+        html.body_end()
+
+    def render_snapin(self, snapin):
+        # type: (UserSidebarSnapin) -> str
         snapin_class = snapin.snapin_type
         name = snapin_class.type_name()
         snapin_instance = snapin_class()
 
-        more_id = "sidebar_snapin_%s" % name
-
-        show_more = config.user.get_show_more_setting(more_id)
-        html.open_div(id_="snapin_container_%s" % name,
-                      class_=["snapin", ("more" if show_more else "less")])
-
+        html.open_div(id_="snapin_container_%s" % name, class_="snapin")
         self._render_snapin_styles(snapin_instance)
         # When not permitted to open/close snapins, the snapins are always opened
         if snapin.visible == SnapinVisibility.OPEN or not config.user.may(
@@ -469,7 +410,7 @@
         toggle_url = "sidebar_openclose.py?name=%s&state=" % name
 
         # If the user may modify the sidebar then add code for dragging the snapin
-        head_actions: Dict[str, str] = {}
+        head_actions = {}  # type: Dict[str, str]
         if config.user.may("general.configure_sidebar"):
             head_actions = {
                 "onmouseover": "document.body.style.cursor='move';",
@@ -480,31 +421,6 @@
 
         html.open_div(class_=["head", snapin.visible.value], **head_actions)
 
-<<<<<<< HEAD
-        show_more = snapin_instance.has_show_more_items()
-        may_configure = config.user.may("general.configure_sidebar")
-
-        if show_more or may_configure:
-
-            html.open_div(class_="snapin_buttons")
-
-            if show_more:
-                html.open_span(class_="moresnapin")
-                html.more_button(more_id, dom_levels_up=4)
-                html.close_span()
-
-            if may_configure:
-                # Button for closing (removing) a snapin
-                html.open_span(class_="closesnapin")
-                close_url = "sidebar_openclose.py?name=%s&state=off" % name
-                html.icon_button(url=None,
-                                 title=_("Remove this element"),
-                                 icon="close",
-                                 onclick="cmk.sidebar.remove_sidebar_snapin(this, '%s')" %
-                                 close_url)
-                html.close_span()
-
-=======
         if config.user.may("general.configure_sidebar"):
             # Icon for mini/maximizing
             html.div("",
@@ -519,31 +435,17 @@
                              title=_("Remove this snapin"),
                              icon="closesnapin",
                              onclick="cmk.sidebar.remove_sidebar_snapin(this, '%s')" % close_url)
->>>>>>> 75a18bda
             html.close_div()
 
         # The heading. A click on the heading mini/maximizes the snapin
-        toggle_actions: Dict[str, str] = {}
+        toggle_actions = {}  # type: Dict[str, str]
         if config.user.may("general.configure_sidebar"):
             toggle_actions = {
                 "onclick": "cmk.sidebar.toggle_sidebar_snapin(this,'%s')" % toggle_url,
                 "onmouseover": "this.style.cursor='pointer'",
                 "onmouseout": "this.style.cursor='auto'"
             }
-<<<<<<< HEAD
-        html.b(textwrap.shorten(snapin_class.title(), width=27, placeholder="..."),
-               class_=["heading"],
-               **toggle_actions)
-
-        if may_configure:
-            # Icon for mini/maximizing
-            html.span("",
-                      class_="minisnapin",
-                      title=_("Open/close this element"),
-                      onclick="cmk.sidebar.toggle_sidebar_snapin(this, '%s')" % toggle_url)
-=======
         html.b(snapin_class.title(), class_=["heading"], **toggle_actions)
->>>>>>> 75a18bda
 
         # End of header
         html.close_div()
@@ -555,45 +457,29 @@
             # TODO: Refactor this confusing special case. Add deddicated method or something
             # to let the snapins make the sidebar know that there is a URL to fetch.
             url = snapin_instance.show()
-            if url is not None:
+            if not url is None:
                 # Fetch the contents from an external URL. Don't render it on our own.
                 refresh_url = url
                 html.javascript(
                     "cmk.ajax.get_url(\"%s\", cmk.utils.update_contents, \"snapin_%s\")" %
                     (refresh_url, name))
         except Exception as e:
-            logger.exception("error rendering snapin %s", name)
+            logger.exception()
             write_snapin_exception(e)
         html.close_div()
         html.close_div()
         return refresh_url
 
-    def _render_snapin_styles(self, snapin_instance: cmk.gui.plugins.sidebar.SidebarSnapin) -> None:
+    def _render_snapin_styles(self, snapin_instance):
+        # type: (cmk.gui.plugins.sidebar.SidebarSnapin) -> None
         styles = snapin_instance.styles()
         if styles:
             html.open_style()
             html.write(styles)
             html.close_style()
 
-    def _show_page_content(self, content: Optional['HTML']):
-        html.open_div(id_="content_area")
-        if content is not None:
-            html.write(content)
-        html.close_div()
-
-    def _show_sidebar_head(self):
+    def _sidebar_head(self):
         html.open_div(id_="side_header")
-<<<<<<< HEAD
-        html.open_a(
-            href=config.user.start_url or config.start_url,
-            target="main",
-            title=_("Go to main page"),
-        )
-        if config.user.get_attribute("nav_hide_icons_title"):
-            html.img(html.theme_url('images/tribe29_icon_min.svg'))
-        else:
-            html.img(html.theme_url('images/tribe29_icon.svg'))
-=======
         html.div('', id_="side_fold")
         html.open_a(href=config.user.get_attribute("start_url") or config.start_url,
                     target="main",
@@ -617,23 +503,20 @@
 
         html.close_a()
         html.close_div()
->>>>>>> 75a18bda
         html.close_a()
         html.close_div()
 
-        MainMenuRenderer().show()
-
-<<<<<<< HEAD
-        html.open_div(id_="side_fold",
-                      title=_("Toggle the sidebar"),
-                      onclick="cmk.sidebar.toggle_sidebar()")
-        html.icon("sidebar_folded", class_="folded")
-        html.icon("sidebar")
-        if not config.user.get_attribute("nav_hide_icons_title"):
-            html.div(_("Sidebar"))
-        html.close_div()
-
-=======
+    def _get_check_mk_edition_title(self):
+        if cmk.is_enterprise_edition():
+            if cmk.is_demo():
+                return "Enterprise (Demo)"
+            return "Enterprise"
+
+        elif cmk.is_managed_edition():
+            return "Managed"
+
+        return "Raw"
+
     def _sidebar_foot(self, user_config):
         html.open_div(id_="side_footer")
         if config.user.may("general.configure_sidebar"):
@@ -685,7 +568,6 @@
                 html.javascript('alert(\'%s\'); cmk.sidebar.mark_message_read("%s")' %
                                 (html.attrencode(msg['text']).replace('\n', '\\n'), msg['id']))
 
->>>>>>> 75a18bda
 
 @cmk.gui.pages.register("side")
 def page_side():
@@ -696,19 +578,17 @@
 def ajax_snapin():
     """Renders and returns the contents of the requested sidebar snapin(s) in JSON format"""
     html.set_output_format("json")
+    # Update online state of the user (if enabled)
+    userdb.update_user_access_time(config.user.id)
+
     user_config = UserSidebarConfig(config.user, config.sidebar)
 
     snapin_id = html.request.var("name")
-    snapin_ids = [snapin_id] if snapin_id else html.request.get_str_input_mandatory("names",
-                                                                                    "").split(",")
-
-    snapin_code: List[str] = []
+    snapin_ids = [snapin_id] if snapin_id else html.request.var("names", "").split(",")
+
+    snapin_code = []
     for snapin_id in snapin_ids:
-        try:
-            snapin_instance = user_config.get_snapin(snapin_id).snapin_type()
-        except KeyError:
-            continue  # Skip not existing snapins
-
+        snapin_instance = user_config.get_snapin(snapin_id).snapin_type()
         if not config.user.may(snapin_instance.permission_name()):
             continue
 
@@ -716,7 +596,7 @@
         # them, when the core has been restarted after their initial
         # rendering
         if not snapin_instance.refresh_regularly() and snapin_instance.refresh_on_restart():
-            since = html.request.get_float_input_mandatory('since', 0)
+            since = float(html.request.var('since', 0))
             newest = since
             for site in sites.states().values():
                 prog_start = site.get("program_start", 0)
@@ -724,7 +604,7 @@
                     newest = prog_start
             if newest <= since:
                 # no restart
-                snapin_code.append(u'')
+                snapin_code.append('')
                 continue
 
         with html.plugged():
@@ -732,15 +612,10 @@
                 snapin_instance.show()
             except Exception as e:
                 write_snapin_exception(e)
-                e_message = _("Exception during element refresh (element \'%s\')"
+                e_message = _("Exception during snapin refresh (snapin \'%s\')"
                              ) % snapin_instance.type_name()
-<<<<<<< HEAD
-                logger.error("%s %s: %s", html.request.requested_url, e_message,
-                             traceback.format_exc())
-=======
                 logger.error("%s %s: %s" %
                              (html.request.requested_url, e_message, traceback.format_exc()))
->>>>>>> 75a18bda
             finally:
                 snapin_code.append(html.drain())
 
@@ -756,15 +631,13 @@
 
 
 @cmk.gui.pages.register("sidebar_openclose")
-def ajax_openclose() -> None:
+def ajax_openclose():
+    # type: () -> None
     html.set_output_format("json")
     if not config.user.may("general.configure_sidebar"):
         return None
 
     snapin_id = html.request.var("name")
-    if snapin_id is None:
-        return None
-
     state = html.request.var("state")
     if state not in [SnapinVisibility.OPEN.value, SnapinVisibility.CLOSED.value, "off"]:
         raise MKUserError("state", "Invalid state: %s" % state)
@@ -785,14 +658,14 @@
 
 
 @cmk.gui.pages.register("sidebar_move_snapin")
-def move_snapin() -> None:
+def move_snapin():
+    # type: () -> None
     html.set_output_format("json")
     if not config.user.may("general.configure_sidebar"):
         return None
 
     snapin_id = html.request.var("name")
-    if snapin_id is None:
-        return None
+    before_id = html.request.var("before")
 
     user_config = UserSidebarConfig(config.user, config.sidebar)
 
@@ -801,16 +674,30 @@
     except KeyError:
         return None
 
-    before_id = html.request.var("before")
-    before_snapin: Optional[UserSidebarSnapin] = None
-    if before_id:
-        try:
-            before_snapin = user_config.get_snapin(before_id)
-        except KeyError:
-            pass
+    try:
+        before_snapin = user_config.get_snapin(before_id)  # type: Optional[UserSidebarSnapin]
+    except KeyError:
+        before_snapin = None
 
     user_config.move_snapin_before(snapin, before_snapin)
     user_config.save()
+
+
+@cmk.gui.pages.register("sidebar_get_messages")
+def ajax_get_messages():
+    SidebarRenderer().render_messages()
+
+
+@cmk.gui.pages.register("sidebar_message_read")
+def ajax_message_read():
+    html.set_output_format("json")
+    try:
+        notify.delete_gui_message(html.request.var('id'))
+        html.write("OK")
+    except:
+        if config.debug:
+            raise
+        html.write("ERROR")
 
 
 #.
@@ -830,23 +717,15 @@
         return "custom_snapin"
 
     @classmethod
-    def type_icon(cls):
-        return "custom_snapin"
-
-    @classmethod
-    def type_is_show_more(cls) -> bool:
-        return True
-
-    @classmethod
     def phrase(cls, phrase):
         return {
-            "title": _("Custom sidebar element"),
-            "title_plural": _("Custom sidebar elements"),
-            #"add_to"         : _("Add to custom element list"),
-            "clone": _("Clone element"),
-            "create": _("Create element"),
-            "edit": _("Edit element"),
-            "new": _("New element"),
+            "title": _("Custom snapin"),
+            "title_plural": _("Custom snapins"),
+            #"add_to"         : _("Add to custom snapin list"),
+            "clone": _("Clone snapin"),
+            "create": _("Create snapin"),
+            "edit": _("Edit snapin"),
+            "new": _("New snapin"),
         }.get(phrase, pagetypes.Base.phrase(phrase))
 
     @classmethod
@@ -858,7 +737,7 @@
             # sort-index, key, valuespec
             [(2.5, "custom_snapin",
               CascadingDropdown(
-                  title=_("Element type"),
+                  title=_("Snapin type"),
                   choices=cls._customizable_snapin_type_choices,
               ))])]
 
@@ -899,81 +778,39 @@
 
 
 @cmk.gui.pages.register("sidebar_add_snapin")
-def page_add_snapin() -> None:
-    if not config.user.may("general.configure_sidebar"):
-        raise MKGeneralException(_("You are not allowed to change the sidebar."))
-
-    title = _("Add sidebar element")
-    breadcrumb = make_simple_page_breadcrumb(mega_menu_registry.menu_customize(), title)
-    html.header(title, breadcrumb, _add_snapins_page_menu(breadcrumb))
-
-    used_snapins = _used_snapins()
-
-    html.open_div(class_=["add_snapin"])
-    for name, snapin_class in sorted(snapin_registry.items()):
-        if name in used_snapins:
-            continue
-        if not config.user.may(snapin_class.permission_name()):
-            continue  # not allowed for this user
-
-        html.open_div(class_="snapinadder",
-                      onmouseover="this.style.cursor=\'pointer\';",
-                      onclick="window.top.cmk.sidebar.add_snapin('%s')" % name)
-
-        html.open_div(class_=["snapin_preview"])
-        html.div('', class_=["clickshield"])
-        SidebarRenderer().render_snapin(UserSidebarSnapin.from_snapin_type_id(name))
-        html.close_div()
-        html.div(snapin_class.description(), class_=["description"])
-        html.close_div()
-
-    html.close_div()
-    html.footer()
-
-
-def _add_snapins_page_menu(breadcrumb: Breadcrumb) -> PageMenu:
-    return PageMenu(
-        dropdowns=[
-            PageMenuDropdown(
-                name="related",
-                title=_("Related"),
-                topics=[
-                    PageMenuTopic(
-                        title=_("Configure"),
-                        entries=list(CustomSnapins.page_menu_entry_list()),
-                    ),
-                ],
-            ),
-        ],
-        breadcrumb=breadcrumb,
-    )
-
-
-def _used_snapins() -> List[Any]:
-    user_config = UserSidebarConfig(config.user, config.sidebar)
-    return [snapin.snapin_type.type_name() for snapin in user_config.snapins]
-
-
-@cmk.gui.pages.page_registry.register_page("sidebar_ajax_add_snapin")
-class AjaxAddSnapin(cmk.gui.pages.AjaxPage):
-    def page(self):
+def page_add_snapin():
+    PageAddSnapin(config.user, config.sidebar).show()
+
+
+class PageAddSnapin(object):
+    def __init__(self, user, default_config):
+        super(PageAddSnapin, self).__init__()
+        self._user_config = UserSidebarConfig(user, default_config)
+
+    def show(self):
+        # type: () -> None
         if not config.user.may("general.configure_sidebar"):
             raise MKGeneralException(_("You are not allowed to change the sidebar."))
 
+        html.header(_("Available snapins"))
+
+        html.begin_context_buttons()
+        CustomSnapins.context_button_list()
+        html.end_context_buttons()
+
         addname = html.request.var("name")
-
-        if addname is None or addname not in snapin_registry:
-            raise MKUserError(None, _("Invalid sidebar element %s") % addname)
-
-        if addname in _used_snapins():
-            raise MKUserError(None, _("Element %s is already enabled") % addname)
-
-<<<<<<< HEAD
-        user_config = UserSidebarConfig(config.user, config.sidebar)
-        snapin = UserSidebarSnapin.from_snapin_type_id(addname)
-        user_config.add_snapin(snapin)
-        user_config.save()
-=======
+        if addname in snapin_registry and addname not in self._used_snapins(
+        ) and html.check_transaction():
+            self._user_config.add_snapin(UserSidebarSnapin.from_snapin_type_id(addname))
+            self._user_config.save()
+            html.reload_sidebar()
+
+        self._show_builtin_snapins()
+
+    def _show_builtin_snapins(self):
+        # type: () -> None
+        used_snapins = self._used_snapins()
+
         html.open_div(class_=["add_snapin"])
         for name, snapin_class in sorted(snapin_registry.items()):
             if name in used_snapins:
@@ -993,21 +830,13 @@
             html.close_div()
             html.div(snapin_class.description(), class_=["description"])
             html.close_div()
->>>>>>> 75a18bda
-
-        with html.plugged():
-            try:
-                url = SidebarRenderer().render_snapin(snapin)
-            finally:
-                snapin_code = html.drain()
-
-        return {
-            'name': addname,
-            'url': url,
-            'content': snapin_code,
-            'refresh': snapin.snapin_type.refresh_regularly(),
-            'restart': snapin.snapin_type.refresh_on_restart(),
-        }
+
+        html.close_div()
+        html.footer()
+
+    def _used_snapins(self):
+        # type: () -> List[Any]
+        return [snapin.snapin_type.type_name() for snapin in self._user_config.snapins]
 
 
 # TODO: This is snapin specific. Move this handler to the snapin file
@@ -1019,11 +848,12 @@
         raise MKUserError(None, _("Invalid ident"))
 
     site = html.request.var("site")
-    site_choices = dict([("", _("All sites"))] + config.get_configured_site_choices())
+    site_choices = dict([ ("", _("All sites")), ] \
+                 +  config.site_choices())
 
     if site not in site_choices:
         raise MKUserError(None, _("Invalid site"))
 
     snapin_sites = config.user.load_file("sidebar_sites", {}, lock=True)
     snapin_sites[ident] = site
-    config.user.save_file("sidebar_sites", snapin_sites)+    config.user.save_file("sidebar_sites", snapin_sites, unlock=True)