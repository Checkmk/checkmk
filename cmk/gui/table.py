--- conflicted
+++ resolved
@@ -1,105 +1,44 @@
-#!/usr/bin/env python3
-# -*- coding: utf-8 -*-
-# Copyright (C) 2019 tribe29 GmbH - License: GNU General Public License v2
-# This file is part of Checkmk (https://checkmk.com). It is subject to the terms and
-# conditions defined in the file COPYING, which is part of this source code package.
+#!/usr/bin/python
+# -*- encoding: utf-8; py-indent-offset: 4 -*-
+# +------------------------------------------------------------------+
+# |             ____ _               _        __  __ _  __           |
+# |            / ___| |__   ___  ___| | __   |  \/  | |/ /           |
+# |           | |   | '_ \ / _ \/ __| |/ /   | |\/| | ' /            |
+# |           | |___| | | |  __/ (__|   <    | |  | | . \            |
+# |            \____|_| |_|\___|\___|_|\_\___|_|  |_|_|\_\           |
+# |                                                                  |
+# | Copyright Mathias Kettner 2014             mk@mathias-kettner.de |
+# +------------------------------------------------------------------+
+#
+# This file is part of Check_MK.
+# The official homepage is at http://mathias-kettner.de/check_mk.
+#
+# check_mk is free software;  you can redistribute it and/or modify it
+# under the  terms of the  GNU General Public License  as published by
+# the Free Software Foundation in version 2.  check_mk is  distributed
+# in the hope that it will be useful, but WITHOUT ANY WARRANTY;  with-
+# out even the implied warranty of  MERCHANTABILITY  or  FITNESS FOR A
+# PARTICULAR PURPOSE. See the  GNU General Public License for more de-
+# tails. You should have  received  a copy of the  GNU  General Public
+# License along with GNU Make; see the file  COPYING.  If  not,  write
+# to the Free Software Foundation, Inc., 51 Franklin St,  Fifth Floor,
+# Boston, MA 02110-1301 USA.
 
 from contextlib import contextmanager
 import re
 import json
-from typing import (
-    Any,
-    Dict,
-    Iterator,
-    List,
-    Literal,
-    NamedTuple,
-    Optional,
-    Tuple,
-    Union,
-    TYPE_CHECKING,
-    cast,
-)
-
-from six import ensure_str
-
-from cmk.gui.utils.html import HTML
+
 import cmk.gui.utils as utils
 import cmk.gui.config as config
-import cmk.gui.escaping as escaping
-import cmk.gui.weblib as weblib
 from cmk.gui.i18n import _
-from cmk.gui.globals import html, request
-from cmk.gui.utils.urls import makeuri
-
-if TYPE_CHECKING:
-    from cmk.gui.htmllib import HTMLContent, HTMLTagAttributes
-    from cmk.gui.type_defs import CSSSpec
-
-TableHeader = NamedTuple(
-    "TableHeader",
-    [
-        ("title", Union[int, HTML, str]),  # basically HTMLContent without None
-        ("css", 'CSSSpec'),
-        ("help_txt", Optional[str]),
-        ("sortable", bool),
-    ])
-
-CellSpec = NamedTuple("CellSpec", [
-    ("content", str),
-    ("css", 'CSSSpec'),
-    ("colspan", Optional[int]),
-])
-
-TableRow = NamedTuple("TableRow", [
-    ("cells", List[CellSpec]),
-    ("css", Optional[str]),
-    ("state", int),
-    ("fixed", bool),
-    ("row_attributes", 'HTMLTagAttributes'),
-])
-
-GroupHeader = NamedTuple("GroupHeader", [
-    ("title", str),
-    ("fixed", bool),
-    ("row_attributes", 'HTMLTagAttributes'),
-])
-
-TableRows = List[Union[TableRow, GroupHeader]]
+from cmk.gui.globals import html
+from cmk.gui.htmllib import HTML
 
 
 @contextmanager
-def table_element(
-    table_id: Optional[str] = None,
-    title: 'HTMLContent' = None,
-    searchable: bool = True,
-    sortable: bool = True,
-    foldable: bool = False,
-    limit: Union[None, int, Literal[False]] = None,
-    output_format: str = "html",
-    omit_if_empty: bool = False,
-    omit_empty_columns: bool = False,
-    omit_headers: bool = False,
-    omit_update_header: bool = False,
-    empty_text: Optional[str] = None,
-    help: Optional[str] = None,  # pylint: disable=redefined-builtin
-    css: Optional[str] = None,
-) -> Iterator['Table']:
+def table_element(table_id=None, title=None, **kwargs):
     with html.plugged():
-        table = Table(table_id=table_id,
-                      title=title,
-                      searchable=searchable,
-                      sortable=sortable,
-                      foldable=foldable,
-                      limit=limit,
-                      output_format=output_format,
-                      omit_if_empty=omit_if_empty,
-                      omit_empty_columns=omit_empty_columns,
-                      omit_headers=omit_headers,
-                      omit_update_header=omit_update_header,
-                      empty_text=empty_text,
-                      help=help,
-                      css=css)
+        table = Table(table_id, title, **kwargs)
         try:
             yield table
         finally:
@@ -126,121 +65,67 @@
 #   '----------------------------------------------------------------------'
 
 
-class Table:
-    def __init__(
-        self,
-        table_id: Optional[str] = None,
-        title: 'HTMLContent' = None,
-        searchable: bool = True,
-        sortable: bool = True,
-        foldable: bool = False,
-        limit: Union[None, int, Literal[False]] = None,
-        output_format: str = "html",
-        omit_if_empty: bool = False,
-        omit_empty_columns: bool = False,
-        omit_headers: bool = False,
-        omit_update_header: bool = False,
-        empty_text: Optional[str] = None,
-        help: Optional[str] = None,  # pylint: disable=redefined-builtin
-        css: Optional[str] = None,
-    ):
+class Table(object):
+    def __init__(self, table_id=None, title=None, **kwargs):
         super(Table, self).__init__()
         self.next_func = lambda: None
-        self.next_header: Optional[str] = None
+        self.next_header = None
 
         # Use our pagename as table id if none is specified
         table_id = table_id if table_id is not None else html.myfile
-        assert table_id is not None
 
         # determine row limit
-        if limit is None:
+        try:
             limit = config.table_row_limit
-        if html.request.get_ascii_input('limit') == 'none' or output_format != "html":
+        except:
+            limit = None
+        limit = kwargs.get('limit', limit)
+        if html.request.var('limit') == 'none' or kwargs.get("output_format", "html") != "html":
             limit = None
 
         self.id = table_id
         self.title = title
-        self.rows: TableRows = []
+        self.rows = []
         self.limit = limit
-<<<<<<< HEAD
-        self.limit_reached = False
-        self.limit_hint: Optional[int] = None
-        self.headers: List[TableHeader] = []
-=======
         self.headers = []
         self.limit_reached = False
         self.limit_hint = None
->>>>>>> 75a18bda
         self.options = {
             "collect_headers": False,  # also: True, "finished"
-            "omit_if_empty": omit_if_empty,
-            "omit_empty_columns": omit_empty_columns,
-            "omit_headers": omit_headers,
-            "omit_update_header": omit_update_header,
-            "searchable": searchable,
-            "sortable": sortable,
-            "foldable": foldable,
-            "output_format": output_format,  # possible: html, csv, fetch
+            "omit_if_empty": kwargs.get("omit_if_empty", False),
+            "omit_empty_columns": kwargs.get("omit_empty_columns", False),
+            "omit_headers": kwargs.get("omit_headers", False),
+            "searchable": kwargs.get("searchable", True),
+            "sortable": kwargs.get("sortable", True),
+            "foldable": kwargs.get("foldable", False),
+            "output_format": kwargs.get("output_format", "html"),  # possible: html, csv, fetch
         }
 
-        self.empty_text = empty_text if empty_text is not None else _("No entries.")
-        self.help = help
-        self.css = css
+        self.empty_text = kwargs.get("empty_text", _("No entries."))
+        self.help = kwargs.get("help", None)
+        self.css = kwargs.get("css", None)
         self.mode = 'row'
 
     def row(self, *posargs, **kwargs):
         self._finish_previous()
         self.next_func = lambda: self._add_row(*posargs, **kwargs)
 
-    def text_cell(
-        self,
-        title: 'HTMLContent' = "",
-        text: 'HTMLContent' = "",
-        css: 'CSSSpec' = None,
-        help_txt: Optional[str] = None,
-        colspan: Optional[int] = None,
-        sortable: bool = True,
-    ):
-        self.cell(title=title,
-                  text=text,
-                  css=css,
-                  help_txt=help_txt,
-                  colspan=colspan,
-                  escape_text=True)
-
-    def cell(
-        self,
-        title: 'HTMLContent' = "",
-        text: 'HTMLContent' = "",
-        css: 'CSSSpec' = None,
-        help_txt: Optional[str] = None,
-        colspan: Optional[int] = None,
-        sortable: bool = True,
-        escape_text: bool = False,
-    ):
+    def text_cell(self, *args, **kwargs):
+        self.cell(*args, escape_text=True, **kwargs)
+
+    def cell(self, *posargs, **kwargs):
         self._finish_previous()
-        self.next_func = lambda: self._add_cell(title=title,
-                                                text=text,
-                                                css=css,
-                                                help_txt=help_txt,
-                                                colspan=colspan,
-                                                sortable=sortable,
-                                                escape_text=escape_text)
-
-    def _finish_previous(self) -> None:
+        self.next_func = lambda: self._add_cell(*posargs, **kwargs)
+
+    def _finish_previous(self):
         self.next_func()
         self.next_func = lambda: None
 
-    def _add_row(self,
-                 css: Optional[str] = None,
-                 state: int = 0,
-                 collect_headers: bool = True,
-                 fixed: bool = False,
-                 **attrs: Any) -> None:
+    def _add_row(self, css=None, state=0, collect_headers=True, fixed=False, **attrs):
         if self.next_header:
-            self.rows.append(GroupHeader(title=self.next_header, fixed=True, row_attributes=attrs))
+            self.rows.append((self.next_header, None, "header", True, attrs))
             self.next_header = None
-        self.rows.append(TableRow([], css, state, fixed, attrs))
+        self.rows.append(([], css, state, fixed, attrs))
         if collect_headers:
             if self.options["collect_headers"] is False:
                 self.options["collect_headers"] = True
@@ -249,20 +134,6 @@
         elif not collect_headers and self.options["collect_headers"] is True:
             self.options["collect_headers"] = False
 
-<<<<<<< HEAD
-        self.limit_reached = False if self.limit is None else len(self.rows) > self.limit
-
-    def _add_cell(
-        self,
-        title: 'HTMLContent' = "",
-        text: 'HTMLContent' = "",
-        css: 'CSSSpec' = None,
-        help_txt: Optional[str] = None,
-        colspan: Optional[int] = None,
-        sortable: bool = True,
-        escape_text: bool = False,
-    ):
-=======
     def _add_cell(self,
                   title="",
                   text="",
@@ -274,55 +145,41 @@
 
         self.limit_reached = False if self.limit is None else len(self.rows) > self.limit
 
->>>>>>> 75a18bda
         if escape_text:
-            cell_text = escaping.escape_text(text)
+            text = html.permissive_attrencode(text)
         else:
             if isinstance(text, HTML):
-                cell_text = "%s" % text
-            elif not isinstance(text, str):
-                cell_text = str(text)
-            else:
-                cell_text = text
-
-        htmlcode: str = cell_text + html.drain()
-
-        if title is None:
-            title = ""
+                text = "%s" % text
+            if not isinstance(text, unicode):
+                text = str(text)
+
+        htmlcode = text + html.drain()
 
         if self.options["collect_headers"] is True:
             # small helper to make sorting introducion easier. Cells which contain
             # buttons are never sortable
             if css and 'buttons' in css and sortable:
                 sortable = False
-            self.headers.append(
-                TableHeader(title=title, css=css, help_txt=help_txt, sortable=sortable))
-
-        current_row = self.rows[-1]
-        assert isinstance(current_row, TableRow)
-        current_row.cells.append(CellSpec(htmlcode, css, colspan))
-
-    def groupheader(self, title: str) -> None:
-        """Intermediate title, shown as soon as there is a following row.
-        We store the group headers in the list of rows, with css None and state set to "header"
-        """
+            self.headers.append((title, css, help_txt, sortable))
+
+        self.rows[-1][0].append((htmlcode, css, colspan))
+
+    # Intermediate title, shown as soon as there is a following row.
+    # We store the group headers in the list of rows, with css None
+    # and state set to "header"
+    def groupheader(self, title):
         self.next_header = title
 
-    def _end(self) -> None:
+    def _end(self):
         if not self.rows and self.options["omit_if_empty"]:
             return
 
         if self.options["output_format"] == "csv":
-            self._write_csv(
-                csv_separator=html.request.get_str_input_mandatory("csv_separator", ";"))
+            self._write_csv(csv_separator=html.request.var("csv_separator", ";"))
             return
 
         if self.title:
             if self.options["foldable"]:
-<<<<<<< HEAD
-                html.open_div(class_="foldable_wrapper")
-=======
->>>>>>> 75a18bda
                 html.begin_foldable_container(treename="table",
                                               id_=self.id,
                                               isopen=True,
@@ -342,93 +199,46 @@
             return
 
         # Controls whether or not actions are available for a table
-        rows, actions_visible, search_term = self._evaluate_user_opts()
+        rows, actions_enabled, actions_visible, search_term, user_opts = self._evaluate_user_opts()
 
         # Apply limit after search / sorting etc.
         num_rows_unlimited = len(rows)
         limit = self.limit
-        if limit:
+        if limit is not None:
             # only use rows up to the limit plus the fixed rows
-            limited_rows = []
-            for index in range(num_rows_unlimited):
-                row = rows[index]
-                if index < limit or isinstance(row, GroupHeader) or row.fixed:
-                    limited_rows.append(row)
+            rows = [rows[i] for i in range(num_rows_unlimited) if i < limit or rows[i][3]]
             # Display corrected number of rows
-            num_rows_unlimited -= len(
-                [r for r in limited_rows if isinstance(row, GroupHeader) or r.fixed])
-            rows = limited_rows
+            num_rows_unlimited -= len([r for r in rows if r[3]])
 
         # Render header
-<<<<<<< HEAD
-        if self.limit_hint is not None:
-            num_rows_unlimited = self.limit_hint
-=======
         show_action_row = self.options["searchable"] or (self.options["sortable"] and
                                                          self._get_sort_column(user_opts[self.id]))
 
         if self.limit_hint is not None:
             num_rows_unlimited = self.limit_hint
         self._write_table(rows, num_rows_unlimited, show_action_row, actions_visible, search_term)
->>>>>>> 75a18bda
-
-        if limit and num_rows_unlimited > limit:
-
-            html.show_message(
+
+        if self.title and self.options["foldable"]:
+            html.end_foldable_container()
+
+        if limit is not None and num_rows_unlimited > limit:
+            html.message(
                 _('This table is limited to show only %d of %d rows. '
                   'Click <a href="%s">here</a> to disable the limitation.') %
-                (limit, num_rows_unlimited, makeuri(request, [('limit', 'none')])))
-
-        self._write_table(rows, num_rows_unlimited, self._show_action_row(), actions_visible,
-                          search_term)
-
-        if self.title and self.options["foldable"]:
-            html.end_foldable_container()
-            html.close_div()
-
+                (limit, num_rows_unlimited, html.makeuri([('limit', 'none')])))
+
+        if actions_enabled:
+            config.user.save_file("tableoptions", user_opts)
         return
 
-<<<<<<< HEAD
-    def _show_action_row(self) -> bool:
-        if self.options["sortable"] and self._get_sort_column(config.user.tableoptions[self.id]):
-            return True
-
-        return False
-
-    def _evaluate_user_opts(self) -> Tuple[TableRows, bool, Optional[str]]:
-        assert self.id is not None
-        table_id = ensure_str(self.id)
-=======
     def _evaluate_user_opts(self):
         table_id = self.id
->>>>>>> 75a18bda
         rows = self.rows
 
         search_term = None
         actions_enabled = (self.options["searchable"] or self.options["sortable"])
 
         if not actions_enabled:
-<<<<<<< HEAD
-            return rows, False, None
-
-        table_opts = config.user.tableoptions.setdefault(table_id, {})
-
-        # Handle the initial visibility of the actions
-        actions_visible = table_opts.get('actions_visible', False)
-        if html.request.get_ascii_input('_%s_actions' % table_id):
-            actions_visible = html.request.get_ascii_input('_%s_actions' % table_id) == '1'
-            table_opts['actions_visible'] = actions_visible
-
-        if self.options["searchable"]:
-            search_term = html.request.get_unicode_input_mandatory('search', '')
-            # Search is always lower case -> case insensitive
-            search_term = search_term.lower()
-            if search_term:
-                html.request.set_var('search', search_term)
-                rows = _filter_rows(rows, search_term)
-
-        if html.request.get_ascii_input('_%s_reset_sorting' % table_id):
-=======
             return rows, False, False, None, None
 
         user_opts = config.user.load_file("tableoptions", {})
@@ -456,7 +266,6 @@
                 rows = _filter_rows(rows, search_term)
 
         if html.request.var('_%s_reset_sorting' % table_id):
->>>>>>> 75a18bda
             html.request.del_var('_%s_sort' % table_id)
             if 'sort' in table_opts:
                 del table_opts['sort']  # persist
@@ -470,21 +279,6 @@
                 sort_col, sort_reverse = map(int, sort.split(',', 1))
                 rows = _sort_rows(rows, sort_col, sort_reverse)
 
-<<<<<<< HEAD
-        if actions_enabled:
-            config.user.save_tableoptions()
-
-        return rows, actions_visible, search_term
-
-    def _get_sort_column(self, table_opts: Dict[str, Any]) -> Optional[str]:
-        return html.request.get_ascii_input('_%s_sort' % self.id, table_opts.get('sort'))
-
-    def _write_table(self, rows: TableRows, num_rows_unlimited: int, actions_enabled: bool,
-                     actions_visible: bool, search_term: Optional[str]) -> None:
-        if not self.options["omit_update_header"]:
-            row_info = _("1 row") if len(rows) == 1 else _("%d rows") % num_rows_unlimited
-            html.javascript("cmk.utils.update_row_info(%s);" % json.dumps(row_info))
-=======
         return rows, actions_enabled, actions_visible, search_term, user_opts
 
     def _get_sort_column(self, table_opts):
@@ -493,7 +287,6 @@
     def _write_table(self, rows, num_rows_unlimited, actions_enabled, actions_visible, search_term):
         headinfo = _("1 row") if len(rows) == 1 else _("%d rows") % num_rows_unlimited
         html.javascript("cmk.utils.update_header_info(%s);" % json.dumps(headinfo))
->>>>>>> 75a18bda
 
         table_id = self.id
 
@@ -506,7 +299,7 @@
         html.open_table(class_=["data", "oddeven", self.css])
 
         # If we have no group headers then paint the headers now
-        if self.rows and not isinstance(self.rows[0], GroupHeader):
+        if self.rows and self.rows[0][2] != "header":
             self._render_headers(
                 actions_enabled,
                 actions_visible,
@@ -519,6 +312,14 @@
             if not html.in_form():
                 html.begin_form("%s_actions" % table_id)
 
+            if self.options["searchable"]:
+                html.open_div(class_="search")
+                html.text_input("_%s_search" % table_id)
+                html.button("_%s_submit" % table_id, _("Search"))
+                html.button("_%s_reset" % table_id, _("Reset search"))
+                html.set_focus("_%s_search" % table_id)
+                html.close_div()
+
             if html.request.has_var('_%s_sort' % table_id):
                 html.open_div(class_=["sort"])
                 html.button("_%s_reset_sorting" % table_id, _("Reset sorting"))
@@ -531,15 +332,20 @@
             html.end_form()
             html.close_tr()
 
-        for nr, row in enumerate(rows):
+        for nr, (row_spec, css, state, _fixed, attrs) in enumerate(rows):
+            if not css and "class_" in attrs:
+                css = attrs.pop("class_")
+            if not css and "class" in attrs:
+                css = attrs.pop("class")
+
             # Intermediate header
-            if isinstance(row, GroupHeader):
+            if state == "header":
                 # Show the header only, if at least one (non-header) row follows
-                if nr < len(rows) - 1 and not isinstance(rows[nr + 1], GroupHeader):
+                if nr < len(rows) - 1 and rows[nr + 1][2] != "header":
                     html.open_tr(class_="groupheader")
                     html.open_td(colspan=num_cols)
                     html.open_h3()
-                    html.write(row.title)
+                    html.write(row_spec)
                     html.close_h3()
                     html.close_td()
                     html.close_tr()
@@ -547,28 +353,6 @@
                     self._render_headers(actions_enabled, actions_visible, empty_columns)
                 continue
 
-<<<<<<< HEAD
-            oddeven_name = "even" if nr % 2 == 0 else "odd"
-            class_ = ["data", "%s%d" % (oddeven_name, row.state)]
-            if row.css:
-                class_.append(row.css)
-            else:
-                for k in ["class_", "class"]:
-                    if k in row.row_attributes:
-                        cls_spec = cast('CSSSpec', row.row_attributes.pop(k))
-                        if isinstance(cls_spec, list):
-                            class_.extend([c for c in cls_spec if c is not None])
-                        elif cls_spec is not None:
-                            class_.append(cls_spec)
-
-            html.open_tr(class_=class_, **row.row_attributes)
-            for col_index, cell in enumerate(row.cells):
-                if self.options["omit_empty_columns"] and empty_columns[col_index]:
-                    continue
-
-                html.open_td(class_=cell.css, colspan=cell.colspan)
-                html.write(cell.content)
-=======
             oddeven_name = "even" if (nr - 1) % 2 == 0 else "odd"
 
             html.open_tr(class_=["data",
@@ -581,7 +365,6 @@
                 html.open_td(class_=css_classes if css_classes else None,
                              colspan=colspan if colspan else None)
                 html.write(cell_content)
->>>>>>> 75a18bda
                 html.close_td()
             html.close_tr()
 
@@ -592,16 +375,6 @@
 
         html.close_table()
 
-<<<<<<< HEAD
-    def _get_num_cols(self, rows: TableRows) -> int:
-        if self.headers:
-            return len(self.headers)
-        if self.rows:
-            return len(self.rows[0])
-        return 0
-
-    def _get_empty_columns(self, rows: TableRows, num_cols: int) -> List[bool]:
-=======
     def _get_num_cols(self, rows):
         if self.headers:
             return len(self.headers)
@@ -610,25 +383,21 @@
         return 0
 
     def _get_empty_columns(self, rows, num_cols):
->>>>>>> 75a18bda
         if not num_cols:
             return []
 
         empty_columns = [True] * num_cols
-        for row in rows:
-            if isinstance(row, GroupHeader):
+        for row_spec, _css, state, _fixed, _attrs in rows:
+            if state == "header":
                 continue  # Don't care about group headers
 
-            for col_index, cell in enumerate(row.cells):
-                empty_columns[col_index] &= not cell.content
+            for col_index, (cell_content, _css_classes, _colspan) in enumerate(row_spec):
+                empty_columns[col_index] &= not cell_content
         return empty_columns
 
-<<<<<<< HEAD
-    def _write_csv(self, csv_separator: str) -> None:
-=======
     def _write_csv(self, csv_separator):
->>>>>>> 75a18bda
         rows = self.rows
+        headers = self.headers
         limit = self.limit
         omit_headers = self.options["omit_headers"]
 
@@ -637,21 +406,21 @@
             rows = rows[:limit]
 
         # If we have no group headers then paint the headers now
-        if not omit_headers and self.rows and not isinstance(self.rows[0], GroupHeader):
+        if not omit_headers and self.rows and self.rows[0][2] != "header":
             html.write(
                 csv_separator.join(
-                    [escaping.strip_tags(header.title) or "" for header in self.headers]) + "\n")
-
-        for row in rows:
-            if isinstance(row, GroupHeader):
-                continue
-
-            html.write(csv_separator.join([escaping.strip_tags(cell.content) for cell in row.cells
-                                          ]))
+                    [html.strip_tags(header) or ""
+                     for (header, _css, _help, _sortable) in headers]) + "\n")
+
+        for row_spec, _css, _state, _fixed, _attrs in rows:
+            html.write(
+                csv_separator.join([
+                    html.strip_tags(cell_content)
+                    for cell_content, _css_classes, _colspan in row_spec
+                ]))
             html.write("\n")
 
-    def _render_headers(self, actions_enabled: bool, actions_visible: bool,
-                        empty_columns: List[bool]) -> None:
+    def _render_headers(self, actions_enabled, actions_visible, empty_columns):
         if self.options["omit_headers"]:
             return
 
@@ -659,52 +428,38 @@
 
         html.open_tr()
         first_col = True
-        for nr, header in enumerate(self.headers):
+        for nr, (header, css, help_txt, sortable) in enumerate(self.headers):
             if self.options["omit_empty_columns"] and empty_columns[nr]:
                 continue
 
-            if header.help_txt:
-                header_title: Union[int, HTML, str] = html.render_span(header.title,
-                                                                       title=header.help_txt)
-            else:
-                header_title = header.title
-
-            if not isinstance(header.css, list):
-                css_class: 'CSSSpec' = [header.css]
-            else:
-                css_class = header.css
-
-            assert isinstance(css_class, list)
-            css_class = [("header_%s" % c) for c in css_class if c is not None]
-
-            if not self.options["sortable"] or not header.sortable:
+            text = header
+
+            if help_txt:
+                header = '<span title="%s">%s</span>' % (html.attrencode(help_txt), header)
+
+            css_class = "header_%s" % css if css else None
+
+            if not self.options["sortable"] or not sortable:
                 html.open_th(class_=css_class)
             else:
-                css_class.insert(0, "sort")
                 reverse = 0
-                sort = html.request.get_ascii_input('_%s_sort' % table_id)
+                sort = html.request.var('_%s_sort' % table_id)
                 if sort:
                     sort_col, sort_reverse = map(int, sort.split(',', 1))
                     if sort_col == nr:
                         reverse = 1 if sort_reverse == 0 else 0
 
                 action_uri = html.makeactionuri([('_%s_sort' % table_id, '%d,%d' % (nr, reverse))])
-<<<<<<< HEAD
-                html.open_th(class_=css_class,
-                             title=_("Sort by %s") % header.title,
-=======
                 html.open_th(class_=["sort", css_class],
                              title=_("Sort by %s") % text,
->>>>>>> 75a18bda
                              onclick="location.href='%s'" % action_uri)
 
             # Add the table action link
             if first_col:
                 first_col = False
                 if actions_enabled:
-                    if not header_title:
-                        header_title = "&nbsp;"  # Fixes layout problem with white triangle
-
+                    if not header:
+                        header = "&nbsp;"  # Fixes layout problem with white triangle
                     if actions_visible:
                         state = '0'
                         help_txt = _('Hide table actions')
@@ -713,59 +468,47 @@
                         state = '1'
                         help_txt = _('Display table actions')
                         img = 'table_actions_off'
-
                     html.open_div(class_=["toggle_actions"])
-<<<<<<< HEAD
-                    html.icon_button(makeuri(request, [('_%s_actions' % table_id, state)]),
-=======
                     html.icon_button(html.makeuri([('_%s_actions' % table_id, state)]),
->>>>>>> 75a18bda
                                      help_txt,
                                      img,
                                      cssclass='toggle_actions')
                     html.open_span()
-                    html.write(header_title)
+                    html.write(header)
                     html.close_span()
                     html.close_div()
                 else:
-                    html.write(header_title)
+                    html.write(header)
             else:
-                html.write(header_title)
+                html.write(header)
 
             html.close_th()
         html.close_tr()
 
 
-def _filter_rows(rows: TableRows, search_term: str) -> TableRows:
-    filtered_rows: TableRows = []
+def _filter_rows(rows, search_term):
+    filtered_rows = []
     match_regex = re.compile(search_term, re.IGNORECASE)
 
-    for row in rows:
-        if isinstance(row, GroupHeader) or row.fixed:
-            filtered_rows.append(row)
+    for row_spec, css, state, fixed, attrs in rows:
+        if state == "header" or fixed:
+            filtered_rows.append((row_spec, css, state, fixed, attrs))
             continue  # skip filtering of headers or fixed rows
 
-        for cell in row.cells:
-            # Filter out buttons
-            if cell.css is not None and "buttons" in cell.css:
-                continue
-            if match_regex.search(cell.content):
-                filtered_rows.append(row)
+        for cell_content, _css_classes, _colspan in row_spec:
+            if match_regex.search(cell_content):
+                filtered_rows.append((row_spec, css, state, fixed, attrs))
                 break  # skip other cells when matched
     return filtered_rows
 
 
-<<<<<<< HEAD
-def _sort_rows(rows: TableRows, sort_col: int, sort_reverse: int) -> TableRows:
-=======
 def _sort_rows(rows, sort_col, sort_reverse):
->>>>>>> 75a18bda
     # remove and remind fixed rows, add to separate list
     fixed_rows = []
-    for index, row in enumerate(rows[:]):
-        if row.fixed:
-            rows.remove(row)
-            fixed_rows.append((index, row))
+    for index, row_spec in enumerate(rows[:]):
+        if row_spec[3] is True:
+            rows.remove(row_spec)
+            fixed_rows.append((index, row_spec))
 
     # Then use natural sorting to sort the list. Note: due to a
     # change in the number of columns of a table in different software
@@ -774,29 +517,15 @@
     # sorting. This gives the user the chance to change the sorting and
     # see the table in the first place.
     try:
-<<<<<<< HEAD
-        rows.sort(key=lambda x: utils.key_num_split(escaping.strip_tags(x[0][sort_col][0])),
-=======
         rows.sort(cmp=lambda a, b: utils.cmp_num_split(html.strip_tags(a[0][sort_col][0]),
                                                        html.strip_tags(b[0][sort_col][0])),
->>>>>>> 75a18bda
                   reverse=sort_reverse == 1)
     except IndexError:
         pass
 
     # Now re-add the removed "fixed" rows to the list again
     if fixed_rows:
-        for index, cells in fixed_rows:
-            rows.insert(index, cells)
-
-    return rows
-
-
-def init_rowselect(selection_key: str) -> None:
-    selected = config.user.get_rowselection(weblib.selection_id(), selection_key)
-    selection_properties = {
-        "page_id": selection_key,
-        "selection_id": weblib.selection_id(),
-        "selected_rows": selected,
-    }
-    html.javascript("cmk.selection.init_rowselect(%s);" % (json.dumps(selection_properties)))+        for index, row_spec in fixed_rows:
+            rows.insert(index, row_spec)
+
+    return rows