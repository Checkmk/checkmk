#!/usr/bin/env python3
# -*- coding: utf-8 -*-
# Copyright (C) 2019 tribe29 GmbH - License: GNU General Public License v2
# This file is part of Checkmk (https://checkmk.com). It is subject to the terms and
# conditions defined in the file COPYING, which is part of this source code package.

# WATO
#
# This file contain acutal page handlers and WATO modes. It does HTML creation
# and implement AJAX handlers. It uses classes, functions and globals
# from watolib.py.

#   .--README--------------------------------------------------------------.
#   |               ____                _                                  |
#   |              |  _ \ ___  __ _  __| |  _ __ ___   ___                 |
#   |              | |_) / _ \/ _` |/ _` | | '_ ` _ \ / _ \                |
#   |              |  _ <  __/ (_| | (_| | | | | | | |  __/                |
#   |              |_| \_\___|\__,_|\__,_| |_| |_| |_|\___|                |
#   |                                                                      |
#   +----------------------------------------------------------------------+
#   | A few words about the implementation details of WATO.                |
#   `----------------------------------------------------------------------'

# [1] Files and Folders
# WATO organizes hosts in folders. A wato folder is represented by a
# OS directory. If the folder contains host definitions, then in that
# directory a file name "hosts.mk" is kept.
# The directory hierarchy of WATO is rooted at etc/check_mk/conf.d/wato.
# All files in and below that directory are kept by WATO. WATO does not
# touch any other files or directories in conf.d.
# A *path* in WATO means a relative folder path to that directory. The
# root folder has the empty path (""). Folders are separated by slashes.
# Each directory contains a file ".wato" which keeps information needed
# by WATO but not by Checkmk itself.

# [3] Convention for variable names:
# site_id     --> The id of a site, None for the local site in non-distributed setup
# site        --> The dictionary datastructure of a site
# host_name   --> A string containing a host name
# host        --> An instance of the class Host
# folder_path --> A relative specification of a folder (e.g. "linux/prod")
# folder      --> An instance of the class Folder

#.
#   .--Init----------------------------------------------------------------.
#   |                           ___       _ _                              |
#   |                          |_ _|_ __ (_) |_                            |
#   |                           | || '_ \| | __|                           |
#   |                           | || | | | | |_                            |
#   |                          |___|_| |_|_|\__|                           |
#   |                                                                      |
#   +----------------------------------------------------------------------+
#   | Importing, Permissions, global variables                             |
#   `----------------------------------------------------------------------'

# A huge number of imports are here to be compatible with old GUI plugins. Once we dropped support
# for them, we can remove this here and the imports
# flake8: noqa
# pylint: disable=unused-import,cmk-module-layer-violation

import abc
import ast
import csv
import datetime
import fcntl
import glob
import json
import math
import multiprocessing
import pprint
import random
import re
import tarfile
import shutil
import socket
import subprocess
import sys
import time
import traceback
import copy
import inspect
from hashlib import sha256
from typing import TYPE_CHECKING, Type, Any, Dict, Optional as _Optional, Tuple as _Tuple, Union
from six import ensure_str

import cmk.utils.version as cmk_version
import cmk.utils.paths
import cmk.utils.translations
import cmk.utils.store as store
from cmk.utils.regex import regex
from cmk.utils.defines import short_service_state_name
import cmk.utils.render as render
from cmk.utils.type_defs import HostName, HostAddress as TypingHostAddress

import cmk.gui.utils as utils
import cmk.gui.sites as sites
import cmk.gui.config as config
from cmk.gui.table import table_element
import cmk.gui.userdb as userdb
import cmk.gui.weblib as weblib
import cmk.gui.mkeventd
import cmk.gui.forms as forms
import cmk.gui.backup as backup
import cmk.gui.watolib as watolib
import cmk.gui.watolib.hosts_and_folders
from cmk.gui.watolib.activate_changes import update_config_generation
import cmk.gui.background_job as background_job
import cmk.gui.gui_background_job as gui_background_job
import cmk.gui.i18n
import cmk.gui.view_utils
import cmk.gui.plugins.wato.utils
import cmk.gui.plugins.wato.utils.base_modes
import cmk.gui.wato.mkeventd
from cmk.gui.type_defs import PermissionName
from cmk.gui.pages import page_registry, Page
from cmk.gui.i18n import _u, _, _l
from cmk.gui.globals import html
from cmk.gui.htmllib import HTML
from cmk.gui.exceptions import (
    HTTPRedirect,
    MKGeneralException,
    MKUserError,
    MKAuthException,
    MKInternalError,
    MKException,
)
from cmk.gui.permissions import (
    permission_registry,
    Permission,
)
from cmk.gui.log import logger
from cmk.gui.plugins.wato.utils.base_modes import WatoMode

from cmk.gui.wato.pages.activate_changes import (
    ModeActivateChanges,
    ModeAjaxStartActivation,
    ModeAjaxActivationState,
)
from cmk.gui.wato.pages.analyze_configuration import ModeAnalyzeConfig
from cmk.gui.wato.pages.diagnostics import ModeDiagnostics
from cmk.gui.wato.pages.audit_log import ModeAuditLog
from cmk.gui.wato.pages.automation import ModeAutomationLogin, ModeAutomation
import cmk.gui.wato.pages.fetch_agent_output
from cmk.gui.wato.pages.backup import (
    ModeBackup,
    ModeBackupTargets,
    ModeEditBackupTarget,
    ModeEditBackupJob,
    ModeBackupJobState,
    ModeBackupKeyManagement,
    ModeBackupEditKey,
    ModeBackupUploadKey,
    ModeBackupDownloadKey,
    ModeBackupRestore,
)
from cmk.gui.wato.pages.bulk_discovery import ModeBulkDiscovery
from cmk.gui.wato.pages.bulk_edit import ModeBulkEdit, ModeBulkCleanup
from cmk.gui.wato.pages.bulk_import import ModeBulkImport
from cmk.gui.wato.pages.check_catalog import ModeCheckManPage, ModeCheckPlugins
from cmk.gui.wato.pages.custom_attributes import (
    ModeEditCustomAttr,
    ModeEditCustomUserAttr,
    ModeEditCustomHostAttr,
    ModeCustomAttrs,
    ModeCustomUserAttrs,
    ModeCustomHostAttrs,
)
from cmk.gui.wato.pages.download_agents import ModeDownloadAgentsOther
from cmk.gui.wato.pages.folders import (
    ModeFolder,
    ModeAjaxPopupMoveToFolder,
    ModeEditFolder,
    ModeCreateFolder,
    ModeAjaxSetFoldertree,
)
from cmk.gui.wato.pages.global_settings import (
    ModeEditGlobals,
    ModeEditGlobalSetting,
)
from cmk.gui.wato.pages.groups import (
    ModeGroups,
    ModeHostgroups,
    ModeServicegroups,
    ModeContactgroups,
    ModeEditHostgroup,
    ModeEditServicegroup,
    ModeEditContactgroup,
)
from cmk.gui.wato.pages.host_diagnose import ModeDiagHost
from cmk.gui.wato.pages.host_rename import ModeBulkRenameHost, ModeRenameHost
from cmk.gui.wato.pages.tags import (
    ModeTags,
    ModeEditAuxtag,
    ModeEditTagGroup,
)
from cmk.gui.wato.pages.hosts import ModeEditHost, ModeCreateHost, ModeCreateCluster
from cmk.gui.wato.pages.icons import ModeIcons
from cmk.gui.wato.pages.ldap import ModeLDAPConfig, ModeEditLDAPConnection
from cmk.gui.wato.pages.not_implemented import ModeNotImplemented
from cmk.gui.wato.pages.notifications import (
    ModeNotifications,
    ModeUserNotifications,
    ModePersonalUserNotifications,
    ModeEditNotificationRule,
    ModeEditPersonalNotificationRule,
)
from cmk.gui.wato.pages.object_parameters import ModeObjectParameters
from cmk.gui.wato.pages.parentscan import ModeParentScan
from cmk.gui.wato.pages.password_store import ModePasswords, ModeEditPassword
from cmk.gui.wato.pages.predefined_conditions import ModePredefinedConditions, ModeEditPredefinedCondition
from cmk.gui.wato.pages.pattern_editor import ModePatternEditor
from cmk.gui.wato.pages.random_hosts import ModeRandomHosts
from cmk.gui.wato.pages.read_only import ModeManageReadOnly
from cmk.gui.wato.pages.roles import (
    ModeRoles,
    ModeEditRole,
    ModeRoleMatrix,
)
from cmk.gui.wato.pages.rulesets import (
    ModeEditRuleset,
    ModeEditRule,
    ModeCloneRule,
    ModeNewRule,
)
from cmk.gui.wato.pages.search import ModeSearch
from cmk.gui.wato.pages.services import (
    ModeDiscovery,
    ModeAjaxExecuteCheck,
)
from cmk.gui.wato.pages.sites import (
    ModeEditSite,
    ModeDistributedMonitoring,
    ModeEditSiteGlobals,
)
from cmk.gui.wato.pages.timeperiods import (
    ModeTimeperiods,
    ModeTimeperiodImportICal,
    ModeEditTimeperiod,
)
from cmk.gui.wato.pages.users import ModeUsers, ModeEditUser

import cmk.gui.plugins.wato

if not cmk_version.is_raw_edition():
    import cmk.gui.cee.plugins.wato  # pylint: disable=no-name-in-module

if cmk_version.is_managed_edition():
    import cmk.gui.cme.managed as managed  # pylint: disable=no-name-in-module
    import cmk.gui.cme.plugins.wato  # pylint: disable=no-name-in-module
    import cmk.gui.cme.plugins.wato.managed  # pylint: disable=no-name-in-module
else:
    managed = None  # type: ignore[assignment]

wato_root_dir = watolib.wato_root_dir
multisite_dir = watolib.multisite_dir

# TODO: Kept for old plugin compatibility. Remove this one day
from cmk.gui.valuespec import *  # pylint: disable=wildcard-import,unused-wildcard-import
syslog_facilities = cmk.gui.mkeventd.syslog_facilities
ALL_HOSTS = watolib.ALL_HOSTS
ALL_SERVICES = watolib.ALL_SERVICES
NEGATE = watolib.NEGATE
from cmk.gui.plugins.wato import (
    monitoring_macro_help,
    UserIconOrAction,
    SNMPCredentials,
    HostnameTranslation,
    register_check_parameters,
    sort_sites,
    Levels,
    PredictiveLevels,
    mode_registry,
    RulespecGroupCheckParametersApplications,
    RulespecGroupCheckParametersDiscovery,
    RulespecGroupCheckParametersEnvironment,
    RulespecGroupCheckParametersHardware,
    RulespecGroupCheckParametersNetworking,
    RulespecGroupCheckParametersOperatingSystem,
    RulespecGroupCheckParametersPrinters,
    RulespecGroupCheckParametersStorage,
    RulespecGroupCheckParametersVirtualization,
    get_hostnames_from_checkboxes,
    get_hosts_from_checkboxes,
    get_search_expression,
    register_notification_parameters,
    register_hook,
)
# Has to be kept for compatibility with pre 1.6 register_rule() and register_check_parameters()
# calls in the WATO plugin context
subgroup_networking = RulespecGroupCheckParametersNetworking().sub_group_name
subgroup_storage = RulespecGroupCheckParametersStorage().sub_group_name
subgroup_os = RulespecGroupCheckParametersOperatingSystem().sub_group_name
subgroup_printing = RulespecGroupCheckParametersPrinters().sub_group_name
subgroup_environment = RulespecGroupCheckParametersEnvironment().sub_group_name
subgroup_applications = RulespecGroupCheckParametersApplications().sub_group_name
subgroup_virt = RulespecGroupCheckParametersVirtualization().sub_group_name
subgroup_hardware = RulespecGroupCheckParametersHardware().sub_group_name
subgroup_inventory = RulespecGroupCheckParametersDiscovery().sub_group_name

# Make some functions of watolib available to WATO plugins without using the
# watolib module name. This is mainly done for compatibility reasons to keep
# the current plugin API functions working
import cmk.gui.watolib.network_scan
import cmk.gui.watolib.read_only
from cmk.gui.watolib import (
    register_rulegroup,
    register_rule,
    add_replication_paths,
    ConfigDomainGUI,
    ConfigDomainCore,
    ConfigDomainOMD,
    ConfigDomainEventConsole,
    add_change,
    add_service_change,
    site_neutral_path,
    declare_host_attribute,
    NagiosTextAttribute,
    ValueSpecAttribute,
    ACTestCategories,
    ACTest,
    ACResultCRIT,
    ACResultWARN,
    ACResultOK,
    LivestatusViaTCP,
    make_action_link,
    init_wato_datastructures,
)
from cmk.gui.plugins.watolib.utils import (
    register_configvar,
    configvar_order,
)

modes: Dict[Any, Any] = {}

from cmk.gui.plugins.wato.utils.html_elements import (
    wato_html_head,
    initialize_wato_html_head,
    wato_html_footer,
    search_form,
)

from cmk.gui.plugins.wato.utils.main_menu import (
    MainMenu,
    MenuItem,
    # Kept for compatibility with pre 1.6 plugins
    WatoModule,
    register_modules,
)

<<<<<<< HEAD
# Import the module to register page handler
import cmk.gui.wato.page_handler

NetworkScanFoundHosts = List[_Tuple[HostName, TypingHostAddress]]
NetworkScanResult = Dict[str, Any]

if TYPE_CHECKING:
    from cmk.gui.watolib.hosts_and_folders import CREFolder
=======
#.
#   .--Main----------------------------------------------------------------.
#   |                        __  __       _                                |
#   |                       |  \/  | __ _(_)_ __                           |
#   |                       | |\/| |/ _` | | '_ \                          |
#   |                       | |  | | (_| | | | | |                         |
#   |                       |_|  |_|\__,_|_|_| |_|                         |
#   |                                                                      |
#   +----------------------------------------------------------------------+
#   | Der Seitenaufbau besteht aus folgenden Teilen:                       |
#   | 1. Kontextbuttons: wo kann man von hier aus hinspringen, ohne Aktion |
#   | 2. Verarbeiten einer Aktion, falls eine gültige Transaktion da ist   |
#   | 3. Anzeigen von Inhalten                                             |
#   |                                                                      |
#   | Der Trick: welche Inhalte angezeigt werden, hängt vom Ausgang der    |
#   | Aktion ab. Wenn man z.B. bei einem Host bei "Create new host" auf    |
#   | [Save] klickt, dann kommt bei Erfolg die Inventurseite, bei Miss-    |
#   | bleibt man auf der Neuanlegen-Seite                                  |
#   |                                                                      |
#   | Dummerweise kann ich aber die Kontextbuttons erst dann anzeigen,     |
#   | wenn ich den Ausgang der Aktion kenne. Daher wird zuerst die Aktion  |
#   | ausgeführt, welche aber keinen HTML-Code ausgeben darf.              |
#   `----------------------------------------------------------------------'


@cmk.gui.pages.register("wato")
def page_handler():
    initialize_wato_html_head()

    if not config.wato_enabled:
        raise MKGeneralException(
            _("WATO is disabled. Please set <tt>wato_enabled = True</tt>"
              " in your <tt>multisite.mk</tt> if you want to use WATO."))

    if cmk.is_managed_edition() and not managed.is_provider(config.current_customer):
        raise MKGeneralException(
            _("Check_MK can only be configured on "
              "the managers central site."))

    current_mode = html.request.var("mode") or "main"
    mode_permissions, mode_class = get_mode_permission_and_class(current_mode)

    display_options.load_from_html()

    if display_options.disabled(display_options.N):
        html.add_body_css_class("inline")

    # If we do an action, we aquire an exclusive lock on the complete WATO.
    if html.is_transaction():
        with store.lock_checkmk_configuration():
            _wato_page_handler(current_mode, mode_permissions, mode_class)
    else:
        _wato_page_handler(current_mode, mode_permissions, mode_class)


def _wato_page_handler(current_mode, mode_permissions, mode_class):
    try:
        init_wato_datastructures(with_wato_lock=not html.is_transaction())
    except:
        # Snapshot must work in any case
        if current_mode == 'snapshot':
            pass
        else:
            raise

    # Check general permission for this mode
    if mode_permissions is not None and not config.user.may("wato.seeall"):
        ensure_mode_permissions(mode_permissions)

    mode = mode_class()

    # Do actions (might switch mode)
    action_message = None
    if html.is_transaction():
        try:
            config.user.need_permission("wato.edit")

            # Even if the user has seen this mode because auf "seeall",
            # he needs an explicit access permission for doing changes:
            if config.user.may("wato.seeall"):
                if mode_permissions:
                    ensure_mode_permissions(mode_permissions)

            if cmk.gui.watolib.read_only.is_enabled(
            ) and not cmk.gui.watolib.read_only.may_override():
                raise MKUserError(None, cmk.gui.watolib.read_only.message())

            result = mode.action()
            if isinstance(result, tuple):
                newmode, action_message = result
            else:
                newmode = result

            # If newmode is False, then we shall immediately abort.
            # This is e.g. the case, if the page outputted non-HTML
            # data, such as a tarball (in the export function). We must
            # be sure not to output *any* further data in that case.
            if newmode is False:
                return

            # if newmode is not None, then the mode has been changed
            elif newmode is not None:
                if newmode == "":  # no further information: configuration dialog, etc.
                    if action_message:
                        html.message(action_message)
                        wato_html_footer()
                    return
                mode_permissions, mode_class = get_mode_permission_and_class(newmode)
                current_mode = newmode
                mode = mode_class()
                html.request.set_var("mode", newmode)  # will be used by makeuri

                # Check general permissions for the new mode
                if mode_permissions is not None and not config.user.may("wato.seeall"):
                    for pname in mode_permissions:
                        if '.' not in pname:
                            pname = "wato." + pname
                        config.user.need_permission(pname)

        except MKUserError as e:
            action_message = "%s" % e
            html.add_user_error(e.varname, action_message)

        except MKAuthException as e:
            action_message = e.reason
            html.add_user_error(None, e.reason)

    wato_html_head(mode.title(),
                   show_body_start=display_options.enabled(display_options.H),
                   show_top_heading=display_options.enabled(display_options.T))

    if display_options.enabled(display_options.B):
        # Show contexts buttons
        html.begin_context_buttons()
        mode.buttons()
        html.end_context_buttons()

    if not html.is_transaction() or (cmk.gui.watolib.read_only.is_enabled() and
                                     cmk.gui.watolib.read_only.may_override()):
        _show_read_only_warning()

    # Show outcome of action
    if html.has_user_errors():
        html.show_error(action_message)
    elif action_message:
        html.message(action_message)

    # Show content
    mode.handle_page()

    if watolib.is_sidebar_reload_needed():
        html.reload_sidebar()

    if config.wato_use_git and html.is_transaction():
        watolib.git.do_git_commit()

    wato_html_footer(display_options.enabled(display_options.Z),
                     display_options.enabled(display_options.H))


def get_mode_permission_and_class(mode_name):
    mode_class = mode_registry.get(mode_name, ModeNotImplemented)
    mode_permissions = mode_class.permissions()

    if mode_class is None:
        raise MKGeneralException(_("No such WATO module '<tt>%s</tt>'") % mode_name)

    if inspect.isfunction(mode_class):
        raise MKGeneralException(
            _("Deprecated WATO module: Implemented as function. "
              "This needs to be refactored as WatoMode child class."))

    if mode_permissions is not None and not config.user.may("wato.use"):
        raise MKAuthException(_("You are not allowed to use WATO."))

    return mode_permissions, mode_class


def ensure_mode_permissions(mode_permissions):
    for pname in mode_permissions:
        if '.' not in pname:
            pname = "wato." + pname
        config.user.need_permission(pname)


def _show_read_only_warning():
    if cmk.gui.watolib.read_only.is_enabled():
        html.show_warning(cmk.gui.watolib.read_only.message())

>>>>>>> 75a18bda

#.
#   .--Network Scan--------------------------------------------------------.
#   |   _   _      _                      _      ____                      |
#   |  | \ | | ___| |___      _____  _ __| | __ / ___|  ___ __ _ _ __      |
#   |  |  \| |/ _ \ __\ \ /\ / / _ \| '__| |/ / \___ \ / __/ _` | '_ \     |
#   |  | |\  |  __/ |_ \ V  V / (_) | |  |   <   ___) | (_| (_| | | | |    |
#   |  |_| \_|\___|\__| \_/\_/ \___/|_|  |_|\_\ |____/ \___\__,_|_| |_|    |
#   |                                                                      |
#   +----------------------------------------------------------------------+
#   | The WATO folders network scan for new hosts.                         |
#   '----------------------------------------------------------------------'


# Executed by the multisite cron job once a minute. Is only executed in the
# master site. Finds the next folder to scan and starts it via WATO
# automation. The result is written to the folder in the master site.
def execute_network_scan_job() -> None:
    init_wato_datastructures(with_wato_lock=True)

    if watolib.is_wato_slave_site():
        return  # Don't execute this job on slaves.

    folder = find_folder_to_scan()
    if not folder:
        return  # Nothing to do.

    # We need to have the context of the user. The jobs are executed when
    # config.set_user_by_id() has not been executed yet. So there is no user context
    # available. Use the run_as attribute from the job config and revert
    # the previous state after completion.
    old_user = config.user.id
    run_as = folder.attribute("network_scan")["run_as"]
    if not userdb.user_exists(run_as):
        raise MKGeneralException(
            _("The user %s used by the network "
              "scan of the folder %s does not exist.") % (run_as, folder.title()))
    config.set_user_by_id(folder.attribute("network_scan")["run_as"])

    result: NetworkScanResult = {
        "start": time.time(),
        "end": True,  # means currently running
        "state": None,
        "output": "The scan is currently running.",
    }

    # Mark the scan in progress: Is important in case the request takes longer than
    # the interval of the cron job (1 minute). Otherwise the scan might be started
    # a second time before the first one finished.
    save_network_scan_result(folder, result)

    try:
        if config.site_is_local(folder.site_id()):
            found = cmk.gui.watolib.network_scan.do_network_scan(folder)
        else:
            found = watolib.do_remote_automation(config.site(folder.site_id()), "network-scan",
                                                 [("folder", folder.path())])

        if not isinstance(found, list):
            raise MKGeneralException(_("Received an invalid network scan result: %r") % found)

        add_scanned_hosts_to_folder(folder, found)

        result.update({
            "state": True,
            "output": _("The network scan found %d new hosts.") % len(found),
        })
    except Exception as e:
        result.update({
            "state": False,
            "output": _("An exception occured: %s") % e,
        })
        logger.error("Exception in network scan:\n%s", traceback.format_exc())

    result["end"] = time.time()

    save_network_scan_result(folder, result)

    if old_user:
        config.set_user_by_id(old_user)


def find_folder_to_scan() -> '_Optional[CREFolder]':
    """Find the folder which network scan is longest waiting and return the folder object."""
    folder_to_scan = None
    for folder in watolib.Folder.all_folders().values():
        scheduled_time = folder.next_network_scan_at()
        if scheduled_time is not None and scheduled_time < time.time():
            if folder_to_scan is None:
                folder_to_scan = folder
            elif folder_to_scan.next_network_scan_at() > folder.next_network_scan_at():
                folder_to_scan = folder
    return folder_to_scan


def add_scanned_hosts_to_folder(folder: 'CREFolder', found: NetworkScanFoundHosts) -> None:
    network_scan_properties = folder.attribute("network_scan")

    translation = network_scan_properties.get("translate_names", {})

    entries = []
    for host_name, ipaddr in found:
        host_name = ensure_str(
            cmk.utils.translations.translate_hostname(translation, ensure_str(host_name)))

        attrs = cmk.gui.watolib.hosts_and_folders.update_metadata({}, created_by=_("Network scan"))

        if "tag_criticality" in network_scan_properties:
            attrs["tag_criticality"] = network_scan_properties.get("tag_criticality", "offline")

        if network_scan_properties.get("set_ipaddress", True):
            attrs["ipaddress"] = ipaddr

        if not watolib.Host.host_exists(host_name):
            entries.append((host_name, attrs, None))

    with store.lock_checkmk_configuration():
        folder.create_hosts(entries)
        folder.save()


def save_network_scan_result(folder: 'CREFolder', result: NetworkScanResult) -> None:
    # Reload the folder, lock WATO before to protect against concurrency problems.
    with store.lock_checkmk_configuration():
        # A user might have changed the folder somehow since starting the scan. Load the
        # folder again to get the current state.
        write_folder = watolib.Folder.folder(folder.path())
        write_folder.set_attribute("network_scan_result", result)
        write_folder.save()


#.
#   .--Plugins-------------------------------------------------------------.
#   |                   ____  _             _                              |
#   |                  |  _ \| |_   _  __ _(_)_ __  ___                    |
#   |                  | |_) | | | | |/ _` | | '_ \/ __|                   |
#   |                  |  __/| | |_| | (_| | | | | \__ \                   |
#   |                  |_|   |_|\__,_|\__, |_|_| |_|___/                   |
#   |                                 |___/                                |
#   +----------------------------------------------------------------------+
#   | Prepare plugin-datastructures and load WATO plugins                  |
#   '----------------------------------------------------------------------'

modes = {}

loaded_with_language: Union[bool, None, str] = False


def load_plugins(force: bool) -> None:
    global loaded_with_language
    if loaded_with_language == cmk.gui.i18n.get_current_language() and not force:
        return

    # Initialize watolib things which are needed before loading the WATO plugins.
    # This also loads the watolib plugins.
    watolib.load_watolib_plugins()

    utils.load_web_plugins("wato", globals())

    if modes:
        raise MKGeneralException(
            _("Deprecated WATO modes found: %r. "
              "They need to be refactored to new API.") % list(modes.keys()))

    # This must be set after plugin loading to make broken plugins raise
    # exceptions all the time and not only the first time (when the plugins
    # are loaded).
    loaded_with_language = cmk.gui.i18n.get_current_language()


permission_registry.register(
    Permission(
        section=cmk.gui.plugins.wato.utils.PermissionSectionWATO,
        name="use",
        title=_l("Use WATO"),
        description=_l("This permissions allows users to use WATO - Check_MK's "
                       "Web Administration Tool. Without this "
                       "permission all references to WATO (buttons, links, "
                       "snapins) will be invisible."),
        defaults=["admin", "user"],
    ))

permission_registry.register(
    Permission(
        section=cmk.gui.plugins.wato.utils.PermissionSectionWATO,
        name="edit",
        title=_l("Make changes, perform actions"),
        description=_l("This permission is needed in order to make any "
                       "changes or perform any actions at all. "
                       "Without this permission, the user is only "
                       "able to view data, and that only in modules he "
                       "has explicit permissions for."),
        defaults=["admin", "user"],
    ))

permission_registry.register(
    Permission(
        section=cmk.gui.plugins.wato.utils.PermissionSectionWATO,
        name="seeall",
        title=_l("Read access to all modules"),
        description=_l("When this permission is set then the user sees "
                       "also such modules he has no explicit "
                       "access to (see below)."),
        defaults=["admin"],
    ))

permission_registry.register(
    Permission(
        section=cmk.gui.plugins.wato.utils.PermissionSectionWATO,
        name="activate",
        title=_l("Activate Configuration"),
        description=_l("This permission is needed for activating the "
                       "current configuration (and thus rewriting the "
                       "monitoring configuration and restart the monitoring daemon.)"),
        defaults=["admin", "user"],
    ))

permission_registry.register(
    Permission(
        section=cmk.gui.plugins.wato.utils.PermissionSectionWATO,
        name="activateforeign",
        title=_l("Activate Foreign Changes"),
        description=_l("When several users work in parallel with WATO then "
                       "several pending changes of different users might pile up "
                       "before changes are activate. Only with this permission "
                       "a user will be allowed to activate the current configuration "
                       "if this situation appears."),
        defaults=["admin"],
    ))

permission_registry.register(
    Permission(
        section=cmk.gui.plugins.wato.utils.PermissionSectionWATO,
        name="auditlog",
        title=_l("Audit Log"),
        description=_l("Access to the historic audit log. "
                       "The currently pending changes can be seen by all users "
                       "with access to WATO."),
        defaults=["admin"],
    ))

permission_registry.register(
    Permission(
        section=cmk.gui.plugins.wato.utils.PermissionSectionWATO,
        name="clear_auditlog",
        title=_l("Clear audit Log"),
        description=_l(
            "Clear the entries of the audit log. To be able to clear the audit log "
            "a user needs the generic WATO permission \"Make changes, perform actions\", "
            "the \"View audit log\" and this permission."),
        defaults=["admin"],
    ))

permission_registry.register(
    Permission(
        section=cmk.gui.plugins.wato.utils.PermissionSectionWATO,
        name="hosts",
        title=_l("Host management"),
        description=_l("Access to the management of hosts and folders. This "
                       "module has some additional permissions (see below)."),
        defaults=["admin", "user"],
    ))

permission_registry.register(
    Permission(
        section=cmk.gui.plugins.wato.utils.PermissionSectionWATO,
        name="edit_hosts",
        title=_l("Modify existing hosts"),
        description=_l("Modify the properties of existing hosts. Please note: "
                       "for the management of services (inventory) there is "
                       "a separate permission (see below)"),
        defaults=["admin", "user"],
    ))

permission_registry.register(
    Permission(
        section=cmk.gui.plugins.wato.utils.PermissionSectionWATO,
        name="parentscan",
        title=_l("Perform network parent scan"),
        description=_l("This permission is neccessary for performing automatic "
                       "scans for network parents of hosts (making use of traceroute). "
                       "Please note, that for actually modifying the parents via the "
                       "scan and for the creation of gateway hosts proper permissions "
                       "for host and folders are also neccessary."),
        defaults=["admin", "user"],
    ))

permission_registry.register(
    Permission(
        section=cmk.gui.plugins.wato.utils.PermissionSectionWATO,
        name="move_hosts",
        title=_l("Move existing hosts"),
        description=_l("Move existing hosts to other folders. Please also add the permission "
                       "<i>Modify existing hosts</i>."),
        defaults=["admin", "user"],
    ))

permission_registry.register(
    Permission(
        section=cmk.gui.plugins.wato.utils.PermissionSectionWATO,
        name="manage_hosts",
        title=_l("Add & remove hosts"),
        description=_l("Add hosts to the monitoring and remove hosts "
                       "from the monitoring. Please also add the permission "
                       "<i>Modify existing hosts</i>."),
        defaults=["admin", "user"],
    ))

permission_registry.register(
    Permission(
        section=cmk.gui.plugins.wato.utils.PermissionSectionWATO,
        name="rename_hosts",
        title=_l("Rename existing hosts"),
        description=_l("Rename existing hosts. Please also add the permission "
                       "<i>Modify existing hosts</i>."),
        defaults=["admin", "user"],
    ))

permission_registry.register(
    Permission(
        section=cmk.gui.plugins.wato.utils.PermissionSectionWATO,
        name="diag_host",
        title=_l("Host Diagnostic"),
        description=_l("Check whether or not the host is reachable, test the different methods "
                       "a host can be accessed, for example via agent, SNMPv1, SNMPv2 to find out "
                       "the correct monitoring configuration for that host."),
        defaults=["admin", "user"],
    ))

permission_registry.register(
    Permission(
        section=cmk.gui.plugins.wato.utils.PermissionSectionWATO,
        name="clone_hosts",
        title=_l("Clone hosts"),
        description=_l("Clone existing hosts to create new ones from the existing one."
                       "Please also add the permission <i>Add & remove hosts</i>."),
        defaults=["admin", "user"],
    ))

permission_registry.register(
    Permission(
        section=cmk.gui.plugins.wato.utils.PermissionSectionWATO,
        name="random_hosts",
        title=_l("Create random hosts"),
        description=_l("The creation of random hosts is a facility for test and development "
                       "and disabled by default. It allows you to create a number of random "
                       "hosts and thus simulate larger environments."),
        defaults=[],
    ))

permission_registry.register(
    Permission(
        section=cmk.gui.plugins.wato.utils.PermissionSectionWATO,
        name="update_dns_cache",
        title=_l("Update site DNS Cache"),
        description=_l("Updating the sites DNS cache is neccessary in order to reflect IP address "
                       "changes in hosts that are configured without an explicit address."),
        defaults=["admin", "user"],
    ))

permission_registry.register(
    Permission(
        section=cmk.gui.plugins.wato.utils.PermissionSectionWATO,
        name="services",
        title=_l("Manage services"),
        description=_l("Do inventory and service configuration on existing hosts."),
        defaults=["admin", "user"],
    ))

permission_registry.register(
    Permission(
        section=cmk.gui.plugins.wato.utils.PermissionSectionWATO,
        name="edit_folders",
        title=_l("Modify existing folders"),
        description=_l("Modify the properties of existing folders."),
        defaults=["admin", "user"],
    ))

permission_registry.register(
    Permission(
        section=cmk.gui.plugins.wato.utils.PermissionSectionWATO,
        name="manage_folders",
        title=_l("Add & remove folders"),
        description=_l(
            "Add new folders and delete existing folders. If a folder to be deleted contains hosts then "
            "the permission to delete hosts is also required."),
        defaults=["admin", "user"],
    ))

permission_registry.register(
    Permission(
        section=cmk.gui.plugins.wato.utils.PermissionSectionWATO,
        name="passwords",
        title=_l("Password management"),
        description=_l("This permission is needed for the module <i>Passwords</i>."),
        defaults=["admin", "user"],
    ))

permission_registry.register(
    Permission(
        section=cmk.gui.plugins.wato.utils.PermissionSectionWATO,
        name="edit_all_passwords",
        title=_l("Write access to all passwords"),
        description=_l(
            "Without this permission, users can only edit passwords which are shared with a contact "
            "group they are member of. This permission grants full access to all passwords."),
        defaults=["admin"],
    ))

permission_registry.register(
    Permission(
        section=cmk.gui.plugins.wato.utils.PermissionSectionWATO,
        name="edit_all_predefined_conditions",
        title=_l("Write access to all predefined conditions"),
        description=_l(
            "Without this permission, users can only edit predefined conditions which are "
            "shared with a contact group they are member of. This permission grants full "
            "access to all predefined conditions."),
        defaults=["admin"],
    ))

permission_registry.register(
    Permission(
        section=cmk.gui.plugins.wato.utils.PermissionSectionWATO,
        name="see_all_folders",
        title=_l("Read access to all hosts and folders"),
        description=_l(
            "Users without this permissions can only see folders with a contact group they are in."
        ),
        defaults=["admin"],
    ))

permission_registry.register(
    Permission(
        section=cmk.gui.plugins.wato.utils.PermissionSectionWATO,
        name="all_folders",
        title=_l("Write access to all hosts and folders"),
        description=_l(
            "Without this permission, operations on folders can only be done by users that are members of "
            "one of the folders contact groups. This permission grants full access to all folders and hosts."
        ),
        defaults=["admin"],
    ))

permission_registry.register(
    Permission(
        section=cmk.gui.plugins.wato.utils.PermissionSectionWATO,
        name="hosttags",
        title=_l("Manage tags"),
        description=_l("Create, remove and edit tags. Removing tags also might remove rules, "
                       "so this permission should not be available to normal users."),
        defaults=["admin"],
    ))

permission_registry.register(
    Permission(
        section=cmk.gui.plugins.wato.utils.PermissionSectionWATO,
        name="global",
        title=_l("Global settings"),
        description=_l("Access to the module <i>Global settings</i>"),
        defaults=["admin"],
    ))

permission_registry.register(
    Permission(
        section=cmk.gui.plugins.wato.utils.PermissionSectionWATO,
        name="rulesets",
        title=_l("Rulesets"),
        description=_l(
            "Access to the module for managing Check_MK rules. Please note that a user can only "
            "manage rules in folders he has permissions to. "),
        defaults=["admin", "user"],
    ))

permission_registry.register(
    Permission(
        section=cmk.gui.plugins.wato.utils.PermissionSectionWATO,
        name="groups",
        title=_l("Host & Service Groups"),
        description=_l("Access to the modules for managing host and service groups."),
        defaults=["admin"],
    ))

permission_registry.register(
    Permission(
        section=cmk.gui.plugins.wato.utils.PermissionSectionWATO,
        name="timeperiods",
        title=_l("Timeperiods"),
        description=_l("Access to the module <i>Timeperiods</i>"),
        defaults=["admin"],
    ))

permission_registry.register(
    Permission(
        section=cmk.gui.plugins.wato.utils.PermissionSectionWATO,
        name="sites",
        title=_l("Site management"),
        description=_l("Access to the module for managing connections to remote monitoring sites."),
        defaults=["admin"],
    ))

permission_registry.register(
    Permission(
        section=cmk.gui.plugins.wato.utils.PermissionSectionWATO,
        name="automation",
        title=_l("Site remote automation"),
        description=_l("This permission is needed for a remote administration of the site "
                       "as a distributed WATO slave."),
        defaults=["admin"],
    ))

permission_registry.register(
    Permission(
        section=cmk.gui.plugins.wato.utils.PermissionSectionWATO,
        name="users",
        title=_l("User management"),
        description=_l("This permission is needed for the modules <b>Users</b>, "
                       "<b>Roles</b> and <b>Contact Groups</b>"),
        defaults=["admin"],
    ))

permission_registry.register(
    Permission(
        section=cmk.gui.plugins.wato.utils.PermissionSectionWATO,
        name="show_last_user_activity",
        title=_l("Show last user activity"),
        description=_l("Show the online state and last user activity on the users page"),
        defaults=["admin"],
    ))

permission_registry.register(
    Permission(
        section=cmk.gui.plugins.wato.utils.PermissionSectionWATO,
        name="notifications",
        title=_l("Notification configuration"),
        description=_l(
            "This permission is needed for the new rule based notification configuration via the WATO module <i>Notifications</i>."
        ),
        defaults=["admin"],
    ))

permission_registry.register(
    Permission(
        section=cmk.gui.plugins.wato.utils.PermissionSectionWATO,
        name="snapshots",
        title=_l("Manage snapshots"),
        description=_l(
            "Access to the module <i>Snaphsots</i>. Please note: a user with "
            "write access to this module "
            "can make arbitrary changes to the configuration by restoring uploaded snapshots."),
        defaults=["admin"],
    ))

permission_registry.register(
    Permission(
        section=cmk.gui.plugins.wato.utils.PermissionSectionWATO,
        name="backups",
        title=_l("Backup & Restore"),
        description=_l(
            "Access to the module <i>Site backup</i>. Please note: a user with "
            "write access to this module "
            "can make arbitrary changes to the configuration by restoring uploaded snapshots."),
        defaults=["admin"],
    ))

permission_registry.register(
    Permission(
        section=cmk.gui.plugins.wato.utils.PermissionSectionWATO,
        name="pattern_editor",
        title=_l("Logfile Pattern Analyzer"),
        description=_l("Access to the module for analyzing and validating logfile patterns."),
        defaults=["admin", "user"],
    ))

permission_registry.register(
    Permission(
        section=cmk.gui.plugins.wato.utils.PermissionSectionWATO,
        name="icons",
        title=_l("Manage Custom Icons"),
        description=_l("Upload or delete custom icons"),
        defaults=["admin"],
    ))

permission_registry.register(
    Permission(
        section=cmk.gui.plugins.wato.utils.PermissionSectionWATO,
        name="custom_attributes",
        title=_l("Manage custom attributes"),
        description=_l("Manage custom host- and user attributes"),
        defaults=["admin"],
    ))

permission_registry.register(
    Permission(
        section=cmk.gui.plugins.wato.utils.PermissionSectionWATO,
        name="download_agents",
        title=_l("Monitoring Agents"),
        description=_l("Download the default Check_MK monitoring agents for Linux, "
                       "Windows and other operating systems."),
        defaults=["admin", "user"],
    ))

permission_registry.register(
    Permission(
        section=cmk.gui.plugins.wato.utils.PermissionSectionWATO,
        name="download_agent_output",
        title=_l("Download Agent Output / SNMP Walks"),
        description=_l(
            "Allows to download the current agent output or SNMP walks of the monitored hosts."),
        defaults=["admin"],
    ))

permission_registry.register(
    Permission(
        section=cmk.gui.plugins.wato.utils.PermissionSectionWATO,
        name="set_read_only",
        title=_l("Set WATO to read only mode for other users"),
        description=_l("Prevent other users from making modifications to WATO."),
        defaults=["admin"],
    ))

permission_registry.register(
    Permission(
        section=cmk.gui.plugins.wato.utils.PermissionSectionWATO,
        name="analyze_config",
        title=_l("Access analyze configuration"),
        description=_l(
            "WATO has a module that gives you hints on how to tune your Check_MK installation."),
        defaults=["admin"],
    ))

permission_registry.register(
    Permission(
        section=cmk.gui.plugins.wato.utils.PermissionSectionWATO,
        name="diagnostics",
        title=_l("Access the diagnostics mode"),
        description=_l("Collect information of Checkmk sites for diagnostic analysis."),
        defaults=["admin"],
    ))

permission_registry.register(
    Permission(
        section=cmk.gui.plugins.wato.utils.PermissionSectionWATO,
        name="add_or_modify_executables",
        title=_l("Add or modify executables"),
        description=_l(
            "There are different places in Check_MK where an admin can use the GUI to add "
            "executable code to Check_MK. For example when configuring "
            "datasource programs, the user inserts a command line for gathering monitoring data. "
            "This command line is then executed during monitoring by Check_MK. Another example is "
            "the upload of extension packages (MKPs). All these functions have in "
            "common that the user provides data that is executed by Check_MK. "
            "If you want to ensure that your WATO users cannot \"inject\" arbitrary executables "
            "into your Check_MK installation, you only need to remove this permission for them. "
            "This permission is needed in addition to the other component related permissions. "
            "For example you need the <tt>wato.rulesets</tt> permission together with this "
            "permission to be able to configure rulesets where bare command lines are "
            "configured."),
        defaults=["admin"],
    ))

permission_registry.register(
    Permission(
        section=cmk.gui.plugins.wato.utils.PermissionSectionWATO,
        name="service_discovery_to_undecided",
        title=_l("Service discovery: Move to undecided services"),
        description=_l("Service discovery: Move to undecided services"),
        defaults=["admin", "user"],
    ))

permission_registry.register(
    Permission(
        section=cmk.gui.plugins.wato.utils.PermissionSectionWATO,
        name="service_discovery_to_monitored",
        title=_l("Service discovery: Move to monitored services"),
        description=_l("Service discovery: Move to monitored services"),
        defaults=["admin", "user"],
    ))

permission_registry.register(
    Permission(
        section=cmk.gui.plugins.wato.utils.PermissionSectionWATO,
        name="service_discovery_to_ignored",
        title=_l("Service discovery: Disabled services"),
        description=_l("Service discovery: Disabled services"),
        defaults=["admin", "user"],
    ))

permission_registry.register(
    Permission(
        section=cmk.gui.plugins.wato.utils.PermissionSectionWATO,
        name="service_discovery_to_removed",
        title=_l("Service discovery: Remove services"),
        description=_l("Service discovery: Remove services"),
        defaults=["admin", "user"],
    ))

permission_registry.register(
    Permission(
        section=cmk.gui.plugins.wato.utils.PermissionSectionWATO,
        name="check_plugins",
        title=_l("Catalog of check plugins"),
        description=_l("Use the catalog of check plugins."),
        defaults=["admin", "user"],
    ))<|MERGE_RESOLUTION|>--- conflicted
+++ resolved
@@ -1,8 +1,28 @@
-#!/usr/bin/env python3
-# -*- coding: utf-8 -*-
-# Copyright (C) 2019 tribe29 GmbH - License: GNU General Public License v2
-# This file is part of Checkmk (https://checkmk.com). It is subject to the terms and
-# conditions defined in the file COPYING, which is part of this source code package.
+#!/usr/bin/env python
+# -*- encoding: utf-8; py-indent-offset: 4 -*-
+# +------------------------------------------------------------------+
+# |             ____ _               _        __  __ _  __           |
+# |            / ___| |__   ___  ___| | __   |  \/  | |/ /           |
+# |           | |   | '_ \ / _ \/ __| |/ /   | |\/| | ' /            |
+# |           | |___| | | |  __/ (__|   <    | |  | | . \            |
+# |            \____|_| |_|\___|\___|_|\_\___|_|  |_|_|\_\           |
+# |                                                                  |
+# | Copyright Mathias Kettner 2014             mk@mathias-kettner.de |
+# +------------------------------------------------------------------+
+#
+# This file is part of Check_MK.
+# The official homepage is at http://mathias-kettner.de/check_mk.
+#
+# check_mk is free software;  you can redistribute it and/or modify it
+# under the  terms of the  GNU General Public License  as published by
+# the Free Software Foundation in version 2.  check_mk is  distributed
+# in the hope that it will be useful, but WITHOUT ANY WARRANTY;  with-
+# out even the implied warranty of  MERCHANTABILITY  or  FITNESS FOR A
+# PARTICULAR PURPOSE. See the  GNU General Public License for more de-
+# tails. You should have  received  a copy of the  GNU  General Public
+# License along with GNU Make; see the file  COPYING.  If  not,  write
+# to the Free Software Foundation, Inc., 51 Franklin St,  Fifth Floor,
+# Boston, MA 02110-1301 USA.
 
 # WATO
 #
@@ -31,7 +51,7 @@
 # A *path* in WATO means a relative folder path to that directory. The
 # root folder has the empty path (""). Folders are separated by slashes.
 # Each directory contains a file ".wato" which keeps information needed
-# by WATO but not by Checkmk itself.
+# by WATO but not by Check_MK itself.
 
 # [3] Convention for variable names:
 # site_id     --> The id of a site, None for the local site in non-distributed setup
@@ -53,11 +73,6 @@
 #   | Importing, Permissions, global variables                             |
 #   `----------------------------------------------------------------------'
 
-# A huge number of imports are here to be compatible with old GUI plugins. Once we dropped support
-# for them, we can remove this here and the imports
-# flake8: noqa
-# pylint: disable=unused-import,cmk-module-layer-violation
-
 import abc
 import ast
 import csv
@@ -68,6 +83,7 @@
 import math
 import multiprocessing
 import pprint
+import Queue
 import random
 import re
 import tarfile
@@ -80,22 +96,20 @@
 import copy
 import inspect
 from hashlib import sha256
-from typing import TYPE_CHECKING, Type, Any, Dict, Optional as _Optional, Tuple as _Tuple, Union
-from six import ensure_str
-
-import cmk.utils.version as cmk_version
+
+import cmk
 import cmk.utils.paths
 import cmk.utils.translations
 import cmk.utils.store as store
 from cmk.utils.regex import regex
 from cmk.utils.defines import short_service_state_name
 import cmk.utils.render as render
-from cmk.utils.type_defs import HostName, HostAddress as TypingHostAddress
 
 import cmk.gui.utils as utils
 import cmk.gui.sites as sites
 import cmk.gui.config as config
 from cmk.gui.table import table_element
+import cmk.gui.multitar as multitar
 import cmk.gui.userdb as userdb
 import cmk.gui.weblib as weblib
 import cmk.gui.mkeventd
@@ -103,7 +117,6 @@
 import cmk.gui.backup as backup
 import cmk.gui.watolib as watolib
 import cmk.gui.watolib.hosts_and_folders
-from cmk.gui.watolib.activate_changes import update_config_generation
 import cmk.gui.background_job as background_job
 import cmk.gui.gui_background_job as gui_background_job
 import cmk.gui.i18n
@@ -111,9 +124,8 @@
 import cmk.gui.plugins.wato.utils
 import cmk.gui.plugins.wato.utils.base_modes
 import cmk.gui.wato.mkeventd
-from cmk.gui.type_defs import PermissionName
 from cmk.gui.pages import page_registry, Page
-from cmk.gui.i18n import _u, _, _l
+from cmk.gui.i18n import _u, _
 from cmk.gui.globals import html
 from cmk.gui.htmllib import HTML
 from cmk.gui.exceptions import (
@@ -129,6 +141,7 @@
     Permission,
 )
 from cmk.gui.log import logger
+from cmk.gui.display_options import display_options
 from cmk.gui.plugins.wato.utils.base_modes import WatoMode
 
 from cmk.gui.wato.pages.activate_changes import (
@@ -137,7 +150,6 @@
     ModeAjaxActivationState,
 )
 from cmk.gui.wato.pages.analyze_configuration import ModeAnalyzeConfig
-from cmk.gui.wato.pages.diagnostics import ModeDiagnostics
 from cmk.gui.wato.pages.audit_log import ModeAuditLog
 from cmk.gui.wato.pages.automation import ModeAutomationLogin, ModeAutomation
 import cmk.gui.wato.pages.fetch_agent_output
@@ -165,7 +177,7 @@
     ModeCustomUserAttrs,
     ModeCustomHostAttrs,
 )
-from cmk.gui.wato.pages.download_agents import ModeDownloadAgentsOther
+from cmk.gui.wato.pages.download_agents import ModeDownloadAgents
 from cmk.gui.wato.pages.folders import (
     ModeFolder,
     ModeAjaxPopupMoveToFolder,
@@ -174,14 +186,18 @@
     ModeAjaxSetFoldertree,
 )
 from cmk.gui.wato.pages.global_settings import (
+    GlobalSettingsMode,
+    EditGlobalSettingMode,
     ModeEditGlobals,
     ModeEditGlobalSetting,
+    ModeEditSiteGlobalSetting,
 )
 from cmk.gui.wato.pages.groups import (
     ModeGroups,
     ModeHostgroups,
     ModeServicegroups,
     ModeContactgroups,
+    ModeEditGroup,
     ModeEditHostgroup,
     ModeEditServicegroup,
     ModeEditContactgroup,
@@ -196,6 +212,7 @@
 from cmk.gui.wato.pages.hosts import ModeEditHost, ModeCreateHost, ModeCreateCluster
 from cmk.gui.wato.pages.icons import ModeIcons
 from cmk.gui.wato.pages.ldap import ModeLDAPConfig, ModeEditLDAPConnection
+from cmk.gui.wato.pages.main import ModeMain
 from cmk.gui.wato.pages.not_implemented import ModeNotImplemented
 from cmk.gui.wato.pages.notifications import (
     ModeNotifications,
@@ -217,7 +234,11 @@
     ModeRoleMatrix,
 )
 from cmk.gui.wato.pages.rulesets import (
+    ModeRuleEditor,
+    ModeRulesets,
+    ModeStaticChecksRulesets,
     ModeEditRuleset,
+    ModeRuleSearch,
     ModeEditRule,
     ModeCloneRule,
     ModeNewRule,
@@ -240,35 +261,39 @@
 from cmk.gui.wato.pages.users import ModeUsers, ModeEditUser
 
 import cmk.gui.plugins.wato
-
-if not cmk_version.is_raw_edition():
-    import cmk.gui.cee.plugins.wato  # pylint: disable=no-name-in-module
-
-if cmk_version.is_managed_edition():
-    import cmk.gui.cme.managed as managed  # pylint: disable=no-name-in-module
-    import cmk.gui.cme.plugins.wato  # pylint: disable=no-name-in-module
-    import cmk.gui.cme.plugins.wato.managed  # pylint: disable=no-name-in-module
+import cmk.gui.plugins.wato.bi
+
+if not cmk.is_raw_edition():
+    import cmk.gui.cee.plugins.wato
+
+if cmk.is_managed_edition():
+    import cmk.gui.cme.managed as managed
+    import cmk.gui.cme.plugins.wato
+    import cmk.gui.cme.plugins.wato.managed
 else:
-    managed = None  # type: ignore[assignment]
+    managed = None
 
 wato_root_dir = watolib.wato_root_dir
 multisite_dir = watolib.multisite_dir
 
 # TODO: Kept for old plugin compatibility. Remove this one day
-from cmk.gui.valuespec import *  # pylint: disable=wildcard-import,unused-wildcard-import
+from cmk.gui.valuespec import *  # pylint: disable=wildcard-import,redefined-builtin
 syslog_facilities = cmk.gui.mkeventd.syslog_facilities
 ALL_HOSTS = watolib.ALL_HOSTS
 ALL_SERVICES = watolib.ALL_SERVICES
 NEGATE = watolib.NEGATE
 from cmk.gui.plugins.wato import (
+    may_edit_ruleset,
     monitoring_macro_help,
     UserIconOrAction,
     SNMPCredentials,
     HostnameTranslation,
+    rule_option_elements,
     register_check_parameters,
     sort_sites,
     Levels,
     PredictiveLevels,
+    EventsMode,
     mode_registry,
     RulespecGroupCheckParametersApplications,
     RulespecGroupCheckParametersDiscovery,
@@ -330,33 +355,34 @@
     configvar_order,
 )
 
-modes: Dict[Any, Any] = {}
+modes = {}
 
 from cmk.gui.plugins.wato.utils.html_elements import (
+    wato_confirm,
     wato_html_head,
     initialize_wato_html_head,
     wato_html_footer,
     search_form,
 )
 
+from cmk.gui.plugins.wato.utils.context_buttons import (
+    global_buttons,
+    changelog_button,
+    home_button,
+    host_status_button,
+    service_status_button,
+    folder_status_button,
+)
+
 from cmk.gui.plugins.wato.utils.main_menu import (
     MainMenu,
     MenuItem,
+    get_modules,
     # Kept for compatibility with pre 1.6 plugins
     WatoModule,
     register_modules,
 )
 
-<<<<<<< HEAD
-# Import the module to register page handler
-import cmk.gui.wato.page_handler
-
-NetworkScanFoundHosts = List[_Tuple[HostName, TypingHostAddress]]
-NetworkScanResult = Dict[str, Any]
-
-if TYPE_CHECKING:
-    from cmk.gui.watolib.hosts_and_folders import CREFolder
-=======
 #.
 #   .--Main----------------------------------------------------------------.
 #   |                        __  __       _                                |
@@ -546,7 +572,6 @@
     if cmk.gui.watolib.read_only.is_enabled():
         html.show_warning(cmk.gui.watolib.read_only.message())
 
->>>>>>> 75a18bda
 
 #.
 #   .--Network Scan--------------------------------------------------------.
@@ -564,7 +589,7 @@
 # Executed by the multisite cron job once a minute. Is only executed in the
 # master site. Finds the next folder to scan and starts it via WATO
 # automation. The result is written to the folder in the master site.
-def execute_network_scan_job() -> None:
+def execute_network_scan_job():
     init_wato_datastructures(with_wato_lock=True)
 
     if watolib.is_wato_slave_site():
@@ -586,7 +611,7 @@
               "scan of the folder %s does not exist.") % (run_as, folder.title()))
     config.set_user_by_id(folder.attribute("network_scan")["run_as"])
 
-    result: NetworkScanResult = {
+    result = {
         "start": time.time(),
         "end": True,  # means currently running
         "state": None,
@@ -619,7 +644,7 @@
             "state": False,
             "output": _("An exception occured: %s") % e,
         })
-        logger.error("Exception in network scan:\n%s", traceback.format_exc())
+        logger.error("Exception in network scan:\n%s" % (traceback.format_exc()))
 
     result["end"] = time.time()
 
@@ -629,10 +654,11 @@
         config.set_user_by_id(old_user)
 
 
-def find_folder_to_scan() -> '_Optional[CREFolder]':
-    """Find the folder which network scan is longest waiting and return the folder object."""
+# Find the folder which network scan is longest waiting and return the
+# folder object.
+def find_folder_to_scan():
     folder_to_scan = None
-    for folder in watolib.Folder.all_folders().values():
+    for folder in watolib.Folder.all_folders().itervalues():
         scheduled_time = folder.next_network_scan_at()
         if scheduled_time is not None and scheduled_time < time.time():
             if folder_to_scan is None:
@@ -642,17 +668,19 @@
     return folder_to_scan
 
 
-def add_scanned_hosts_to_folder(folder: 'CREFolder', found: NetworkScanFoundHosts) -> None:
+def add_scanned_hosts_to_folder(folder, found):
     network_scan_properties = folder.attribute("network_scan")
 
     translation = network_scan_properties.get("translate_names", {})
 
     entries = []
     for host_name, ipaddr in found:
-        host_name = ensure_str(
-            cmk.utils.translations.translate_hostname(translation, ensure_str(host_name)))
-
-        attrs = cmk.gui.watolib.hosts_and_folders.update_metadata({}, created_by=_("Network scan"))
+        host_name = cmk.utils.translations.translate_hostname(translation, host_name)
+
+        attrs = {
+            "meta_data":
+                cmk.gui.watolib.hosts_and_folders.get_meta_data(created_by=_("Network scan"))
+        }
 
         if "tag_criticality" in network_scan_properties:
             attrs["tag_criticality"] = network_scan_properties.get("tag_criticality", "offline")
@@ -668,7 +696,7 @@
         folder.save()
 
 
-def save_network_scan_result(folder: 'CREFolder', result: NetworkScanResult) -> None:
+def save_network_scan_result(folder, result):
     # Reload the folder, lock WATO before to protect against concurrency problems.
     with store.lock_checkmk_configuration():
         # A user might have changed the folder somehow since starting the scan. Load the
@@ -692,10 +720,10 @@
 
 modes = {}
 
-loaded_with_language: Union[bool, None, str] = False
-
-
-def load_plugins(force: bool) -> None:
+loaded_with_language = False
+
+
+def load_plugins(force):
     global loaded_with_language
     if loaded_with_language == cmk.gui.i18n.get_current_language() and not force:
         return
@@ -709,7 +737,7 @@
     if modes:
         raise MKGeneralException(
             _("Deprecated WATO modes found: %r. "
-              "They need to be refactored to new API.") % list(modes.keys()))
+              "They need to be refactored to new API.") % modes.keys())
 
     # This must be set after plugin loading to make broken plugins raise
     # exceptions all the time and not only the first time (when the plugins
@@ -717,482 +745,1072 @@
     loaded_with_language = cmk.gui.i18n.get_current_language()
 
 
-permission_registry.register(
-    Permission(
-        section=cmk.gui.plugins.wato.utils.PermissionSectionWATO,
-        name="use",
-        title=_l("Use WATO"),
-        description=_l("This permissions allows users to use WATO - Check_MK's "
-                       "Web Administration Tool. Without this "
-                       "permission all references to WATO (buttons, links, "
-                       "snapins) will be invisible."),
-        defaults=["admin", "user"],
-    ))
-
-permission_registry.register(
-    Permission(
-        section=cmk.gui.plugins.wato.utils.PermissionSectionWATO,
-        name="edit",
-        title=_l("Make changes, perform actions"),
-        description=_l("This permission is needed in order to make any "
-                       "changes or perform any actions at all. "
-                       "Without this permission, the user is only "
-                       "able to view data, and that only in modules he "
-                       "has explicit permissions for."),
-        defaults=["admin", "user"],
-    ))
-
-permission_registry.register(
-    Permission(
-        section=cmk.gui.plugins.wato.utils.PermissionSectionWATO,
-        name="seeall",
-        title=_l("Read access to all modules"),
-        description=_l("When this permission is set then the user sees "
-                       "also such modules he has no explicit "
-                       "access to (see below)."),
-        defaults=["admin"],
-    ))
-
-permission_registry.register(
-    Permission(
-        section=cmk.gui.plugins.wato.utils.PermissionSectionWATO,
-        name="activate",
-        title=_l("Activate Configuration"),
-        description=_l("This permission is needed for activating the "
-                       "current configuration (and thus rewriting the "
-                       "monitoring configuration and restart the monitoring daemon.)"),
-        defaults=["admin", "user"],
-    ))
-
-permission_registry.register(
-    Permission(
-        section=cmk.gui.plugins.wato.utils.PermissionSectionWATO,
-        name="activateforeign",
-        title=_l("Activate Foreign Changes"),
-        description=_l("When several users work in parallel with WATO then "
-                       "several pending changes of different users might pile up "
-                       "before changes are activate. Only with this permission "
-                       "a user will be allowed to activate the current configuration "
-                       "if this situation appears."),
-        defaults=["admin"],
-    ))
-
-permission_registry.register(
-    Permission(
-        section=cmk.gui.plugins.wato.utils.PermissionSectionWATO,
-        name="auditlog",
-        title=_l("Audit Log"),
-        description=_l("Access to the historic audit log. "
-                       "The currently pending changes can be seen by all users "
-                       "with access to WATO."),
-        defaults=["admin"],
-    ))
-
-permission_registry.register(
-    Permission(
-        section=cmk.gui.plugins.wato.utils.PermissionSectionWATO,
-        name="clear_auditlog",
-        title=_l("Clear audit Log"),
-        description=_l(
-            "Clear the entries of the audit log. To be able to clear the audit log "
-            "a user needs the generic WATO permission \"Make changes, perform actions\", "
-            "the \"View audit log\" and this permission."),
-        defaults=["admin"],
-    ))
-
-permission_registry.register(
-    Permission(
-        section=cmk.gui.plugins.wato.utils.PermissionSectionWATO,
-        name="hosts",
-        title=_l("Host management"),
-        description=_l("Access to the management of hosts and folders. This "
-                       "module has some additional permissions (see below)."),
-        defaults=["admin", "user"],
-    ))
-
-permission_registry.register(
-    Permission(
-        section=cmk.gui.plugins.wato.utils.PermissionSectionWATO,
-        name="edit_hosts",
-        title=_l("Modify existing hosts"),
-        description=_l("Modify the properties of existing hosts. Please note: "
-                       "for the management of services (inventory) there is "
-                       "a separate permission (see below)"),
-        defaults=["admin", "user"],
-    ))
-
-permission_registry.register(
-    Permission(
-        section=cmk.gui.plugins.wato.utils.PermissionSectionWATO,
-        name="parentscan",
-        title=_l("Perform network parent scan"),
-        description=_l("This permission is neccessary for performing automatic "
-                       "scans for network parents of hosts (making use of traceroute). "
-                       "Please note, that for actually modifying the parents via the "
-                       "scan and for the creation of gateway hosts proper permissions "
-                       "for host and folders are also neccessary."),
-        defaults=["admin", "user"],
-    ))
-
-permission_registry.register(
-    Permission(
-        section=cmk.gui.plugins.wato.utils.PermissionSectionWATO,
-        name="move_hosts",
-        title=_l("Move existing hosts"),
-        description=_l("Move existing hosts to other folders. Please also add the permission "
-                       "<i>Modify existing hosts</i>."),
-        defaults=["admin", "user"],
-    ))
-
-permission_registry.register(
-    Permission(
-        section=cmk.gui.plugins.wato.utils.PermissionSectionWATO,
-        name="manage_hosts",
-        title=_l("Add & remove hosts"),
-        description=_l("Add hosts to the monitoring and remove hosts "
-                       "from the monitoring. Please also add the permission "
-                       "<i>Modify existing hosts</i>."),
-        defaults=["admin", "user"],
-    ))
-
-permission_registry.register(
-    Permission(
-        section=cmk.gui.plugins.wato.utils.PermissionSectionWATO,
-        name="rename_hosts",
-        title=_l("Rename existing hosts"),
-        description=_l("Rename existing hosts. Please also add the permission "
-                       "<i>Modify existing hosts</i>."),
-        defaults=["admin", "user"],
-    ))
-
-permission_registry.register(
-    Permission(
-        section=cmk.gui.plugins.wato.utils.PermissionSectionWATO,
-        name="diag_host",
-        title=_l("Host Diagnostic"),
-        description=_l("Check whether or not the host is reachable, test the different methods "
-                       "a host can be accessed, for example via agent, SNMPv1, SNMPv2 to find out "
-                       "the correct monitoring configuration for that host."),
-        defaults=["admin", "user"],
-    ))
-
-permission_registry.register(
-    Permission(
-        section=cmk.gui.plugins.wato.utils.PermissionSectionWATO,
-        name="clone_hosts",
-        title=_l("Clone hosts"),
-        description=_l("Clone existing hosts to create new ones from the existing one."
-                       "Please also add the permission <i>Add & remove hosts</i>."),
-        defaults=["admin", "user"],
-    ))
-
-permission_registry.register(
-    Permission(
-        section=cmk.gui.plugins.wato.utils.PermissionSectionWATO,
-        name="random_hosts",
-        title=_l("Create random hosts"),
-        description=_l("The creation of random hosts is a facility for test and development "
-                       "and disabled by default. It allows you to create a number of random "
-                       "hosts and thus simulate larger environments."),
-        defaults=[],
-    ))
-
-permission_registry.register(
-    Permission(
-        section=cmk.gui.plugins.wato.utils.PermissionSectionWATO,
-        name="update_dns_cache",
-        title=_l("Update site DNS Cache"),
-        description=_l("Updating the sites DNS cache is neccessary in order to reflect IP address "
-                       "changes in hosts that are configured without an explicit address."),
-        defaults=["admin", "user"],
-    ))
-
-permission_registry.register(
-    Permission(
-        section=cmk.gui.plugins.wato.utils.PermissionSectionWATO,
-        name="services",
-        title=_l("Manage services"),
-        description=_l("Do inventory and service configuration on existing hosts."),
-        defaults=["admin", "user"],
-    ))
-
-permission_registry.register(
-    Permission(
-        section=cmk.gui.plugins.wato.utils.PermissionSectionWATO,
-        name="edit_folders",
-        title=_l("Modify existing folders"),
-        description=_l("Modify the properties of existing folders."),
-        defaults=["admin", "user"],
-    ))
-
-permission_registry.register(
-    Permission(
-        section=cmk.gui.plugins.wato.utils.PermissionSectionWATO,
-        name="manage_folders",
-        title=_l("Add & remove folders"),
-        description=_l(
+@permission_registry.register
+class PermissionWATOUse(Permission):
+    @property
+    def section(self):
+        return cmk.gui.plugins.wato.utils.PermissionSectionWATO
+
+    @property
+    def permission_name(self):
+        return "use"
+
+    @property
+    def title(self):
+        return _("Use WATO")
+
+    @property
+    def description(self):
+        return _("This permissions allows users to use WATO - Check_MK's "
+                 "Web Administration Tool. Without this "
+                 "permission all references to WATO (buttons, links, "
+                 "snapins) will be invisible.")
+
+    @property
+    def defaults(self):
+        return ["admin", "user"]
+
+
+@permission_registry.register
+class PermissionWATOEdit(Permission):
+    @property
+    def section(self):
+        return cmk.gui.plugins.wato.utils.PermissionSectionWATO
+
+    @property
+    def permission_name(self):
+        return "edit"
+
+    @property
+    def title(self):
+        return _("Make changes, perform actions")
+
+    @property
+    def description(self):
+        return _("This permission is needed in order to make any "
+                 "changes or perform any actions at all. "
+                 "Without this permission, the user is only "
+                 "able to view data, and that only in modules he "
+                 "has explicit permissions for.")
+
+    @property
+    def defaults(self):
+        return ["admin", "user"]
+
+
+@permission_registry.register
+class PermissionWATOSeeAll(Permission):
+    @property
+    def section(self):
+        return cmk.gui.plugins.wato.utils.PermissionSectionWATO
+
+    @property
+    def permission_name(self):
+        return "seeall"
+
+    @property
+    def title(self):
+        return _("Read access to all modules")
+
+    @property
+    def description(self):
+        return _("When this permission is set then the user sees "
+                 "also such modules he has no explicit "
+                 "access to (see below).")
+
+    @property
+    def defaults(self):
+        return ["admin"]
+
+
+@permission_registry.register
+class PermissionWATOActivate(Permission):
+    @property
+    def section(self):
+        return cmk.gui.plugins.wato.utils.PermissionSectionWATO
+
+    @property
+    def permission_name(self):
+        return "activate"
+
+    @property
+    def title(self):
+        return _("Activate Configuration")
+
+    @property
+    def description(self):
+        return _("This permission is needed for activating the "
+                 "current configuration (and thus rewriting the "
+                 "monitoring configuration and restart the monitoring daemon.)")
+
+    @property
+    def defaults(self):
+        return ["admin", "user"]
+
+
+@permission_registry.register
+class PermissionWATOActivateForeignChanges(Permission):
+    @property
+    def section(self):
+        return cmk.gui.plugins.wato.utils.PermissionSectionWATO
+
+    @property
+    def permission_name(self):
+        return "activateforeign"
+
+    @property
+    def title(self):
+        return _("Activate Foreign Changes")
+
+    @property
+    def description(self):
+        return _("When several users work in parallel with WATO then "
+                 "several pending changes of different users might pile up "
+                 "before changes are activate. Only with this permission "
+                 "a user will be allowed to activate the current configuration "
+                 "if this situation appears.")
+
+    @property
+    def defaults(self):
+        return ["admin"]
+
+
+@permission_registry.register
+class PermissionWATOViewAuditLog(Permission):
+    @property
+    def section(self):
+        return cmk.gui.plugins.wato.utils.PermissionSectionWATO
+
+    @property
+    def permission_name(self):
+        return "auditlog"
+
+    @property
+    def title(self):
+        return _("Audit Log")
+
+    @property
+    def description(self):
+        return _("Access to the historic audit log. "
+                 "The currently pending changes can be seen by all users "
+                 "with access to WATO.")
+
+    @property
+    def defaults(self):
+        return ["admin"]
+
+
+@permission_registry.register
+class PermissionWATOClearAuditLog(Permission):
+    @property
+    def section(self):
+        return cmk.gui.plugins.wato.utils.PermissionSectionWATO
+
+    @property
+    def permission_name(self):
+        return "clear_auditlog"
+
+    @property
+    def title(self):
+        return _("Clear audit Log")
+
+    @property
+    def description(self):
+        return _("Clear the entries of the audit log. To be able to clear the audit log "
+                 "a user needs the generic WATO permission \"Make changes, perform actions\", "
+                 "the \"View audit log\" and this permission.")
+
+    @property
+    def defaults(self):
+        return ["admin"]
+
+
+@permission_registry.register
+class PermissionWATOHosts(Permission):
+    @property
+    def section(self):
+        return cmk.gui.plugins.wato.utils.PermissionSectionWATO
+
+    @property
+    def permission_name(self):
+        return "hosts"
+
+    @property
+    def title(self):
+        return _("Host management")
+
+    @property
+    def description(self):
+        return _("Access to the management of hosts and folders. This "
+                 "module has some additional permissions (see below).")
+
+    @property
+    def defaults(self):
+        return ["admin", "user"]
+
+
+@permission_registry.register
+class PermissionWATOEditHosts(Permission):
+    @property
+    def section(self):
+        return cmk.gui.plugins.wato.utils.PermissionSectionWATO
+
+    @property
+    def permission_name(self):
+        return "edit_hosts"
+
+    @property
+    def title(self):
+        return _("Modify existing hosts")
+
+    @property
+    def description(self):
+        return _("Modify the properties of existing hosts. Please note: "
+                 "for the management of services (inventory) there is "
+                 "a separate permission (see below)")
+
+    @property
+    def defaults(self):
+        return ["admin", "user"]
+
+
+@permission_registry.register
+class PermissionWATOParentScan(Permission):
+    @property
+    def section(self):
+        return cmk.gui.plugins.wato.utils.PermissionSectionWATO
+
+    @property
+    def permission_name(self):
+        return "parentscan"
+
+    @property
+    def title(self):
+        return _("Perform network parent scan")
+
+    @property
+    def description(self):
+        return _("This permission is neccessary for performing automatic "
+                 "scans for network parents of hosts (making use of traceroute). "
+                 "Please note, that for actually modifying the parents via the "
+                 "scan and for the creation of gateway hosts proper permissions "
+                 "for host and folders are also neccessary.")
+
+    @property
+    def defaults(self):
+        return ["admin", "user"]
+
+
+@permission_registry.register
+class PermissionWATOMoveHosts(Permission):
+    @property
+    def section(self):
+        return cmk.gui.plugins.wato.utils.PermissionSectionWATO
+
+    @property
+    def permission_name(self):
+        return "move_hosts"
+
+    @property
+    def title(self):
+        return _("Move existing hosts")
+
+    @property
+    def description(self):
+        return _("Move existing hosts to other folders. Please also add the permission "
+                 "<i>Modify existing hosts</i>.")
+
+    @property
+    def defaults(self):
+        return ["admin", "user"]
+
+
+@permission_registry.register
+class PermissionWATOManageHosts(Permission):
+    @property
+    def section(self):
+        return cmk.gui.plugins.wato.utils.PermissionSectionWATO
+
+    @property
+    def permission_name(self):
+        return "manage_hosts"
+
+    @property
+    def title(self):
+        return _("Add & remove hosts")
+
+    @property
+    def description(self):
+        return _("Add hosts to the monitoring and remove hosts "
+                 "from the monitoring. Please also add the permission "
+                 "<i>Modify existing hosts</i>.")
+
+    @property
+    def defaults(self):
+        return ["admin", "user"]
+
+
+@permission_registry.register
+class PermissionWATORenameHosts(Permission):
+    @property
+    def section(self):
+        return cmk.gui.plugins.wato.utils.PermissionSectionWATO
+
+    @property
+    def permission_name(self):
+        return "rename_hosts"
+
+    @property
+    def title(self):
+        return _("Rename existing hosts")
+
+    @property
+    def description(self):
+        return _("Rename existing hosts. Please also add the permission "
+                 "<i>Modify existing hosts</i>.")
+
+    @property
+    def defaults(self):
+        return ["admin", "user"]
+
+
+@permission_registry.register
+class PermissionWATODiagHost(Permission):
+    @property
+    def section(self):
+        return cmk.gui.plugins.wato.utils.PermissionSectionWATO
+
+    @property
+    def permission_name(self):
+        return "diag_host"
+
+    @property
+    def title(self):
+        return _("Host Diagnostic")
+
+    @property
+    def description(self):
+        return _("Check whether or not the host is reachable, test the different methods "
+                 "a host can be accessed, for example via agent, SNMPv1, SNMPv2 to find out "
+                 "the correct monitoring configuration for that host.")
+
+    @property
+    def defaults(self):
+        return ["admin", "user"]
+
+
+@permission_registry.register
+class PermissionWATOCloneHosts(Permission):
+    @property
+    def section(self):
+        return cmk.gui.plugins.wato.utils.PermissionSectionWATO
+
+    @property
+    def permission_name(self):
+        return "clone_hosts"
+
+    @property
+    def title(self):
+        return _("Clone hosts")
+
+    @property
+    def description(self):
+        return _("Clone existing hosts to create new ones from the existing one."
+                 "Please also add the permission <i>Add & remove hosts</i>.")
+
+    @property
+    def defaults(self):
+        return ["admin", "user"]
+
+
+@permission_registry.register
+class PermissionWATOCreateRandomHosts(Permission):
+    @property
+    def section(self):
+        return cmk.gui.plugins.wato.utils.PermissionSectionWATO
+
+    @property
+    def permission_name(self):
+        return "random_hosts"
+
+    @property
+    def title(self):
+        return _("Create random hosts")
+
+    @property
+    def description(self):
+        return _("The creation of random hosts is a facility for test and development "
+                 "and disabled by default. It allows you to create a number of random "
+                 "hosts and thus simulate larger environments.")
+
+    @property
+    def defaults(self):
+        return []
+
+
+@permission_registry.register
+class PermissionWATOUpdateDNSCache(Permission):
+    @property
+    def section(self):
+        return cmk.gui.plugins.wato.utils.PermissionSectionWATO
+
+    @property
+    def permission_name(self):
+        return "update_dns_cache"
+
+    @property
+    def title(self):
+        return _("Update DNS Cache")
+
+    @property
+    def description(self):
+        return _("Updating the DNS cache is neccessary in order to reflect IP address "
+                 "changes in hosts that are configured without an explicit address.")
+
+    @property
+    def defaults(self):
+        return ["admin", "user"]
+
+
+@permission_registry.register
+class PermissionWATOServices(Permission):
+    @property
+    def section(self):
+        return cmk.gui.plugins.wato.utils.PermissionSectionWATO
+
+    @property
+    def permission_name(self):
+        return "services"
+
+    @property
+    def title(self):
+        return _("Manage services")
+
+    @property
+    def description(self):
+        return _("Do inventory and service configuration on existing hosts.")
+
+    @property
+    def defaults(self):
+        return ["admin", "user"]
+
+
+@permission_registry.register
+class PermissionWATOEditFolders(Permission):
+    @property
+    def section(self):
+        return cmk.gui.plugins.wato.utils.PermissionSectionWATO
+
+    @property
+    def permission_name(self):
+        return "edit_folders"
+
+    @property
+    def title(self):
+        return _("Modify existing folders")
+
+    @property
+    def description(self):
+        return _("Modify the properties of existing folders.")
+
+    @property
+    def defaults(self):
+        return ["admin", "user"]
+
+
+@permission_registry.register
+class PermissionWATOManageFolders(Permission):
+    @property
+    def section(self):
+        return cmk.gui.plugins.wato.utils.PermissionSectionWATO
+
+    @property
+    def permission_name(self):
+        return "manage_folders"
+
+    @property
+    def title(self):
+        return _("Add & remove folders")
+
+    @property
+    def description(self):
+        return _(
             "Add new folders and delete existing folders. If a folder to be deleted contains hosts then "
-            "the permission to delete hosts is also required."),
-        defaults=["admin", "user"],
-    ))
-
-permission_registry.register(
-    Permission(
-        section=cmk.gui.plugins.wato.utils.PermissionSectionWATO,
-        name="passwords",
-        title=_l("Password management"),
-        description=_l("This permission is needed for the module <i>Passwords</i>."),
-        defaults=["admin", "user"],
-    ))
-
-permission_registry.register(
-    Permission(
-        section=cmk.gui.plugins.wato.utils.PermissionSectionWATO,
-        name="edit_all_passwords",
-        title=_l("Write access to all passwords"),
-        description=_l(
+            "the permission to delete hosts is also required.")
+
+    @property
+    def defaults(self):
+        return ["admin", "user"]
+
+
+@permission_registry.register
+class PermissionWATOPasswords(Permission):
+    @property
+    def section(self):
+        return cmk.gui.plugins.wato.utils.PermissionSectionWATO
+
+    @property
+    def permission_name(self):
+        return "passwords"
+
+    @property
+    def title(self):
+        return _("Password management")
+
+    @property
+    def description(self):
+        return _("This permission is needed for the module <i>Passwords</i>.")
+
+    @property
+    def defaults(self):
+        return ["admin", "user"]
+
+
+@permission_registry.register
+class PermissionWATOEditAllPasswords(Permission):
+    @property
+    def section(self):
+        return cmk.gui.plugins.wato.utils.PermissionSectionWATO
+
+    @property
+    def permission_name(self):
+        return "edit_all_passwords"
+
+    @property
+    def title(self):
+        return _("Write access to all passwords")
+
+    @property
+    def description(self):
+        return _(
             "Without this permission, users can only edit passwords which are shared with a contact "
-            "group they are member of. This permission grants full access to all passwords."),
-        defaults=["admin"],
-    ))
-
-permission_registry.register(
-    Permission(
-        section=cmk.gui.plugins.wato.utils.PermissionSectionWATO,
-        name="edit_all_predefined_conditions",
-        title=_l("Write access to all predefined conditions"),
-        description=_l(
-            "Without this permission, users can only edit predefined conditions which are "
-            "shared with a contact group they are member of. This permission grants full "
-            "access to all predefined conditions."),
-        defaults=["admin"],
-    ))
-
-permission_registry.register(
-    Permission(
-        section=cmk.gui.plugins.wato.utils.PermissionSectionWATO,
-        name="see_all_folders",
-        title=_l("Read access to all hosts and folders"),
-        description=_l(
-            "Users without this permissions can only see folders with a contact group they are in."
-        ),
-        defaults=["admin"],
-    ))
-
-permission_registry.register(
-    Permission(
-        section=cmk.gui.plugins.wato.utils.PermissionSectionWATO,
-        name="all_folders",
-        title=_l("Write access to all hosts and folders"),
-        description=_l(
+            "group they are member of. This permission grants full access to all passwords.")
+
+    @property
+    def defaults(self):
+        return ["admin"]
+
+
+@permission_registry.register
+class PermissionWATOEditAllPredefinedConditions(Permission):
+    @property
+    def section(self):
+        return cmk.gui.plugins.wato.utils.PermissionSectionWATO
+
+    @property
+    def permission_name(self):
+        return "edit_all_predefined_conditions"
+
+    @property
+    def title(self):
+        return _("Write access to all predefined conditions")
+
+    @property
+    def description(self):
+        return _("Without this permission, users can only edit predefined conditions which are "
+                 "shared with a contact group they are member of. This permission grants full "
+                 "access to all predefined conditions.")
+
+    @property
+    def defaults(self):
+        return ["admin"]
+
+
+@permission_registry.register
+class PermissionWATOSeeAllFolders(Permission):
+    @property
+    def section(self):
+        return cmk.gui.plugins.wato.utils.PermissionSectionWATO
+
+    @property
+    def permission_name(self):
+        return "see_all_folders"
+
+    @property
+    def title(self):
+        return _("Read access to all hosts and folders")
+
+    @property
+    def description(self):
+        return _(
+            "Users without this permissions can only see folders with a contact group they are in.")
+
+    @property
+    def defaults(self):
+        return ["admin"]
+
+
+@permission_registry.register
+class PermissionWATOAllFolders(Permission):
+    @property
+    def section(self):
+        return cmk.gui.plugins.wato.utils.PermissionSectionWATO
+
+    @property
+    def permission_name(self):
+        return "all_folders"
+
+    @property
+    def title(self):
+        return _("Write access to all hosts and folders")
+
+    @property
+    def description(self):
+        return _(
             "Without this permission, operations on folders can only be done by users that are members of "
             "one of the folders contact groups. This permission grants full access to all folders and hosts."
-        ),
-        defaults=["admin"],
-    ))
-
-permission_registry.register(
-    Permission(
-        section=cmk.gui.plugins.wato.utils.PermissionSectionWATO,
-        name="hosttags",
-        title=_l("Manage tags"),
-        description=_l("Create, remove and edit tags. Removing tags also might remove rules, "
-                       "so this permission should not be available to normal users."),
-        defaults=["admin"],
-    ))
-
-permission_registry.register(
-    Permission(
-        section=cmk.gui.plugins.wato.utils.PermissionSectionWATO,
-        name="global",
-        title=_l("Global settings"),
-        description=_l("Access to the module <i>Global settings</i>"),
-        defaults=["admin"],
-    ))
-
-permission_registry.register(
-    Permission(
-        section=cmk.gui.plugins.wato.utils.PermissionSectionWATO,
-        name="rulesets",
-        title=_l("Rulesets"),
-        description=_l(
+        )
+
+    @property
+    def defaults(self):
+        return ["admin"]
+
+
+@permission_registry.register
+class PermissionWATOTags(Permission):
+    @property
+    def section(self):
+        return cmk.gui.plugins.wato.utils.PermissionSectionWATO
+
+    @property
+    def permission_name(self):
+        return "hosttags"
+
+    @property
+    def title(self):
+        return _("Manage tags")
+
+    @property
+    def description(self):
+        return _("Create, remove and edit tags. Removing tags also might remove rules, "
+                 "so this permission should not be available to normal users.")
+
+    @property
+    def defaults(self):
+        return ["admin"]
+
+
+@permission_registry.register
+class PermissionWATOGlobal(Permission):
+    @property
+    def section(self):
+        return cmk.gui.plugins.wato.utils.PermissionSectionWATO
+
+    @property
+    def permission_name(self):
+        return "global"
+
+    @property
+    def title(self):
+        return _("Global settings")
+
+    @property
+    def description(self):
+        return _("Access to the module <i>Global settings</i>")
+
+    @property
+    def defaults(self):
+        return ["admin"]
+
+
+@permission_registry.register
+class PermissionWATORulesets(Permission):
+    @property
+    def section(self):
+        return cmk.gui.plugins.wato.utils.PermissionSectionWATO
+
+    @property
+    def permission_name(self):
+        return "rulesets"
+
+    @property
+    def title(self):
+        return _("Rulesets")
+
+    @property
+    def description(self):
+        return _(
             "Access to the module for managing Check_MK rules. Please note that a user can only "
-            "manage rules in folders he has permissions to. "),
-        defaults=["admin", "user"],
-    ))
-
-permission_registry.register(
-    Permission(
-        section=cmk.gui.plugins.wato.utils.PermissionSectionWATO,
-        name="groups",
-        title=_l("Host & Service Groups"),
-        description=_l("Access to the modules for managing host and service groups."),
-        defaults=["admin"],
-    ))
-
-permission_registry.register(
-    Permission(
-        section=cmk.gui.plugins.wato.utils.PermissionSectionWATO,
-        name="timeperiods",
-        title=_l("Timeperiods"),
-        description=_l("Access to the module <i>Timeperiods</i>"),
-        defaults=["admin"],
-    ))
-
-permission_registry.register(
-    Permission(
-        section=cmk.gui.plugins.wato.utils.PermissionSectionWATO,
-        name="sites",
-        title=_l("Site management"),
-        description=_l("Access to the module for managing connections to remote monitoring sites."),
-        defaults=["admin"],
-    ))
-
-permission_registry.register(
-    Permission(
-        section=cmk.gui.plugins.wato.utils.PermissionSectionWATO,
-        name="automation",
-        title=_l("Site remote automation"),
-        description=_l("This permission is needed for a remote administration of the site "
-                       "as a distributed WATO slave."),
-        defaults=["admin"],
-    ))
-
-permission_registry.register(
-    Permission(
-        section=cmk.gui.plugins.wato.utils.PermissionSectionWATO,
-        name="users",
-        title=_l("User management"),
-        description=_l("This permission is needed for the modules <b>Users</b>, "
-                       "<b>Roles</b> and <b>Contact Groups</b>"),
-        defaults=["admin"],
-    ))
-
-permission_registry.register(
-    Permission(
-        section=cmk.gui.plugins.wato.utils.PermissionSectionWATO,
-        name="show_last_user_activity",
-        title=_l("Show last user activity"),
-        description=_l("Show the online state and last user activity on the users page"),
-        defaults=["admin"],
-    ))
-
-permission_registry.register(
-    Permission(
-        section=cmk.gui.plugins.wato.utils.PermissionSectionWATO,
-        name="notifications",
-        title=_l("Notification configuration"),
-        description=_l(
+            "manage rules in folders he has permissions to. ")
+
+    @property
+    def defaults(self):
+        return ["admin", "user"]
+
+
+@permission_registry.register
+class PermissionWATOGroups(Permission):
+    @property
+    def section(self):
+        return cmk.gui.plugins.wato.utils.PermissionSectionWATO
+
+    @property
+    def permission_name(self):
+        return "groups"
+
+    @property
+    def title(self):
+        return _("Host & Service Groups")
+
+    @property
+    def description(self):
+        return _("Access to the modules for managing host and service groups.")
+
+    @property
+    def defaults(self):
+        return ["admin"]
+
+
+@permission_registry.register
+class PermissionWATOTimeperiods(Permission):
+    @property
+    def section(self):
+        return cmk.gui.plugins.wato.utils.PermissionSectionWATO
+
+    @property
+    def permission_name(self):
+        return "timeperiods"
+
+    @property
+    def title(self):
+        return _("Timeperiods")
+
+    @property
+    def description(self):
+        return _("Access to the module <i>Timeperiods</i>")
+
+    @property
+    def defaults(self):
+        return ["admin"]
+
+
+@permission_registry.register
+class PermissionWATOSites(Permission):
+    @property
+    def section(self):
+        return cmk.gui.plugins.wato.utils.PermissionSectionWATO
+
+    @property
+    def permission_name(self):
+        return "sites"
+
+    @property
+    def title(self):
+        return _("Site management")
+
+    @property
+    def description(self):
+        return _("Access to the module for managing connections to remote monitoring sites.")
+
+    @property
+    def defaults(self):
+        return ["admin"]
+
+
+@permission_registry.register
+class PermissionWATOAutomation(Permission):
+    @property
+    def section(self):
+        return cmk.gui.plugins.wato.utils.PermissionSectionWATO
+
+    @property
+    def permission_name(self):
+        return "automation"
+
+    @property
+    def title(self):
+        return _("Site remote automation")
+
+    @property
+    def description(self):
+        return _("This permission is needed for a remote administration of the site "
+                 "as a distributed WATO slave.")
+
+    @property
+    def defaults(self):
+        return ["admin"]
+
+
+@permission_registry.register
+class PermissionWATOUsers(Permission):
+    @property
+    def section(self):
+        return cmk.gui.plugins.wato.utils.PermissionSectionWATO
+
+    @property
+    def permission_name(self):
+        return "users"
+
+    @property
+    def title(self):
+        return _("User management")
+
+    @property
+    def description(self):
+        return _("This permission is needed for the modules <b>Users</b>, "
+                 "<b>Roles</b> and <b>Contact Groups</b>")
+
+    @property
+    def defaults(self):
+        return ["admin"]
+
+
+@permission_registry.register
+class PermissionWATONotifications(Permission):
+    @property
+    def section(self):
+        return cmk.gui.plugins.wato.utils.PermissionSectionWATO
+
+    @property
+    def permission_name(self):
+        return "notifications"
+
+    @property
+    def title(self):
+        return _("Notification configuration")
+
+    @property
+    def description(self):
+        return _(
             "This permission is needed for the new rule based notification configuration via the WATO module <i>Notifications</i>."
-        ),
-        defaults=["admin"],
-    ))
-
-permission_registry.register(
-    Permission(
-        section=cmk.gui.plugins.wato.utils.PermissionSectionWATO,
-        name="snapshots",
-        title=_l("Manage snapshots"),
-        description=_l(
-            "Access to the module <i>Snaphsots</i>. Please note: a user with "
-            "write access to this module "
-            "can make arbitrary changes to the configuration by restoring uploaded snapshots."),
-        defaults=["admin"],
-    ))
-
-permission_registry.register(
-    Permission(
-        section=cmk.gui.plugins.wato.utils.PermissionSectionWATO,
-        name="backups",
-        title=_l("Backup & Restore"),
-        description=_l(
-            "Access to the module <i>Site backup</i>. Please note: a user with "
-            "write access to this module "
-            "can make arbitrary changes to the configuration by restoring uploaded snapshots."),
-        defaults=["admin"],
-    ))
-
-permission_registry.register(
-    Permission(
-        section=cmk.gui.plugins.wato.utils.PermissionSectionWATO,
-        name="pattern_editor",
-        title=_l("Logfile Pattern Analyzer"),
-        description=_l("Access to the module for analyzing and validating logfile patterns."),
-        defaults=["admin", "user"],
-    ))
-
-permission_registry.register(
-    Permission(
-        section=cmk.gui.plugins.wato.utils.PermissionSectionWATO,
-        name="icons",
-        title=_l("Manage Custom Icons"),
-        description=_l("Upload or delete custom icons"),
-        defaults=["admin"],
-    ))
-
-permission_registry.register(
-    Permission(
-        section=cmk.gui.plugins.wato.utils.PermissionSectionWATO,
-        name="custom_attributes",
-        title=_l("Manage custom attributes"),
-        description=_l("Manage custom host- and user attributes"),
-        defaults=["admin"],
-    ))
-
-permission_registry.register(
-    Permission(
-        section=cmk.gui.plugins.wato.utils.PermissionSectionWATO,
-        name="download_agents",
-        title=_l("Monitoring Agents"),
-        description=_l("Download the default Check_MK monitoring agents for Linux, "
-                       "Windows and other operating systems."),
-        defaults=["admin", "user"],
-    ))
-
-permission_registry.register(
-    Permission(
-        section=cmk.gui.plugins.wato.utils.PermissionSectionWATO,
-        name="download_agent_output",
-        title=_l("Download Agent Output / SNMP Walks"),
-        description=_l(
-            "Allows to download the current agent output or SNMP walks of the monitored hosts."),
-        defaults=["admin"],
-    ))
-
-permission_registry.register(
-    Permission(
-        section=cmk.gui.plugins.wato.utils.PermissionSectionWATO,
-        name="set_read_only",
-        title=_l("Set WATO to read only mode for other users"),
-        description=_l("Prevent other users from making modifications to WATO."),
-        defaults=["admin"],
-    ))
-
-permission_registry.register(
-    Permission(
-        section=cmk.gui.plugins.wato.utils.PermissionSectionWATO,
-        name="analyze_config",
-        title=_l("Access analyze configuration"),
-        description=_l(
-            "WATO has a module that gives you hints on how to tune your Check_MK installation."),
-        defaults=["admin"],
-    ))
-
-permission_registry.register(
-    Permission(
-        section=cmk.gui.plugins.wato.utils.PermissionSectionWATO,
-        name="diagnostics",
-        title=_l("Access the diagnostics mode"),
-        description=_l("Collect information of Checkmk sites for diagnostic analysis."),
-        defaults=["admin"],
-    ))
-
-permission_registry.register(
-    Permission(
-        section=cmk.gui.plugins.wato.utils.PermissionSectionWATO,
-        name="add_or_modify_executables",
-        title=_l("Add or modify executables"),
-        description=_l(
+        )
+
+    @property
+    def defaults(self):
+        return ["admin"]
+
+
+@permission_registry.register
+class PermissionWATOSnapshots(Permission):
+    @property
+    def section(self):
+        return cmk.gui.plugins.wato.utils.PermissionSectionWATO
+
+    @property
+    def permission_name(self):
+        return "snapshots"
+
+    @property
+    def title(self):
+        return _("Manage snapshots")
+
+    @property
+    def description(self):
+        return _("Access to the module <i>Snaphsots</i>. Please note: a user with "
+                 "write access to this module "
+                 "can make arbitrary changes to the configuration by restoring uploaded snapshots.")
+
+    @property
+    def defaults(self):
+        return ["admin"]
+
+
+@permission_registry.register
+class PermissionWATOBackups(Permission):
+    @property
+    def section(self):
+        return cmk.gui.plugins.wato.utils.PermissionSectionWATO
+
+    @property
+    def permission_name(self):
+        return "backups"
+
+    @property
+    def title(self):
+        return _("Backup & Restore")
+
+    @property
+    def description(self):
+        return _("Access to the module <i>Site backup</i>. Please note: a user with "
+                 "write access to this module "
+                 "can make arbitrary changes to the configuration by restoring uploaded snapshots.")
+
+    @property
+    def defaults(self):
+        return ["admin"]
+
+
+@permission_registry.register
+class PermissionWATOPatternEditor(Permission):
+    @property
+    def section(self):
+        return cmk.gui.plugins.wato.utils.PermissionSectionWATO
+
+    @property
+    def permission_name(self):
+        return "pattern_editor"
+
+    @property
+    def title(self):
+        return _("Logfile Pattern Analyzer")
+
+    @property
+    def description(self):
+        return _("Access to the module for analyzing and validating logfile patterns.")
+
+    @property
+    def defaults(self):
+        return ["admin", "user"]
+
+
+@permission_registry.register
+class PermissionWATOIcons(Permission):
+    @property
+    def section(self):
+        return cmk.gui.plugins.wato.utils.PermissionSectionWATO
+
+    @property
+    def permission_name(self):
+        return "icons"
+
+    @property
+    def title(self):
+        return _("Manage Custom Icons")
+
+    @property
+    def description(self):
+        return _("Upload or delete custom icons")
+
+    @property
+    def defaults(self):
+        return ["admin"]
+
+
+@permission_registry.register
+class PermissionWATOManageCustomAttributes(Permission):
+    @property
+    def section(self):
+        return cmk.gui.plugins.wato.utils.PermissionSectionWATO
+
+    @property
+    def permission_name(self):
+        return "custom_attributes"
+
+    @property
+    def title(self):
+        return _("Manage custom attributes")
+
+    @property
+    def description(self):
+        return _("Manage custom host- and user attributes")
+
+    @property
+    def defaults(self):
+        return ["admin"]
+
+
+@permission_registry.register
+class PermissionWATOMonitoringAgents(Permission):
+    @property
+    def section(self):
+        return cmk.gui.plugins.wato.utils.PermissionSectionWATO
+
+    @property
+    def permission_name(self):
+        return "download_agents"
+
+    @property
+    def title(self):
+        return _("Monitoring Agents")
+
+    @property
+    def description(self):
+        return _("Download the default Check_MK monitoring agents for Linux, "
+                 "Windows and other operating systems.")
+
+    @property
+    def defaults(self):
+        return config.builtin_role_ids
+
+
+@permission_registry.register
+class PermissionWATODownloadAgentOutput(Permission):
+    @property
+    def section(self):
+        return cmk.gui.plugins.wato.utils.PermissionSectionWATO
+
+    @property
+    def permission_name(self):
+        return "download_agent_output"
+
+    @property
+    def title(self):
+        return _("Download Agent Output / SNMP Walks")
+
+    @property
+    def description(self):
+        return _(
+            "Allows to download the current agent output or SNMP walks of the monitored hosts.")
+
+    @property
+    def defaults(self):
+        return ["admin"]
+
+
+@permission_registry.register
+class PermissionWATOSetReadOnly(Permission):
+    @property
+    def section(self):
+        return cmk.gui.plugins.wato.utils.PermissionSectionWATO
+
+    @property
+    def permission_name(self):
+        return "set_read_only"
+
+    @property
+    def title(self):
+        return _("Set WATO to read only mode for other users")
+
+    @property
+    def description(self):
+        return _("Prevent other users from making modifications to WATO.")
+
+    @property
+    def defaults(self):
+        return ["admin"]
+
+
+@permission_registry.register
+class PermissionWATOAnalyzeConfig(Permission):
+    @property
+    def section(self):
+        return cmk.gui.plugins.wato.utils.PermissionSectionWATO
+
+    @property
+    def permission_name(self):
+        return "analyze_config"
+
+    @property
+    def title(self):
+        return _("Access the best analyze configuration functionality provided by WATO")
+
+    @property
+    def description(self):
+        return _(
+            "WATO has a module that gives you hints on how to tune your Check_MK installation.")
+
+    @property
+    def defaults(self):
+        return ["admin"]
+
+
+@permission_registry.register
+class PermissionWATOAddOrModifyExecutables(Permission):
+    @property
+    def section(self):
+        return cmk.gui.plugins.wato.utils.PermissionSectionWATO
+
+    @property
+    def permission_name(self):
+        return "add_or_modify_executables"
+
+    @property
+    def title(self):
+        return _("Can add or modify executables")
+
+    @property
+    def description(self):
+        return _(
             "There are different places in Check_MK where an admin can use the GUI to add "
             "executable code to Check_MK. For example when configuring "
             "datasource programs, the user inserts a command line for gathering monitoring data. "
@@ -1204,51 +1822,100 @@
             "This permission is needed in addition to the other component related permissions. "
             "For example you need the <tt>wato.rulesets</tt> permission together with this "
             "permission to be able to configure rulesets where bare command lines are "
-            "configured."),
-        defaults=["admin"],
-    ))
-
-permission_registry.register(
-    Permission(
-        section=cmk.gui.plugins.wato.utils.PermissionSectionWATO,
-        name="service_discovery_to_undecided",
-        title=_l("Service discovery: Move to undecided services"),
-        description=_l("Service discovery: Move to undecided services"),
-        defaults=["admin", "user"],
-    ))
-
-permission_registry.register(
-    Permission(
-        section=cmk.gui.plugins.wato.utils.PermissionSectionWATO,
-        name="service_discovery_to_monitored",
-        title=_l("Service discovery: Move to monitored services"),
-        description=_l("Service discovery: Move to monitored services"),
-        defaults=["admin", "user"],
-    ))
-
-permission_registry.register(
-    Permission(
-        section=cmk.gui.plugins.wato.utils.PermissionSectionWATO,
-        name="service_discovery_to_ignored",
-        title=_l("Service discovery: Disabled services"),
-        description=_l("Service discovery: Disabled services"),
-        defaults=["admin", "user"],
-    ))
-
-permission_registry.register(
-    Permission(
-        section=cmk.gui.plugins.wato.utils.PermissionSectionWATO,
-        name="service_discovery_to_removed",
-        title=_l("Service discovery: Remove services"),
-        description=_l("Service discovery: Remove services"),
-        defaults=["admin", "user"],
-    ))
-
-permission_registry.register(
-    Permission(
-        section=cmk.gui.plugins.wato.utils.PermissionSectionWATO,
-        name="check_plugins",
-        title=_l("Catalog of check plugins"),
-        description=_l("Use the catalog of check plugins."),
-        defaults=["admin", "user"],
-    ))+            "configured.")
+
+    @property
+    def defaults(self):
+        return ["admin"]
+
+
+@permission_registry.register
+class PermissionWATOServiceDiscoveryToUndecided(Permission):
+    @property
+    def section(self):
+        return cmk.gui.plugins.wato.utils.PermissionSectionWATO
+
+    @property
+    def permission_name(self):
+        return "service_discovery_to_undecided"
+
+    @property
+    def title(self):
+        return _("Service discovery: Move to undecided services")
+
+    @property
+    def description(self):
+        return _("Service discovery: Move to undecided services")
+
+    @property
+    def defaults(self):
+        return ["admin", "user"]
+
+
+@permission_registry.register
+class PermissionWATOServiceDiscoveryToMonitored(Permission):
+    @property
+    def section(self):
+        return cmk.gui.plugins.wato.utils.PermissionSectionWATO
+
+    @property
+    def permission_name(self):
+        return "service_discovery_to_monitored"
+
+    @property
+    def title(self):
+        return _("Service discovery: Move to monitored services")
+
+    @property
+    def description(self):
+        return _("Service discovery: Move to monitored services")
+
+    @property
+    def defaults(self):
+        return ["admin", "user"]
+
+
+@permission_registry.register
+class PermissionWATOServiceDiscoveryToIgnored(Permission):
+    @property
+    def section(self):
+        return cmk.gui.plugins.wato.utils.PermissionSectionWATO
+
+    @property
+    def permission_name(self):
+        return "service_discovery_to_ignored"
+
+    @property
+    def title(self):
+        return _("Service discovery: Disabled services")
+
+    @property
+    def description(self):
+        return _("Service discovery: Disabled services")
+
+    @property
+    def defaults(self):
+        return ["admin", "user"]
+
+
+@permission_registry.register
+class PermissionWATOServiceDiscoveryToRemoved(Permission):
+    @property
+    def section(self):
+        return cmk.gui.plugins.wato.utils.PermissionSectionWATO
+
+    @property
+    def permission_name(self):
+        return "service_discovery_to_removed"
+
+    @property
+    def title(self):
+        return _("Service discovery: Remove services")
+
+    @property
+    def description(self):
+        return _("Service discovery: Remove services")
+
+    @property
+    def defaults(self):
+        return ["admin", "user"]