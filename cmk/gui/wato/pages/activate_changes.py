#!/usr/bin/env python3
# -*- coding: utf-8 -*-
# Copyright (C) 2019 tribe29 GmbH - License: GNU General Public License v2
# This file is part of Checkmk (https://checkmk.com). It is subject to the terms and
# conditions defined in the file COPYING, which is part of this source code package.
"""Mode for activating pending changes. Does also replication with
remote sites in distributed WATO."""

import ast
import tarfile
import os
import json
from typing import Dict, NamedTuple, List, Optional, Iterator, Tuple, Union

from six import ensure_str

import cmk.gui.config as config
import cmk.gui.watolib as watolib
import cmk.gui.forms as forms
import cmk.gui.weblib as weblib
from cmk.gui.table import table_element, init_rowselect
import cmk.utils.render as render

from cmk.gui.plugins.wato.utils import mode_registry, sort_sites
from cmk.gui.plugins.wato.utils.base_modes import WatoMode, ActionResult
from cmk.gui.watolib.changes import ObjectRef, ObjectRefType
import cmk.gui.watolib.snapshots
import cmk.gui.watolib.changes
import cmk.gui.watolib.activate_changes
from cmk.gui.watolib.search import build_index_background

from cmk.gui.pages import page_registry, AjaxPage
from cmk.gui.globals import html, request as global_request, display_options
from cmk.gui.i18n import _
from cmk.gui.exceptions import MKUserError, FinalizeRequest
from cmk.gui.valuespec import Checkbox, Dictionary, TextAreaUnicode
from cmk.gui.valuespec import DictionaryEntry
from cmk.gui.breadcrumb import Breadcrumb
from cmk.gui.page_menu import (
    PageMenu,
    PageMenuDropdown,
    PageMenuTopic,
    PageMenuEntry,
    make_checkbox_selection_topic,
    make_simple_link,
    make_javascript_link,
)
from cmk.gui.utils.urls import makeuri_contextless
from cmk.gui.utils.html import HTML


@mode_registry.register
class ModeActivateChanges(WatoMode, watolib.ActivateChanges):
    @classmethod
    def name(cls):
        return "changelog"

    @classmethod
    def permissions(cls):
        return []

    def __init__(self):
        self._value = {}
        super(ModeActivateChanges, self).__init__()
        super(ModeActivateChanges, self).load()

    def title(self):
        return _("Activate pending changes")

<<<<<<< HEAD
    def page_menu(self, breadcrumb: Breadcrumb) -> PageMenu:
        return PageMenu(
            dropdowns=[
                PageMenuDropdown(
                    name="changes",
                    title=_("Changes"),
                    topics=[
                        PageMenuTopic(
                            title=_("On all sites"),
                            entries=list(self._page_menu_entries_all_sites()),
                        ),
                        PageMenuTopic(
                            title=_("On selected sites"),
                            entries=list(self._page_menu_entries_selected_sites()),
                        ),
                        make_checkbox_selection_topic(self.name()),
                    ],
                ),
                PageMenuDropdown(
                    name="related",
                    title=_("Related"),
                    topics=[
                        PageMenuTopic(
                            title=_("Setup"),
                            entries=list(self._page_menu_entries_setup()),
                        ),
                    ],
                ),
            ],
            breadcrumb=breadcrumb,
        )
=======
    def buttons(self):
        home_button()

        # TODO: Remove once new changes mechanism has been implemented
        if self._may_discard_changes():
            html.context_button(_("Discard Changes!"),
                                html.makeactionuri([("_action", "discard")]),
                                "discard",
                                id_="discard_changes_button")
>>>>>>> 75a18bda

    def _page_menu_entries_setup(self) -> Iterator[PageMenuEntry]:
        if config.user.may("wato.sites"):
<<<<<<< HEAD
            yield PageMenuEntry(
                title=_("Sites"),
                icon_name="sites",
                item=make_simple_link(makeuri_contextless(
                    global_request,
                    [("mode", "sites")],
                )),
            )

        if config.user.may("wato.auditlog"):
            yield PageMenuEntry(
                title=_("Audit log"),
                icon_name="auditlog",
                item=make_simple_link(watolib.folder_preserving_link([("mode", "auditlog")])),
            )

    def _page_menu_entries_all_sites(self) -> Iterator[PageMenuEntry]:
        if not self._may_activate_changes():
            return
=======
            html.context_button(_("Site Configuration"),
                                watolib.folder_preserving_link([("mode", "sites")]), "sites")

        if config.user.may("wato.auditlog"):
            html.context_button(_("Audit Log"),
                                watolib.folder_preserving_link([("mode", "auditlog")]), "auditlog")
>>>>>>> 75a18bda

        yield PageMenuEntry(
            title=_("Discard all pending changes"),
            icon_name="delete",
            item=make_simple_link(html.makeactionuri([("_action", "discard")])),
            name="discard_changes",
            is_enabled=self.has_changes() and self._get_last_wato_snapshot_file(),
        )

    def _page_menu_entries_selected_sites(self) -> Iterator[PageMenuEntry]:
        if self._may_activate_changes():
            yield PageMenuEntry(
                title=_("Activate on selected sites"),
                icon_name={
                    "icon": "save",
                    "emblem": "refresh",
                },
                item=make_javascript_link("cmk.activation.activate_changes(\"selected\")"),
                name="activate_selected",
                is_shortcut=True,
                is_suggested=True,
                is_enabled=self.has_changes(),
            )

    def _may_discard_changes(self) -> bool:
        if not self._may_activate_changes():
            return False

        if not self._get_last_wato_snapshot_file():
            return False

        return True

    def _may_activate_changes(self) -> bool:
        if not config.user.may("wato.activate"):
            return False

        if not config.user.may("wato.activateforeign") and self._has_foreign_changes_on_any_site():
            return False

        return True

    def action(self) -> ActionResult:
        if html.request.var("_action") != "discard":
            return None

        if not html.check_transaction():
            return None

        if not self._may_discard_changes():
            return None

        if not self.has_changes():
            return None

        # Now remove all currently pending changes by simply restoring the last automatically
        # taken snapshot. Then activate the configuration. This should revert all pending changes.
        file_to_restore = self._get_last_wato_snapshot_file()

        if not file_to_restore:
            raise MKUserError(None, _('There is no WATO snapshot to be restored.'))

        msg = _("Discarded pending changes (Restored %s)") % file_to_restore

        # All sites and domains can be affected by a restore: Better restart everything.
        watolib.add_change("changes-discarded",
                           msg,
<<<<<<< HEAD
                           domains=watolib.ABCConfigDomain.enabled_domains(),
=======
                           domains=watolib.ConfigDomain.enabled_domains(),
>>>>>>> 75a18bda
                           need_restart=True)

        self._extract_snapshot(file_to_restore)
        cmk.gui.watolib.activate_changes.execute_activate_changes(
            [d.ident() for d in watolib.ABCConfigDomain.enabled_domains()])

        for site_id in config.activation_sites():
            self.confirm_site_changes(site_id)

<<<<<<< HEAD
        build_index_background()
=======
        html.header(self.title(),
                    show_body_start=display_options.enabled(display_options.H),
                    show_top_heading=display_options.enabled(display_options.T))
        html.open_div(class_="wato")
>>>>>>> 75a18bda

        html.header(self.title(),
                    breadcrumb=self.breadcrumb(),
                    show_body_start=display_options.enabled(display_options.H),
                    show_top_heading=display_options.enabled(display_options.T))
        html.open_div(class_="wato")

        html.show_message(_("Successfully discarded all pending changes."))
        html.javascript("hide_changes_buttons();")
        html.footer()
        return FinalizeRequest(code=200)

    def _extract_snapshot(self, snapshot_file):
        self._extract_from_file(cmk.gui.watolib.snapshots.snapshot_dir + snapshot_file,
                                watolib.backup_domains)

    def _extract_from_file(self, filename: str,
                           elements: Dict[str, cmk.gui.watolib.snapshots.DomainSpec]) -> None:
        if not isinstance(elements, dict):
            raise NotImplementedError()

        cmk.gui.watolib.snapshots.extract_snapshot(tarfile.open(filename, "r"), elements)

    # TODO: Remove once new changes mechanism has been implemented
    def _get_last_wato_snapshot_file(self):
        for snapshot_file in self._get_snapshots():
            status = cmk.gui.watolib.snapshots.get_snapshot_status(snapshot_file)
            if status['type'] == 'automatic' and not status['broken']:
                return snapshot_file

    # TODO: Remove once new changes mechanism has been implemented
    def _get_snapshots(self):
        snapshots = []
        try:
            for f in os.listdir(cmk.gui.watolib.snapshots.snapshot_dir):
                if os.path.isfile(cmk.gui.watolib.snapshots.snapshot_dir + f):
                    snapshots.append(f)
            snapshots.sort(reverse=True)
        except OSError:
            pass
        return snapshots

    def page(self):
        self._activation_msg()
        self._activation_form()

        html.h3(_("Activation status"))
        self._activation_status()

        if self.has_changes():
            html.open_h3(class_="pending_changes_header")
            html.write_text(_("Pending changes"))
            html.div("", id_="row_info")
            html.close_h3()
            self._change_table()

    def _activation_msg(self):
        html.open_div(id_="async_progress_msg")
        html.show_message(self._get_initial_message())
        html.close_div()

    def _get_initial_message(self) -> str:
        changes = sum(len(self._changes_of_site(site_id)) for site_id in config.activation_sites())
        if changes == 0:
            if html.request.has_var("_finished"):
                return _("Activation has finished.")
            return _("Currently there are no changes to activate.")
        if changes == 1:
            return _("Currently there is one change to activate.")
        return _("Currently there are %d changes to activate.") % changes

    def _activation_form(self):
        if not config.user.may("wato.activate"):
            html.show_warning(_("You are not permitted to activate configuration changes."))
            return

        if not self._changes:
            return

        if not config.user.may("wato.activateforeign") \
           and self._has_foreign_changes_on_any_site():
            html.show_warning(_("Sorry, you are not allowed to activate changes of other users."))
            return

        valuespec = _vs_activation(self.title(), self.has_foreign_changes())

        html.begin_form("activate", method="POST", action="")
        html.hidden_field("activate_until", self._get_last_change_id(), id_="activate_until")

        if valuespec:
            title = valuespec.title()
            assert title is not None
            forms.header(title)
            valuespec.render_input("activate", self._value)
            valuespec.set_focus("activate")
            html.help(valuespec.help())

        if self.has_foreign_changes():
            if config.user.may("wato.activateforeign"):
                html.show_warning(
                    _("There are some changes made by your colleagues that you will "
                      "activate if you proceed. You need to enable the checkbox above "
                      "to confirm the activation of these changes."))
            else:
                html.show_warning(
                    _("There are some changes made by your colleagues that you can not "
                      "activate because you are not permitted to. You can only activate "
                      "the changes on the sites that are not affected by these changes. "
                      "<br>"
                      "If you need to activate your changes on all sites, please contact "
                      "a permitted user to do it for you."))

        forms.end()
<<<<<<< HEAD
        html.hidden_field("selection_id", weblib.selection_id())
=======
        html.jsbutton("activate_affected",
                      _("Activate affected"),
                      "cmk.activation.activate_changes(\"affected\")",
                      cssclass="hot")
        html.jsbutton("activate_selected", _("Activate selected"),
                      "cmk.activation.activate_changes(\"selected\")")

>>>>>>> 75a18bda
        html.hidden_fields()
        html.end_form()
        init_rowselect(self.name())

    def _change_table(self):
<<<<<<< HEAD
        with table_element("changes",
                           sortable=False,
                           searchable=False,
                           css="changes",
                           limit=None,
                           empty_text=_("Currently there are no changes to activate.")) as table:
=======
        with table_element("changes", sortable=False, searchable=False, css="changes",
                           limit=None) as table:
>>>>>>> 75a18bda
            for _change_id, change in reversed(self._changes):
                css = []
                if self._is_foreign(change):
                    css.append("foreign")
                if not config.user.may("wato.activateforeign"):
                    css.append("not_permitted")

                table.row(css=" ".join(css))

                table.cell("", css="buttons")
                rendered = render_object_ref_as_icon(change["object"])
                if rendered:
                    html.write(rendered)

                table.cell(_("Time"), render.date_and_time(change["time"]), css="narrow nobr")
                table.cell(_("User"), css="narrow nobr")
                html.write_text(change["user_id"] if change["user_id"] else "")
                if self._is_foreign(change):
                    html.icon("foreign_changes", _("This change has been made by another user"))

                table.cell(_("Change"), change["text"])

                table.cell(_("Affected sites"), css="affected_sites")
                if self._affects_all_sites(change):
                    html.write_text("<i>%s</i>" % _("All sites"))
                else:
                    html.write_text(", ".join(sorted(change["affected_sites"])))

<<<<<<< HEAD
=======
    def _render_change_object(self, obj):
        if not obj:
            return

        ty, ident = obj
        url, title = None, None

        if ty == "Host":
            host = watolib.Host.host(ident)
            if host:
                url = host.edit_url()
                title = host.name()

        elif ty == "Folder":
            if watolib.Folder.folder_exists(ident):
                folder = watolib.Folder.folder(ident)
                url = folder.url()
                title = folder.title()

        if url and title:
            return html.render_a(title, href=url)

>>>>>>> 75a18bda
    def _activation_status(self):
        with table_element("site-status", searchable=False, sortable=False,
                           css="activation") as table:

            for site_id, site in sort_sites(config.activation_sites()):
                table.row()

                site_status, status = self._get_site_status(site_id, site)

                is_online = self._site_is_online(status)
                is_logged_in = self._site_is_logged_in(site_id, site)
                has_foreign = self._site_has_foreign_changes(site_id)
                can_activate_all = not has_foreign or config.user.may("wato.activateforeign")

                # Disable actions for offline sites and not logged in sites
                if not is_online or not is_logged_in:
                    can_activate_all = False

                need_restart = self._is_activate_needed(site_id)
                need_sync = self.is_sync_needed(site_id)
                need_action = need_restart or need_sync
                nr_changes = len(self._changes_of_site(site_id))

                # Activation checkbox
                table.cell("", css="buttons")
                if can_activate_all and nr_changes:
                    html.checkbox("site_%s" % site_id, need_action, cssclass="site_checkbox")

                # Iconbuttons
                table.cell(_("Actions"), css="buttons")

                if config.user.may("wato.sites"):
                    edit_url = watolib.folder_preserving_link([("mode", "edit_site"),
                                                               ("site", site_id)])
                    html.icon_button(edit_url, _("Edit the properties of this site"), "edit")

                # State
                if can_activate_all and need_sync:
                    html.icon_button(
                        url="javascript:void(0)",
                        id_="activate_%s" % site_id,
                        cssclass="activate_site",
                        title=_("This site is not update and needs a replication. Start it now."),
                        icon="need_replicate",
                        onclick="cmk.activation.activate_changes(\"site\", \"%s\")" % site_id)

                if can_activate_all and need_restart:
                    html.icon_button(
                        url="javascript:void(0)",
                        id_="activate_%s" % site_id,
                        cssclass="activate_site",
                        title=_(
                            "This site needs a restart for activating the changes. Start it now."),
                        icon="need_restart",
                        onclick="cmk.activation.activate_changes(\"site\", \"%s\")" % site_id)

                if can_activate_all and not need_action:
                    html.icon("siteuptodate", _("This site is up-to-date."))

                site_url = site.get("multisiteurl")
                if site_url:
                    html.icon_button(site_url,
                                     _("Open this site's local web user interface"),
                                     "url",
                                     target="_blank")

                table.text_cell(_("Site"), site.get("alias", site_id), css="narrow nobr")

                # Livestatus
                table.cell(_("Status"), css="narrow nobr")
                html.status_label(content=status,
                                  status=status,
                                  title=_("This site is %s") % status)

<<<<<<< HEAD
                # Livestatus-/Checkmk-Version
=======
                # Livestatus-/Check_MK-Version
>>>>>>> 75a18bda
                table.cell(_("Version"),
                           site_status.get("livestatus_version", ""),
                           css="narrow nobr")

<<<<<<< HEAD
                table.cell(_("Changes"), "%d" % nr_changes, css="number narrow nobr")
=======
                table.cell(_("Changes"),
                           "%d" % len(self._changes_of_site(site_id)),
                           css="number narrow nobr")
>>>>>>> 75a18bda

                table.cell(_("Progress"), css="repprogress")
                html.open_div(id_="site_%s_status" % site_id, class_=["msg"])
                html.close_div()
                html.open_div(id_="site_%s_progress" % site_id, class_=["progress"])
                html.close_div()

                table.cell(_("Details"), css="details")
                html.open_div(id_="site_%s_details" % site_id)

                last_state = self._last_activation_state(site_id)

                if not is_logged_in:
                    html.write_text(_("Is not logged in.") + " ")

                if not last_state:
                    html.write_text(_("Has never been activated"))
                elif (need_action and
                      last_state["_state"] == cmk.gui.watolib.activate_changes.STATE_SUCCESS):
                    html.write_text(_("Activation needed"))
                else:
                    html.javascript("cmk.activation.update_site_activation_state(%s);" %
                                    json.dumps(last_state))

                html.close_div()


def render_object_ref_as_icon(object_ref: Optional[ObjectRef]) -> Optional[HTML]:
    if object_ref is None:
        return None

    url, title = _get_object_reference(object_ref)
    if not url:
        return None

    icons = {
        ObjectRefType.Host: "host",
        ObjectRefType.Folder: "folder",
        ObjectRefType.User: "users",
        ObjectRefType.Rule: "rule",
        ObjectRefType.Ruleset: "rulesets",
    }

    return html.render_a(
        content=html.render_icon(
            icons.get(object_ref.object_type, "link"),
            title="%s: %s" % (object_ref.object_type.name, title) if title else None,
        ),
        href=url,
    )


def render_object_ref(object_ref: Optional[ObjectRef]) -> Union[str, HTML, None]:
    url, title = _get_object_reference(object_ref)
    if title and not url:
        return title
    if not title:
        return None
    return html.render_a(title, href=url)


# TODO: Move this to some generic place
def _get_object_reference(object_ref: Optional[ObjectRef]) -> Tuple[Optional[str], Optional[str]]:
    if object_ref is None:
        return None, None

    if object_ref.object_type is ObjectRefType.Host:
        host = watolib.Host.host(object_ref.ident)
        if host:
            return host.edit_url(), host.name()
        return None, object_ref.ident

    if object_ref.object_type is ObjectRefType.Folder:
        if watolib.Folder.folder_exists(object_ref.ident):
            folder = watolib.Folder.folder(object_ref.ident)
            return folder.url(), folder.title()
        return None, object_ref.ident

    if object_ref.object_type is ObjectRefType.User:
        url = makeuri_contextless(global_request, [
            ("mode", "edit_user"),
            ("edit", object_ref.ident),
        ],
                                  filename="wato.py")
        return url, object_ref.ident

    if object_ref.object_type is ObjectRefType.Rule:
        url = makeuri_contextless(global_request, [
            ("mode", "edit_rule"),
            ("varname", object_ref.labels["ruleset"]),
            ("rule_id", object_ref.ident),
        ],
                                  filename="wato.py")
        return url, object_ref.ident

    if object_ref.object_type is ObjectRefType.Ruleset:
        url = makeuri_contextless(global_request, [
            ("mode", "edit_ruleset"),
            ("varname", object_ref.ident),
        ],
                                  filename="wato.py")
        return url, object_ref.ident

    return None, object_ref.ident


def _vs_activation(title: str, has_foreign_changes: bool) -> Optional[Dictionary]:
    elements: List[DictionaryEntry] = []

    if config.wato_activate_changes_comment_mode != "disabled":
        is_optional = config.wato_activate_changes_comment_mode != "enforce"
        elements.append(
            ("comment",
             TextAreaUnicode(
                 title=_("Comment (optional)") if is_optional else _("Comment"),
                 cols=40,
                 try_max_width=True,
                 rows=1,
                 help=_("You can provide an optional comment for the current activation. "
                        "This can be useful to document the reason why the changes you "
                        "activate have been made."),
                 allow_empty=is_optional,
             )))

    if has_foreign_changes and config.user.may("wato.activateforeign"):
        elements.append(("foreign",
                         Checkbox(
                             title=_("Activate foreign changes"),
                             label=_("Activate changes of other users"),
                         )))

    if not elements:
        return None

    return Dictionary(
        title=title,
        elements=elements,
        optional_keys=[],
        render="form_part",
    )


@page_registry.register_page("ajax_start_activation")
class ModeAjaxStartActivation(AjaxPage):
    def page(self):
        watolib.init_wato_datastructures(with_wato_lock=True)

        config.user.need_permission("wato.activate")

        request = self.webapi_request()

        activate_until = request.get("activate_until")
        if not activate_until:
            raise MKUserError("activate_until", _("Missing parameter \"%s\".") % "activate_until")

        manager = watolib.ActivateChangesManager()
        manager.load()

        affected_sites_request = ensure_str(request.get("sites", "").strip())
        if not affected_sites_request:
            affected_sites = manager.dirty_and_active_activation_sites()
        else:
            affected_sites = affected_sites_request.split(",")

        comment: Optional[str] = request.get("comment", "").strip()

        activate_foreign = request.get("activate_foreign", "0") == "1"

        valuespec = _vs_activation("", manager.has_foreign_changes())
        if valuespec:
            valuespec.validate_value({
                "comment": comment,
                "foreign": activate_foreign,
            }, "activate")

        if comment == "":
            comment = None

        activation_id = manager.start(
            sites=affected_sites,
            activate_until=ensure_str(activate_until),
            comment=None if comment is None else ensure_str(comment),
            activate_foreign=activate_foreign,
        )

        return {
            "activation_id": activation_id,
        }


@page_registry.register_page("ajax_activation_state")
class ModeAjaxActivationState(AjaxPage):
    def page(self):
        watolib.init_wato_datastructures(with_wato_lock=True)

        config.user.need_permission("wato.activate")

        request = self.webapi_request()

        activation_id = request.get("activation_id")
        if not activation_id:
            raise MKUserError("activation_id", _("Missing parameter \"%s\".") % "activation_id")

        manager = watolib.ActivateChangesManager()
        manager.load()
        manager.load_activation(activation_id)

        return manager.get_state()


ActivateChangesRequest = NamedTuple("ActivateChangesRequest", [("site_id", str),
                                                               ("domains", List[str])])


@watolib.automation_command_registry.register
class AutomationActivateChanges(watolib.AutomationCommand):
    def command_name(self):
        return "activate-changes"

    def get_request(self):
        site_id = html.request.get_ascii_input_mandatory("site_id")
        cmk.gui.watolib.activate_changes.verify_remote_site_config(site_id)

        try:
            domains = ast.literal_eval(html.request.get_ascii_input_mandatory("domains"))
        except SyntaxError:
            raise watolib.MKAutomationException(
                _("Invalid request: %r") % html.request.get_ascii_input_mandatory("domains"))

        return ActivateChangesRequest(site_id=site_id, domains=domains)

    def execute(self, request):
        return cmk.gui.watolib.activate_changes.execute_activate_changes(request.domains)<|MERGE_RESOLUTION|>--- conflicted
+++ resolved
@@ -1,52 +1,56 @@
-#!/usr/bin/env python3
-# -*- coding: utf-8 -*-
-# Copyright (C) 2019 tribe29 GmbH - License: GNU General Public License v2
-# This file is part of Checkmk (https://checkmk.com). It is subject to the terms and
-# conditions defined in the file COPYING, which is part of this source code package.
+#!/usr/bin/env python
+# -*- encoding: utf-8; py-indent-offset: 4 -*-
+# +------------------------------------------------------------------+
+# |             ____ _               _        __  __ _  __           |
+# |            / ___| |__   ___  ___| | __   |  \/  | |/ /           |
+# |           | |   | '_ \ / _ \/ __| |/ /   | |\/| | ' /            |
+# |           | |___| | | |  __/ (__|   <    | |  | | . \            |
+# |            \____|_| |_|\___|\___|_|\_\___|_|  |_|_|\_\           |
+# |                                                                  |
+# | Copyright Mathias Kettner 2014             mk@mathias-kettner.de |
+# +------------------------------------------------------------------+
+#
+# This file is part of Check_MK.
+# The official homepage is at http://mathias-kettner.de/check_mk.
+#
+# check_mk is free software;  you can redistribute it and/or modify it
+# under the  terms of the  GNU General Public License  as published by
+# the Free Software Foundation in version 2.  check_mk is  distributed
+# in the hope that it will be useful, but WITHOUT ANY WARRANTY;  with-
+# out even the implied warranty of  MERCHANTABILITY  or  FITNESS FOR A
+# PARTICULAR PURPOSE. See the  GNU General Public License for more de-
+# tails. You should have  received  a copy of the  GNU  General Public
+# License along with GNU Make; see the file  COPYING.  If  not,  write
+# to the Free Software Foundation, Inc., 51 Franklin St,  Fifth Floor,
+# Boston, MA 02110-1301 USA.
 """Mode for activating pending changes. Does also replication with
 remote sites in distributed WATO."""
 
 import ast
 import tarfile
 import os
-import json
-from typing import Dict, NamedTuple, List, Optional, Iterator, Tuple, Union
-
-from six import ensure_str
+from typing import NamedTuple, List
 
 import cmk.gui.config as config
 import cmk.gui.watolib as watolib
+import cmk.gui.multitar as multitar
+from cmk.gui.table import table_element
 import cmk.gui.forms as forms
-import cmk.gui.weblib as weblib
-from cmk.gui.table import table_element, init_rowselect
 import cmk.utils.render as render
 
 from cmk.gui.plugins.wato.utils import mode_registry, sort_sites
-from cmk.gui.plugins.wato.utils.base_modes import WatoMode, ActionResult
-from cmk.gui.watolib.changes import ObjectRef, ObjectRefType
+from cmk.gui.plugins.wato.utils.base_modes import WatoMode
+from cmk.gui.plugins.wato.utils.context_buttons import home_button
 import cmk.gui.watolib.snapshots
 import cmk.gui.watolib.changes
 import cmk.gui.watolib.activate_changes
-from cmk.gui.watolib.search import build_index_background
 
 from cmk.gui.pages import page_registry, AjaxPage
-from cmk.gui.globals import html, request as global_request, display_options
+from cmk.gui.display_options import display_options
+from cmk.gui.globals import html
 from cmk.gui.i18n import _
-from cmk.gui.exceptions import MKUserError, FinalizeRequest
+from cmk.gui.exceptions import MKUserError
 from cmk.gui.valuespec import Checkbox, Dictionary, TextAreaUnicode
-from cmk.gui.valuespec import DictionaryEntry
-from cmk.gui.breadcrumb import Breadcrumb
-from cmk.gui.page_menu import (
-    PageMenu,
-    PageMenuDropdown,
-    PageMenuTopic,
-    PageMenuEntry,
-    make_checkbox_selection_topic,
-    make_simple_link,
-    make_javascript_link,
-)
-from cmk.gui.utils.urls import makeuri_contextless
-from cmk.gui.utils.html import HTML
 
 
 @mode_registry.register
@@ -67,39 +71,6 @@
     def title(self):
         return _("Activate pending changes")
 
-<<<<<<< HEAD
-    def page_menu(self, breadcrumb: Breadcrumb) -> PageMenu:
-        return PageMenu(
-            dropdowns=[
-                PageMenuDropdown(
-                    name="changes",
-                    title=_("Changes"),
-                    topics=[
-                        PageMenuTopic(
-                            title=_("On all sites"),
-                            entries=list(self._page_menu_entries_all_sites()),
-                        ),
-                        PageMenuTopic(
-                            title=_("On selected sites"),
-                            entries=list(self._page_menu_entries_selected_sites()),
-                        ),
-                        make_checkbox_selection_topic(self.name()),
-                    ],
-                ),
-                PageMenuDropdown(
-                    name="related",
-                    title=_("Related"),
-                    topics=[
-                        PageMenuTopic(
-                            title=_("Setup"),
-                            entries=list(self._page_menu_entries_setup()),
-                        ),
-                    ],
-                ),
-            ],
-            breadcrumb=breadcrumb,
-        )
-=======
     def buttons(self):
         home_button()
 
@@ -109,64 +80,23 @@
                                 html.makeactionuri([("_action", "discard")]),
                                 "discard",
                                 id_="discard_changes_button")
->>>>>>> 75a18bda
-
-    def _page_menu_entries_setup(self) -> Iterator[PageMenuEntry]:
+
         if config.user.may("wato.sites"):
-<<<<<<< HEAD
-            yield PageMenuEntry(
-                title=_("Sites"),
-                icon_name="sites",
-                item=make_simple_link(makeuri_contextless(
-                    global_request,
-                    [("mode", "sites")],
-                )),
-            )
-
-        if config.user.may("wato.auditlog"):
-            yield PageMenuEntry(
-                title=_("Audit log"),
-                icon_name="auditlog",
-                item=make_simple_link(watolib.folder_preserving_link([("mode", "auditlog")])),
-            )
-
-    def _page_menu_entries_all_sites(self) -> Iterator[PageMenuEntry]:
-        if not self._may_activate_changes():
-            return
-=======
             html.context_button(_("Site Configuration"),
                                 watolib.folder_preserving_link([("mode", "sites")]), "sites")
 
         if config.user.may("wato.auditlog"):
             html.context_button(_("Audit Log"),
                                 watolib.folder_preserving_link([("mode", "auditlog")]), "auditlog")
->>>>>>> 75a18bda
-
-        yield PageMenuEntry(
-            title=_("Discard all pending changes"),
-            icon_name="delete",
-            item=make_simple_link(html.makeactionuri([("_action", "discard")])),
-            name="discard_changes",
-            is_enabled=self.has_changes() and self._get_last_wato_snapshot_file(),
-        )
-
-    def _page_menu_entries_selected_sites(self) -> Iterator[PageMenuEntry]:
-        if self._may_activate_changes():
-            yield PageMenuEntry(
-                title=_("Activate on selected sites"),
-                icon_name={
-                    "icon": "save",
-                    "emblem": "refresh",
-                },
-                item=make_javascript_link("cmk.activation.activate_changes(\"selected\")"),
-                name="activate_selected",
-                is_shortcut=True,
-                is_suggested=True,
-                is_enabled=self.has_changes(),
-            )
-
-    def _may_discard_changes(self) -> bool:
-        if not self._may_activate_changes():
+
+    def _may_discard_changes(self):
+        if not config.user.may("wato.activate"):
+            return False
+
+        if not self.has_changes():
+            return False
+
+        if not config.user.may("wato.activateforeign") and self._has_foreign_changes_on_any_site():
             return False
 
         if not self._get_last_wato_snapshot_file():
@@ -174,28 +104,17 @@
 
         return True
 
-    def _may_activate_changes(self) -> bool:
-        if not config.user.may("wato.activate"):
-            return False
-
-        if not config.user.may("wato.activateforeign") and self._has_foreign_changes_on_any_site():
-            return False
-
-        return True
-
-    def action(self) -> ActionResult:
+    def action(self):
         if html.request.var("_action") != "discard":
-            return None
+            return
 
         if not html.check_transaction():
-            return None
+            return
 
         if not self._may_discard_changes():
-            return None
-
-        if not self.has_changes():
-            return None
-
+            return
+
+        # TODO: Remove once new changes mechanism has been implemented
         # Now remove all currently pending changes by simply restoring the last automatically
         # taken snapshot. Then activate the configuration. This should revert all pending changes.
         file_to_restore = self._get_last_wato_snapshot_file()
@@ -208,50 +127,43 @@
         # All sites and domains can be affected by a restore: Better restart everything.
         watolib.add_change("changes-discarded",
                            msg,
-<<<<<<< HEAD
-                           domains=watolib.ABCConfigDomain.enabled_domains(),
-=======
                            domains=watolib.ConfigDomain.enabled_domains(),
->>>>>>> 75a18bda
                            need_restart=True)
 
         self._extract_snapshot(file_to_restore)
         cmk.gui.watolib.activate_changes.execute_activate_changes(
-            [d.ident() for d in watolib.ABCConfigDomain.enabled_domains()])
-
-        for site_id in config.activation_sites():
+            [d.ident for d in watolib.ConfigDomain.enabled_domains()])
+
+        for site_id in cmk.gui.watolib.changes.activation_site_ids():
             self.confirm_site_changes(site_id)
 
-<<<<<<< HEAD
-        build_index_background()
-=======
         html.header(self.title(),
                     show_body_start=display_options.enabled(display_options.H),
                     show_top_heading=display_options.enabled(display_options.T))
         html.open_div(class_="wato")
->>>>>>> 75a18bda
-
-        html.header(self.title(),
-                    breadcrumb=self.breadcrumb(),
-                    show_body_start=display_options.enabled(display_options.H),
-                    show_top_heading=display_options.enabled(display_options.T))
-        html.open_div(class_="wato")
-
-        html.show_message(_("Successfully discarded all pending changes."))
+
+        html.begin_context_buttons()
+        home_button()
+        html.end_context_buttons()
+
+        html.message(_("Successfully discarded all pending changes."))
         html.javascript("hide_changes_buttons();")
         html.footer()
-        return FinalizeRequest(code=200)
-
+
+        return False
+
+    # TODO: Remove once new changes mechanism has been implemented
     def _extract_snapshot(self, snapshot_file):
         self._extract_from_file(cmk.gui.watolib.snapshots.snapshot_dir + snapshot_file,
                                 watolib.backup_domains)
 
-    def _extract_from_file(self, filename: str,
-                           elements: Dict[str, cmk.gui.watolib.snapshots.DomainSpec]) -> None:
-        if not isinstance(elements, dict):
-            raise NotImplementedError()
-
-        cmk.gui.watolib.snapshots.extract_snapshot(tarfile.open(filename, "r"), elements)
+    # TODO: Remove once new changes mechanism has been implemented
+    def _extract_from_file(self, filename, elements):
+        if isinstance(elements, list):
+            multitar.extract(tarfile.open(filename, "r"), elements)
+
+        elif isinstance(elements, dict):
+            multitar.extract_domains(tarfile.open(filename, "r"), elements)
 
     # TODO: Remove once new changes mechanism has been implemented
     def _get_last_wato_snapshot_file(self):
@@ -276,30 +188,16 @@
         self._activation_msg()
         self._activation_form()
 
-        html.h3(_("Activation status"))
+        html.h2(_("Activation status"))
         self._activation_status()
 
-        if self.has_changes():
-            html.open_h3(class_="pending_changes_header")
-            html.write_text(_("Pending changes"))
-            html.div("", id_="row_info")
-            html.close_h3()
-            self._change_table()
+        html.h2(_("Pending changes"))
+        self._change_table()
 
     def _activation_msg(self):
-        html.open_div(id_="async_progress_msg")
-        html.show_message(self._get_initial_message())
+        html.open_div(id_="async_progress_msg", style="display:none")
+        html.show_info("")
         html.close_div()
-
-    def _get_initial_message(self) -> str:
-        changes = sum(len(self._changes_of_site(site_id)) for site_id in config.activation_sites())
-        if changes == 0:
-            if html.request.has_var("_finished"):
-                return _("Activation has finished.")
-            return _("Currently there are no changes to activate.")
-        if changes == 1:
-            return _("Currently there is one change to activate.")
-        return _("Currently there are %d changes to activate.") % changes
 
     def _activation_form(self):
         if not config.user.may("wato.activate"):
@@ -307,6 +205,7 @@
             return
 
         if not self._changes:
+            html.show_info(_("Currently there are no changes to activate."))
             return
 
         if not config.user.may("wato.activateforeign") \
@@ -314,18 +213,15 @@
             html.show_warning(_("Sorry, you are not allowed to activate changes of other users."))
             return
 
-        valuespec = _vs_activation(self.title(), self.has_foreign_changes())
+        valuespec = self._vs_activation()
 
         html.begin_form("activate", method="POST", action="")
         html.hidden_field("activate_until", self._get_last_change_id(), id_="activate_until")
-
-        if valuespec:
-            title = valuespec.title()
-            assert title is not None
-            forms.header(title)
-            valuespec.render_input("activate", self._value)
-            valuespec.set_focus("activate")
-            html.help(valuespec.help())
+        forms.header(valuespec.title())
+
+        valuespec.render_input("activate", self._value)
+        valuespec.set_focus("activate")
+        html.help(valuespec.help())
 
         if self.has_foreign_changes():
             if config.user.may("wato.activateforeign"):
@@ -343,9 +239,6 @@
                       "a permitted user to do it for you."))
 
         forms.end()
-<<<<<<< HEAD
-        html.hidden_field("selection_id", weblib.selection_id())
-=======
         html.jsbutton("activate_affected",
                       _("Activate affected"),
                       "cmk.activation.activate_changes(\"affected\")",
@@ -353,23 +246,42 @@
         html.jsbutton("activate_selected", _("Activate selected"),
                       "cmk.activation.activate_changes(\"selected\")")
 
->>>>>>> 75a18bda
         html.hidden_fields()
         html.end_form()
-        init_rowselect(self.name())
+
+    def _vs_activation(self):
+        if self.has_foreign_changes() and config.user.may("wato.activateforeign"):
+            foreign_changes_elements = [
+                ("foreign",
+                 Checkbox(
+                     title=_("Activate foreign changes"),
+                     label=_("Activate changes of other users"),
+                 )),
+            ]
+        else:
+            foreign_changes_elements = []
+
+        return Dictionary(
+            title=self.title(),
+            elements=[
+                ("comment",
+                 TextAreaUnicode(
+                     title=_("Comment (optional)"),
+                     cols=40,
+                     try_max_width=True,
+                     rows=3,
+                     help=_("You can provide an optional comment for the current activation. "
+                            "This can be useful to document the reason why the changes you "
+                            "activate have been made."),
+                 )),
+            ] + foreign_changes_elements,
+            optional_keys=[],
+            render="form_part",
+        )
 
     def _change_table(self):
-<<<<<<< HEAD
-        with table_element("changes",
-                           sortable=False,
-                           searchable=False,
-                           css="changes",
-                           limit=None,
-                           empty_text=_("Currently there are no changes to activate.")) as table:
-=======
         with table_element("changes", sortable=False, searchable=False, css="changes",
                            limit=None) as table:
->>>>>>> 75a18bda
             for _change_id, change in reversed(self._changes):
                 css = []
                 if self._is_foreign(change):
@@ -379,8 +291,8 @@
 
                 table.row(css=" ".join(css))
 
-                table.cell("", css="buttons")
-                rendered = render_object_ref_as_icon(change["object"])
+                table.cell(_("Object"), css="narrow nobr")
+                rendered = self._render_change_object(change["object"])
                 if rendered:
                     html.write(rendered)
 
@@ -388,7 +300,7 @@
                 table.cell(_("User"), css="narrow nobr")
                 html.write_text(change["user_id"] if change["user_id"] else "")
                 if self._is_foreign(change):
-                    html.icon("foreign_changes", _("This change has been made by another user"))
+                    html.icon(_("This change has been made by another user"), "foreign_changes")
 
                 table.cell(_("Change"), change["text"])
 
@@ -398,8 +310,6 @@
                 else:
                     html.write_text(", ".join(sorted(change["affected_sites"])))
 
-<<<<<<< HEAD
-=======
     def _render_change_object(self, obj):
         if not obj:
             return
@@ -422,12 +332,11 @@
         if url and title:
             return html.render_a(title, href=url)
 
->>>>>>> 75a18bda
     def _activation_status(self):
         with table_element("site-status", searchable=False, sortable=False,
                            css="activation") as table:
 
-            for site_id, site in sort_sites(config.activation_sites()):
+            for site_id, site in sort_sites(cmk.gui.watolib.changes.activation_sites()):
                 table.row()
 
                 site_status, status = self._get_site_status(site_id, site)
@@ -444,19 +353,18 @@
                 need_restart = self._is_activate_needed(site_id)
                 need_sync = self.is_sync_needed(site_id)
                 need_action = need_restart or need_sync
-                nr_changes = len(self._changes_of_site(site_id))
 
                 # Activation checkbox
                 table.cell("", css="buttons")
-                if can_activate_all and nr_changes:
-                    html.checkbox("site_%s" % site_id, need_action, cssclass="site_checkbox")
+                if can_activate_all and need_action:
+                    html.checkbox("site_%s" % site_id, cssclass="site_checkbox")
 
                 # Iconbuttons
                 table.cell(_("Actions"), css="buttons")
 
                 if config.user.may("wato.sites"):
                     edit_url = watolib.folder_preserving_link([("mode", "edit_site"),
-                                                               ("site", site_id)])
+                                                               ("edit", site_id)])
                     html.icon_button(edit_url, _("Edit the properties of this site"), "edit")
 
                 # State
@@ -480,7 +388,7 @@
                         onclick="cmk.activation.activate_changes(\"site\", \"%s\")" % site_id)
 
                 if can_activate_all and not need_action:
-                    html.icon("siteuptodate", _("This site is up-to-date."))
+                    html.icon(_("This site is up-to-date."), "siteuptodate")
 
                 site_url = site.get("multisiteurl")
                 if site_url:
@@ -489,7 +397,7 @@
                                      "url",
                                      target="_blank")
 
-                table.text_cell(_("Site"), site.get("alias", site_id), css="narrow nobr")
+                table.text_cell(_("Site"), site.get("alias", site_id))
 
                 # Livestatus
                 table.cell(_("Status"), css="narrow nobr")
@@ -497,22 +405,14 @@
                                   status=status,
                                   title=_("This site is %s") % status)
 
-<<<<<<< HEAD
-                # Livestatus-/Checkmk-Version
-=======
                 # Livestatus-/Check_MK-Version
->>>>>>> 75a18bda
                 table.cell(_("Version"),
                            site_status.get("livestatus_version", ""),
                            css="narrow nobr")
 
-<<<<<<< HEAD
-                table.cell(_("Changes"), "%d" % nr_changes, css="number narrow nobr")
-=======
                 table.cell(_("Changes"),
                            "%d" % len(self._changes_of_site(site_id)),
                            css="number narrow nobr")
->>>>>>> 75a18bda
 
                 table.cell(_("Progress"), css="repprogress")
                 html.open_div(id_="site_%s_status" % site_id, class_=["msg"])
@@ -520,9 +420,12 @@
                 html.open_div(id_="site_%s_progress" % site_id, class_=["progress"])
                 html.close_div()
 
+                # Hidden on initial rendering and shown on activation start
                 table.cell(_("Details"), css="details")
                 html.open_div(id_="site_%s_details" % site_id)
 
+                # Shown on initial rendering and hidden on activation start
+                table.cell(_("Last result"), css="last_result")
                 last_state = self._last_activation_state(site_id)
 
                 if not is_logged_in:
@@ -530,129 +433,10 @@
 
                 if not last_state:
                     html.write_text(_("Has never been activated"))
-                elif (need_action and
-                      last_state["_state"] == cmk.gui.watolib.activate_changes.STATE_SUCCESS):
-                    html.write_text(_("Activation needed"))
                 else:
-                    html.javascript("cmk.activation.update_site_activation_state(%s);" %
-                                    json.dumps(last_state))
-
-                html.close_div()
-
-
-def render_object_ref_as_icon(object_ref: Optional[ObjectRef]) -> Optional[HTML]:
-    if object_ref is None:
-        return None
-
-    url, title = _get_object_reference(object_ref)
-    if not url:
-        return None
-
-    icons = {
-        ObjectRefType.Host: "host",
-        ObjectRefType.Folder: "folder",
-        ObjectRefType.User: "users",
-        ObjectRefType.Rule: "rule",
-        ObjectRefType.Ruleset: "rulesets",
-    }
-
-    return html.render_a(
-        content=html.render_icon(
-            icons.get(object_ref.object_type, "link"),
-            title="%s: %s" % (object_ref.object_type.name, title) if title else None,
-        ),
-        href=url,
-    )
-
-
-def render_object_ref(object_ref: Optional[ObjectRef]) -> Union[str, HTML, None]:
-    url, title = _get_object_reference(object_ref)
-    if title and not url:
-        return title
-    if not title:
-        return None
-    return html.render_a(title, href=url)
-
-
-# TODO: Move this to some generic place
-def _get_object_reference(object_ref: Optional[ObjectRef]) -> Tuple[Optional[str], Optional[str]]:
-    if object_ref is None:
-        return None, None
-
-    if object_ref.object_type is ObjectRefType.Host:
-        host = watolib.Host.host(object_ref.ident)
-        if host:
-            return host.edit_url(), host.name()
-        return None, object_ref.ident
-
-    if object_ref.object_type is ObjectRefType.Folder:
-        if watolib.Folder.folder_exists(object_ref.ident):
-            folder = watolib.Folder.folder(object_ref.ident)
-            return folder.url(), folder.title()
-        return None, object_ref.ident
-
-    if object_ref.object_type is ObjectRefType.User:
-        url = makeuri_contextless(global_request, [
-            ("mode", "edit_user"),
-            ("edit", object_ref.ident),
-        ],
-                                  filename="wato.py")
-        return url, object_ref.ident
-
-    if object_ref.object_type is ObjectRefType.Rule:
-        url = makeuri_contextless(global_request, [
-            ("mode", "edit_rule"),
-            ("varname", object_ref.labels["ruleset"]),
-            ("rule_id", object_ref.ident),
-        ],
-                                  filename="wato.py")
-        return url, object_ref.ident
-
-    if object_ref.object_type is ObjectRefType.Ruleset:
-        url = makeuri_contextless(global_request, [
-            ("mode", "edit_ruleset"),
-            ("varname", object_ref.ident),
-        ],
-                                  filename="wato.py")
-        return url, object_ref.ident
-
-    return None, object_ref.ident
-
-
-def _vs_activation(title: str, has_foreign_changes: bool) -> Optional[Dictionary]:
-    elements: List[DictionaryEntry] = []
-
-    if config.wato_activate_changes_comment_mode != "disabled":
-        is_optional = config.wato_activate_changes_comment_mode != "enforce"
-        elements.append(
-            ("comment",
-             TextAreaUnicode(
-                 title=_("Comment (optional)") if is_optional else _("Comment"),
-                 cols=40,
-                 try_max_width=True,
-                 rows=1,
-                 help=_("You can provide an optional comment for the current activation. "
-                        "This can be useful to document the reason why the changes you "
-                        "activate have been made."),
-                 allow_empty=is_optional,
-             )))
-
-    if has_foreign_changes and config.user.may("wato.activateforeign"):
-        elements.append(("foreign",
-                         Checkbox(
-                             title=_("Activate foreign changes"),
-                             label=_("Activate changes of other users"),
-                         )))
-
-    if not elements:
-        return None
-
-    return Dictionary(
-        title=title,
-        elements=elements,
-        optional_keys=[],
-        render="form_part",
-    )
+                    html.write_text("%s: %s. " % (_("State"), last_state["_status_text"]))
+                    if last_state["_status_details"]:
+                        html.write(last_state["_status_details"])
 
 
 @page_registry.register_page("ajax_start_activation")
@@ -671,32 +455,19 @@
         manager = watolib.ActivateChangesManager()
         manager.load()
 
-        affected_sites_request = ensure_str(request.get("sites", "").strip())
-        if not affected_sites_request:
+        affected_sites = request.get("sites", "").strip()
+        if not affected_sites:
             affected_sites = manager.dirty_and_active_activation_sites()
         else:
-            affected_sites = affected_sites_request.split(",")
-
-        comment: Optional[str] = request.get("comment", "").strip()
-
-        activate_foreign = request.get("activate_foreign", "0") == "1"
-
-        valuespec = _vs_activation("", manager.has_foreign_changes())
-        if valuespec:
-            valuespec.validate_value({
-                "comment": comment,
-                "foreign": activate_foreign,
-            }, "activate")
-
+            affected_sites = affected_sites.split(",")
+
+        comment = request.get("comment", "").strip()
         if comment == "":
             comment = None
 
-        activation_id = manager.start(
-            sites=affected_sites,
-            activate_until=ensure_str(activate_until),
-            comment=None if comment is None else ensure_str(comment),
-            activate_foreign=activate_foreign,
-        )
+        activate_foreign = request.get("activate_foreign", "0") == "1"
+
+        activation_id = manager.start(affected_sites, activate_until, comment, activate_foreign)
 
         return {
             "activation_id": activation_id,
@@ -733,14 +504,14 @@
         return "activate-changes"
 
     def get_request(self):
-        site_id = html.request.get_ascii_input_mandatory("site_id")
-        cmk.gui.watolib.activate_changes.verify_remote_site_config(site_id)
+        site_id = html.request.var("site_id")
+        self._verify_slave_site_config(site_id)
 
         try:
-            domains = ast.literal_eval(html.request.get_ascii_input_mandatory("domains"))
+            domains = ast.literal_eval(html.request.var("domains"))
         except SyntaxError:
             raise watolib.MKAutomationException(
-                _("Invalid request: %r") % html.request.get_ascii_input_mandatory("domains"))
+                _("Invalid request: %r") % html.request.var("domains"))
 
         return ActivateChangesRequest(site_id=site_id, domains=domains)
 
