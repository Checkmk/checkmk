--- conflicted
+++ resolved
@@ -1,59 +1,58 @@
-#!/usr/bin/env python
-# -*- encoding: utf-8; py-indent-offset: 4 -*-
-# +------------------------------------------------------------------+
-# |             ____ _               _        __  __ _  __           |
-# |            / ___| |__   ___  ___| | __   |  \/  | |/ /           |
-# |           | |   | '_ \ / _ \/ __| |/ /   | |\/| | ' /            |
-# |           | |___| | | |  __/ (__|   <    | |  | | . \            |
-# |            \____|_| |_|\___|\___|_|\_\___|_|  |_|_|\_\           |
-# |                                                                  |
-# | Copyright Mathias Kettner 2014             mk@mathias-kettner.de |
-# +------------------------------------------------------------------+
-#
-# This file is part of Check_MK.
-# The official homepage is at http://mathias-kettner.de/check_mk.
-#
-# check_mk is free software;  you can redistribute it and/or modify it
-# under the  terms of the  GNU General Public License  as published by
-# the Free Software Foundation in version 2.  check_mk is  distributed
-# in the hope that it will be useful, but WITHOUT ANY WARRANTY;  with-
-# out even the implied warranty of  MERCHANTABILITY  or  FITNESS FOR A
-# PARTICULAR PURPOSE. See the  GNU General Public License for more de-
-# tails. You should have  received  a copy of the  GNU  General Public
-# License along with GNU Make; see the file  COPYING.  If  not,  write
-# to the Free Software Foundation, Inc., 51 Franklin St,  Fifth Floor,
-# Boston, MA 02110-1301 USA.
+#!/usr/bin/env python3
+# -*- coding: utf-8 -*-
+# Copyright (C) 2019 tribe29 GmbH - License: GNU General Public License v2
+# This file is part of Checkmk (https://checkmk.com). It is subject to the terms and
+# conditions defined in the file COPYING, which is part of this source code package.
 """Handling of the audit logfiles"""
 
 import re
 import time
+from typing import List, Iterator
 
 import cmk.utils.render as render
 
 import cmk.gui.config as config
 from cmk.gui.table import table_element
 import cmk.gui.watolib as watolib
-from cmk.gui.display_options import display_options
+from cmk.gui import escaping
+from cmk.gui.watolib.changes import AuditLogStore, ObjectRefType
+from cmk.gui.userdb import UserSelection
 from cmk.gui.valuespec import (
-    Dictionary,
     RegExp,
     CascadingDropdown,
     Integer,
     AbsoluteDate,
+    DropdownChoice,
+    TextAscii,
 )
-from cmk.gui.plugins.wato.utils.context_buttons import (
-    changelog_button,
-    home_button,
+from cmk.gui.type_defs import Choices
+from cmk.gui.utils.urls import makeuri
+from cmk.gui.exceptions import FinalizeRequest, MKUserError
+from cmk.gui.globals import html, request, display_options
+from cmk.gui.i18n import _
+from cmk.gui.plugins.wato import (
+    WatoMode,
+    ActionResult,
+    mode_registry,
+    flash,
+    redirect,
+    make_confirm_link,
 )
-from cmk.gui.globals import html
-from cmk.gui.i18n import _
-from cmk.gui.plugins.wato import WatoMode, mode_registry, wato_confirm
+from cmk.gui.breadcrumb import Breadcrumb
+from cmk.gui.page_menu import (
+    PageMenu,
+    PageMenuDropdown,
+    PageMenuTopic,
+    PageMenuEntry,
+    PageMenuSidePopup,
+    make_simple_link,
+    make_display_options_dropdown,
+)
+from cmk.gui.wato.pages.activate_changes import render_object_ref
 
 
 @mode_registry.register
 class ModeAuditLog(WatoMode):
-    log_path = watolib.changes.audit_log_path
-
     @classmethod
     def name(cls):
         return "auditlog"
@@ -63,46 +62,165 @@
         return ["auditlog"]
 
     def __init__(self):
-        self._options = self._vs_audit_log_options().default_value()
+        self._options = {key: vs.default_value() for key, vs in self._audit_log_options()}
         super(ModeAuditLog, self).__init__()
+        self._store = AuditLogStore(AuditLogStore.make_path())
+        self._show_details = html.request.get_integer_input_mandatory("show_details", 1) == 1
 
     def title(self):
         return _("Audit log")
 
-    def buttons(self):
-        changelog_button()
-        home_button()
-        if self._log_exists() and config.user.may("wato.clear_auditlog") \
-           and config.user.may("wato.auditlog") and config.user.may("wato.edit"):
-            html.context_button(_("Download"), html.makeactionuri([("_action", "csv")]), "download")
-            if config.user.may("wato.edit"):
-                html.context_button(_("Clear Log"), html.makeactionuri([("_action", "clear")]),
-                                    "trash")
+    def page_menu(self, breadcrumb: Breadcrumb) -> PageMenu:
+        menu = PageMenu(
+            dropdowns=[
+                PageMenuDropdown(
+                    name="log",
+                    title=_("Audit log"),
+                    topics=[
+                        PageMenuTopic(
+                            title=_("Actions"),
+                            entries=list(self._page_menu_entries_actions()),
+                        ),
+                    ],
+                ),
+                PageMenuDropdown(
+                    name="export",
+                    title=_("Export"),
+                    topics=[
+                        PageMenuTopic(
+                            title=_("Export"),
+                            entries=list(self._page_menu_entries_export()),
+                        ),
+                    ],
+                ),
+                PageMenuDropdown(
+                    name="related",
+                    title=_("Related"),
+                    topics=[
+                        PageMenuTopic(
+                            title=_("Setup"),
+                            entries=list(self._page_menu_entries_setup()),
+                        ),
+                    ],
+                ),
+            ],
+            breadcrumb=breadcrumb,
+        )
+
+        self._extend_display_dropdown(menu)
+        return menu
+
+    def _page_menu_entries_setup(self) -> Iterator[PageMenuEntry]:
+        if config.user.may("wato.sites"):
+            yield PageMenuEntry(
+                title=_("View changes"),
+                icon_name="activate",
+                item=make_simple_link(watolib.folder_preserving_link([("mode", "changelog")])),
+            )
+
+    def _page_menu_entries_actions(self) -> Iterator[PageMenuEntry]:
+        if not self._log_exists():
+            return
+
+        if not config.user.may("wato.auditlog"):
+            return
+
+        if not config.user.may("wato.edit"):
+            return
+
+        if config.user.may("wato.clear_auditlog"):
+            yield PageMenuEntry(
+                title=_("Clear log"),
+                icon_name="delete",
+                item=make_simple_link(
+                    make_confirm_link(
+                        url=html.makeactionuri([("_action", "clear")]),
+                        message=_("Do you really want to clear the audit log?"),
+                    )),
+            )
+
+    def _page_menu_entries_export(self) -> Iterator[PageMenuEntry]:
+        if not self._log_exists():
+            return
+
+        if not config.user.may("wato.auditlog"):
+            return
+
+        if not config.user.may("wato.edit"):
+            return
+
+        if not config.user.may("general.csv_export"):
+            return
+
+        yield PageMenuEntry(
+            title=_("Export CSV"),
+            icon_name="download_csv",
+            item=make_simple_link(html.makeactionuri([("_action", "csv")])),
+        )
+
+    def _extend_display_dropdown(self, menu: PageMenu) -> None:
+        display_dropdown = menu.get_dropdown_by_name("display", make_display_options_dropdown())
+
+        display_dropdown.topics.insert(
+            0,
+            PageMenuTopic(
+                title=_("Filter"),
+                entries=[
+                    PageMenuEntry(
+                        title=_("Filter view"),
+                        icon_name="filters_set" if html.form_submitted("options") else "filter",
+                        item=PageMenuSidePopup(self._render_filter_form()),
+                        name="filters",
+                        is_shortcut=True,
+                    ),
+                ],
+            ))
+
+        display_dropdown.topics.insert(
+            0,
+            PageMenuTopic(
+                title=_("Details"),
+                entries=[
+                    PageMenuEntry(
+                        title=_("Hide details") if self._show_details else _("Show details"),
+                        icon_name="checkbox",
+                        item=make_simple_link(
+                            html.makeactionuri([
+                                ("show_details", "0" if self._show_details else "1"),
+                            ])),
+                        name="show_details",
+                        css_classes=["toggle"],
+                    )
+                ],
+            ))
+
+    def _render_filter_form(self) -> str:
+        with html.plugged():
+            self._display_audit_log_options()
+            return html.drain()
 
     def _log_exists(self):
-        return self.log_path.exists()
-
-    def action(self):
+        return self._store.exists()
+
+    def action(self) -> ActionResult:
         if html.request.var("_action") == "clear":
             config.user.need_permission("wato.auditlog")
             config.user.need_permission("wato.clear_auditlog")
             config.user.need_permission("wato.edit")
             return self._clear_audit_log_after_confirm()
-
-        vs_options = self._vs_audit_log_options()
-        value = vs_options.from_html_vars("options")
-        vs_options.validate_value(value, "options")
-        self._options = value
+        return None
+
+    def page(self):
+        self._options.update(self._get_audit_log_options_from_request())
+
+        audit = self._parse_audit_log()
 
         if html.request.var("_action") == "csv":
             config.user.need_permission("wato.auditlog")
-            return self._export_audit_log()
-
-    def page(self):
-        audit = self._parse_audit_log()
+            return self._export_audit_log(audit)
 
         if not audit:
-            html.show_info(_("The audit log is empty."))
+            html.show_message(_("Found no matching entry."))
 
         elif self._options["display"] == "daily":
             self._display_daily_audit_log(audit)
@@ -110,11 +228,23 @@
         else:
             self._display_multiple_days_audit_log(audit)
 
+    def _get_audit_log_options_from_request(self):
+        options = {}
+        for name, vs in self._audit_log_options():
+            if not list(html.request.itervars("options_" + name)):
+                continue
+
+            try:
+                value = vs.from_html_vars("options_" + name)
+                vs.validate_value(value, "options_" + name)
+                options[name] = value
+            except MKUserError as e:
+                html.add_user_error(e.varname, e)
+        return options
+
     def _display_daily_audit_log(self, log):
         log, times = self._get_next_daily_paged_log(log)
 
-        self._display_audit_log_options()
-
         self._display_page_controls(*times)
 
         if display_options.enabled(display_options.T):
@@ -126,8 +256,6 @@
 
     def _display_multiple_days_audit_log(self, log):
         log = self._get_multiple_days_log_entries(log)
-
-        self._display_audit_log_options()
 
         if display_options.enabled(display_options.T):
             html.h3(
@@ -141,17 +269,19 @@
                            limit=None,
                            sortable=False,
                            searchable=False) as table:
-            for t, linkinfo, user, _action, text in log:
+            for entry in log:
                 table.row()
-                table.cell(_("Object"), self._render_logfile_linkinfo(linkinfo))
-                table.cell(_("Time"), html.render_nobr(render.date_and_time(float(t))))
-                user = ('<i>%s</i>' % _('internal')) if user == '-' else user
-                table.cell(_("User"), html.render_text(user), css="nobreak")
-
-<<<<<<< HEAD
-                # This must not be attrencoded: The entries are encoded when writing to the log.
-                table.cell(_("Change"), text.replace("\\n", "<br>\n"), css="fill")
-=======
+                table.cell(_("Time"),
+                           html.render_nobr(render.date_and_time(float(entry.time))),
+                           css="narrow")
+                user = ('<i>%s</i>' % _('internal')) if entry.user_id == '-' else entry.user_id
+                table.cell(_("User"), html.render_text(user), css="nobreak narrow")
+
+                table.cell(_("Object type"),
+                           entry.object_ref.object_type.name if entry.object_ref else "",
+                           css="narrow")
+                table.cell(_("Object"), render_object_ref(entry.object_ref) or "", css="narrow")
+
                 text = escaping.escape_text(entry.text).replace("\n", "<br>\n")
                 table.cell(_("Summary"), text)
 
@@ -159,7 +289,6 @@
                     diff_text = escaping.escape_text(entry.diff_text).replace(
                         "\n", "<br>\n") if entry.diff_text else ""
                     table.cell(_("Details"), diff_text)
->>>>>>> 924c73a8
 
     def _get_next_daily_paged_log(self, log):
         start = self._get_start_date()
@@ -168,8 +297,8 @@
             log_today, times = self._paged_log_from(log, start)
             if len(log) == 0 or len(log_today) > 0:
                 return log_today, times
-            else:  # No entries today, but log not empty -> go back in time
-                start -= 24 * 3600
+            # No entries today, but log not empty -> go back in time
+            start -= 24 * 3600
 
     def _get_start_date(self):
         if self._options["start"] == "now":
@@ -181,8 +310,8 @@
 
     def _get_multiple_days_log_entries(self, log):
         start_time = self._get_start_date() + 86399
-        end_time   = start_time \
-                     - ((self._options["display"][1] * 86400) + 86399)
+        end_time = start_time \
+            - ((self._options["display"][1] * 86400) + 86399)
 
         logs = []
 
@@ -198,13 +327,11 @@
         next_log_time = None
         first_log_index = None
         last_log_index = None
-        for index, (t, _linkinfo, _user, _action, _text) in enumerate(log):
-            if t >= end_time:
+        for index, entry in enumerate(log):
+            if entry.time >= end_time:
                 # This log is too new
                 continue
-            elif first_log_index is None \
-                  and t < end_time \
-                  and t >= start_time:
+            if first_log_index is None and start_time <= entry.time < end_time:
                 # This is a log for this day. Save the first index
                 if first_log_index is None:
                     first_log_index = index
@@ -213,7 +340,7 @@
                     if index > 0:
                         next_log_time = int(log[index - 1][0])
 
-            elif t < start_time and last_log_index is None:
+            elif entry.time < start_time and last_log_index is None:
                 last_log_index = index
                 # This is the next log after this day
                 previous_log_time = int(log[index][0])
@@ -268,103 +395,92 @@
         if display_options.disabled(display_options.C):
             return
 
-        valuespec = self._vs_audit_log_options()
-
         html.begin_form("options", method="GET")
-        valuespec.render_input_as_form("options", {})
-
-        html.button("options", _("Apply"))
+
+        self._show_audit_log_options_controls()
+
+        html.open_div(class_="side_popup_content")
+        if html.has_user_errors():
+            html.show_user_errors()
+
+        for name, vs in self._audit_log_options():
+            html.render_floating_option(name, "single", "options_", vs, self._options[name])
+
+        html.close_div()
+
         html.hidden_fields()
         html.end_form()
 
-    def _vs_audit_log_options(self):
-        return Dictionary(
-            title=_("Options"),
-            elements=[
-                ("filter_regex", RegExp(
-                    title=_("Filter pattern (RegExp)"),
-                    mode="infix",
-                )),
-                ("start",
-                 CascadingDropdown(
-                     title=_("Start log from"),
-                     default_value="now",
-                     orientation="horizontal",
-                     choices=[
-                         ("now", _("Current date")),
-                         ("time", _("Specific date"), AbsoluteDate()),
-                     ],
-                 )),
-                ("display",
-                 CascadingDropdown(
-                     title=_("Display mode of entries"),
-                     default_value="daily",
-                     orientation="horizontal",
-                     choices=[
-                         ("daily", _("Daily paged display")),
-                         ("number_of_days", _("Number of days from now (single page)"),
-                          Integer(
-                              minval=1,
-                              unit=_("days"),
-                              default_value=1,
-                              allow_empty=False,
-                          )),
-                     ],
-                 )),
-            ],
-            optional_keys=[],
-        )
-
-    def _clear_audit_log_after_confirm(self):
-        c = wato_confirm(_("Confirm deletion of audit log"),
-                         _("Do you really want to clear the audit log?"))
-        if c:
-            self._clear_audit_log()
-            return None, _("Cleared audit log.")
-        elif c is False:  # not yet confirmed
-            return ""
-        return None  # browser reload
+    def _show_audit_log_options_controls(self):
+        html.open_div(class_="side_popup_controls")
+
+        html.open_div(class_="update_buttons")
+        html.button("apply", _("Apply"), "submit")
+        html.buttonlink(makeuri(request, [], remove_prefix="options_"), _("Reset"))
+        html.close_div()
+
+        html.close_div()
+
+    def _audit_log_options(self):
+        object_types: Choices = [
+            ("", _("All object types")),
+            (None, _("No object type")),
+        ] + [(t.name, t.name) for t in ObjectRefType]
+
+        return [
+            ("object_type", DropdownChoice(
+                title=_("Object type"),
+                choices=object_types,
+            )),
+            ("object_ident", TextAscii(title=_("Object"),)),
+            (
+                "user_id",
+                UserSelection(
+                    title=_("User"),
+                    only_contacts=False,
+                    none=_("All users"),
+                ),
+            ),
+            ("filter_regex", RegExp(
+                title=_("Filter pattern (RegExp)"),
+                mode="infix",
+            )),
+            ("start",
+             CascadingDropdown(
+                 title=_("Start log from"),
+                 default_value="now",
+                 orientation="horizontal",
+                 choices=[
+                     ("now", _("Current date")),
+                     ("time", _("Specific date"), AbsoluteDate()),
+                 ],
+             )),
+            ("display",
+             CascadingDropdown(
+                 title=_("Display mode of entries"),
+                 default_value="daily",
+                 orientation="horizontal",
+                 choices=[
+                     ("daily", _("Daily paged display")),
+                     ("number_of_days", _("Number of days from now (single page)"),
+                      Integer(
+                          minvalue=1,
+                          unit=_("days"),
+                          default_value=1,
+                      )),
+                 ],
+             )),
+        ]
+
+    def _clear_audit_log_after_confirm(self) -> ActionResult:
+        self._clear_audit_log()
+        flash(_("Cleared audit log."))
+        return redirect(self.mode_url())
 
     def _clear_audit_log(self):
-        if not self.log_path.exists():
-            return
-
-        newpath = self.log_path.with_name(self.log_path.name + time.strftime(".%Y-%m-%d"))
-        # The suppressions are needed because of https://github.com/PyCQA/pylint/issues/1660
-        if newpath.exists():  # pylint: disable=no-member
-            n = 1
-            while True:
-                n += 1
-                with_num = newpath.with_name(newpath.name + "-%d" % n)
-                if not with_num.exists():  # pylint: disable=no-member
-                    newpath = with_num
-                    break
-
-        self.log_path.rename(newpath)
-
-    def _render_logfile_linkinfo(self, linkinfo):
-        if ':' in linkinfo:  # folder:host
-            path, host_name = linkinfo.split(':', 1)
-            if watolib.Folder.folder_exists(path):
-                folder = watolib.Folder.folder(path)
-                if host_name:
-                    if folder.has_host(host_name):
-                        host = folder.host(host_name)
-                        url = host.edit_url()
-                        title = host_name
-                    else:
-                        return host_name
-                else:  # only folder
-                    url = folder.url()
-                    title = folder.title()
-            else:
-                return linkinfo
-        else:
-            return ""
-
-        return html.render_a(title, href=url)
-
-    def _export_audit_log(self):
+        self._store.clear()
+
+    def _export_audit_log(self, audit: List[AuditLogStore.Entry]) -> ActionResult:
         html.set_output_format("csv")
 
         if self._options["display"] == "daily":
@@ -373,58 +489,64 @@
         else:
             filename = "wato-auditlog-%s_%s_days.csv" % (render.date(
                 time.time()), self._options["display"][1])
-        html.write(filename)
 
         html.response.headers["Content-Disposition"] = "attachment; filename=\"%s\"" % filename
 
-        titles = (
+        titles = [
             _('Date'),
             _('Time'),
-            _('Linkinfo'),
+            _('Object type'),
+            _('Object'),
             _('User'),
             _('Action'),
-            _('Text'),
-        )
+            _('Summary'),
+        ]
+
+        if self._show_details:
+            titles.append(_('Details'))
+
         html.write(','.join(titles) + '\n')
-        for t, linkinfo, user, action, text in self._parse_audit_log():
-            if linkinfo == '-':
-                linkinfo = ''
-
-            if self._filter_entry(user, action, text):
-                continue
-
-            html.write_text(','.join((render.date(int(t)), render.time_of_day(int(t)), linkinfo,
-                                      user, action, '"' + text + '"')) + '\n')
-        return False
-
-    def _parse_audit_log(self):
-        if not self.log_path.exists():
-            return []
-
-        entries = []
-        with self.log_path.open(encoding="utf-8") as fp:
-            for line in fp:
-                splitted = line.rstrip().split(None, 4)
-
-                if len(splitted) == 5 and splitted[0].isdigit():
-                    splitted[0] = int(splitted[0])
-
-                    user, action, text = splitted[2:]
-                    if self._filter_entry(user, action, text):
-                        continue
-
-                    entries.append(splitted)
-
-        entries.reverse()
-
-        return entries
-
-    def _filter_entry(self, user, action, text):
-        if not self._options["filter_regex"]:
-            return False
-
-        for val in [user, action, text]:
-            if re.search(self._options["filter_regex"], val):
+        for entry in audit:
+            columns = [
+                render.date(int(entry.time)),
+                render.time_of_day(int(entry.time)),
+                entry.object_ref.object_type.name if entry.object_ref else "",
+                entry.object_ref.ident if entry.object_ref else "",
+                entry.user_id,
+                entry.action,
+                '"' + escaping.strip_tags(entry.text).replace('"', "'") + '"',
+            ]
+
+            if self._show_details:
+                columns.append('"' + escaping.strip_tags(entry.diff_text).replace('"', "'") + '"')
+
+            html.write(','.join(columns) + '\n')
+        return FinalizeRequest(code=200)
+
+    def _parse_audit_log(self) -> List[AuditLogStore.Entry]:
+        return list(reversed([e for e in self._store.read() if self._filter_entry(e)]))
+
+    def _filter_entry(self, entry: AuditLogStore.Entry) -> bool:
+        if self._options["object_type"] != "":
+            if entry.object_ref is None and self._options["object_type"] is not None:
                 return False
+            if (entry.object_ref and
+                    entry.object_ref.object_type.name != self._options["object_type"]):
+                return False
+
+        if self._options["object_ident"] != "":
+            if entry.object_ref is None and self._options["object_ident"] is not None:
+                return False
+            if (entry.object_ref and entry.object_ref.ident != self._options["object_ident"]):
+                return False
+
+        if self._options["user_id"] is not None:
+            if entry.user_id != self._options["user_id"]:
+                return False
+
+        if self._options["filter_regex"]:
+            for val in [entry.user_id, entry.action, entry.text]:
+                if not re.search(self._options["filter_regex"], val):
+                    return False
 
         return True