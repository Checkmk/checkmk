#!/usr/bin/env python3
# -*- coding: utf-8 -*-
# Copyright (C) 2019 tribe29 GmbH - License: GNU General Public License v2
# This file is part of Checkmk (https://checkmk.com). It is subject to the terms and
# conditions defined in the file COPYING, which is part of this source code package.
"""The bulk import for hosts can be used to import multiple new hosts into a
single WATO folder. The hosts can either be provided by uploading a CSV file or
by pasting the contents of a CSV file into a textbox."""

import csv
import time
from typing import Dict, Type, List, Optional, Any
from pathlib import Path

from difflib import SequenceMatcher

import cmk.utils.store as store

import cmk.gui.pages
import cmk.gui.weblib as weblib
import cmk.gui.config as config
import cmk.gui.watolib as watolib

from cmk.gui.table import table_element
from cmk.gui.exceptions import MKUserError
from cmk.gui.i18n import _
from cmk.gui.globals import html
from cmk.gui.type_defs import PermissionName
from cmk.gui.breadcrumb import Breadcrumb
from cmk.gui.page_menu import (
    PageMenu,
    PageMenuDropdown,
    PageMenuTopic,
    PageMenuEntry,
    make_simple_form_page_menu,
    make_form_submit_link,
)
from cmk.gui.wato.pages.custom_attributes import ModeCustomHostAttrs
<<<<<<< HEAD
from cmk.gui.wato.pages.folders import ModeFolder
=======
>>>>>>> 75a18bda
from cmk.gui.watolib.host_attributes import host_attribute_registry

from cmk.gui.valuespec import (
    Hostname,
    Checkbox,
    Dictionary,
    FixedValue,
    TextAscii,
    UploadOrPasteTextFile,
)

from cmk.gui.plugins.wato import (
    WatoMode,
    ActionResult,
    mode_registry,
    redirect,
    mode_url,
    flash,
)

# Was not able to get determine the type of csv._reader / _csv.reader
CSVReader = Any


@mode_registry.register
class ModeBulkImport(WatoMode):
    @classmethod
    def name(cls) -> str:
        return "bulk_import"

    @classmethod
    def permissions(cls) -> List[PermissionName]:
        return ["hosts", "manage_hosts"]

    @classmethod
    def parent_mode(cls) -> Optional[Type[WatoMode]]:
        return ModeFolder

    def __init__(self) -> None:
        super(ModeBulkImport, self).__init__()
        self._params: Optional[Dict[str, Any]] = None
        self._has_title_line = True

    @property
    def _upload_tmp_path(self) -> Path:
        return Path(cmk.utils.paths.tmp_dir) / "host-import"

    def title(self) -> str:
        return _("Bulk host import")

<<<<<<< HEAD
    def page_menu(self, breadcrumb: Breadcrumb) -> PageMenu:
        if not html.request.has_var("file_id"):
            return make_simple_form_page_menu(_("Hosts"),
                                              breadcrumb,
                                              form_name="upload",
                                              button_name="_do_upload",
                                              save_title=_("Upload"))

        # preview phase, after first upload
        return PageMenu(
            dropdowns=[
                PageMenuDropdown(
                    name="actions",
                    title=_("Actions"),
                    topics=[
                        PageMenuTopic(
                            title=_("Actions"),
                            entries=[
                                PageMenuEntry(
                                    title=_("Update preview"),
                                    icon_name="update",
                                    item=make_form_submit_link("preview", "_do_preview"),
                                    is_shortcut=True,
                                    is_suggested=True,
                                ),
                                PageMenuEntry(
                                    title=_("Import"),
                                    icon_name="save",
                                    item=make_form_submit_link("preview", "_do_import"),
                                    is_shortcut=True,
                                    is_suggested=True,
                                ),
                            ],
                        ),
                    ],
                ),
            ],
            breadcrumb=breadcrumb,
        )
=======
    def buttons(self):
        html.context_button(_("Abort"), watolib.folder_preserving_link([("mode", "folder")]),
                            "abort")
        if html.request.has_var("file_id"):
            html.context_button(_("Back"),
                                watolib.folder_preserving_link([("mode", "bulk_import")]), "back")
>>>>>>> 75a18bda

    def action(self) -> ActionResult:
        if html.transaction_valid():
            if html.request.has_var("_do_upload"):
                self._upload_csv_file()

            csv_reader = self._open_csv_file()

            if html.request.var("_do_import"):
                return self._import(csv_reader)
        return None

    def _file_path(self) -> Path:
        file_id = html.request.get_unicode_input_mandatory(
            "file_id", "%s-%d" % (config.user.id, int(time.time())))
        return self._upload_tmp_path / ("%s.csv" % file_id)

    # Upload the CSV file into a temporary directoy to make it available not only
    # for this request. It needs to be available during several potential "confirm"
    # steps and then through the upload step.
    def _upload_csv_file(self) -> None:
        store.makedirs(self._upload_tmp_path)

        self._cleanup_old_files()

        upload_info = self._vs_upload().from_html_vars("_upload")
        self._vs_upload().validate_value(upload_info, "_upload")

        file_id = "%s-%d" % (config.user.id, int(time.time()))

        store.save_text_to_file(self._file_path(), upload_info["file"])

        # make selections available to next page
        html.request.set_var("file_id", file_id)

        if upload_info["do_service_detection"]:
            html.request.set_var("do_service_detection", "1")

    def _cleanup_old_files(self) -> None:
        for path in self._upload_tmp_path.iterdir():
            mtime = path.stat().st_mtime
            if mtime < time.time() - 3600:
                path.unlink()

    def _get_custom_csv_dialect(self, delim: str) -> Type[csv.Dialect]:
        class CustomCSVDialect(csv.excel):
            delimiter = delim

        return CustomCSVDialect

    def _open_csv_file(self) -> CSVReader:
        try:
            csv_file = self._file_path().open(encoding="utf-8")
        except IOError:
            raise MKUserError(
                None, _("Failed to read the previously uploaded CSV file. Please upload it again."))

        if list(html.request.itervars(prefix="_preview")):
            params = self._vs_parse_params().from_html_vars("_preview")
        else:
            params = {
                "has_title_line": True,
            }

        self._vs_parse_params().validate_value(params, "_preview")
        self._params = params
        assert self._params is not None
        self._has_title_line = self._params.get("has_title_line", False)

        # try to detect the CSV format to be parsed
        if "field_delimiter" in params:
            csv_dialect = self._get_custom_csv_dialect(params["field_delimiter"])
        else:
            try:
                csv_dialect = csv.Sniffer().sniff(csv_file.read(2048), delimiters=",;\t:")
                csv_file.seek(0)
            except csv.Error as e:
                if "Could not determine delimiter" in str(e):
                    # Failed to detect the CSV files field delimiter character. Using ";" now. If
                    # you need another one, please specify it manually.
                    csv_dialect = self._get_custom_csv_dialect(";")
                    csv_file.seek(0)
                else:
                    raise

        return csv.reader(csv_file, csv_dialect)

    def _import(self, csv_reader: CSVReader) -> ActionResult:
        if self._has_title_line:
            try:
                next(csv_reader)  # skip header
            except StopIteration:
                pass

        num_succeeded, num_failed = 0, 0
        fail_messages = []
        selected = []
        imported_hosts = []

<<<<<<< HEAD
        for row_num, row in enumerate(csv_reader):
=======
        for row_num, row in enumerate(self._csv_reader):
>>>>>>> 75a18bda
            if not row:
                continue  # skip empty lines

            host_name, attributes = self._get_host_info_from_row(row, row_num)
            try:
                watolib.Folder.current().create_hosts(
                    [(host_name, attributes, None)],
                    bake_hosts=False,
                )
                imported_hosts.append(host_name)
                selected.append('_c_%s' % host_name)
                num_succeeded += 1
            except Exception as e:
                fail_messages.append(
                    _("Failed to create a host from line %d: %s") % (csv_reader.line_num, e))
                num_failed += 1

        watolib.hosts_and_folders.try_bake_agents_for_hosts(imported_hosts)

        self._delete_csv_file()

        msg = _("Imported %d hosts into the current folder.") % num_succeeded
        if num_failed:
            msg += "<br><br>" + (_("%d errors occured:") % num_failed)
            msg += "<ul>"
            for fail_msg in fail_messages:
                msg += "<li>%s</li>" % fail_msg
            msg += "</ul>"

        if num_succeeded > 0 and html.request.var("do_service_detection") == "1":
            # Create a new selection for performing the bulk discovery
<<<<<<< HEAD
            config.user.set_rowselection(weblib.selection_id(),
                                         'wato-folder-/' + watolib.Folder.current().path(),
                                         selected, 'set')
            return redirect(mode_url("bulkinventory", _bulk_inventory='1', show_checkboxes='1'))
        flash(msg)
        return redirect(mode_url("folder"))

    def _delete_csv_file(self) -> None:
        self._file_path().unlink()
=======
            weblib.set_rowselection('wato-folder-/' + watolib.Folder.current().path(), selected,
                                    'set')
            html.request.set_var('mode', 'bulkinventory')
            html.request.set_var('_bulk_inventory', '1')
            html.request.set_var('show_checkboxes', '1')
            return "bulkinventory"
        return "folder", msg

    def _delete_csv_file(self):
        os.unlink(self._file_path())
>>>>>>> 75a18bda

    def _get_host_info_from_row(self, row, row_num):
        host_name = None
        attributes: Dict[str, str] = {}
        for col_num, value in enumerate(row):
            attribute = html.request.var("attribute_%d" % col_num)
            if attribute == "host_name":
                Hostname().validate_value(value, "host")
                host_name = value

            elif attribute and attribute != "-":
                if attribute in attributes:
                    raise MKUserError(
                        None,
                        _("The attribute \"%s\" is assigned to multiple columns. "
                          "You can not populate one attribute from multiple columns. "
                          "The column to attribute associations need to be unique.") % attribute)

                attr = host_attribute_registry[attribute]()

                # TODO: The value handling here is incorrect. The correct way would be to use the
                # host attributes from_html_vars and validate_input, just like collect_attributes()
                # from cmk/gui/watolib/host_attributes.py is doing it.
                # The problem here is that we get the value in a different way (from row instead of
                # HTTP request vars) which from_html_vars can not work with.

                if attribute == "alias":
                    attributes[attribute] = value
                else:
                    if not value.isascii():
                        raise MKUserError(
                            None,
                            _("Non-ASCII characters are not allowed in the "
                              "attribute \"%s\".") % attribute)

                    try:
                        attr.validate_input(value, "")
                    except MKUserError as e:
                        raise MKUserError(
                            None,
                            _("Invalid value in column %d (%s) of row %d: %s") %
                            (col_num, attribute, row_num, e))

                    attributes[attribute] = value

        if host_name is None:
            raise MKUserError(None, _("The host name attribute needs to be assigned to a column."))

        return host_name, attributes

    def page(self) -> None:
        if not html.request.has_var("file_id"):
            self._upload_form()
        else:
            self._preview()

    def _upload_form(self) -> None:
        html.begin_form("upload", method="POST")
        html.p(
            _("Using this page you can import several hosts at once into the choosen folder. You can "
              "choose a CSV file from your workstation to be uploaded, paste a CSV files contents "
              "into the textarea or simply enter a list of hostnames (one per line) to the textarea."
             ))

        self._vs_upload().render_input("_upload", None)
        html.hidden_fields()
        html.end_form()

    def _vs_upload(self):
        return Dictionary(
            elements=[
                ("file", UploadOrPasteTextFile(
                    title=_("Import Hosts"),
                    file_title=_("CSV File"),
                )),
                ("do_service_detection", Checkbox(title=_("Perform automatic service discovery"),)),
            ],
            render="form",
            title=_("Import Hosts"),
            optional_keys=[],
        )

    def _preview(self) -> None:
        html.begin_form("preview", method="POST")
        self._preview_form()

        attributes = self._attribute_choices()

        # first line could be missing in situation of import error
        csv_reader = self._open_csv_file()
        if not csv_reader:
            return  # don't try to show preview when CSV could not be read

        html.h2(_("Preview"))
        attribute_list = "<ul>%s</ul>" % "".join(
            ["<li>%s (%s)</li>" % a for a in attributes if a[0] is not None])
        html.help(
            _("This list shows you the first 10 rows from your CSV file in the way the import is "
              "currently parsing it. If the lines are not splitted correctly or the title line is "
              "not shown as title of the table, you may change the import settings above and try "
              "again.") + "<br><br>" +
            _("The first row below the titles contains fields to specify which column of the "
              "CSV file should be imported to which attribute of the created hosts. The import "
              "progress is trying to match the columns to attributes automatically by using the "
              "titles found in the title row (if you have some). "
              "If you use the correct titles, the attributes can be mapped automatically. The "
              "currently available attributes are:") + attribute_list +
            _("You can change these assignments according to your needs and then start the "
              "import by clicking on the <i>Import</i> button above."))

        # Wenn bei einem Host ein Fehler passiert, dann wird die Fehlermeldung zu dem Host angezeigt, so dass man sehen kann, was man anpassen muss.
        # Die problematischen Zeilen sollen angezeigt werden, so dass man diese als Block in ein neues CSV-File eintragen kann und dann diese Datei
        # erneut importieren kann.
        if self._has_title_line:
            try:
                headers = list(next(csv_reader))
            except StopIteration:
                headers = []  # nope, there is no header
        else:
            headers = []

        rows = list(csv_reader)

        # Determine how many columns should be rendered by using the longest column
        num_columns = max([len(r) for r in [headers] + rows])

<<<<<<< HEAD
        with table_element(sortable=False, searchable=False,
                           omit_headers=not self._has_title_line) as table:
=======
        with table_element(sortable=False,
                           searchable=False,
                           omit_headers=not self._params.get("has_title_line")) as table:
>>>>>>> 75a18bda

            # Render attribute selection fields
            table.row()
            for col_num in range(num_columns):
                header = headers[col_num] if len(headers) > col_num else None
                table.cell(html.render_text(header))
                attribute_varname = "attribute_%d" % col_num
                if html.request.var(attribute_varname):
                    attribute_method = html.request.get_ascii_input_mandatory(attribute_varname)
                else:
                    attribute_method = self._try_detect_default_attribute(attributes, header)
                    html.request.del_var(attribute_varname)

                html.dropdown("attribute_%d" % col_num,
                              attributes,
                              deflt=attribute_method,
                              autocomplete="off")

            # Render sample rows
            for row in rows:
                table.row()
                for cell in row:
                    table.cell(None, html.render_text(cell))

        html.end_form()

    def _preview_form(self) -> None:
        if self._params is not None:
            params = self._params
        else:
            params = self._vs_parse_params().default_value()
        self._vs_parse_params().render_input("_preview", params)
        html.hidden_fields()

    def _vs_parse_params(self):
        return Dictionary(
            elements=[
                ("field_delimiter",
                 TextAscii(
                     title=_("Set field delimiter"),
                     default_value=";",
                     size=1,
                     allow_empty=False,
                 )),
                ("has_title_line",
                 FixedValue(
                     True,
                     title=_("Has title line"),
                     totext=_("The first line in the file contains titles."),
                 )),
            ],
            render="form",
            title=_("File Parsing Settings"),
            default_keys=["has_title_line"],
        )

    def _attribute_choices(self):
        attributes = [
            (None, _("(please select)")),
            ("-", _("Don't import")),
            ("host_name", _("Hostname")),
            ("alias", _("Alias")),
            ("site", _("Monitored on site")),
            ("ipaddress", _("IPv4 address")),
            ("ipv6address", _("IPv6 address")),
            ("snmp_community", _("SNMP community")),
        ]

        # Add tag groups
        for tag_group in config.tags.tag_groups:
            attributes.append(("tag_" + tag_group.id, _("Tag: %s") % tag_group.title))

        # Add custom attributes
        for entry in ModeCustomHostAttrs().get_attributes():
            name = entry['name']
            attributes.append((name, _("Custom variable: %s") % name))

        return attributes

    # Try to detect the host attribute to choose for this column based on the header
    # of this column (if there is some).
    def _try_detect_default_attribute(self, attributes, header):
        if header is None:
            return ""

        def similarity(a, b):
            return SequenceMatcher(None, a, b).ratio()

        highscore = 0.0
        best_key = ""
        for key, title in attributes:
            if key is not None:
                key_match_score = similarity(key, header)
                title_match_score = similarity(title, header)
                score = key_match_score if key_match_score > title_match_score else title_match_score

                if score > 0.6 and score > highscore:
                    best_key = key
                    highscore = score

        return best_key<|MERGE_RESOLUTION|>--- conflicted
+++ resolved
@@ -1,17 +1,35 @@
-#!/usr/bin/env python3
-# -*- coding: utf-8 -*-
-# Copyright (C) 2019 tribe29 GmbH - License: GNU General Public License v2
-# This file is part of Checkmk (https://checkmk.com). It is subject to the terms and
-# conditions defined in the file COPYING, which is part of this source code package.
+#!/usr/bin/env python
+# -*- encoding: utf-8; py-indent-offset: 4 -*-
+# +------------------------------------------------------------------+
+# |             ____ _               _        __  __ _  __           |
+# |            / ___| |__   ___  ___| | __   |  \/  | |/ /           |
+# |           | |   | '_ \ / _ \/ __| |/ /   | |\/| | ' /            |
+# |           | |___| | | |  __/ (__|   <    | |  | | . \            |
+# |            \____|_| |_|\___|\___|_|\_\___|_|  |_|_|\_\           |
+# |                                                                  |
+# | Copyright Mathias Kettner 2014             mk@mathias-kettner.de |
+# +------------------------------------------------------------------+
+#
+# This file is part of Check_MK.
+# The official homepage is at http://mathias-kettner.de/check_mk.
+#
+# check_mk is free software;  you can redistribute it and/or modify it
+# under the  terms of the  GNU General Public License  as published by
+# the Free Software Foundation in version 2.  check_mk is  distributed
+# in the hope that it will be useful, but WITHOUT ANY WARRANTY;  with-
+# out even the implied warranty of  MERCHANTABILITY  or  FITNESS FOR A
+# PARTICULAR PURPOSE. See the  GNU General Public License for more de-
+# tails. You should have  received  a copy of the  GNU  General Public
+# License along with GNU Make; see the file  COPYING.  If  not,  write
+# to the Free Software Foundation, Inc., 51 Franklin St,  Fifth Floor,
+# Boston, MA 02110-1301 USA.
 """The bulk import for hosts can be used to import multiple new hosts into a
 single WATO folder. The hosts can either be provided by uploading a CSV file or
 by pasting the contents of a CSV file into a textbox."""
 
+import os
 import csv
 import time
-from typing import Dict, Type, List, Optional, Any
-from pathlib import Path
-
 from difflib import SequenceMatcher
 
 import cmk.utils.store as store
@@ -20,26 +38,11 @@
 import cmk.gui.weblib as weblib
 import cmk.gui.config as config
 import cmk.gui.watolib as watolib
-
 from cmk.gui.table import table_element
 from cmk.gui.exceptions import MKUserError
 from cmk.gui.i18n import _
 from cmk.gui.globals import html
-from cmk.gui.type_defs import PermissionName
-from cmk.gui.breadcrumb import Breadcrumb
-from cmk.gui.page_menu import (
-    PageMenu,
-    PageMenuDropdown,
-    PageMenuTopic,
-    PageMenuEntry,
-    make_simple_form_page_menu,
-    make_form_submit_link,
-)
 from cmk.gui.wato.pages.custom_attributes import ModeCustomHostAttrs
-<<<<<<< HEAD
-from cmk.gui.wato.pages.folders import ModeFolder
-=======
->>>>>>> 75a18bda
 from cmk.gui.watolib.host_attributes import host_attribute_registry
 
 from cmk.gui.valuespec import (
@@ -53,122 +56,66 @@
 
 from cmk.gui.plugins.wato import (
     WatoMode,
-    ActionResult,
     mode_registry,
-    redirect,
-    mode_url,
-    flash,
 )
-
-# Was not able to get determine the type of csv._reader / _csv.reader
-CSVReader = Any
 
 
 @mode_registry.register
 class ModeBulkImport(WatoMode):
+    _upload_tmp_path = cmk.utils.paths.tmp_dir + "/host-import"
+
     @classmethod
-    def name(cls) -> str:
+    def name(cls):
         return "bulk_import"
 
     @classmethod
-    def permissions(cls) -> List[PermissionName]:
+    def permissions(cls):
         return ["hosts", "manage_hosts"]
 
-    @classmethod
-    def parent_mode(cls) -> Optional[Type[WatoMode]]:
-        return ModeFolder
-
-    def __init__(self) -> None:
+    def __init__(self):
         super(ModeBulkImport, self).__init__()
-        self._params: Optional[Dict[str, Any]] = None
-        self._has_title_line = True
-
-    @property
-    def _upload_tmp_path(self) -> Path:
-        return Path(cmk.utils.paths.tmp_dir) / "host-import"
-
-    def title(self) -> str:
+        self._csv_reader = None
+        self._params = None
+
+    def title(self):
         return _("Bulk host import")
 
-<<<<<<< HEAD
-    def page_menu(self, breadcrumb: Breadcrumb) -> PageMenu:
-        if not html.request.has_var("file_id"):
-            return make_simple_form_page_menu(_("Hosts"),
-                                              breadcrumb,
-                                              form_name="upload",
-                                              button_name="_do_upload",
-                                              save_title=_("Upload"))
-
-        # preview phase, after first upload
-        return PageMenu(
-            dropdowns=[
-                PageMenuDropdown(
-                    name="actions",
-                    title=_("Actions"),
-                    topics=[
-                        PageMenuTopic(
-                            title=_("Actions"),
-                            entries=[
-                                PageMenuEntry(
-                                    title=_("Update preview"),
-                                    icon_name="update",
-                                    item=make_form_submit_link("preview", "_do_preview"),
-                                    is_shortcut=True,
-                                    is_suggested=True,
-                                ),
-                                PageMenuEntry(
-                                    title=_("Import"),
-                                    icon_name="save",
-                                    item=make_form_submit_link("preview", "_do_import"),
-                                    is_shortcut=True,
-                                    is_suggested=True,
-                                ),
-                            ],
-                        ),
-                    ],
-                ),
-            ],
-            breadcrumb=breadcrumb,
-        )
-=======
     def buttons(self):
         html.context_button(_("Abort"), watolib.folder_preserving_link([("mode", "folder")]),
                             "abort")
         if html.request.has_var("file_id"):
             html.context_button(_("Back"),
                                 watolib.folder_preserving_link([("mode", "bulk_import")]), "back")
->>>>>>> 75a18bda
-
-    def action(self) -> ActionResult:
+
+    def action(self):
         if html.transaction_valid():
             if html.request.has_var("_do_upload"):
                 self._upload_csv_file()
 
-            csv_reader = self._open_csv_file()
+            self._read_csv_file()
 
             if html.request.var("_do_import"):
-                return self._import(csv_reader)
-        return None
-
-    def _file_path(self) -> Path:
-        file_id = html.request.get_unicode_input_mandatory(
-            "file_id", "%s-%d" % (config.user.id, int(time.time())))
-        return self._upload_tmp_path / ("%s.csv" % file_id)
+                return self._import()
+
+    def _file_path(self):
+        file_id = html.request.var("file_id", "%s-%d" % (config.user.id, int(time.time())))
+        return self._upload_tmp_path + "/%s.csv" % file_id
 
     # Upload the CSV file into a temporary directoy to make it available not only
     # for this request. It needs to be available during several potential "confirm"
     # steps and then through the upload step.
-    def _upload_csv_file(self) -> None:
+    def _upload_csv_file(self):
         store.makedirs(self._upload_tmp_path)
 
         self._cleanup_old_files()
 
         upload_info = self._vs_upload().from_html_vars("_upload")
         self._vs_upload().validate_value(upload_info, "_upload")
+        _file_name, _mime_type, content = upload_info["file"]
 
         file_id = "%s-%d" % (config.user.id, int(time.time()))
 
-        store.save_text_to_file(self._file_path(), upload_info["file"])
+        store.save_file(self._file_path(), content.encode("utf-8"))
 
         # make selections available to next page
         html.request.set_var("file_id", file_id)
@@ -176,36 +123,29 @@
         if upload_info["do_service_detection"]:
             html.request.set_var("do_service_detection", "1")
 
-    def _cleanup_old_files(self) -> None:
-        for path in self._upload_tmp_path.iterdir():
-            mtime = path.stat().st_mtime
+    def _cleanup_old_files(self):
+        for f in os.listdir(self._upload_tmp_path):
+            path = self._upload_tmp_path + "/" + f
+            mtime = os.stat(path).st_mtime
             if mtime < time.time() - 3600:
-                path.unlink()
-
-    def _get_custom_csv_dialect(self, delim: str) -> Type[csv.Dialect]:
+                os.unlink(path)
+
+    def _get_custom_csv_dialect(self, delim):
         class CustomCSVDialect(csv.excel):
             delimiter = delim
 
-        return CustomCSVDialect
-
-    def _open_csv_file(self) -> CSVReader:
+        return CustomCSVDialect()
+
+    def _read_csv_file(self):
         try:
-            csv_file = self._file_path().open(encoding="utf-8")
+            csv_file = file(self._file_path())
         except IOError:
             raise MKUserError(
                 None, _("Failed to read the previously uploaded CSV file. Please upload it again."))
 
-        if list(html.request.itervars(prefix="_preview")):
-            params = self._vs_parse_params().from_html_vars("_preview")
-        else:
-            params = {
-                "has_title_line": True,
-            }
-
+        params = self._vs_parse_params().from_html_vars("_preview")
         self._vs_parse_params().validate_value(params, "_preview")
         self._params = params
-        assert self._params is not None
-        self._has_title_line = self._params.get("has_title_line", False)
 
         # try to detect the CSV format to be parsed
         if "field_delimiter" in params:
@@ -223,43 +163,33 @@
                 else:
                     raise
 
-        return csv.reader(csv_file, csv_dialect)
-
-    def _import(self, csv_reader: CSVReader) -> ActionResult:
-        if self._has_title_line:
+        # Save for preview in self.page()
+        self._csv_reader = csv.reader(csv_file, csv_dialect)
+
+    def _import(self):
+        if self._params.get("has_title_line"):
             try:
-                next(csv_reader)  # skip header
+                self._csv_reader.next()  # skip header
             except StopIteration:
                 pass
 
         num_succeeded, num_failed = 0, 0
         fail_messages = []
         selected = []
-        imported_hosts = []
-
-<<<<<<< HEAD
-        for row_num, row in enumerate(csv_reader):
-=======
+
         for row_num, row in enumerate(self._csv_reader):
->>>>>>> 75a18bda
             if not row:
                 continue  # skip empty lines
 
             host_name, attributes = self._get_host_info_from_row(row, row_num)
             try:
-                watolib.Folder.current().create_hosts(
-                    [(host_name, attributes, None)],
-                    bake_hosts=False,
-                )
-                imported_hosts.append(host_name)
+                watolib.Folder.current().create_hosts([(host_name, attributes, None)])
                 selected.append('_c_%s' % host_name)
                 num_succeeded += 1
             except Exception as e:
                 fail_messages.append(
-                    _("Failed to create a host from line %d: %s") % (csv_reader.line_num, e))
+                    _("Failed to create a host from line %d: %s") % (self._csv_reader.line_num, e))
                 num_failed += 1
-
-        watolib.hosts_and_folders.try_bake_agents_for_hosts(imported_hosts)
 
         self._delete_csv_file()
 
@@ -273,17 +203,6 @@
 
         if num_succeeded > 0 and html.request.var("do_service_detection") == "1":
             # Create a new selection for performing the bulk discovery
-<<<<<<< HEAD
-            config.user.set_rowselection(weblib.selection_id(),
-                                         'wato-folder-/' + watolib.Folder.current().path(),
-                                         selected, 'set')
-            return redirect(mode_url("bulkinventory", _bulk_inventory='1', show_checkboxes='1'))
-        flash(msg)
-        return redirect(mode_url("folder"))
-
-    def _delete_csv_file(self) -> None:
-        self._file_path().unlink()
-=======
             weblib.set_rowselection('wato-folder-/' + watolib.Folder.current().path(), selected,
                                     'set')
             html.request.set_var('mode', 'bulkinventory')
@@ -294,11 +213,10 @@
 
     def _delete_csv_file(self):
         os.unlink(self._file_path())
->>>>>>> 75a18bda
 
     def _get_host_info_from_row(self, row, row_num):
         host_name = None
-        attributes: Dict[str, str] = {}
+        attributes = {}
         for col_num, value in enumerate(row):
             attribute = html.request.var("attribute_%d" % col_num)
             if attribute == "host_name":
@@ -322,9 +240,11 @@
                 # HTTP request vars) which from_html_vars can not work with.
 
                 if attribute == "alias":
-                    attributes[attribute] = value
+                    attributes[attribute] = value.decode("utf-8")
                 else:
-                    if not value.isascii():
+                    try:
+                        unicode(value)
+                    except:
                         raise MKUserError(
                             None,
                             _("Non-ASCII characters are not allowed in the "
@@ -345,13 +265,13 @@
 
         return host_name, attributes
 
-    def page(self) -> None:
+    def page(self):
         if not html.request.has_var("file_id"):
             self._upload_form()
         else:
             self._preview()
 
-    def _upload_form(self) -> None:
+    def _upload_form(self):
         html.begin_form("upload", method="POST")
         html.p(
             _("Using this page you can import several hosts at once into the choosen folder. You can "
@@ -361,15 +281,19 @@
 
         self._vs_upload().render_input("_upload", None)
         html.hidden_fields()
+        html.button("_do_upload", _("Upload"))
         html.end_form()
 
     def _vs_upload(self):
         return Dictionary(
             elements=[
-                ("file", UploadOrPasteTextFile(
-                    title=_("Import Hosts"),
-                    file_title=_("CSV File"),
-                )),
+                ("file",
+                 UploadOrPasteTextFile(
+                     title=_("Import Hosts"),
+                     file_title=_("CSV File"),
+                     allow_empty=False,
+                     default_mode="upload",
+                 )),
                 ("do_service_detection", Checkbox(title=_("Perform automatic service discovery"),)),
             ],
             render="form",
@@ -377,15 +301,14 @@
             optional_keys=[],
         )
 
-    def _preview(self) -> None:
+    def _preview(self):
         html.begin_form("preview", method="POST")
         self._preview_form()
 
         attributes = self._attribute_choices()
 
-        # first line could be missing in situation of import error
-        csv_reader = self._open_csv_file()
-        if not csv_reader:
+        self._read_csv_file()  # first line could be missing in situation of import error
+        if not self._csv_reader:
             return  # don't try to show preview when CSV could not be read
 
         html.h2(_("Preview"))
@@ -408,27 +331,22 @@
         # Wenn bei einem Host ein Fehler passiert, dann wird die Fehlermeldung zu dem Host angezeigt, so dass man sehen kann, was man anpassen muss.
         # Die problematischen Zeilen sollen angezeigt werden, so dass man diese als Block in ein neues CSV-File eintragen kann und dann diese Datei
         # erneut importieren kann.
-        if self._has_title_line:
+        if self._params.get("has_title_line"):
             try:
-                headers = list(next(csv_reader))
+                headers = list(self._csv_reader.next())
             except StopIteration:
                 headers = []  # nope, there is no header
         else:
             headers = []
 
-        rows = list(csv_reader)
+        rows = list(self._csv_reader)
 
         # Determine how many columns should be rendered by using the longest column
         num_columns = max([len(r) for r in [headers] + rows])
 
-<<<<<<< HEAD
-        with table_element(sortable=False, searchable=False,
-                           omit_headers=not self._has_title_line) as table:
-=======
         with table_element(sortable=False,
                            searchable=False,
                            omit_headers=not self._params.get("has_title_line")) as table:
->>>>>>> 75a18bda
 
             # Render attribute selection fields
             table.row()
@@ -437,7 +355,7 @@
                 table.cell(html.render_text(header))
                 attribute_varname = "attribute_%d" % col_num
                 if html.request.var(attribute_varname):
-                    attribute_method = html.request.get_ascii_input_mandatory(attribute_varname)
+                    attribute_method = html.request.var("attribute_varname")
                 else:
                     attribute_method = self._try_detect_default_attribute(attributes, header)
                     html.request.del_var(attribute_varname)
@@ -455,13 +373,15 @@
 
         html.end_form()
 
-    def _preview_form(self) -> None:
+    def _preview_form(self):
         if self._params is not None:
             params = self._params
         else:
             params = self._vs_parse_params().default_value()
         self._vs_parse_params().render_input("_preview", params)
         html.hidden_fields()
+        html.button("_do_preview", _("Update preview"))
+        html.button("_do_import", _("Import"))
 
     def _vs_parse_params(self):
         return Dictionary(
@@ -492,9 +412,9 @@
             ("host_name", _("Hostname")),
             ("alias", _("Alias")),
             ("site", _("Monitored on site")),
-            ("ipaddress", _("IPv4 address")),
-            ("ipv6address", _("IPv6 address")),
-            ("snmp_community", _("SNMP community")),
+            ("ipaddress", _("IPv4 Address")),
+            ("ipv6address", _("IPv6 Address")),
+            ("snmp_community", _("SNMP Community")),
         ]
 
         # Add tag groups
