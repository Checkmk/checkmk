--- conflicted
+++ resolved
@@ -1,17 +1,35 @@
-#!/usr/bin/env python3
-# -*- coding: utf-8 -*-
-# Copyright (C) 2019 tribe29 GmbH - License: GNU General Public License v2
-# This file is part of Checkmk (https://checkmk.com). It is subject to the terms and
-# conditions defined in the file COPYING, which is part of this source code package.
+#!/usr/bin/env python
+# -*- encoding: utf-8; py-indent-offset: 4 -*-
+# +------------------------------------------------------------------+
+# |             ____ _               _        __  __ _  __           |
+# |            / ___| |__   ___  ___| | __   |  \/  | |/ /           |
+# |           | |   | '_ \ / _ \/ __| |/ /   | |\/| | ' /            |
+# |           | |___| | | |  __/ (__|   <    | |  | | . \            |
+# |            \____|_| |_|\___|\___|_|\_\___|_|  |_|_|\_\           |
+# |                                                                  |
+# | Copyright Mathias Kettner 2014             mk@mathias-kettner.de |
+# +------------------------------------------------------------------+
+#
+# This file is part of Check_MK.
+# The official homepage is at http://mathias-kettner.de/check_mk.
+#
+# check_mk is free software;  you can redistribute it and/or modify it
+# under the  terms of the  GNU General Public License  as published by
+# the Free Software Foundation in version 2.  check_mk is  distributed
+# in the hope that it will be useful, but WITHOUT ANY WARRANTY;  with-
+# out even the implied warranty of  MERCHANTABILITY  or  FITNESS FOR A
+# PARTICULAR PURPOSE. See the  GNU General Public License for more de-
+# tails. You should have  received  a copy of the  GNU  General Public
+# License along with GNU Make; see the file  COPYING.  If  not,  write
+# to the Free Software Foundation, Inc., 51 Franklin St,  Fifth Floor,
+# Boston, MA 02110-1301 USA.
 """Mange custom attributes of users and hosts"""
 
 import abc
 import os
 import pprint
 import re
-from typing import Dict, Any, Optional, Type, Iterable
-
-from cmk.gui.htmllib import Choices
+
 import cmk.gui.config as config
 import cmk.gui.forms as forms
 from cmk.gui.table import table_element
@@ -19,26 +37,14 @@
 import cmk.gui.watolib as watolib
 import cmk.utils.store as store
 from cmk.gui.exceptions import MKUserError
-from cmk.gui.globals import html, request
+from cmk.gui.globals import html
 from cmk.gui.i18n import _
-from cmk.gui.breadcrumb import Breadcrumb
-from cmk.gui.page_menu import (
-    PageMenu,
-    PageMenuDropdown,
-    PageMenuEntry,
-    PageMenuSearch,
-    PageMenuTopic,
-    make_simple_link,
-    make_simple_form_page_menu,
-)
 from cmk.gui.watolib.host_attributes import (
     host_attribute_topic_registry,
     transform_pre_16_host_topics,
 )
 from cmk.gui.watolib.hosts_and_folders import Folder
-from cmk.gui.plugins.wato import (WatoMode, ActionResult, add_change, mode_registry,
-                                  make_confirm_link, redirect, mode_url)
-from cmk.gui.utils.urls import makeuri_contextless
+from cmk.gui.plugins.wato import WatoMode, add_change, mode_registry, wato_confirm
 
 
 def update_user_custom_attrs():
@@ -79,20 +85,21 @@
     store.save_file(watolib.multisite_dir() + "custom_attrs.mk", output)
 
 
-def custom_attr_types() -> Choices:
+def custom_attr_types():
     return [
         ('TextAscii', _('Simple Text')),
     ]
 
 
-# TODO: Refactor to be valuespec based
-class ModeEditCustomAttr(WatoMode, metaclass=abc.ABCMeta):
+class ModeEditCustomAttr(WatoMode):
+    __metaclass__ = abc.ABCMeta
+
     @property
     def _attrs(self):
         return self._all_attrs[self._type]
 
     def _from_vars(self):
-        self._name = html.request.get_ascii_input("edit")  # missing -> new custom attr
+        self._name = html.request.var("edit")  # missing -> new custom attr
         self._new = self._name is None
 
         # TODO: Inappropriate Intimacy: custom host attributes should not now about
@@ -101,57 +108,41 @@
         self._all_attrs = load_custom_attrs_from_mk_file(lock=html.is_transaction())
 
         if not self._new:
-            matching_attrs = [a for a in self._attrs if a['name'] == self._name]
-            if not matching_attrs:
+            self._attr = [a for a in self._attrs if a['name'] == self._name]
+            if not self._attr:
                 raise MKUserError(None, _('The attribute does not exist.'))
-            self._attr: Dict[str, Any] = matching_attrs[0]
+            else:
+                self._attr = self._attr[0]
         else:
             self._attr = {}
 
     @abc.abstractproperty
-    def _type(self) -> str:
+    def _type(self):
         raise NotImplementedError()
 
     @abc.abstractproperty
-    def _topics(self) -> Choices:
+    def _topics(self):
         raise NotImplementedError()
 
     @abc.abstractproperty
-    def _default_topic(self) -> str:
+    def _default_topic(self):
         raise NotImplementedError()
 
     @abc.abstractproperty
-    def _macro_help(self) -> str:
+    def _macro_help(self):
         raise NotImplementedError()
 
     @abc.abstractproperty
-    def _macro_label(self) -> str:
+    def _macro_label(self):
         raise NotImplementedError()
 
     @abc.abstractmethod
-    def _update_config(self) -> None:
+    def _update_config(self):
         raise NotImplementedError()
 
     @abc.abstractmethod
-    def _show_in_table_option(self) -> None:
-        """Option to show the custom attribute in overview tables of the setup menu."""
-        raise NotImplementedError()
-
-    def _render_table_option(self, section_title, label, help_text):
-        """Helper method to implement _show_in_table_option."""
-        forms.section(section_title)
-        html.help(help_text)
-        html.checkbox('show_in_table', self._attr.get('show_in_table', False), label=label)
-
-    @abc.abstractmethod
-    def title(self) -> str:
-        raise NotImplementedError()
-
-    def page_menu(self, breadcrumb: Breadcrumb) -> PageMenu:
-        return make_simple_form_page_menu(_("Attribute"),
-                                          breadcrumb,
-                                          form_name="attr",
-                                          button_name="save")
+    def title(self):
+        raise NotImplementedError()
 
     def _add_extra_attrs_from_html_vars(self):
         pass
@@ -159,12 +150,12 @@
     def _add_extra_form_sections(self):
         pass
 
-    def action(self) -> ActionResult:
+    def action(self):
         # TODO: remove subclass specific things specifict things (everything with _type == 'user')
         if not html.check_transaction():
-            return None
-
-        title = html.request.get_unicode_input_mandatory("title").strip()
+            return
+
+        title = html.get_unicode_input("title").strip()
         if not title:
             raise MKUserError("title", _("Please specify a title."))
 
@@ -174,13 +165,13 @@
                     "alias",
                     _("This alias is already used by the attribute %s.") % this_attr['name'])
 
-        topic = html.request.get_unicode_input_mandatory('topic', '').strip()
-        help_txt = html.request.get_unicode_input_mandatory('help', '').strip()
+        topic = html.request.var('topic', '').strip()
+        help_txt = html.get_unicode_input('help').strip()
         show_in_table = html.get_checkbox('show_in_table')
         add_custom_macro = html.get_checkbox('add_custom_macro')
 
         if self._new:
-            self._name = html.request.get_ascii_input_mandatory("name", '').strip()
+            self._name = html.request.var("name", '').strip()
             if not self._name:
                 raise MKUserError("name", _("Please specify a name for the new attribute."))
             if ' ' in self._name:
@@ -193,7 +184,7 @@
             if [a for a in self._attrs if a['name'] == self._name]:
                 raise MKUserError("name", _("Sorry, there is already an attribute with that name."))
 
-            ty = html.request.get_ascii_input_mandatory('type', '').strip()
+            ty = html.request.var('type', '').strip()
             if ty not in [t[0] for t in custom_attr_types()]:
                 raise MKUserError('type', _('The choosen attribute type is invalid.'))
 
@@ -221,26 +212,26 @@
         save_custom_attrs_to_mk_file(self._all_attrs)
         self._update_config()
 
-        return redirect(mode_url(self._type + "_attrs"))
+        return self._type + "_attrs"
 
     def page(self):
         # TODO: remove subclass specific things specifict things (everything with _type == 'user')
         html.begin_form("attr")
         forms.header(_("Properties"))
-        forms.section(_("Name"), simple=not self._new, is_required=True)
+        forms.section(_("Name"), simple=not self._new)
         html.help(
             _("The name of the attribute is used as an internal key. It cannot be "
               "changed later."))
         if self._new:
-            html.text_input("name", self._attr.get('name', ''))
+            html.text_input("name", self._attr.get('name'))
             html.set_focus("name")
         else:
             html.write_text(self._name)
             html.set_focus("title")
 
-        forms.section(_("Title") + "<sup>*</sup>", is_required=True)
+        forms.section(_("Title") + "<sup>*</sup>")
         html.help(_("The title is used to label this attribute."))
-        html.text_input("title", self._attr.get('title', ''))
+        html.text_input("title", self._attr.get('title'))
 
         forms.section(_('Topic'))
         html.help(_('The attribute is added to this section in the edit dialog.'))
@@ -253,14 +244,11 @@
         forms.section(_('Data type'))
         html.help(_('The type of information to be stored in this attribute.'))
         if self._new:
-            html.dropdown('type', custom_attr_types(), deflt=self._attr.get('type', ''))
+            html.dropdown('type', custom_attr_types(), deflt=self._attr.get('type'))
         else:
             html.write(dict(custom_attr_types())[self._attr.get('type')])
 
         self._add_extra_form_sections()
-<<<<<<< HEAD
-        self._show_in_table_option()
-=======
 
         forms.section(_('Show in WATO host table'))
         html.help(
@@ -269,7 +257,6 @@
         html.checkbox('show_in_table',
                       self._attr.get('show_in_table', False),
                       label=_("Show the setting of the attribute in the WATO host list table"))
->>>>>>> 75a18bda
 
         forms.section(_('Add to monitoring configuration'))
         html.help(self._macro_help)
@@ -279,6 +266,7 @@
 
         forms.end()
         html.show_localization_hint()
+        html.button("save", _("Save"))
         html.hidden_fields()
         html.end_form()
 
@@ -292,10 +280,6 @@
     @classmethod
     def permissions(cls):
         return ["users", "custom_attributes"]
-
-    @classmethod
-    def parent_mode(cls) -> Optional[Type[WatoMode]]:
-        return ModeCustomUserAttrs
 
     @property
     def _type(self):
@@ -311,11 +295,11 @@
         ]
 
     @property
-    def _default_topic(self) -> str:
+    def _default_topic(self):
         return 'personal'
 
     @property
-    def _macro_help(self) -> str:
+    def _macro_help(self):
         return _(
             'The attribute can be added to the contact definiton in order to use it for notifications.'
         )
@@ -326,15 +310,6 @@
 
     def _update_config(self):
         update_user_custom_attrs()
-
-    def _show_in_table_option(self):
-        self._render_table_option(
-            _('Show in user table'),
-            _('Show this attribute in the user table of the setup menu'),
-            _('This attribute is only visibile in the edit user '
-              'page by default. This option displays it in the user '
-              'overview table of the setup menu as well.'),
-        )
 
     def _add_extra_attrs_from_html_vars(self):
         self._attr['user_editable'] = html.get_checkbox('user_editable')
@@ -348,17 +323,12 @@
 
     def title(self):
         if self._new:
-<<<<<<< HEAD
-            return _("Add user attribute")
-        return _("Edit user attribute")
-=======
             return _("Create User Attribute")
         return _("Edit User Attribute")
 
     def buttons(self):
         html.context_button(_("Back"), watolib.folder_preserving_link([("mode", "user_attrs")]),
                             "back")
->>>>>>> 75a18bda
 
 
 @mode_registry.register
@@ -370,10 +340,6 @@
     @classmethod
     def permissions(cls):
         return ["hosts", "manage_hosts", "custom_attributes"]
-
-    @classmethod
-    def parent_mode(cls) -> Optional[Type[WatoMode]]:
-        return ModeCustomHostAttrs
 
     @property
     def _type(self):
@@ -404,21 +370,8 @@
     def _update_config(self):
         _update_host_custom_attrs()
 
-    def _show_in_table_option(self):
-        self._render_table_option(
-            _('Show in host tables'),
-            _("Show this attribute in host tables of the setup menu"),
-            _('This attribute is only visibile in the edit host and folder '
-              'pages by default. This option displays it in host overview '
-              'tables of the setup menu as well.'),
-        )
-
     def title(self):
         if self._new:
-<<<<<<< HEAD
-            return _("Add host attribute")
-        return _("Edit host attribute")
-=======
             return _("Create Host Attribute")
         return _("Edit Host Attribute")
 
@@ -426,10 +379,10 @@
         html.context_button(_("Back"), watolib.folder_preserving_link([("mode", "host_attrs")]),
                             "back")
 
->>>>>>> 75a18bda
-
-
-class ModeCustomAttrs(WatoMode, metaclass=abc.ABCMeta):
+
+class ModeCustomAttrs(WatoMode):
+    __metaclass__ = abc.ABCMeta
+
     def __init__(self):
         super(ModeCustomAttrs, self).__init__()
         # TODO: Inappropriate Intimacy: custom host attributes should not now about
@@ -453,64 +406,24 @@
     def _update_config(self):
         raise NotImplementedError()
 
-    def page_menu(self, breadcrumb: Breadcrumb) -> PageMenu:
-        return PageMenu(
-            dropdowns=[
-                PageMenuDropdown(
-                    name="attributes",
-                    title=_("Attributes"),
-                    topics=[
-                        PageMenuTopic(
-                            title=_("Create"),
-                            entries=[
-                                PageMenuEntry(
-                                    title=_("Add attribute"),
-                                    icon_name="new",
-                                    item=make_simple_link(
-                                        watolib.folder_preserving_link([
-                                            ("mode", "edit_%s_attr" % self._type)
-                                        ])),
-                                    is_shortcut=True,
-                                    is_suggested=True,
-                                ),
-                            ],
-                        ),
-                    ],
-                ),
-                PageMenuDropdown(
-                    name="related",
-                    title=_("Related"),
-                    topics=[
-                        PageMenuTopic(
-                            title=_("Setup"),
-                            entries=list(self._page_menu_entries_related()),
-                        ),
-                    ],
-                ),
-            ],
-            breadcrumb=breadcrumb,
-            inpage_search=PageMenuSearch(),
-        )
-
-    @abc.abstractmethod
-    def _page_menu_entries_related(self) -> Iterable[PageMenuEntry]:
-        raise NotImplementedError()
-
-    def action(self) -> ActionResult:
-        if not html.check_transaction():
-            return redirect(self.mode_url())
-
-        if not html.request.var('_delete'):
-            return redirect(self.mode_url())
-
-        delname = html.request.var("_delete")
-        for index, attr in enumerate(self._attrs):
-            if attr['name'] == delname:
-                self._attrs.pop(index)
-        save_custom_attrs_to_mk_file(self._all_attrs)
-        self._update_config()
-        add_change("edit-%sattrs" % self._type, _("Deleted attribute %s") % (delname))
-        return redirect(self.mode_url())
+    def action(self):
+        if html.request.var('_delete'):
+            delname = html.request.var("_delete")
+
+            # FIXME: Raise an error if the attribute is still used
+
+            confirm_txt = _('Do you really want to delete the custom attribute "%s"?') % (delname)
+
+            c = wato_confirm(_("Confirm deletion of attribute \"%s\"") % delname, confirm_txt)
+            if c:
+                for index, attr in enumerate(self._attrs):
+                    if attr['name'] == delname:
+                        self._attrs.pop(index)
+                save_custom_attrs_to_mk_file(self._all_attrs)
+                self._update_config()
+                add_change("edit-%sattrs" % self._type, _("Deleted attribute %s") % (delname))
+            elif c is False:
+                return ""
 
     def page(self):
         if not self._attrs:
@@ -524,11 +437,7 @@
                 table.cell(_("Actions"), css="buttons")
                 edit_url = watolib.folder_preserving_link([("mode", "edit_%s_attr" % self._type),
                                                            ("edit", custom_attr['name'])])
-                delete_url = make_confirm_link(
-                    url=html.makeactionuri([("_delete", custom_attr['name'])]),
-                    message=_('Do you really want to delete the custom attribute "%s"?') %
-                    custom_attr['name'],
-                )
+                delete_url = html.makeactionuri([("_delete", custom_attr['name'])])
                 html.icon_button(edit_url, _("Properties"), "edit")
                 html.icon_button(delete_url, _("Delete"), "delete")
 
@@ -555,28 +464,12 @@
         update_user_custom_attrs()
 
     def title(self):
-<<<<<<< HEAD
-        return _("Custom user attributes")
-
-    def _page_menu_entries_related(self) -> Iterable[PageMenuEntry]:
-        yield PageMenuEntry(
-            title=_("Users"),
-            icon_name="users",
-            item=make_simple_link(
-                makeuri_contextless(
-                    request,
-                    [("mode", "users")],
-                    filename="wato.py",
-                )),
-        )
-=======
         return _("Custom User Attributes")
 
     def buttons(self):
         html.context_button(_("Users"), watolib.folder_preserving_link([("mode", "users")]), "back")
         html.context_button(_("New attribute"),
                             watolib.folder_preserving_link([("mode", "edit_user_attr")]), "new")
->>>>>>> 75a18bda
 
 
 @mode_registry.register
@@ -597,9 +490,6 @@
         _update_host_custom_attrs()
 
     def title(self):
-<<<<<<< HEAD
-        return _("Custom host attributes")
-=======
         return _("Custom Host Attributes")
 
     def buttons(self):
@@ -607,19 +497,6 @@
                             "back")
         html.context_button(_("New attribute"),
                             watolib.folder_preserving_link([("mode", "edit_host_attr")]), "new")
->>>>>>> 75a18bda
 
     def get_attributes(self):
-        return self._attrs
-
-    def _page_menu_entries_related(self) -> Iterable[PageMenuEntry]:
-        yield PageMenuEntry(
-            title=_("Hosts"),
-            icon_name="folder",
-            item=make_simple_link(
-                makeuri_contextless(
-                    request,
-                    [("mode", "folder")],
-                    filename="wato.py",
-                )),
-        )+        return self._attrs