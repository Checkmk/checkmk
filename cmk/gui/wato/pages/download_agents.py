#!/usr/bin/env python
# -*- encoding: utf-8; py-indent-offset: 4 -*-
# +------------------------------------------------------------------+
# |             ____ _               _        __  __ _  __           |
# |            / ___| |__   ___  ___| | __   |  \/  | |/ /           |
# |           | |   | '_ \ / _ \/ __| |/ /   | |\/| | ' /            |
# |           | |___| | | |  __/ (__|   <    | |  | | . \            |
# |            \____|_| |_|\___|\___|_|\_\___|_|  |_|_|\_\           |
# |                                                                  |
# | Copyright Mathias Kettner 2014             mk@mathias-kettner.de |
# +------------------------------------------------------------------+
#
# This file is part of Check_MK.
# The official homepage is at http://mathias-kettner.de/check_mk.
#
# check_mk is free software;  you can redistribute it and/or modify it
# under the  terms of the  GNU General Public License  as published by
# the Free Software Foundation in version 2.  check_mk is  distributed
# in the hope that it will be useful, but WITHOUT ANY WARRANTY;  with-
# out even the implied warranty of  MERCHANTABILITY  or  FITNESS FOR A
# PARTICULAR PURPOSE. See the  GNU General Public License for more de-
# tails. You should have  received  a copy of the  GNU  General Public
# License along with GNU Make; see the file  COPYING.  If  not,  write
# to the Free Software Foundation, Inc., 51 Franklin St,  Fifth Floor,
# Boston, MA 02110-1301 USA.
"""Simple download page for the builtin agents and plugins"""

import os
import glob

import cmk.utils.paths
import cmk.utils.render

import cmk.gui.watolib as watolib
import cmk.gui.forms as forms
from cmk.gui.i18n import _
from cmk.gui.globals import html

from cmk.gui.plugins.wato import (
    WatoMode,
    mode_registry,
    global_buttons,
)


@mode_registry.register
class ModeDownloadAgents(WatoMode):
    @classmethod
    def name(cls):
        return "download_agents"

    @classmethod
    def permissions(cls):
        return ["download_agents"]

    def title(self):
        return _("Agents and Plugins")

    def buttons(self):
        global_buttons()
        if watolib.has_agent_bakery():
            html.context_button(_("Baked agents"),
                                watolib.folder_preserving_link([("mode", "agents")]),
                                "download_agents")
        html.context_button(_("Release Notes"), "version.py", "mk")

    def page(self):
        html.open_div(class_="rulesets")
        packed = glob.glob(cmk.utils.paths.agents_dir + "/*.deb") \
                + glob.glob(cmk.utils.paths.agents_dir + "/*.rpm") \
                + glob.glob(cmk.utils.paths.agents_dir + "/windows/c*.msi")

        self._download_table(_("Packaged Agents"), {}, packed)

        titles = {
            '': _('Linux/Unix Agents'),
            '/plugins': _('Linux/Unix Agents - Plugins'),
            '/cfg_examples': _('Linux/Unix Agents - Example Configurations'),
            '/cfg_examples/systemd': _('Linux Agent - Example configuration using with systemd'),
            '/windows': _('Windows Agent'),
            '/windows/plugins': _('Windows Agent - Plugins'),
            '/windows/plugins/decoded': _('Windows Agent - Plugins'),
            '/windows/mrpe': _('Windows Agent - MRPE Scripts'),
            '/windows/cfg_examples': _('Windows Agent - Example Configurations'),
            '/windows/ohm': _('Windows Agent - OpenHardwareMonitor (headless)'),
            '/z_os': _('z/OS'),
            '/sap': _('SAP R/3'),
        }

        banned_paths = [
            '/bakery',
            '/special',
            '/windows/msibuild',
            '/windows/msibuild/patches',
            '/windows/sections',
        ]

        file_titles = {}
        other_sections = []
        for root, _dirs, files in os.walk(cmk.utils.paths.agents_dir):
            file_paths = []
            relpath = root.split('agents')[1]
            if relpath not in banned_paths:
                title = titles.get(relpath, relpath)
                for filename in files:
                    if filename == "CONTENTS":
                        file_titles.update(self._read_agent_contents_file(root))

                    path = root + '/' + filename
                    if path not in packed and 'deprecated' not in path and 'decoded' not in path:
                        # check that we have decoded file instead of the encoded in the root
                        decoded_candidate_path = root + '/decoded/' + filename
                        if os.path.exists(decoded_candidate_path):
                            file_paths.append(decoded_candidate_path)
                        else:
                            file_paths.append(path)

                other_sections.append((title, file_paths))

        other_sections.sort()

        for title, file_paths in other_sections:
            useful_file_paths = [
                p for p in file_paths
                if file_titles.get(p, "") is not None \
                    and not p.endswith("/CONTENTS")
            ]
            file_titles.update(self._read_plugin_inline_comments(useful_file_paths))
            if useful_file_paths:
                self._download_table(title, file_titles, sorted(useful_file_paths))
        html.close_div()

    def _download_table(self, title, file_titles, paths):
        forms.header(title)
        forms.container()
        for path in paths:
            os_path = path
            relpath = path.replace(cmk.utils.paths.agents_dir + '/', '')
            filename = path.split('/')[-1]
            title = file_titles.get(os_path, filename)

            file_size = os.stat(os_path).st_size

            # FIXME: Rename classes etc. to something generic
            html.open_div(class_="ruleset")
            html.open_div(style="width:300px;", class_="text")
<<<<<<< HEAD
            html.a(title, href="agents/%s" % relpath)
=======
            html.a(filename, href="agents/%s" % relpath, download=filename)
>>>>>>> a486847e
            html.span("." * 200, class_="dots")
            html.close_div()
            html.div(cmk.utils.render.fmt_bytes(file_size), style="width:60px;", class_="rulecount")
            html.close_div()
            html.close_div()
        forms.end()

    def _read_plugin_inline_comments(self, file_paths):
        comment_prefixes = ["# ", "REM ", "$!# "]
        windows_bom = "\xef\xbb\xbf"
        file_titles = {}
        for path in file_paths:
            first_bytes = file(path).read(500)
            if first_bytes.startswith(windows_bom):
                first_bytes = first_bytes[len(windows_bom):]
            first_lines = first_bytes.splitlines()
            for line in first_lines:
                for prefix in comment_prefixes:
                    if line.startswith(prefix) and len(line) > len(prefix) and line[len(
                            prefix)].isalpha():
                        file_titles[path] = line[len(prefix):].strip()
                        break
                if path in file_titles:
                    break
        return file_titles

    def _read_agent_contents_file(self, root):
        file_titles = {}
        for line in file(root + "/CONTENTS"):
            line = line.strip()
            if line and not line.startswith("#"):
                file_name, title = line.split(None, 1)
                if title == "(hide)":
                    file_titles[root + "/" + file_name] = None
                else:
                    file_titles[root + "/" + file_name] = title
        return file_titles<|MERGE_RESOLUTION|>--- conflicted
+++ resolved
@@ -1,154 +1,182 @@
-#!/usr/bin/env python
-# -*- encoding: utf-8; py-indent-offset: 4 -*-
-# +------------------------------------------------------------------+
-# |             ____ _               _        __  __ _  __           |
-# |            / ___| |__   ___  ___| | __   |  \/  | |/ /           |
-# |           | |   | '_ \ / _ \/ __| |/ /   | |\/| | ' /            |
-# |           | |___| | | |  __/ (__|   <    | |  | | . \            |
-# |            \____|_| |_|\___|\___|_|\_\___|_|  |_|_|\_\           |
-# |                                                                  |
-# | Copyright Mathias Kettner 2014             mk@mathias-kettner.de |
-# +------------------------------------------------------------------+
-#
-# This file is part of Check_MK.
-# The official homepage is at http://mathias-kettner.de/check_mk.
-#
-# check_mk is free software;  you can redistribute it and/or modify it
-# under the  terms of the  GNU General Public License  as published by
-# the Free Software Foundation in version 2.  check_mk is  distributed
-# in the hope that it will be useful, but WITHOUT ANY WARRANTY;  with-
-# out even the implied warranty of  MERCHANTABILITY  or  FITNESS FOR A
-# PARTICULAR PURPOSE. See the  GNU General Public License for more de-
-# tails. You should have  received  a copy of the  GNU  General Public
-# License along with GNU Make; see the file  COPYING.  If  not,  write
-# to the Free Software Foundation, Inc., 51 Franklin St,  Fifth Floor,
-# Boston, MA 02110-1301 USA.
+#!/usr/bin/env python3
+# -*- coding: utf-8 -*-
+# Copyright (C) 2019 tribe29 GmbH - License: GNU General Public License v2
+# This file is part of Checkmk (https://checkmk.com). It is subject to the terms and
+# conditions defined in the file COPYING, which is part of this source code package.
 """Simple download page for the builtin agents and plugins"""
 
 import os
+import abc
 import glob
+import fnmatch
+from typing import List, Iterator, Optional
 
 import cmk.utils.paths
 import cmk.utils.render
 
 import cmk.gui.watolib as watolib
 import cmk.gui.forms as forms
+from cmk.gui.type_defs import PermissionName
 from cmk.gui.i18n import _
 from cmk.gui.globals import html
+from cmk.gui.breadcrumb import Breadcrumb
+from cmk.gui.page_menu import (
+    PageMenu,
+    PageMenuDropdown,
+    PageMenuTopic,
+    PageMenuEntry,
+    make_simple_link,
+)
 
 from cmk.gui.plugins.wato import (
     WatoMode,
     mode_registry,
-    global_buttons,
+    folder_preserving_link,
 )
 
 
-@mode_registry.register
-class ModeDownloadAgents(WatoMode):
-    @classmethod
-    def name(cls):
-        return "download_agents"
-
-    @classmethod
-    def permissions(cls):
+class ABCModeDownloadAgents(WatoMode):
+    @classmethod
+    def permissions(cls) -> Optional[List[PermissionName]]:
         return ["download_agents"]
 
-    def title(self):
-        return _("Agents and Plugins")
-
-    def buttons(self):
-        global_buttons()
+    def page_menu(self, breadcrumb: Breadcrumb) -> PageMenu:
+        return PageMenu(
+            dropdowns=[
+                PageMenuDropdown(
+                    name="related",
+                    title=_("Related"),
+                    topics=[
+                        PageMenuTopic(
+                            title=_("Setup"),
+                            entries=list(self._page_menu_entries_related()),
+                        ),
+                    ],
+                ),
+            ],
+            breadcrumb=breadcrumb,
+        )
+
+    def _page_menu_entries_related(self) -> Iterator[PageMenuEntry]:
         if watolib.has_agent_bakery():
-            html.context_button(_("Baked agents"),
-                                watolib.folder_preserving_link([("mode", "agents")]),
-                                "download_agents")
-        html.context_button(_("Release Notes"), "version.py", "mk")
-
-    def page(self):
+            yield PageMenuEntry(
+                title=_("Windows, Linux, Solaris, AIX"),
+                icon_name="agents",
+                item=make_simple_link(watolib.folder_preserving_link([("mode", "agents")])),
+            )
+
+        if self.name() != "download_agents_windows":
+            yield PageMenuEntry(
+                title=_("Windows files"),
+                icon_name="download_agents",
+                item=make_simple_link(folder_preserving_link([("mode", "download_agents_windows")
+                                                             ])),
+            )
+
+        if self.name() != "download_agents_linux":
+            yield PageMenuEntry(
+                title=_("Linux, Solaris, AIX files"),
+                icon_name="download_agents",
+                item=make_simple_link(folder_preserving_link([("mode", "download_agents_linux")])),
+            )
+
+        if self.name() != "download_agents":
+            yield PageMenuEntry(
+                title=_("Other operating systems"),
+                icon_name="download_agents",
+                item=make_simple_link(folder_preserving_link([("mode", "download_agents")])),
+            )
+
+    @abc.abstractmethod
+    def _packed_agents(self):
+        raise NotImplementedError()
+
+    @abc.abstractmethod
+    def _walk_base_dir(self):
+        raise NotImplementedError()
+
+    def _exclude_file_glob_patterns(self):
+        return []
+
+    def _exclude_paths(self):
+        return set([
+            '/bakery',
+            '/special',
+            '/windows/baked_container.msi',
+            '/windows/plugins/.gitattributes',
+        ])
+
+    def page(self) -> None:
         html.open_div(class_="rulesets")
-        packed = glob.glob(cmk.utils.paths.agents_dir + "/*.deb") \
-                + glob.glob(cmk.utils.paths.agents_dir + "/*.rpm") \
-                + glob.glob(cmk.utils.paths.agents_dir + "/windows/c*.msi")
-
-        self._download_table(_("Packaged Agents"), {}, packed)
+
+        packed = self._packed_agents()
+        if packed:
+            self._download_table(_("Packaged Agents"), packed)
 
         titles = {
-            '': _('Linux/Unix Agents'),
-            '/plugins': _('Linux/Unix Agents - Plugins'),
-            '/cfg_examples': _('Linux/Unix Agents - Example Configurations'),
-            '/cfg_examples/systemd': _('Linux Agent - Example configuration using with systemd'),
+            '': _('Agents'),
+            '/plugins': _('Plugins'),
+            '/cfg_examples': _('Example Configurations'),
+            '/cfg_examples/systemd': _('Example configuration for systemd'),
             '/windows': _('Windows Agent'),
-            '/windows/plugins': _('Windows Agent - Plugins'),
-            '/windows/plugins/decoded': _('Windows Agent - Plugins'),
-            '/windows/mrpe': _('Windows Agent - MRPE Scripts'),
-            '/windows/cfg_examples': _('Windows Agent - Example Configurations'),
-            '/windows/ohm': _('Windows Agent - OpenHardwareMonitor (headless)'),
+            '/windows/plugins': _('Plugins'),
+            '/windows/mrpe': _('Scripts to integrate Nagios plugis'),
+            '/windows/cfg_examples': _('Example Configurations'),
+            '/windows/ohm': _('OpenHardwareMonitor (headless)'),
             '/z_os': _('z/OS'),
             '/sap': _('SAP R/3'),
         }
 
-        banned_paths = [
-            '/bakery',
-            '/special',
-            '/windows/msibuild',
-            '/windows/msibuild/patches',
-            '/windows/sections',
-        ]
-
-        file_titles = {}
+        banned_paths = self._exclude_paths()
+
         other_sections = []
-        for root, _dirs, files in os.walk(cmk.utils.paths.agents_dir):
+        for root, _dirs, files in os.walk(self._walk_base_dir()):
             file_paths = []
             relpath = root.split('agents')[1]
-            if relpath not in banned_paths:
-                title = titles.get(relpath, relpath)
-                for filename in files:
-                    if filename == "CONTENTS":
-                        file_titles.update(self._read_agent_contents_file(root))
-
-                    path = root + '/' + filename
-                    if path not in packed and 'deprecated' not in path and 'decoded' not in path:
-                        # check that we have decoded file instead of the encoded in the root
-                        decoded_candidate_path = root + '/decoded/' + filename
-                        if os.path.exists(decoded_candidate_path):
-                            file_paths.append(decoded_candidate_path)
-                        else:
-                            file_paths.append(path)
-
-                other_sections.append((title, file_paths))
-
-        other_sections.sort()
-
-        for title, file_paths in other_sections:
-            useful_file_paths = [
-                p for p in file_paths
-                if file_titles.get(p, "") is not None \
-                    and not p.endswith("/CONTENTS")
-            ]
-            file_titles.update(self._read_plugin_inline_comments(useful_file_paths))
+            if relpath in banned_paths:
+                continue
+
+            title = titles.get(relpath, relpath)
+            for filename in files:
+                rel_file_path = relpath + '/' + filename
+                if rel_file_path in banned_paths:
+                    continue
+
+                if self._exclude_by_pattern(rel_file_path):
+                    continue
+
+                path = root + '/' + filename
+                if path not in packed and 'deprecated' not in path:
+                    file_paths.append(path)
+
+            other_sections.append((title, file_paths))
+
+        for title, file_paths in sorted(other_sections):
+            useful_file_paths = [p for p in file_paths if not p.endswith("/CONTENTS")]
             if useful_file_paths:
-                self._download_table(title, file_titles, sorted(useful_file_paths))
+                self._download_table(title, sorted(useful_file_paths))
         html.close_div()
 
-    def _download_table(self, title, file_titles, paths):
+    def _exclude_by_pattern(self, rel_file_path):
+        for exclude_pattern in self._exclude_file_glob_patterns():
+            if fnmatch.fnmatch(rel_file_path, exclude_pattern):
+                return True
+        return False
+
+    def _download_table(self, title: str, paths: List[str]) -> None:
         forms.header(title)
         forms.container()
         for path in paths:
             os_path = path
             relpath = path.replace(cmk.utils.paths.agents_dir + '/', '')
             filename = path.split('/')[-1]
-            title = file_titles.get(os_path, filename)
 
             file_size = os.stat(os_path).st_size
 
             # FIXME: Rename classes etc. to something generic
             html.open_div(class_="ruleset")
             html.open_div(style="width:300px;", class_="text")
-<<<<<<< HEAD
-            html.a(title, href="agents/%s" % relpath)
-=======
             html.a(filename, href="agents/%s" % relpath, download=filename)
->>>>>>> a486847e
             html.span("." * 200, class_="dots")
             html.close_div()
             html.div(cmk.utils.render.fmt_bytes(file_size), style="width:60px;", class_="rulecount")
@@ -156,33 +184,96 @@
             html.close_div()
         forms.end()
 
-    def _read_plugin_inline_comments(self, file_paths):
-        comment_prefixes = ["# ", "REM ", "$!# "]
-        windows_bom = "\xef\xbb\xbf"
-        file_titles = {}
-        for path in file_paths:
-            first_bytes = file(path).read(500)
-            if first_bytes.startswith(windows_bom):
-                first_bytes = first_bytes[len(windows_bom):]
-            first_lines = first_bytes.splitlines()
-            for line in first_lines:
-                for prefix in comment_prefixes:
-                    if line.startswith(prefix) and len(line) > len(prefix) and line[len(
-                            prefix)].isalpha():
-                        file_titles[path] = line[len(prefix):].strip()
-                        break
-                if path in file_titles:
-                    break
-        return file_titles
-
-    def _read_agent_contents_file(self, root):
-        file_titles = {}
-        for line in file(root + "/CONTENTS"):
-            line = line.strip()
-            if line and not line.startswith("#"):
-                file_name, title = line.split(None, 1)
-                if title == "(hide)":
-                    file_titles[root + "/" + file_name] = None
-                else:
-                    file_titles[root + "/" + file_name] = title
-        return file_titles+
+@mode_registry.register
+class ModeDownloadAgentsOther(ABCModeDownloadAgents):
+    @classmethod
+    def name(cls) -> str:
+        return "download_agents"
+
+    def title(self) -> str:
+        return _("Other operating systems")
+
+    def _packed_agents(self):
+        return []
+
+    def _walk_base_dir(self):
+        return cmk.utils.paths.agents_dir
+
+    def _exclude_file_glob_patterns(self):
+        return [
+            "*.rpm",
+            "*.deb",
+            "*.aix",
+            "*.linux",
+            "*.solaris",
+        ]
+
+    def _exclude_paths(self):
+        exclude = super()._exclude_paths()
+        exclude.add("/cfg_examples/systemd")
+        exclude.add("/sap")
+        exclude.add("/windows")
+        exclude.add("/windows/cfg_examples")
+        exclude.add("/windows/mrpe")
+        exclude.add("/windows/mrpe")
+        exclude.add("/windows/ohm")
+        exclude.add("/windows/plugins")
+        return exclude
+
+
+@mode_registry.register
+class ModeDownloadAgentsWindows(ABCModeDownloadAgents):
+    @classmethod
+    def name(cls) -> str:
+        return "download_agents_windows"
+
+    def title(self) -> str:
+        return _("Windows files")
+
+    def _packed_agents(self):
+        return glob.glob(cmk.utils.paths.agents_dir + "/windows/c*.msi")
+
+    def _walk_base_dir(self):
+        return cmk.utils.paths.agents_dir + "/windows"
+
+
+@mode_registry.register
+class ModeDownloadAgentsLinux(ABCModeDownloadAgents):
+    @classmethod
+    def name(cls) -> str:
+        return "download_agents_linux"
+
+    def title(self) -> str:
+        return _("Linux, Solaris, AIX files")
+
+    def _packed_agents(self):
+        return glob.glob(cmk.utils.paths.agents_dir +
+                         "/*.deb") + glob.glob(cmk.utils.paths.agents_dir + "/*.rpm")
+
+    def _walk_base_dir(self):
+        return cmk.utils.paths.agents_dir
+
+    def _exclude_file_glob_patterns(self):
+        return [
+            "*.hpux",
+            "*.macosx",
+            "*.freebsd",
+            "*.openbsd",
+            "*.netbsd",
+            "*.openwrt",
+            "*.openvms",
+            "hpux_*",
+        ]
+
+    def _exclude_paths(self):
+        exclude = super()._exclude_paths()
+        exclude.add("/z_os")
+        exclude.add("/sap")
+        exclude.add("/windows")
+        exclude.add("/windows/cfg_examples")
+        exclude.add("/windows/mrpe")
+        exclude.add("/windows/mrpe")
+        exclude.add("/windows/ohm")
+        exclude.add("/windows/plugins")
+        return exclude