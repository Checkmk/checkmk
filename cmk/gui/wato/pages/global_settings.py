--- conflicted
+++ resolved
@@ -1,86 +1,72 @@
-#!/usr/bin/env python3
-# -*- coding: utf-8 -*-
-# Copyright (C) 2019 tribe29 GmbH - License: GNU General Public License v2
-# This file is part of Checkmk (https://checkmk.com). It is subject to the terms and
-# conditions defined in the file COPYING, which is part of this source code package.
+#!/usr/bin/env python
+# -*- encoding: utf-8; py-indent-offset: 4 -*-
+# +------------------------------------------------------------------+
+# |             ____ _               _        __  __ _  __           |
+# |            / ___| |__   ___  ___| | __   |  \/  | |/ /           |
+# |           | |   | '_ \ / _ \/ __| |/ /   | |\/| | ' /            |
+# |           | |___| | | |  __/ (__|   <    | |  | | . \            |
+# |            \____|_| |_|\___|\___|_|\_\___|_|  |_|_|\_\           |
+# |                                                                  |
+# | Copyright Mathias Kettner 2014             mk@mathias-kettner.de |
+# +------------------------------------------------------------------+
+#
+# This file is part of Check_MK.
+# The official homepage is at http://mathias-kettner.de/check_mk.
+#
+# check_mk is free software;  you can redistribute it and/or modify it
+# under the  terms of the  GNU General Public License  as published by
+# the Free Software Foundation in version 2.  check_mk is  distributed
+# in the hope that it will be useful, but WITHOUT ANY WARRANTY;  with-
+# out even the implied warranty of  MERCHANTABILITY  or  FITNESS FOR A
+# PARTICULAR PURPOSE. See the  GNU General Public License for more de-
+# tails. You should have  received  a copy of the  GNU  General Public
+# License along with GNU Make; see the file  COPYING.  If  not,  write
+# to the Free Software Foundation, Inc., 51 Franklin St,  Fifth Floor,
+# Boston, MA 02110-1301 USA.
 """Editor for global settings in main.mk and modes for these global
 settings"""
 
 import abc
-from typing import (
-    Final,
-    Iterable,
-    Iterator,
-    Optional,
-    Tuple,
-    Type,
-    Union,
-)
-
-import cmk.utils.version as cmk_version
+
+import cmk
 import cmk.gui.config as config
-import cmk.gui.escaping as escaping
 import cmk.gui.watolib as watolib
 import cmk.gui.forms as forms
 from cmk.gui.valuespec import Checkbox, Transform
 
 from cmk.gui.plugins.watolib.utils import (
-    ConfigVariable,
-    ConfigVariableGroup,
     config_variable_group_registry,
     config_variable_registry,
-    ABCConfigDomain,
+    ConfigDomain,
 )
 from cmk.gui.plugins.wato.utils import mode_registry, get_search_expression
-from cmk.gui.plugins.wato.utils.base_modes import WatoMode, ActionResult, redirect, mode_url
+from cmk.gui.plugins.wato.utils.base_modes import WatoMode
+from cmk.gui.plugins.wato.utils.html_elements import search_form, wato_confirm
+from cmk.gui.plugins.wato.utils.context_buttons import global_buttons
 
 from cmk.gui.i18n import _
-from cmk.gui.globals import html, request
+from cmk.gui.globals import html
 from cmk.gui.exceptions import MKGeneralException, MKAuthException, MKUserError
 from cmk.gui.log import logger
 from cmk.gui.htmllib import HTML
-from cmk.gui.breadcrumb import Breadcrumb
-from cmk.gui.page_menu import (
-    PageMenu,
-    PageMenuDropdown,
-    PageMenuTopic,
-    PageMenuEntry,
-    PageMenuSearch,
-    make_simple_link,
-    make_confirmed_form_submit_link,
-    make_simple_form_page_menu,
-    make_display_options_dropdown,
-)
-
-from cmk.gui.utils.flashed_messages import flash
-from cmk.gui.utils.urls import makeuri_contextless
-
-from cmk.gui.watolib.search import (
-    ABCMatchItemGenerator,
-    MatchItem,
-    MatchItems,
-    match_item_generator_registry,
-)
-
-
-class ABCGlobalSettingsMode(WatoMode):
+
+
+class GlobalSettingsMode(WatoMode):
     def __init__(self):
         self._search = None
         self._show_only_modified = False
 
-        super().__init__()
-
-        self._default_values = ABCConfigDomain.get_all_default_globals()
+        super(GlobalSettingsMode, self).__init__()
+
+        self._default_values = ConfigDomain.get_all_default_globals()
         self._global_settings = {}
         self._current_settings = {}
 
     def _from_vars(self):
         self._search = get_search_expression()
-        self._show_only_modified = html.request.get_integer_input_mandatory(
-            "_show_only_modified", 0) == 1
-
-    @staticmethod
-    def _get_groups(show_all: bool) -> Iterable[ConfigVariableGroup]:
+        self._show_only_modified = html.request.has_var("show_only_modified")
+
+    def _groups(self, show_all=False):
         groups = []
 
         for group_class in config_variable_group_registry.values():
@@ -100,43 +86,13 @@
 
         return groups
 
-    def _groups(self) -> Iterable[ConfigVariableGroup]:
-        return self._get_groups(show_all=False)
-
-    @property
-    def edit_mode_name(self) -> str:
+    def _edit_mode(self):
         return "edit_configvar"
 
-    def _should_show_config_variable(self, config_variable: ConfigVariable) -> bool:
-        varname = config_variable.ident()
-
-<<<<<<< HEAD
-        if not config_variable.domain().enabled():
-            return False
-
-        if config_variable.domain(
-        ) == watolib.ConfigDomainCore and varname not in self._default_values:
-            if config.debug:
-                raise MKGeneralException("The configuration variable <tt>%s</tt> is unknown to "
-                                         "your local Check_MK installation" % varname)
-            return False
-
-        if not config_variable.in_global_settings():
-            return False
-
-        return True
-
-    def iter_all_configuration_variables(
-            self) -> Iterable[Tuple[ConfigVariableGroup, Iterable[ConfigVariable]]]:
-        yield from ((group, (config_variable
-                             for config_variable_class in group.config_variables()
-                             for config_variable in [config_variable_class()]
-                             if self._should_show_config_variable(config_variable)))
-                    for group in sorted(self._groups(), key=lambda g: g.sort_index()))
-
-    def _show_configuration_variables(self) -> None:
+    def _show_configuration_variables(self, groups):
+        search_form(_("Search for settings:"))
         search = self._search
-=======
+
         html.open_div(class_="filter_buttons")
         if self._show_only_modified:
             html.buttonlink(html.makeuri([], delvars=["show_only_modified"]),
@@ -145,25 +101,40 @@
             html.buttonlink(html.makeuri([("show_only_modified", "1")]),
                             _("Show only modified settings"))
         html.close_div()
->>>>>>> 75a18bda
 
         at_least_one_painted = False
         html.open_div(class_="globalvars")
-        for group, config_variables in self.iter_all_configuration_variables():
+        for group in sorted(groups, key=lambda g: g.sort_index()):
             header_is_painted = False  # needed for omitting empty groups
 
-            for config_variable in config_variables:
+            for config_variable_class in group.config_variables():
+                config_variable = config_variable_class()
                 varname = config_variable.ident()
                 valuespec = config_variable.valuespec()
 
+                if not config_variable.domain().enabled():
+                    continue
+
+                if config_variable.domain(
+                ) == watolib.ConfigDomainCore and varname not in self._default_values:
+                    if config.debug:
+                        raise MKGeneralException(
+                            "The configuration variable <tt>%s</tt> is unknown to "
+                            "your local Check_MK installation" % varname)
+                    else:
+                        continue
+
+                if not config_variable.in_global_settings():
+                    continue
+
                 if self._show_only_modified and varname not in self._current_settings:
                     continue
 
                 help_text = valuespec.help() or ''
-                title_text = valuespec.title() or ''
+                title_text = valuespec.title()
 
                 if search and search not in group.title().lower() \
-                        and search not in config_variable.domain().ident().lower() \
+                        and search not in config_variable.domain().ident.lower() \
                           and search not in varname \
                           and search not in help_text.lower() \
                           and search not in title_text.lower():
@@ -179,14 +150,14 @@
                 if cmk.is_managed_edition() and varname == "default_user_profile":
                     default_value = cmk.gui.utils.set_cme_default_customer(default_value)
 
-                edit_url = watolib.folder_preserving_link([("mode", self.edit_mode_name),
+                edit_url = watolib.folder_preserving_link([("mode", self._edit_mode()),
                                                            ("varname", varname),
                                                            ("site", html.request.var("site", ""))])
                 title = html.render_a(
                     title_text,
                     href=edit_url,
                     class_="modified" if varname in self._current_settings else None,
-                    title=escaping.strip_tags(help_text))
+                    title=html.strip_tags(help_text))
 
                 if varname in self._current_settings:
                     value = self._current_settings[varname]
@@ -196,9 +167,9 @@
                     value = default_value
 
                 try:
-                    to_text: Union[str, HTML] = valuespec.value_to_text(value)
+                    to_text = valuespec.value_to_text(value)
                 except Exception:
-                    logger.exception("error converting %r to text", value)
+                    logger.exception()
                     to_text = html.render_error(_("Failed to render value: %r") % value)
 
                 # Is this a simple (single) value or not? change styling in these cases...
@@ -208,14 +179,14 @@
                 forms.section(title, simple=simple)
 
                 if varname in self._current_settings:
-                    modified_cls: Optional[str] = "modified"
-                    value_title: Optional[str] = _("This option has been modified.")
+                    modified_cls = "modified"
+                    title = _("This option has been modified.")
                 elif varname in self._global_settings:
                     modified_cls = "modified globally"
-                    value_title = _("This option has been modified in global settings.")
+                    title = _("This option has been modified in global settings.")
                 else:
                     modified_cls = None
-                    value_title = None
+                    title = None
 
                 if is_a_checkbox(valuespec):
                     html.open_div(class_=["toggle_switch_container", modified_cls])
@@ -224,23 +195,27 @@
                         help_txt=_("Immediately toggle this setting"),
                         href=html.makeactionuri([("_action", "toggle"), ("_varname", varname)]),
                         class_=modified_cls,
-                        title=value_title,
+                        title=title,
                     )
                     html.close_div()
 
                 else:
-                    html.a(HTML(to_text), href=edit_url, class_=modified_cls, title=value_title)
+                    html.a(HTML(to_text), href=edit_url, class_=modified_cls, title=title)
 
             if header_is_painted:
                 forms.end()
         if not at_least_one_painted and search:
-            html.show_message(_('Did not find any global setting matching your search.'))
+            html.message(_('Did not find any global setting matching your search.'))
         html.close_div()
 
 
-class ABCEditGlobalSettingMode(WatoMode):
+class EditGlobalSettingMode(WatoMode):
+    @abc.abstractmethod
+    def _back_mode(self):
+        raise NotImplementedError()
+
     def _from_vars(self):
-        self._varname = html.request.get_ascii_input_mandatory("varname")
+        self._varname = html.get_ascii_input("varname")
         try:
             self._config_variable = config_variable_registry[self._varname]()
             self._valuespec = self._config_variable.valuespec()
@@ -259,45 +234,26 @@
             return config.user.may("wato.add_or_modify_executables")
         return True
 
-    def page_menu(self, breadcrumb: Breadcrumb) -> PageMenu:
-        menu = make_simple_form_page_menu(_("Setting"),
-                                          breadcrumb,
-                                          form_name="value_editor",
-                                          button_name="save")
-
-        reset_possible = self._config_variable.allow_reset() and self._is_configured()
-        default_values = watolib.ABCConfigDomain.get_all_default_globals()
-        defvalue = default_values[self._varname]
-        value = self._current_settings.get(self._varname,
-                                           self._global_settings.get(self._varname, defvalue))
-        menu.dropdowns[0].topics[0].entries.append(
-            PageMenuEntry(
-                title=_("Remove explicit setting") if value == defvalue else _("Reset to default"),
-                icon_name="reset",
-                item=make_confirmed_form_submit_link(
-                    form_name="value_editor",
-                    button_name="_reset",
-                    message=_("Do you really want to reset this configuration variable "
-                              "back to its default value?")),
-                is_enabled=reset_possible,
-                is_shortcut=True,
-                is_suggested=True,
-            ))
-
-        return menu
-
-    def action(self) -> ActionResult:
+    def action(self):
         if html.request.var("_reset"):
-            if not html.check_transaction():
-                return None
+            if not is_a_checkbox(self._valuespec):
+                c = wato_confirm(
+                    _("Resetting configuration variable"),
+                    _("Do you really want to reset this configuration variable "
+                      "back to its default value?"))
+                if c is False:
+                    return ""
+                elif c is None:
+                    return None
+            elif not html.check_transaction():
+                return
 
             try:
                 del self._current_settings[self._varname]
             except KeyError:
                 pass
 
-            msg: Union[
-                HTML, str] = _("Resetted configuration variable %s to its default.") % self._varname
+            msg = _("Resetted configuration variable %s to its default.") % self._varname
         else:
             new_value = self._valuespec.from_html_vars("ve")
             self._valuespec.validate_value(new_value, "ve")
@@ -314,11 +270,7 @@
                            domains=[self._config_variable.domain()],
                            need_restart=self._config_variable.need_restart())
 
-        return redirect(self._back_url())
-
-    @abc.abstractmethod
-    def _back_url(self) -> str:
-        raise NotImplementedError()
+        return self._back_mode()
 
     def _save(self):
         watolib.save_global_settings(self._current_settings)
@@ -327,32 +279,21 @@
     def _affected_sites(self):
         raise NotImplementedError()
 
-    def _is_configured(self) -> bool:
-        return self._varname in self._current_settings
-
     def page(self):
-        is_configured = self._is_configured()
+        is_configured = self._varname in self._current_settings
         is_configured_globally = self._varname in self._global_settings
 
-        default_values = watolib.ABCConfigDomain.get_all_default_globals()
+        default_values = watolib.ConfigDomain.get_all_default_globals()
 
         defvalue = default_values[self._varname]
         value = self._current_settings.get(self._varname,
                                            self._global_settings.get(self._varname, defvalue))
 
-<<<<<<< HEAD
-        hint = self._config_variable.hint()
-        if hint:
-            html.show_warning(hint)
-=======
         if cmk.is_managed_edition() and self._varname == "default_user_profile":
             defvalue = cmk.gui.utils.set_cme_default_customer(defvalue)
->>>>>>> 75a18bda
 
         html.begin_form("value_editor", method="POST")
-        title = self._valuespec.title()
-        assert isinstance(title, str)
-        forms.header(title)
+        forms.header(self._valuespec.title())
         if not config.wato_hide_varnames:
             forms.section(_("Configuration variable:"))
             html.tt(self._varname)
@@ -366,7 +307,7 @@
             self._show_global_setting()
 
         forms.section(_("Factory setting"))
-        html.write_html(HTML(self._valuespec.value_to_text(defvalue)))
+        html.write_html(self._valuespec.value_to_text(defvalue))
 
         forms.section(_("Current state"))
         if is_configured_globally:
@@ -385,6 +326,12 @@
                 html.write(self._valuespec.value_to_text(curvalue))
 
         forms.end()
+        html.button("save", _("Save"))
+        if self._config_variable.allow_reset() and is_configured:
+            curvalue = self._current_settings[self._varname]
+            html.button(
+                "_reset",
+                _("Remove explicit setting") if curvalue == defvalue else _("Reset to default"))
         html.hidden_fields()
         html.end_form()
 
@@ -393,7 +340,7 @@
 
 
 @mode_registry.register
-class ModeEditGlobals(ABCGlobalSettingsMode):
+class ModeEditGlobals(GlobalSettingsMode):
     @classmethod
     def name(cls):
         return "globalvars"
@@ -403,71 +350,12 @@
         return ["global"]
 
     def __init__(self):
-        super().__init__()
+        super(ModeEditGlobals, self).__init__()
+
         self._current_settings = watolib.load_configuration_settings()
 
     def title(self):
         if self._search:
-<<<<<<< HEAD
-            return _("Global settings matching '%s'") % html.render_text(self._search)
-        return _("Global settings")
-
-    def page_menu(self, breadcrumb: Breadcrumb) -> PageMenu:
-        dropdowns = []
-
-        if cmk_version.is_managed_edition():
-            import cmk.gui.cme.plugins.wato.managed  # pylint: disable=no-name-in-module,import-outside-toplevel
-            dropdowns.append(cmk.gui.cme.plugins.wato.managed.cme_global_settings_dropdown())
-
-        dropdowns.append(
-            PageMenuDropdown(
-                name="related",
-                title=_("Related"),
-                topics=[
-                    PageMenuTopic(
-                        title=_("Setup"),
-                        entries=list(self._page_menu_entries_related()),
-                    ),
-                ],
-            ),)
-
-        menu = PageMenu(
-            dropdowns=dropdowns,
-            breadcrumb=breadcrumb,
-            inpage_search=PageMenuSearch(),
-        )
-
-        self._extend_display_dropdown(menu)
-        return menu
-
-    def _page_menu_entries_related(self) -> Iterator[PageMenuEntry]:
-        yield PageMenuEntry(
-            title=_("Sites"),
-            icon_name="sites",
-            item=make_simple_link("wato.py?mode=sites"),
-        )
-
-    def _extend_display_dropdown(self, menu: PageMenu) -> None:
-        display_dropdown = menu.get_dropdown_by_name("display", make_display_options_dropdown())
-        display_dropdown.topics.insert(
-            0, PageMenuTopic(
-                title=_("Details"),
-                entries=list(self._page_menu_entries_details()),
-            ))
-
-    def _page_menu_entries_details(self) -> Iterator[PageMenuEntry]:
-        yield PageMenuEntry(
-            title=_("Show all settings")
-            if self._show_only_modified else _("Show only modified settings"),
-            icon_name="checkbox",
-            item=make_simple_link(
-                html.makeactionuri([
-                    ("_show_only_modified", "0" if self._show_only_modified else "1"),
-                ])),
-        )
-
-    def action(self) -> ActionResult:
-=======
             return _("Global Settings matching '%s'") % html.render_text(self._search)
         return _("Global Settings")
 
@@ -483,37 +371,26 @@
             cmk.gui.cme.plugins.wato.managed.cme_global_settings_buttons()
 
     def action(self):
->>>>>>> 75a18bda
         varname = html.request.var("_varname")
         if not varname:
-            return None
+            return
 
         action = html.request.var("_action")
 
         config_variable = config_variable_registry[varname]()
         def_value = self._default_values[varname]
 
-        if not html.check_transaction():
-            return None
-
-        if varname in self._current_settings:
-            self._current_settings[varname] = not self._current_settings[varname]
+        if action == "reset" and not is_a_checkbox(config_variable.valuespec()):
+            c = wato_confirm(
+                _("Resetting configuration variable"),
+                _("Do you really want to reset the configuration variable <b>%s</b> "
+                  "back to the default value of <b><tt>%s</tt></b>?") %
+                (varname, config_variable.valuespec().value_to_text(def_value)))
         else:
-            self._current_settings[varname] = not def_value
-        msg = _("Changed Configuration variable %s to %s.") % (
-            varname, "on" if self._current_settings[varname] else "off")
-        watolib.save_global_settings(self._current_settings)
-
-<<<<<<< HEAD
-        watolib.add_change("edit-configvar",
-                           msg,
-                           domains=[config_variable.domain()],
-                           need_restart=config_variable.need_restart())
-
-        if action == "_reset":
-            flash(msg)
-        return redirect(mode_url("globalvars"))
-=======
+            if not html.check_transaction():
+                return
+            c = True  # no confirmation for direct toggle
+
         if c:
             if varname in self._current_settings:
                 self._current_settings[varname] = not self._current_settings[varname]
@@ -533,14 +410,13 @@
             return "globalvars"
         elif c is False:
             return ""
->>>>>>> 75a18bda
 
     def page(self):
-        self._show_configuration_variables()
+        self._show_configuration_variables(self._groups())
 
 
 @mode_registry.register
-class ModeEditGlobalSetting(ABCEditGlobalSettingMode):
+class ModeEditGlobalSetting(EditGlobalSettingMode):
     @classmethod
     def name(cls):
         return "edit_configvar"
@@ -549,8 +425,6 @@
     def permissions(cls):
         return ["global"]
 
-<<<<<<< HEAD
-=======
     def title(self):
         return _("Global configuration settings for Check_MK")
 
@@ -571,81 +445,53 @@
     def name(cls):
         return "edit_site_configvar"
 
->>>>>>> 75a18bda
-    @classmethod
-    def parent_mode(cls) -> Optional[Type[WatoMode]]:
-        return ModeEditGlobals
+    @classmethod
+    def permissions(cls):
+        return ["global"]
+
+    def _back_mode(self):
+        return "edit_site_globals"
+
+    def _from_vars(self):
+        super(ModeEditSiteGlobalSetting, self)._from_vars()
+
+        self._site_id = html.request.var("site")
+        if self._site_id:
+            self._configured_sites = watolib.SiteManagementFactory().factory().load_sites()
+            try:
+                site = self._configured_sites[self._site_id]
+            except KeyError:
+                raise MKUserError("site", _("Invalid site"))
+
+        self._current_settings = site.setdefault("globals", {})
+        self._global_settings = watolib.load_configuration_settings()
 
     def title(self):
-        return _("Edit global setting")
+        return _("Site-specific global configuration for %s") % self._site_id
+
+    def buttons(self):
+        html.context_button(
+            _("Abort"),
+            watolib.folder_preserving_link([("mode", "edit_site_globals"),
+                                            ("site", self._site_id)]), "abort")
 
     def _affected_sites(self):
-        return None  # All sites
-
-    def _back_url(self) -> str:
-        return ModeEditGlobals.mode_url()
+        return [self._site_id]
+
+    def _save(self):
+        watolib.SiteManagementFactory().factory().save_sites(self._configured_sites, activate=False)
+        if self._site_id == config.omd_site():
+            watolib.save_site_global_settings(self._current_settings)
+
+    def _show_global_setting(self):
+        forms.section(_("Global setting"))
+        html.write_html(self._valuespec.value_to_text(self._global_settings[self._varname]))
 
 
 def is_a_checkbox(vs):
     """Checks if a valuespec is a Checkbox"""
     if isinstance(vs, Checkbox):
         return True
-    if isinstance(vs, Transform):
+    elif isinstance(vs, Transform):
         return is_a_checkbox(vs._valuespec)
-    return False
-
-
-class MatchItemGeneratorSettings(ABCMatchItemGenerator):
-    def __init__(
-        self,
-        name: str,
-        topic: str,
-        # we cannot pass an instance here because we would get
-        # RuntimeError("Working outside of request context.")
-        # when registering below due to
-        # ABCGlobalSettingsMode.__init__ --> _from_vars --> get_search_expression)
-        mode_class: Type[ABCGlobalSettingsMode],
-    ) -> None:
-        super().__init__(name)
-        self._topic: Final[str] = topic
-        self._mode_class: Final[Type[ABCGlobalSettingsMode]] = mode_class
-
-    def _config_variable_to_match_item(
-        self,
-        config_variable: ConfigVariable,
-        edit_mode_name: str,
-    ) -> MatchItem:
-        title = config_variable.valuespec().title() or _("Untitled setting")
-        ident = config_variable.ident()
-        return MatchItem(
-            title=title,
-            topic=self._topic,
-            url=makeuri_contextless(
-                request,
-                [("mode", edit_mode_name), ("varname", ident)],
-                filename="wato.py",
-            ),
-            match_texts=[title, ident],
-        )
-
-    def generate_match_items(self) -> MatchItems:
-        mode = self._mode_class()
-        yield from (self._config_variable_to_match_item(config_variable, mode.edit_mode_name)
-                    for _group, config_variables in mode.iter_all_configuration_variables()
-                    for config_variable in config_variables)
-
-    @staticmethod
-    def is_affected_by_change(_change_action_name: str) -> bool:
-        return False
-
-    @property
-    def is_localization_dependent(self) -> bool:
-        return True
-
-
-match_item_generator_registry.register(
-    MatchItemGeneratorSettings(
-        "global_settings",
-        _("Global settings"),
-        ModeEditGlobals,
-    ))+    return False