--- conflicted
+++ resolved
@@ -1,14 +1,31 @@
-#!/usr/bin/env python3
-# -*- coding: utf-8 -*-
-# Copyright (C) 2019 tribe29 GmbH - License: GNU General Public License v2
-# This file is part of Checkmk (https://checkmk.com). It is subject to the terms and
-# conditions defined in the file COPYING, which is part of this source code package.
+#!/usr/bin/env python
+# -*- encoding: utf-8; py-indent-offset: 4 -*-
+# +------------------------------------------------------------------+
+# |             ____ _               _        __  __ _  __           |
+# |            / ___| |__   ___  ___| | __   |  \/  | |/ /           |
+# |           | |   | '_ \ / _ \/ __| |/ /   | |\/| | ' /            |
+# |           | |___| | | |  __/ (__|   <    | |  | | . \            |
+# |            \____|_| |_|\___|\___|_|\_\___|_|  |_|_|\_\           |
+# |                                                                  |
+# | Copyright Mathias Kettner 2014             mk@mathias-kettner.de |
+# +------------------------------------------------------------------+
+#
+# This file is part of Check_MK.
+# The official homepage is at http://mathias-kettner.de/check_mk.
+#
+# check_mk is free software;  you can redistribute it and/or modify it
+# under the  terms of the  GNU General Public License  as published by
+# the Free Software Foundation in version 2.  check_mk is  distributed
+# in the hope that it will be useful, but WITHOUT ANY WARRANTY;  with-
+# out even the implied warranty of  MERCHANTABILITY  or  FITNESS FOR A
+# PARTICULAR PURPOSE. See the  GNU General Public License for more de-
+# tails. You should have  received  a copy of the  GNU  General Public
+# License along with GNU Make; see the file  COPYING.  If  not,  write
+# to the Free Software Foundation, Inc., 51 Franklin St,  Fifth Floor,
+# Boston, MA 02110-1301 USA.
 """Verify or find out a hosts agent related configuration"""
 
 import json
-from typing import List, Optional, Type
-
-from six import ensure_str
 
 import cmk.gui.pages
 import cmk.gui.config as config
@@ -17,12 +34,11 @@
 from cmk.gui.exceptions import MKAuthException, MKGeneralException, MKUserError
 from cmk.gui.i18n import _
 from cmk.gui.globals import html
+from cmk.gui.plugins.wato.utils.context_buttons import host_status_button
+from cmk.gui.pages import page_registry, AjaxPage
+
 from cmk.gui.valuespec import (
-<<<<<<< HEAD
-    DropdownChoice,
-=======
     TextAscii,
->>>>>>> 75a18bda
     Integer,
     Float,
     Dictionary,
@@ -30,24 +46,11 @@
     HostAddress,
     FixedValue,
 )
-from cmk.gui.breadcrumb import Breadcrumb
-from cmk.gui.page_menu import (
-    PageMenu,
-    PageMenuDropdown,
-    PageMenuTopic,
-    PageMenuEntry,
-    make_form_submit_link,
-)
-from cmk.gui.pages import page_registry, AjaxPage
-from cmk.gui.wato.pages.hosts import ModeEditHost, page_menu_host_entries
 
 from cmk.gui.plugins.wato import (
     WatoMode,
-    ActionResult,
     mode_registry,
-    flash,
-    mode_url,
-    redirect,
+    monitoring_macro_help,
 )
 
 
@@ -60,10 +63,6 @@
     @classmethod
     def permissions(cls):
         return ["hosts", "diag_host"]
-
-    @classmethod
-    def parent_mode(cls) -> Optional[Type[WatoMode]]:
-        return ModeEditHost
 
     @classmethod
     def diag_host_tests(cls):
@@ -78,7 +77,10 @@
         ]
 
     def _from_vars(self):
-        self._hostname = html.request.get_ascii_input_mandatory("host")
+        self._hostname = html.request.var("host")
+        if not self._hostname:
+            raise MKGeneralException(_('The hostname is missing.'))
+
         self._host = watolib.Folder.current().host(self._hostname)
         self._host.need_permission("read")
 
@@ -86,58 +88,6 @@
             raise MKGeneralException(_('This page does not support cluster hosts.'))
 
     def title(self):
-<<<<<<< HEAD
-        return _('Test connection to host') + " " + self._hostname
-
-    def page_menu(self, breadcrumb: Breadcrumb) -> PageMenu:
-        return PageMenu(
-            dropdowns=[
-                PageMenuDropdown(
-                    name="actions",
-                    title=_("Test"),
-                    topics=[
-                        PageMenuTopic(
-                            title=_("Host properties"),
-                            entries=[
-                                PageMenuEntry(
-                                    title=_("Save & go to host properties"),
-                                    icon_name="save",
-                                    item=make_form_submit_link("diag_host", "_save"),
-                                    is_shortcut=True,
-                                    is_suggested=True,
-                                ),
-                            ],
-                        ),
-                        PageMenuTopic(
-                            title=_("Options"),
-                            entries=[
-                                PageMenuEntry(
-                                    title=_("Run tests"),
-                                    icon_name="connection_tests",
-                                    item=make_form_submit_link("diag_host", "_try"),
-                                    is_shortcut=True,
-                                    is_suggested=True,
-                                ),
-                            ],
-                        ),
-                    ],
-                ),
-                PageMenuDropdown(
-                    name="hosts",
-                    title=_("Hosts"),
-                    topics=[
-                        PageMenuTopic(
-                            title=_("For this host"),
-                            entries=list(page_menu_host_entries(self.name(), self._host)),
-                        ),
-                    ],
-                ),
-            ],
-            breadcrumb=breadcrumb,
-        )
-
-    def action(self) -> ActionResult:
-=======
         return _('Diagnostic of host') + " " + self._hostname
 
     def buttons(self):
@@ -150,16 +100,15 @@
         html.context_button(_("Services"), self._host.services_url(), "services")
 
     def action(self):
->>>>>>> 75a18bda
         if not html.check_transaction():
-            return None
+            return
 
         if html.request.var('_try'):
             try:
                 self._validate_diag_html_vars()
             except MKUserError as e:
                 html.add_user_error(e.varname, e)
-            return None
+            return
 
         if html.request.var('_save'):
             # Save the ipaddress and/or community
@@ -179,16 +128,13 @@
                 new["snmp_community"] = new["snmp_v3_credentials"]
             elif "snmp_community" in new:
                 return_message.append(_("SNMP credentials"))
+            return_message = _("Updated attributes: ") + ", ".join(return_message)
 
             self._host.update_attributes(new)
-            flash(_("Updated attributes: ") + ", ".join(return_message))
-            return redirect(
-                mode_url(
-                    "edit_host",
-                    host=self._hostname,
-                    folder=watolib.Folder.current().path(),
-                ))
-        return None
+            html.request.del_vars()
+            html.request.set_var("host", self._hostname)
+            html.request.set_var("folder", watolib.Folder.current().path())
+            return "edit_host", return_message
 
     def _validate_diag_html_vars(self):
         vs_host = _vs_host(self._hostname)
@@ -229,6 +175,7 @@
         forms.end()
 
         html.open_div(style="margin-bottom:10px")
+        html.button("_save", _("Save & Exit"))
         html.close_div()
 
         forms.header(_('Options'))
@@ -240,10 +187,7 @@
         html.help(vs_rules.help())
         forms.end()
 
-        # When clicking "Save & Test" on the "Edit host" page, this will be set
-        # to immediately execute the tests using the just saved settings
-        if html.request.has_var("_start_on_load"):
-            html.final_javascript("cmk.page_menu.form_submit('diag_host', '_try');")
+        html.button("_try", _("Test"))
 
         # When clicking "Save & Test" on the "Edit host" page, this will be set
         # to immediately execute the tests using the just saved settings
@@ -260,7 +204,7 @@
 
     def _show_diagnose_output(self):
         if not html.request.var('_try'):
-            html.show_message(
+            html.message(
                 _('You can diagnose the connection to a specific host using this dialog. '
                   'You can either test whether your current configuration is still working '
                   'or investigate in which ways a host can be reached. Simply configure the '
@@ -279,15 +223,10 @@
 
             html.open_td(class_="icons")
             html.open_div()
-            html.icon("reload", id_="%s_img" % ident)
+            html.icon(title=None, icon="reload", id_="%s_img" % ident)
             html.open_a(href="")
-<<<<<<< HEAD
-            html.icon("reload",
-                      title=_('Retry this test'),
-=======
             html.icon(title=_('Retry this test'),
                       icon="reload",
->>>>>>> 75a18bda
                       cssclass="retry",
                       id_="%s_retry" % ident)
             html.close_a()
@@ -305,78 +244,6 @@
                              json.dumps(list(html.request.itervars(prefix="vs_"))),
                              json.dumps(html.transaction_manager.fresh_transid())))
 
-<<<<<<< HEAD
-    def _vs_host(self):
-        return Dictionary(
-            required_keys=['hostname'],
-            elements=[
-                ('hostname', FixedValue(
-                    self._hostname,
-                    title=_('Hostname'),
-                )),
-                ('ipaddress',
-                 HostAddress(
-                     title=_("IPv4 address"),
-                     allow_empty=False,
-                     allow_ipv6_address=False,
-                 )),
-                ('snmp_community', Password(
-                    title=_("SNMPv1/2 community"),
-                    allow_empty=False,
-                )),
-                ('snmp_v3_credentials',
-                 cmk.gui.plugins.wato.SNMPCredentials(
-                     default_value=None,
-                     only_v3=True,
-                 )),
-            ],
-        )
-
-    def _vs_rules(self):
-        return Dictionary(
-            optional_keys = False,
-            elements = [
-                ('agent_port', Integer(
-                    minvalue = 1,
-                    maxvalue = 65535,
-                    default_value = 6556,
-                    title = _("Checkmk Agent Port (<a href=\"%s\">Rules</a>)") %
-                        watolib.folder_preserving_link([('mode', 'edit_ruleset'), ('varname', 'agent_ports')]),
-                    help = _("This variable allows to specify the TCP port to "
-                             "be used to connect to the agent on a per-host-basis.")
-                )),
-                ('tcp_connect_timeout', Float(
-                    minvalue = 1.0,
-                    default_value = 5.0,
-                    unit = _("sec"),
-                    display_format = "%.0f",  # show values consistent to
-                    size = 2,                 # SNMP-Timeout
-                    title = _("TCP Connection Timeout (<a href=\"%s\">Rules</a>)") % \
-                        watolib.folder_preserving_link([('mode', 'edit_ruleset'), ('varname', 'tcp_connect_timeouts')]),
-                    help = _("This variable allows to specify a timeout for the "
-                            "TCP connection to the Check_MK agent on a per-host-basis."
-                            "If the agent does not respond within this time, it is considered to be unreachable.")
-                )),
-                ('snmp_timeout', Integer(
-                    title = _("SNMP-Timeout (<a href=\"%s\">Rules</a>)") % \
-                        watolib.folder_preserving_link([('mode', 'edit_ruleset'), ('varname', 'snmp_timing')]),
-                    help = _("After a request is sent to the remote SNMP agent we will wait up to this "
-                             "number of seconds until assuming the answer get lost and retrying."),
-                    default_value = 1,
-                    minvalue = 1,
-                    maxvalue = 60,
-                    unit = _("sec"),
-                )),
-                ('snmp_retries', Integer(
-                    title = _("SNMP-Retries (<a href=\"%s\">Rules</a>)") % \
-                        watolib.folder_preserving_link([('mode', 'edit_ruleset'), ('varname', 'snmp_timing')]),
-                    default_value = 5,
-                    minvalue = 0,
-                    maxvalue = 50,
-                )),
-            ],
-        )
-=======
 
 def _vs_host(host_name):
     return Dictionary(
@@ -473,7 +340,6 @@
             )),
         ] + ds_option,
     )
->>>>>>> 75a18bda
 
 
 @page_registry.register_page("wato_ajax_diag_host")
@@ -510,49 +376,6 @@
         if _test not in dict(ModeDiagHost.diag_host_tests()).keys():
             raise MKGeneralException(_('Invalid test.'))
 
-<<<<<<< HEAD
-        # TODO: Use ModeDiagHost._vs_rules() for processing/validation?
-        args: List[str] = [u""] * 12
-        for idx, what in enumerate([
-                'ipaddress',
-                'snmp_community',
-                'agent_port',
-                'snmp_timeout',
-                'snmp_retries',
-                'tcp_connect_timeout',
-        ]):
-            args[idx] = request.get(what, u"")
-
-        if request.get("snmpv3_use"):
-            snmpv3_use = {
-                u"0": u"noAuthNoPriv",
-                u"1": u"authNoPriv",
-                u"2": u"authPriv",
-            }.get(request.get("snmpv3_use", u""), u"")
-
-            args[6] = snmpv3_use
-            if snmpv3_use != u"noAuthNoPriv":
-                snmpv3_auth_proto = {
-                    str(DropdownChoice.option_id("md5")): u"md5",
-                    str(DropdownChoice.option_id("sha")): u"sha"
-                }.get(request.get("snmpv3_auth_proto", u""), u"")
-
-                args[7] = snmpv3_auth_proto
-                args[8] = request.get("snmpv3_security_name", u"")
-                args[9] = request.get("snmpv3_security_password", u"")
-
-                if snmpv3_use == "authPriv":
-                    snmpv3_privacy_proto = {
-                        str(DropdownChoice.option_id("DES")): u"DES",
-                        str(DropdownChoice.option_id("AES")): u"AES"
-                    }.get(request.get("snmpv3_privacy_proto", u""), u"")
-
-                    args[10] = snmpv3_privacy_proto
-
-                    args[11] = request.get("snmpv3_privacy_password", u"")
-            else:
-                args[8] = request.get("snmpv3_security_name", u"")
-=======
         vs_host = _vs_host(hostname)
         host_vars = vs_host.from_html_vars("vs_host")
         vs_host.validate_value(host_vars, "vs_host")
@@ -591,11 +414,10 @@
                     args[12] = v3opts[5]  # privacy pass phrase
             else:
                 args[9] = v3opts[1]  # sec name
->>>>>>> 75a18bda
 
         result = watolib.check_mk_automation(host.site_id(), "diag-host", [hostname, _test] + args)
         return {
             "next_transid": html.transaction_manager.fresh_transid(),
             "status_code": result[0],
-            "output": ensure_str(result[1], errors="replace"),
+            "output": result[1],
         }