--- conflicted
+++ resolved
@@ -1,38 +1,52 @@
-#!/usr/bin/env python3
-# -*- coding: utf-8 -*-
-# Copyright (C) 2019 tribe29 GmbH - License: GNU General Public License v2
-# This file is part of Checkmk (https://checkmk.com). It is subject to the terms and
-# conditions defined in the file COPYING, which is part of this source code package.
+#!/usr/bin/env python
+# -*- encoding: utf-8; py-indent-offset: 4 -*-
+# +------------------------------------------------------------------+
+# |             ____ _               _        __  __ _  __           |
+# |            / ___| |__   ___  ___| | __   |  \/  | |/ /           |
+# |           | |   | '_ \ / _ \/ __| |/ /   | |\/| | ' /            |
+# |           | |___| | | |  __/ (__|   <    | |  | | . \            |
+# |            \____|_| |_|\___|\___|_|\_\___|_|  |_|_|\_\           |
+# |                                                                  |
+# | Copyright Mathias Kettner 2014             mk@mathias-kettner.de |
+# +------------------------------------------------------------------+
+#
+# This file is part of Check_MK.
+# The official homepage is at http://mathias-kettner.de/check_mk.
+#
+# check_mk is free software;  you can redistribute it and/or modify it
+# under the  terms of the  GNU General Public License  as published by
+# the Free Software Foundation in version 2.  check_mk is  distributed
+# in the hope that it will be useful, but WITHOUT ANY WARRANTY;  with-
+# out even the implied warranty of  MERCHANTABILITY  or  FITNESS FOR A
+# PARTICULAR PURPOSE. See the  GNU General Public License for more de-
+# tails. You should have  received  a copy of the  GNU  General Public
+# License along with GNU Make; see the file  COPYING.  If  not,  write
+# to the Free Software Foundation, Inc., 51 Franklin St,  Fifth Floor,
+# Boston, MA 02110-1301 USA.
 """Modes for renaming one or multiple existing hosts"""
 
+import os
 import socket
-from typing import Optional, Type
 
 from cmk.utils.regex import regex
-
+import cmk.utils.store as store
+
+import cmk.gui.pages
 import cmk.gui.config as config
 import cmk.gui.watolib as watolib
+import cmk.gui.userdb as userdb
 import cmk.gui.forms as forms
 import cmk.gui.background_job as background_job
 import cmk.gui.gui_background_job as gui_background_job
 from cmk.gui.htmllib import HTML
-from cmk.gui.exceptions import (MKUserError, MKGeneralException, MKAuthException, FinalizeRequest)
-from cmk.gui.i18n import _, ungettext
-from cmk.gui.globals import html, request
-from cmk.gui.breadcrumb import Breadcrumb
-from cmk.gui.page_menu import (
-    PageMenu,
-    PageMenuDropdown,
-    PageMenuTopic,
-    PageMenuEntry,
-    make_simple_link,
-    make_simple_form_page_menu,
+from cmk.gui.exceptions import HTTPRedirect, MKUserError, MKGeneralException, MKAuthException
+from cmk.gui.i18n import _
+from cmk.gui.globals import html
+from cmk.gui.watolib.hosts_and_folders import validate_host_uniqueness
+from cmk.gui.watolib.notifications import (
+    load_notification_rules,
+    save_notification_rules,
 )
-from cmk.gui.watolib.hosts_and_folders import validate_host_uniqueness
-from cmk.gui.wato.pages.folders import ModeFolder
-from cmk.gui.wato.pages.hosts import ModeEditHost, page_menu_host_entries
-from cmk.gui.plugins.wato.utils.html_elements import wato_html_head
-from cmk.gui.watolib.host_rename import perform_rename_hosts
 
 from cmk.gui.valuespec import (
     Hostname,
@@ -47,20 +61,18 @@
     Dictionary,
 )
 
+from cmk.gui.plugins.wato.utils import WatoBackgroundJob
 from cmk.gui.plugins.wato import (
     WatoMode,
-    ActionResult,
     mode_registry,
-    redirect,
-    flash,
+    global_buttons,
+    add_change,
+    wato_confirm,
 )
 
-from cmk.gui.utils.urls import makeuri
-from cmk.gui.utils.confirm_with_preview import confirm_with_preview
-
 
 @gui_background_job.job_registry.register
-class RenameHostsBackgroundJob(watolib.WatoBackgroundJob):
+class RenameHostsBackgroundJob(WatoBackgroundJob):
     job_prefix = "rename-hosts"
 
     @classmethod
@@ -68,20 +80,24 @@
         return _("Host renaming")
 
     def __init__(self, title=None):
-        last_job_status = watolib.WatoBackgroundJob(self.job_prefix).get_status()
-        super(RenameHostsBackgroundJob, self).__init__(
-            self.job_prefix,
-            title=title or self.gui_title(),
-            lock_wato=True,
-            stoppable=False,
-            estimated_duration=last_job_status.get("duration"),
-        )
+        if not title:
+            title = _("Host renaming")
+
+        kwargs = {}
+        kwargs["title"] = title
+        kwargs["lock_wato"] = True
+        kwargs["stoppable"] = False
+        last_job_status = WatoBackgroundJob(self.job_prefix).get_status()
+        if "duration" in last_job_status:
+            kwargs["estimated_duration"] = last_job_status["duration"]
+
+        super(RenameHostsBackgroundJob, self).__init__(self.job_prefix, **kwargs)
 
         if self.is_active():
             raise MKGeneralException(_("Another renaming operation is currently in progress"))
 
     def _back_url(self):
-        return makeuri(request, [])
+        return html.makeuri([])
 
 
 @gui_background_job.job_registry.register
@@ -104,10 +120,6 @@
     def permissions(cls):
         return ["hosts", "manage_hosts"]
 
-    @classmethod
-    def parent_mode(cls) -> Optional[Type[WatoMode]]:
-        return ModeFolder
-
     def __init__(self):
         super(ModeBulkRenameHost, self).__init__()
 
@@ -117,14 +129,6 @@
     def title(self):
         return _("Bulk renaming of hosts")
 
-<<<<<<< HEAD
-    def page_menu(self, breadcrumb: Breadcrumb) -> PageMenu:
-        menu = make_simple_form_page_menu(_("Hosts"),
-                                          breadcrumb,
-                                          form_name="bulk_rename_host",
-                                          button_name="_start",
-                                          save_title=_("Bulk rename"))
-=======
     def buttons(self):
         html.context_button(_("Folder"), watolib.folder_preserving_link([("mode", "folder")]),
                             "back")
@@ -132,38 +136,18 @@
         if host_renaming_job.is_available():
             html.context_button(_("Last result"), host_renaming_job.detail_url(),
                                 "background_job_details")
->>>>>>> 75a18bda
-
-        host_renaming_job = RenameHostsBackgroundJob()
-        actions_dropdown = menu.dropdowns[0]
-        actions_dropdown.topics.append(
-            PageMenuTopic(
-                title=_("Last result"),
-                entries=[
-                    PageMenuEntry(
-                        title=_("Show last rename result"),
-                        icon_name="background_job_details",
-                        item=make_simple_link(host_renaming_job.detail_url()),
-                        is_enabled=host_renaming_job.is_available(),
-                    ),
-                ],
-            ))
-
-        return menu
-
-    def action(self) -> ActionResult:
+
+    def action(self):
         renaming_config = self._vs_renaming_config().from_html_vars("")
         self._vs_renaming_config().validate_value(renaming_config, "")
         renamings = self._collect_host_renamings(renaming_config)
 
         if not renamings:
-            flash(_("No matching host names"))
-            return None
+            return None, _("No matching host names")
 
         warning = self._renaming_collision_error(renamings)
         if warning:
-            flash(warning)
-            return None
+            return None, warning
 
         message = _(
             "<b>Do you really want to rename to following hosts? This involves a restart of the monitoring core!</b>"
@@ -173,10 +157,7 @@
             message += u"<tr><td>%s</td><td> → %s</td></tr>" % (host_name, target_name)
         message += "</table>"
 
-        nr_rename = len(renamings)
-        c = _confirm(
-            _("Confirm renaming of %d %s") % (nr_rename, ungettext("host", "hosts", nr_rename)),
-            HTML(message))
+        c = wato_confirm(_("Confirm renaming of %d hosts") % len(renamings), HTML(message))
         if c:
             title = _("Renaming of %s") % ", ".join(u"%s → %s" % x[1:] for x in renamings)
             host_renaming_job = RenameHostsBackgroundJob(title=title)
@@ -187,10 +168,11 @@
             except background_job.BackgroundJobAlreadyRunning as e:
                 raise MKGeneralException(_("Another host renaming job is already running: %s") % e)
 
-            return redirect(host_renaming_job.detail_url())
-        if c is False:  # not yet confirmed
-            return FinalizeRequest(code=200)
-        return None  # browser reload
+            raise HTTPRedirect(host_renaming_job.detail_url())
+        elif c is False:  # not yet confirmed
+            return ""
+        else:
+            return None  # browser reload
 
     def _renaming_collision_error(self, renamings):
         name_collisions = set()
@@ -221,7 +203,7 @@
             if target_name and host.may("write"):
                 entries.append((folder, host_name, target_name))
         if renaming_config["recurse"]:
-            for subfolder in folder.subfolders():
+            for subfolder in folder.all_subfolders().values():
                 entries += self._recurse_hosts_for_renaming(subfolder, renaming_config)
         return entries
 
@@ -241,26 +223,27 @@
     def _host_renaming_operation(self, operation, hostname):
         if operation == "drop_domain":
             return hostname.split(".", 1)[0]
-        if operation == "reverse_dns":
+        elif operation == "reverse_dns":
             try:
                 reverse_dns = socket.gethostbyaddr(hostname)[0]
                 return reverse_dns
-            except Exception:
+            except:
                 return hostname
-        if operation == ('case', 'upper'):
+
+        elif operation == ('case', 'upper'):
             return hostname.upper()
-        if operation == ('case', 'lower'):
+        elif operation == ('case', 'lower'):
             return hostname.lower()
-        if operation[0] == 'add_suffix':
+        elif operation[0] == 'add_suffix':
             return hostname + operation[1]
-        if operation[0] == 'add_prefix':
+        elif operation[0] == 'add_prefix':
             return operation[1] + hostname
-        if operation[0] == 'explicit':
+        elif operation[0] == 'explicit':
             old_name, new_name = operation[1]
             if old_name == hostname:
                 return new_name
             return hostname
-        if operation[0] == 'regex':
+        elif operation[0] == 'regex':
             match_regex, new_name = operation[1]
             match = regex(match_regex).match(hostname)
             if match:
@@ -273,6 +256,7 @@
     def page(self):
         html.begin_form("bulk_rename_host", method="POST")
         self._vs_renaming_config().render_input("", {})
+        html.button("_start", _("Bulk Rename"))
         html.hidden_fields()
         html.end_form()
 
@@ -354,14 +338,6 @@
             ])
 
 
-def _confirm(html_title, message):
-    if not html.request.has_var("_do_confirm") and not html.request.has_var("_do_actions"):
-        # TODO: get the breadcrumb from all call sites
-        wato_html_head(title=html_title, breadcrumb=Breadcrumb())
-    confirm_options = [(_("Confirm"), "_do_confirm")]
-    return confirm_with_preview(message, confirm_options)
-
-
 def rename_hosts_background_job(renamings, job_interface=None):
     actions, auth_problems = rename_hosts(
         renamings, job_interface=job_interface)  # Already activates the changes!
@@ -386,12 +362,8 @@
     def permissions(cls):
         return ["hosts", "manage_hosts"]
 
-    @classmethod
-    def parent_mode(cls) -> Optional[Type[WatoMode]]:
-        return ModeEditHost
-
     def _from_vars(self):
-        host_name = html.request.get_ascii_input_mandatory("host")
+        host_name = html.get_ascii_input("host")
 
         if not watolib.Folder.current().has_host(host_name):
             raise MKUserError("host", _("You called this page with an invalid host name."))
@@ -406,67 +378,22 @@
         return _("Rename %s %s") % (_("Cluster") if self._host.is_cluster() else _("Host"),
                                     self._host.name())
 
-    def page_menu(self, breadcrumb: Breadcrumb) -> PageMenu:
-        menu = make_simple_form_page_menu(_("Host"),
-                                          breadcrumb,
-                                          form_name="rename_host",
-                                          button_name="rename",
-                                          save_title=_("Rename"))
-
-<<<<<<< HEAD
-        host_renaming_job = RenameHostsBackgroundJob()
-        actions_dropdown = menu.dropdowns[0]
-        actions_dropdown.topics.append(
-            PageMenuTopic(
-                title=_("Last result"),
-                entries=[
-                    PageMenuEntry(
-                        title=_("Show last rename result"),
-                        icon_name="background_job_details",
-                        item=make_simple_link(host_renaming_job.detail_url()),
-                        is_enabled=host_renaming_job.is_available(),
-                    ),
-                ],
-            ))
-
-        menu.dropdowns.append(
-            PageMenuDropdown(
-                name="hosts",
-                title=_("Hosts"),
-                topics=[
-                    PageMenuTopic(
-                        title=_("For this host"),
-                        entries=list(page_menu_host_entries(self.name(), self._host)),
-                    ),
-                ],
-            ))
-
-        return menu
-
-    def action(self) -> ActionResult:
-=======
+    def buttons(self):
+        global_buttons()
+        html.context_button(_("Host Properties"), self._host.edit_url(), "back")
+
         host_renaming_job = RenameHostBackgroundJob(self._host)
         if host_renaming_job.is_available():
             html.context_button(_("Last result"), host_renaming_job.detail_url(),
                                 "background_job_details")
 
     def action(self):
->>>>>>> 75a18bda
         if watolib.get_pending_changes_info():
             raise MKUserError("newname",
                               _("You cannot rename a host while you have pending changes."))
 
         newname = html.request.var("newname")
         self._check_new_host_name("newname", newname)
-<<<<<<< HEAD
-        # Creating pending entry. That makes the site dirty and that will force a sync of
-        # the config to that site before the automation is being done.
-        host_renaming_job = RenameHostBackgroundJob(self._host,
-                                                    title=_("Renaming of %s -> %s") %
-                                                    (self._host.name(), newname))
-        renamings = [(watolib.Folder.current(), self._host.name(), newname)]
-        host_renaming_job.set_function(rename_hosts_background_job, renamings)
-=======
         c = wato_confirm(
             _("Confirm renaming of host"),
             _("Are you sure you want to rename the host <b>%s</b> into <b>%s</b>? "
@@ -479,19 +406,21 @@
                                                         (self._host.name(), newname))
             renamings = [(watolib.Folder.current(), self._host.name(), newname)]
             host_renaming_job.set_function(rename_hosts_background_job, renamings)
->>>>>>> 75a18bda
-
-        try:
-            host_renaming_job.start()
-        except background_job.BackgroundJobAlreadyRunning as e:
-            raise MKGeneralException(_("Another host renaming job is already running: %s") % e)
-
-        return redirect(host_renaming_job.detail_url())
+
+            try:
+                host_renaming_job.start()
+            except background_job.BackgroundJobAlreadyRunning as e:
+                raise MKGeneralException(_("Another host renaming job is already running: %s") % e)
+
+            raise HTTPRedirect(host_renaming_job.detail_url())
+
+        elif c is False:  # not yet confirmed
+            return ""
 
     def _check_new_host_name(self, varname, host_name):
         if not host_name:
             raise MKUserError(varname, _("Please specify a host name."))
-        if watolib.Folder.current().has_host(host_name):
+        elif watolib.Folder.current().has_host(host_name):
             raise MKUserError(varname, _("A host with this name already exists in this folder."))
         validate_host_uniqueness(varname, host_name)
         Hostname().validate_value(host_name, varname)
@@ -503,10 +432,6 @@
               "of the monitoring core. You cannot rename a host while you have pending changes."))
 
         html.begin_form("rename_host", method="POST")
-        html.add_confirm_on_submit(
-            "rename_host",
-            _("Are you sure you want to rename the host <b>%s</b>? "
-              "This involves a restart of the monitoring core!") % (self._host.name()))
         forms.header(_("Rename host %s") % self._host.name())
         forms.section(_("Current name"))
         html.write_text(self._host.name())
@@ -514,12 +439,11 @@
         html.text_input("newname", "")
         forms.end()
         html.set_focus("newname")
+        html.button("rename", _("Rename host!"), "submit")
         html.hidden_fields()
         html.end_form()
 
 
-<<<<<<< HEAD
-=======
 def rename_host_in_folder(folder, oldname, newname):
     folder.rename_host(oldname, newname)
     return ["folder"]
@@ -730,10 +654,54 @@
     return renamings_per_site
 
 
->>>>>>> 75a18bda
 # renamings is a list of tuples of (folder, oldname, newname)
 def rename_hosts(renamings, job_interface=None):
-    action_counts, auth_problems = perform_rename_hosts(renamings, job_interface)
+    actions = []
+    all_hosts = watolib.Host.all()
+
+    # 1. Fix WATO configuration itself ----------------
+    auth_problems = []
+    successful_renamings = []
+    job_interface.send_progress_update(_("Renaming WATO configuration..."))
+    for folder, oldname, newname in renamings:
+        try:
+            this_host_actions = []
+            job_interface.send_progress_update(_("Renaming host(s) in folders..."))
+            this_host_actions += rename_host_in_folder(folder, oldname, newname)
+            job_interface.send_progress_update(_("Renaming host(s) in cluster nodes..."))
+            this_host_actions += rename_host_as_cluster_node(all_hosts, oldname, newname)
+            job_interface.send_progress_update(_("Renaming host(s) in parents..."))
+            this_host_actions += rename_host_in_parents(oldname, newname)
+            job_interface.send_progress_update(_("Renaming host(s) in rulesets..."))
+            this_host_actions += rename_host_in_rulesets(folder, oldname, newname)
+            job_interface.send_progress_update(_("Renaming host(s) in BI aggregations..."))
+            this_host_actions += rename_host_in_bi(oldname, newname)
+            actions += this_host_actions
+            successful_renamings.append((folder, oldname, newname))
+        except MKAuthException as e:
+            auth_problems.append((oldname, e))
+
+    # 2. Check_MK stuff ------------------------------------------------
+    job_interface.send_progress_update(
+        _("Renaming host(s) in base configuration, rrd, history files, etc."))
+    job_interface.send_progress_update(
+        _("This might take some time and involves a core restart..."))
+    action_counts = rename_hosts_in_check_mk(successful_renamings)
+
+    # 3. Notification settings ----------------------------------------------
+    # Notification rules - both global and users' ones
+    job_interface.send_progress_update(_("Renaming host(s) in notification rules..."))
+    for folder, oldname, newname in successful_renamings:
+        actions += rename_host_in_event_rules(oldname, newname)
+        actions += rename_host_in_multisite(oldname, newname)
+
+    for action in actions:
+        action_counts.setdefault(action, 0)
+        action_counts[action] += 1
+
+    job_interface.send_progress_update(_("Calling final hooks"))
+    watolib.call_hook_hosts_changed(watolib.Folder.root_folder())
+
     action_texts = render_renaming_actions(action_counts)
     return action_texts, auth_problems
 
@@ -756,8 +724,7 @@
         "agent_deployment": _("Agent deployment status"),
         "piggyback-load": _("Piggyback information from other host"),
         "piggyback-pig": _("Piggyback information for other hosts"),
-        "autochecks": _("Disovered services of the host"),
-        "host-labels": _("Disovered host labels of the host"),
+        "autochecks": _("Auto-disovered services of the host"),
         "logwatch": _("Logfile information of logwatch plugin"),
         "snmpwalk": _("A stored SNMP walk"),
         "rrd": _("RRD databases with performance data"),
