--- conflicted
+++ resolved
@@ -1,50 +1,41 @@
-#!/usr/bin/env python3
-# -*- coding: utf-8 -*-
-# Copyright (C) 2019 tribe29 GmbH - License: GNU General Public License v2
-# This file is part of Checkmk (https://checkmk.com). It is subject to the terms and
-# conditions defined in the file COPYING, which is part of this source code package.
+#!/usr/bin/env python
+# -*- encoding: utf-8; py-indent-offset: 4 -*-
+# +------------------------------------------------------------------+
+# |             ____ _               _        __  __ _  __           |
+# |            / ___| |__   ___  ___| | __   |  \/  | |/ /           |
+# |           | |   | '_ \ / _ \/ __| |/ /   | |\/| | ' /            |
+# |           | |___| | | |  __/ (__|   <    | |  | | . \            |
+# |            \____|_| |_|\___|\___|_|\_\___|_|  |_|_|\_\           |
+# |                                                                  |
+# | Copyright Mathias Kettner 2014             mk@mathias-kettner.de |
+# +------------------------------------------------------------------+
+#
+# This file is part of Check_MK.
+# The official homepage is at http://mathias-kettner.de/check_mk.
+#
+# check_mk is free software;  you can redistribute it and/or modify it
+# under the  terms of the  GNU General Public License  as published by
+# the Free Software Foundation in version 2.  check_mk is  distributed
+# in the hope that it will be useful, but WITHOUT ANY WARRANTY;  with-
+# out even the implied warranty of  MERCHANTABILITY  or  FITNESS FOR A
+# PARTICULAR PURPOSE. See the  GNU General Public License for more de-
+# tails. You should have  received  a copy of the  GNU  General Public
+# License along with GNU Make; see the file  COPYING.  If  not,  write
+# to the Free Software Foundation, Inc., 51 Franklin St,  Fifth Floor,
+# Boston, MA 02110-1301 USA.
 """Modes for creating and editing hosts"""
 
 import abc
-from typing import Iterator, Optional, Type, overload, Tuple
 
 import cmk.gui.config as config
 import cmk.gui.watolib as watolib
 import cmk.gui.forms as forms
-from cmk.gui.globals import html
-from cmk.gui.i18n import _
-from cmk.gui.exceptions import MKUserError, MKAuthException, MKGeneralException
-from cmk.gui.valuespec import (
-    ListOfStrings,
-    Hostname,
-    FixedValue,
-)
-from cmk.gui.breadcrumb import Breadcrumb
-from cmk.gui.page_menu import (
-    PageMenu,
-    PageMenuDropdown,
-    PageMenuTopic,
-    PageMenuEntry,
-    make_simple_link,
-    make_form_submit_link,
-    make_simple_form_page_menu,
-    makeuri_contextless,
-)
 
 from cmk.gui.plugins.wato.utils import (
     mode_registry,
-    make_confirm_link,
     configure_attributes,
     ConfigHostname,
 )
-<<<<<<< HEAD
-from cmk.gui.plugins.wato.utils.base_modes import WatoMode, ActionResult, redirect, mode_url
-from cmk.gui.plugins.wato.utils.context_buttons import make_host_status_link
-from cmk.gui.watolib.hosts_and_folders import CREHost
-from cmk.gui.watolib.changes import make_object_audit_log_url
-from cmk.gui.wato.pages.folders import ModeFolder
-from cmk.gui.utils.flashed_messages import flash
-=======
 from cmk.gui.plugins.wato.utils.base_modes import WatoMode
 from cmk.gui.plugins.wato.utils.context_buttons import host_status_button
 
@@ -57,77 +48,23 @@
     FixedValue,
 )
 from cmk.gui.wato.pages.folders import delete_host_after_confirm
->>>>>>> 75a18bda
-
-
-class ABCHostMode(WatoMode, metaclass=abc.ABCMeta):
-    @classmethod
-    def parent_mode(cls) -> Optional[Type[WatoMode]]:
-        return ModeFolder
+
+
+class HostMode(WatoMode):
+    __metaclass__ = abc.ABCMeta
 
     @abc.abstractmethod
-    def _init_host(self) -> watolib.CREHost:
-        ...
+    def _init_host(self):
+        raise NotImplementedError()
 
     def __init__(self):
         self._host = self._init_host()
         self._mode = "edit"
-        super(ABCHostMode, self).__init__()
-
-    def page_menu(self, breadcrumb: Breadcrumb) -> PageMenu:
-        menu = make_simple_form_page_menu(_("Host"), breadcrumb)
-        menu.dropdowns.insert(
-            0,
-            PageMenuDropdown(
-                name="save",
-                title=_("Host"),
-                topics=[
-                    self._page_menu_save_topic(),
-                ],
-            ))
-        return menu
-
-    def _page_menu_save_topic(self) -> PageMenuTopic:
-        return PageMenuTopic(
-            title=_("Save this host and go to"),
-            entries=list(self._page_menu_save_entries()),
-        )
-
-<<<<<<< HEAD
-    def _page_menu_save_entries(self) -> Iterator[PageMenuEntry]:
-        if watolib.Folder.current().locked_hosts():
-            return
-
-        yield PageMenuEntry(
-            title=_("Save & go to service configuration"),
-            shortcut_title=_("Save & go to service configuration"),
-            icon_name="save_to_services",
-            item=make_form_submit_link(form_name="edit_host", button_name="services"),
-            is_shortcut=True,
-            is_suggested=True,
-        )
-
-        yield PageMenuEntry(
-            title=_("Save & go to folder"),
-            icon_name="save_to_folder",
-            item=make_form_submit_link(form_name="edit_host", button_name="save"),
-            is_shortcut=True,
-            is_suggested=True,
-        )
-
-        if not self._is_cluster():
-            yield PageMenuEntry(
-                title=_("Save & go to connection tests"),
-                icon_name="connection_tests",
-                item=make_form_submit_link(form_name="edit_host", button_name="diag_host"),
-                is_shortcut=True,
-                is_suggested=True,
-            )
-=======
+        super(HostMode, self).__init__()
+
     def buttons(self):
         html.context_button(_("Folder"), watolib.folder_preserving_link([("mode", "folder")]),
                             "back")
->>>>>>> 75a18bda
 
     def _is_cluster(self):
         return self._host.is_cluster()
@@ -140,9 +77,6 @@
         self._vs_cluster_nodes().validate_value(cluster_nodes, "nodes")
         if len(cluster_nodes) < 1:
             raise MKUserError("nodes_0", _("The cluster must have at least one node"))
-
-        cluster_agent_ds_type, cluster_snmp_ds_type = self._get_cluster_ds_types()
-
         for nr, cluster_node in enumerate(cluster_nodes):
             if cluster_node == self._host.name():
                 raise MKUserError("nodes_%d" % nr, _("The cluster can not be a node of it's own"))
@@ -153,13 +87,10 @@
                     _("The node <b>%s</b> does not exist "
                       " (must be a host that is configured with WATO)") % cluster_node)
 
-<<<<<<< HEAD
-=======
             attributes = watolib.collect_attributes("cluster", new=False)
             cluster_agent_ds_type = attributes.get("tag_agent", "cmk-agent")
             cluster_snmp_ds_type = attributes.get("tag_snmp_ds", "no-snmp")
 
->>>>>>> 75a18bda
             node_agent_ds_type = watolib.hosts_and_folders.Host.host(cluster_node).tag_groups().get(
                 "agent")
             node_snmp_ds_type = watolib.hosts_and_folders.Host.host(cluster_node).tag_groups().get(
@@ -182,29 +113,23 @@
 
         return cluster_nodes
 
-    def _get_cluster_ds_types(self) -> Tuple[str, str]:
-        folder_attributes = watolib.Folder.current().attributes()
-        attributes = watolib.collect_attributes("cluster", new=False)
-        return (
-            attributes.get("tag_agent", folder_attributes.get('tag_agent', "cmk-agent")),
-            attributes.get("tag_snmp_ds", folder_attributes.get('tag_snmp_ds', "no-snmp")),
-        )
-
     # TODO: Extract cluster specific parts from this method
     def page(self):
         # Show outcome of host validation. Do not validate new hosts
         errors = None
-        if self._mode == "edit":
+        if self._mode != "edit":
+            watolib.Folder.current().show_breadcrump()
+        else:
             errors = watolib.validate_all_hosts([self._host.name()]).get(
                 self._host.name(), []) + self._host.validation_errors()
 
         if errors:
             html.open_div(class_="info")
-            html.open_table(class_="validationerror", boder="0", cellspacing="0", cellpadding="0")
+            html.open_table(class_="validationerror", boder=0, cellspacing=0, cellpadding=0)
             html.open_tr()
 
             html.open_td(class_="img")
-            html.icon("validation_error")
+            html.icon(title=None, icon="validation_error")
             html.close_td()
 
             html.open_td()
@@ -225,14 +150,13 @@
             html.close_table()
             html.close_div()
 
-        lock_message = u""
-        locked_hosts = watolib.Folder.current().locked_hosts()
-        if locked_hosts:
-            if locked_hosts is True:
+        lock_message = ""
+        if watolib.Folder.current().locked_hosts():
+            if watolib.Folder.current().locked_hosts() is True:
                 lock_message = _("Host attributes locked (You cannot edit this host)")
-            elif isinstance(locked_hosts, str):
-                lock_message = locked_hosts
-        if lock_message:
+            else:
+                lock_message = watolib.Folder.current().locked_hosts()
+        if len(lock_message) > 0:
             html.div(lock_message, class_="info")
 
         html.begin_form("edit_host", method="POST")
@@ -262,6 +186,11 @@
             html.set_focus("host")
 
         forms.end()
+        if not watolib.Folder.current().locked_hosts():
+            html.button("services", _("Save & go to Services"), "submit")
+            html.button("save", _("Save & Finish"), "submit")
+            if not self._is_cluster():
+                html.button("diag_host", _("Save & Test"), "submit")
         html.hidden_fields()
         html.end_form()
 
@@ -284,7 +213,7 @@
 # simply wants to link to the "host edit page". We could try to use some factory to decide this when
 # the edit_host mode is called.
 @mode_registry.register
-class ModeEditHost(ABCHostMode):
+class ModeEditHost(HostMode):
     @classmethod
     def name(cls):
         return "edit_host"
@@ -293,75 +222,52 @@
     def permissions(cls):
         return ["hosts"]
 
-    # pylint does not understand this overloading
-    @overload
-    @classmethod
-    def mode_url(cls, *, host: str) -> str:  # pylint: disable=arguments-differ
-        ...
-
-    @overload
-    @classmethod
-    def mode_url(cls, **kwargs: str) -> str:
-        ...
-
-    @classmethod
-    def mode_url(cls, **kwargs: str) -> str:
-        return super().mode_url(**kwargs)
-
-    def _breadcrumb_url(self) -> str:
-        return self.mode_url(host=self._host.name())
-
-    def _init_host(self) -> watolib.CREHost:
-        hostname = html.request.get_ascii_input_mandatory("host")
-        folder = watolib.Folder.current()
-        if not folder.has_host(hostname):
+    def _init_host(self):
+        hostname = html.get_ascii_input("host")  # may be empty in new/clone mode
+
+        if not watolib.Folder.current().has_host(hostname):
             raise MKUserError("host", _("You called this page with an invalid host name."))
-        host = folder.host(hostname)
-        host.need_permission("read")
-        return host
+
+        return watolib.Folder.current().host(hostname)
 
     def title(self):
         return _("Properties of host") + " " + self._host.name()
 
-    def page_menu(self, breadcrumb: Breadcrumb) -> PageMenu:
-        return PageMenu(
-            dropdowns=[
-                PageMenuDropdown(
-                    name="hosts",
-                    title=_("Hosts"),
-                    topics=[
-                        self._page_menu_save_topic(),
-                        PageMenuTopic(
-                            title=_("For this host"),
-                            entries=list(page_menu_host_entries(self.name(), self._host)),
-                        ),
-                        PageMenuTopic(
-                            title=_("For all hosts on site %s") % self._host.site_id(),
-                            entries=[
-                                PageMenuEntry(
-                                    title=_("Update DNS cache"),
-                                    icon_name="update",
-                                    item=make_simple_link(
-                                        html.makeactionuri([("_update_dns_cache", "1")])),
-                                    shortcut_title=_("Update site DNS cache"),
-                                    is_shortcut=True,
-                                    is_suggested=True,
-                                ),
-                            ],
-                        ),
-                    ],
-                ),
-            ],
-            breadcrumb=breadcrumb,
-        )
-
-    def action(self) -> ActionResult:
-        folder = watolib.Folder.current()
-        if not html.check_transaction():
-            return redirect(mode_url("folder", folder=folder.path()))
-
-<<<<<<< HEAD
-=======
+    def buttons(self):
+        super(ModeEditHost, self).buttons()
+
+        host_status_button(self._host.name(), "hoststatus")
+
+        html.context_button(
+            _("Services"),
+            watolib.folder_preserving_link([("mode", "inventory"), ("host", self._host.name())]),
+            "services")
+        if watolib.has_agent_bakery() and config.user.may('wato.download_agents'):
+            html.context_button(
+                _("Monitoring Agent"),
+                watolib.folder_preserving_link([("mode", "agent_of_host"),
+                                                ("host", self._host.name())]), "agents")
+
+        if config.user.may('wato.rulesets'):
+            html.context_button(
+                _("Parameters"),
+                watolib.folder_preserving_link([("mode", "object_parameters"),
+                                                ("host", self._host.name())]), "rulesets")
+            if self._is_cluster():
+                html.context_button(
+                    _("Clustered Services"),
+                    watolib.folder_preserving_link([("mode", "edit_ruleset"),
+                                                    ("varname", "clustered_services")]), "rulesets")
+
+        if not watolib.Folder.current().locked_hosts():
+            if config.user.may("wato.rename_hosts"):
+                html.context_button(
+                    self._is_cluster() and _("Rename cluster") or _("Rename host"),
+                    watolib.folder_preserving_link([("mode", "rename_host"),
+                                                    ("host", self._host.name())]), "rename_host")
+            html.context_button(self._is_cluster() and _("Delete cluster") or _("Delete host"),
+                                html.makeactionuri([("delete", "1")]), "delete")
+
         if not self._is_cluster():
             html.context_button(
                 _("Diagnostic"),
@@ -371,61 +277,24 @@
                             "update")
 
     def action(self):
->>>>>>> 75a18bda
         if html.request.var("_update_dns_cache"):
-            config.user.need_permission("wato.update_dns_cache")
-            num_updated, failed_hosts = watolib.check_mk_automation(self._host.site_id(),
-                                                                    "update-dns-cache", [])
-            infotext = _("Successfully updated IP addresses of %d hosts.") % num_updated
-            if failed_hosts:
-                infotext += "<br><br><b>Hostnames failed to lookup:</b> " \
-                          + ", ".join(["<tt>%s</tt>" % h for h in failed_hosts])
-            flash(infotext)
-            return None
+            if html.check_transaction():
+                config.user.need_permission("wato.update_dns_cache")
+                num_updated, failed_hosts = watolib.check_mk_automation(
+                    self._host.site_id(), "update-dns-cache", [])
+                infotext = _("Successfully updated IP addresses of %d hosts.") % num_updated
+                if failed_hosts:
+                    infotext += "<br><br><b>Hostnames failed to lookup:</b> " \
+                              + ", ".join(["<tt>%s</tt>" % h for h in failed_hosts])
+                return None, infotext
+            else:
+                return None
 
         if html.request.var("delete"):  # Delete this host
-            folder.delete_hosts([self._host.name()])
-            return redirect(mode_url("folder", folder=folder.path()))
-
-<<<<<<< HEAD
-        attributes = watolib.collect_attributes("host" if not self._is_cluster() else "cluster",
-                                                new=False)
-        watolib.Host.host(self._host.name()).edit(attributes, self._get_cluster_nodes())
-        self._host = folder.host(self._host.name())
-
-        if html.request.var("services"):
-            return redirect(mode_url("inventory", folder=folder.path(), host=self._host.name()))
-        if html.request.var("diag_host"):
-            return redirect(
-                mode_url("diag_host",
-                         folder=folder.path(),
-                         host=self._host.name(),
-                         _start_on_load="1"))
-        return redirect(mode_url("folder", folder=folder.path()))
-
-    def _vs_host_name(self):
-        return FixedValue(
-            self._host.name(),
-            title=_("Hostname"),
-        )
-
-
-def page_menu_host_entries(mode_name: str, host: CREHost) -> Iterator[PageMenuEntry]:
-    if mode_name != "edit_host":
-        yield PageMenuEntry(
-            title=_("Properties"),
-            icon_name="edit",
-            item=make_simple_link(
-                watolib.folder_preserving_link([("mode", "edit_host"), ("host", host.name())])),
-        )
-
-    if mode_name != "inventory":
-        yield PageMenuEntry(
-            title=_("Service configuration"),
-            icon_name="services",
-            item=make_simple_link(
-                watolib.folder_preserving_link([("mode", "inventory"), ("host", host.name())])),
-=======
+            if not html.transaction_valid():
+                return "folder"
+            return delete_host_after_confirm(self._host.name())
+
         if html.check_transaction():
             attributes = watolib.collect_attributes("host" if not self._is_cluster() else "cluster",
                                                     new=False)
@@ -443,100 +312,10 @@
         return FixedValue(
             self._host.name(),
             title=_("Hostname"),
->>>>>>> 75a18bda
         )
 
-    if mode_name != "diag_host" and not host.is_cluster():
-        yield PageMenuEntry(
-            title=_("Connection tests"),
-            icon_name="diagnose",
-            item=make_simple_link(
-                watolib.folder_preserving_link([("mode", "diag_host"), ("host", host.name())])),
-        )
-
-    if mode_name != "object_parameters" and config.user.may('wato.rulesets'):
-        yield PageMenuEntry(
-            title=_("Effective parameters"),
-            icon_name="rulesets",
-            item=make_simple_link(
-                watolib.folder_preserving_link([("mode", "object_parameters"),
-                                                ("host", host.name())])),
-        )
-
-    if mode_name == "object_parameters" or mode_name == "edit_host" and config.user.may(
-            'wato.rulesets'):
-        yield PageMenuEntry(
-            title=_("Rules"),
-            icon_name="rulesets",
-            item=make_simple_link(
-                makeuri_contextless(
-                    html.request,
-                    [
-                        ("mode", "rule_search"),
-                        ("filled_in", "search"),
-                        ("search_p_ruleset_deprecated", "OFF"),
-                        ("search_p_rule_host_list_USE", "ON"),
-                        ("search_p_rule_host_list", host.name()),
-                    ],
-                    filename="wato.py",
-                )),
-        )
-
-    yield make_host_status_link(host_name=host.name(), view_name="hoststatus")
-
-    if config.user.may('wato.rulesets') and host.is_cluster():
-        yield PageMenuEntry(
-            title=_("Clustered services"),
-            icon_name="rulesets",
-            item=make_simple_link(
-                watolib.folder_preserving_link([("mode", "edit_ruleset"),
-                                                ("varname", "clustered_services")])),
-        )
-
-    if watolib.has_agent_bakery() and config.user.may('wato.download_agents'):
-        yield PageMenuEntry(
-            title=_("Monitoring agent"),
-            icon_name="agents",
-            item=make_simple_link(
-                watolib.folder_preserving_link([("mode", "agent_of_host"), ("host", host.name())])),
-        )
-
-    if mode_name == "edit_host" and not host.locked():
-        if config.user.may("wato.rename_hosts"):
-            yield PageMenuEntry(
-                title=_("Rename"),
-                icon_name="rename_host",
-                item=make_simple_link(
-                    watolib.folder_preserving_link([("mode", "rename_host"),
-                                                    ("host", host.name())])),
-            )
-
-        if config.user.may("wato.manage_hosts") and config.user.may("wato.clone_hosts"):
-            yield PageMenuEntry(
-                title=_("Clone"),
-                icon_name="insert",
-                item=make_simple_link(host.clone_url()),
-            )
-
-        yield PageMenuEntry(
-            title=_("Delete"),
-            icon_name="delete",
-            item=make_simple_link(
-                make_confirm_link(
-                    url=html.makeactionuri([("delete", "1")]),
-                    message=_("Do you really want to delete the host <tt>%s</tt>?") % host.name(),
-                )),
-        )
-
-        if config.user.may("wato.auditlog"):
-            yield PageMenuEntry(
-                title=_("Audit log"),
-                icon_name="auditlog",
-                item=make_simple_link(make_object_audit_log_url(host.object_ref())),
-            )
-
-
-class CreateHostMode(ABCHostMode):
+
+class CreateHostMode(HostMode):
     @classmethod
     @abc.abstractmethod
     def _init_new_host_object(cls):
@@ -558,34 +337,35 @@
         else:
             self._mode = "new"
 
-    def _init_host(self) -> watolib.CREHost:
-        clonename = html.request.get_ascii_input("clone")
-        if not clonename:
+    def _init_host(self):
+        clonename = html.get_ascii_input("clone")
+        if clonename:
+            if not watolib.Folder.current().has_host(clonename):
+                raise MKUserError("host", _("You called this page with an invalid host name."))
+
+            if not config.user.may("wato.clone_hosts"):
+                raise MKAuthException(_("Sorry, you are not allowed to clone hosts."))
+
+            host = watolib.Folder.current().host(clonename)
+            self._verify_host_type(host)
+            return host
+        else:
             return self._init_new_host_object()
-        if not watolib.Folder.current().has_host(clonename):
-            raise MKUserError("host", _("You called this page with an invalid host name."))
-        if not config.user.may("wato.clone_hosts"):
-            raise MKAuthException(_("Sorry, you are not allowed to clone hosts."))
-        host = watolib.Folder.current().host(clonename)
-        self._verify_host_type(host)
-        return host
-
-    def action(self) -> ActionResult:
+
+    def action(self):
         if not html.transaction_valid():
-            return redirect(mode_url("folder"))
+            return "folder"
 
         attributes = watolib.collect_attributes(self._host_type_name(), new=True)
         cluster_nodes = self._get_cluster_nodes()
 
-        hostname = html.request.get_ascii_input_mandatory("host")
+        hostname = html.request.var("host")
         Hostname().validate_value(hostname, "host")
 
-        folder = watolib.Folder.current()
-
         if html.check_transaction():
-            folder.create_hosts([(hostname, attributes, cluster_nodes)])
-
-        self._host = folder.host(hostname)
+            watolib.Folder.current().create_hosts([(hostname, attributes, cluster_nodes)])
+
+        self._host = watolib.Folder.current().host(hostname)
 
         inventory_url = watolib.folder_preserving_link([
             ("mode", "inventory"),
@@ -593,28 +373,21 @@
             ("_scan", "1"),
         ])
 
-        create_msg = None if self._host.is_ping_host() else (
-            _('Successfully created the host. Now you should do a '
-              '<a href="%s">service discovery</a> in order to auto-configure '
-              'all services to be checked on this host.') % inventory_url)
+        if not self._host.is_ping_host():
+            create_msg = _('Successfully created the host. Now you should do a '
+                           '<a href="%s">service discovery</a> in order to auto-configure '
+                           'all services to be checked on this host.') % inventory_url
+        else:
+            create_msg = None
 
         if html.request.var("services"):
-            raise redirect(inventory_url)
+            raise HTTPRedirect(inventory_url)
 
         if html.request.var("diag_host"):
-<<<<<<< HEAD
-            if create_msg:
-                flash(create_msg)
-            return redirect(
-                mode_url("diag_host", folder=folder.path(), host=self._host.name(), _try="1"))
-=======
             html.request.set_var("_start_on_load", "1")
             return "diag_host", create_msg
->>>>>>> 75a18bda
-
-        if create_msg:
-            flash(create_msg)
-        return redirect(mode_url("folder", folder=folder.path()))
+
+        return "folder", create_msg
 
     def _vs_host_name(self):
         return Hostname(title=_("Hostname"),)
