#!/usr/bin/env python
# -*- encoding: utf-8; py-indent-offset: 4 -*-
# +------------------------------------------------------------------+
# |             ____ _               _        __  __ _  __           |
# |            / ___| |__   ___  ___| | __   |  \/  | |/ /           |
# |           | |   | '_ \ / _ \/ __| |/ /   | |\/| | ' /            |
# |           | |___| | | |  __/ (__|   <    | |  | | . \            |
# |            \____|_| |_|\___|\___|_|\_\___|_|  |_|_|\_\           |
# |                                                                  |
# | Copyright Mathias Kettner 2014             mk@mathias-kettner.de |
# +------------------------------------------------------------------+
#
# This file is part of Check_MK.
# The official homepage is at http://mathias-kettner.de/check_mk.
#
# check_mk is free software;  you can redistribute it and/or modify it
# under the  terms of the  GNU General Public License  as published by
# the Free Software Foundation in version 2.  check_mk is  distributed
# in the hope that it will be useful, but WITHOUT ANY WARRANTY;  with-
# out even the implied warranty of  MERCHANTABILITY  or  FITNESS FOR A
# PARTICULAR PURPOSE. See the  GNU General Public License for more de-
# tails. You should have  received  a copy of the  GNU  General Public
# License along with GNU Make; see the file  COPYING.  If  not,  write
# to the Free Software Foundation, Inc., 51 Franklin St,  Fifth Floor,
# Boston, MA 02110-1301 USA.
"""Modes for creating and editing hosts"""

import abc

import cmk.gui.config as config
import cmk.gui.watolib as watolib
import cmk.gui.forms as forms

from cmk.gui.plugins.wato.utils import (
    mode_registry,
    configure_attributes,
    ConfigHostname,
)
from cmk.gui.plugins.wato.utils.base_modes import WatoMode
from cmk.gui.plugins.wato.utils.context_buttons import host_status_button

from cmk.gui.globals import html
from cmk.gui.i18n import _
from cmk.gui.exceptions import MKUserError, MKAuthException, MKGeneralException, HTTPRedirect
from cmk.gui.valuespec import (
    ListOfStrings,
    Hostname,
    FixedValue,
)
from cmk.gui.wato.pages.folders import delete_host_after_confirm


class HostMode(WatoMode):
    __metaclass__ = abc.ABCMeta

    @abc.abstractmethod
    def _init_host(self):
        raise NotImplementedError()

    def __init__(self):
        self._host = self._init_host()
        self._mode = "edit"
        super(HostMode, self).__init__()

    def buttons(self):
        html.context_button(_("Folder"), watolib.folder_preserving_link([("mode", "folder")]),
                            "back")

    def _is_cluster(self):
        return self._host.is_cluster()

    def _get_cluster_nodes(self):
        if not self._is_cluster():
            return None

        cluster_nodes = self._vs_cluster_nodes().from_html_vars("nodes")
        self._vs_cluster_nodes().validate_value(cluster_nodes, "nodes")
        if len(cluster_nodes) < 1:
            raise MKUserError("nodes_0", _("The cluster must have at least one node"))
        for nr, cluster_node in enumerate(cluster_nodes):
            if cluster_node == self._host.name():
                raise MKUserError("nodes_%d" % nr, _("The cluster can not be a node of it's own"))

            if not watolib.Host.host_exists(cluster_node):
                raise MKUserError(
                    "nodes_%d" % nr,
                    _("The node <b>%s</b> does not exist "
                      " (must be a host that is configured with WATO)") % cluster_node)

            attributes = watolib.collect_attributes("cluster", new=False)
            cluster_agent_ds_type = attributes.get("tag_agent", "cmk-agent")
            cluster_snmp_ds_type = attributes.get("tag_snmp_ds", "no-snmp")

            node_agent_ds_type = watolib.hosts_and_folders.Host.host(cluster_node).tag_groups().get(
                "agent")
            node_snmp_ds_type = watolib.hosts_and_folders.Host.host(cluster_node).tag_groups().get(
                "snmp_ds")

            if node_agent_ds_type != cluster_agent_ds_type or \
                    node_snmp_ds_type != cluster_snmp_ds_type:
                raise MKUserError(
                    "nodes_%d" % nr,
                    _("Cluster and nodes must have the same "
                      "datasource! The node <b>%s</b> has datasources "
                      "<b>%s</b> and <b>%s</b> while the cluster has datasources "
                      "<b>%s</b> and <b>%s</b>.") % (
                          cluster_node,
                          node_agent_ds_type,
                          node_snmp_ds_type,
                          cluster_agent_ds_type,
                          cluster_snmp_ds_type,
                      ))

        return cluster_nodes

    # TODO: Extract cluster specific parts from this method
    def page(self):
        # Show outcome of host validation. Do not validate new hosts
        errors = None
        if self._mode != "edit":
            watolib.Folder.current().show_breadcrump()
        else:
            errors = watolib.validate_all_hosts([self._host.name()]).get(
                self._host.name(), []) + self._host.validation_errors()

        if errors:
            html.open_div(class_="info")
            html.open_table(class_="validationerror", boder=0, cellspacing=0, cellpadding=0)
            html.open_tr()

            html.open_td(class_="img")
            html.icon(title=None, icon="validation_error")
            html.close_td()

            html.open_td()
            html.open_p()
            html.h3(_("Warning: This host has an invalid configuration!"))
            html.open_ul()
            for error in errors:
                html.li(error)
            html.close_ul()
            html.close_p()

            if html.form_submitted():
                html.br()
                html.b(_("Your changes have been saved nevertheless."))
            html.close_td()

            html.close_tr()
            html.close_table()
            html.close_div()

        lock_message = ""
        if watolib.Folder.current().locked_hosts():
            if watolib.Folder.current().locked_hosts() is True:
                lock_message = _("Host attributes locked (You cannot edit this host)")
            else:
                lock_message = watolib.Folder.current().locked_hosts()
        if len(lock_message) > 0:
            html.div(lock_message, class_="info")

        html.begin_form("edit_host", method="POST")
        html.prevent_password_auto_completion()

        basic_attributes = [
            # attribute name, valuepec, default value
            ("host", self._vs_host_name(), self._host.name()),
        ]

        if self._is_cluster():
            basic_attributes += [
                # attribute name, valuepec, default value
                ("nodes", self._vs_cluster_nodes(),
                 self._host.cluster_nodes() if self._host else []),
            ]

        configure_attributes(
            new=self._mode != "edit",
            hosts={self._host.name(): self._host} if self._mode != "new" else {},
            for_what="host" if not self._is_cluster() else "cluster",
            parent=watolib.Folder.current(),
            basic_attributes=basic_attributes,
        )

        if self._mode != "edit":
            html.set_focus("host")

        forms.end()
        if not watolib.Folder.current().locked_hosts():
            html.button("services", _("Save & go to Services"), "submit")
            html.button("save", _("Save & Finish"), "submit")
            if not self._is_cluster():
                html.button("diag_host", _("Save & Test"), "submit")
        html.hidden_fields()
        html.end_form()

    def _vs_cluster_nodes(self):
        return ListOfStrings(
            title=_("Nodes"),
            valuespec=ConfigHostname(),
            orientation="horizontal",
            help=_(
                'Enter the host names of the cluster nodes. These hosts must be present in WATO.'),
        )

    @abc.abstractmethod
    def _vs_host_name(self):
        raise NotImplementedError()


# TODO: Split this into two classes ModeEditHost / ModeEditCluster. The problem with this is that
# we simply don't know whether or not a cluster or regular host is about to be edited. The GUI code
# simply wants to link to the "host edit page". We could try to use some factory to decide this when
# the edit_host mode is called.
@mode_registry.register
class ModeEditHost(HostMode):
    @classmethod
    def name(cls):
        return "edit_host"

    @classmethod
    def permissions(cls):
        return ["hosts"]

    def _init_host(self):
        hostname = html.get_ascii_input("host")  # may be empty in new/clone mode

        if not watolib.Folder.current().has_host(hostname):
            raise MKUserError("host", _("You called this page with an invalid host name."))

        return watolib.Folder.current().host(hostname)

    def title(self):
        return _("Properties of host") + " " + self._host.name()

<<<<<<< HEAD
    def buttons(self):
        super(ModeEditHost, self).buttons()

        host_status_button(self._host.name(), "hoststatus")

        html.context_button(
            _("Services"),
            watolib.folder_preserving_link([("mode", "inventory"), ("host", self._host.name())]),
            "services")
        if watolib.has_agent_bakery() and config.user.may('wato.download_agents'):
            html.context_button(
                _("Monitoring Agent"),
                watolib.folder_preserving_link([("mode", "agent_of_host"),
                                                ("host", self._host.name())]), "agents")
=======
    def page_menu(self, breadcrumb: Breadcrumb) -> PageMenu:
        return PageMenu(
            dropdowns=[
                PageMenuDropdown(
                    name="hosts",
                    title=_("Hosts"),
                    topics=[
                        self._page_menu_save_topic(),
                        PageMenuTopic(
                            title=_("For this host"),
                            entries=list(page_menu_host_entries(self.name(), self._host)),
                        ),
                        PageMenuTopic(
                            title=_("For all hosts on site %s") % self._host.site_id(),
                            entries=list(page_menu_all_hosts_entries(self._should_use_dns_cache())),
                        ),
                    ],
                ),
            ],
            breadcrumb=breadcrumb,
        )
>>>>>>> be098c13

        if config.user.may('wato.rulesets'):
            html.context_button(
                _("Parameters"),
                watolib.folder_preserving_link([("mode", "object_parameters"),
                                                ("host", self._host.name())]), "rulesets")
            if self._is_cluster():
                html.context_button(
                    _("Clustered Services"),
                    watolib.folder_preserving_link([("mode", "edit_ruleset"),
                                                    ("varname", "clustered_services")]), "rulesets")

        if not watolib.Folder.current().locked_hosts():
            if config.user.may("wato.rename_hosts"):
                html.context_button(
                    self._is_cluster() and _("Rename cluster") or _("Rename host"),
                    watolib.folder_preserving_link([("mode", "rename_host"),
                                                    ("host", self._host.name())]), "rename_host")
            html.context_button(self._is_cluster() and _("Delete cluster") or _("Delete host"),
                                html.makeactionuri([("delete", "1")]), "delete")

<<<<<<< HEAD
        if not self._is_cluster():
            html.context_button(
                _("Diagnostic"),
                watolib.folder_preserving_link([("mode", "diag_host"),
                                                ("host", self._host.name())]), "diagnose")
        html.context_button(_("Update DNS Cache"), html.makeactionuri([("_update_dns_cache", "1")]),
                            "update")

    def action(self):
        if html.request.var("_update_dns_cache"):
            if html.check_transaction():
                config.user.need_permission("wato.update_dns_cache")
                num_updated, failed_hosts = watolib.check_mk_automation(
                    self._host.site_id(), "update-dns-cache", [])
                infotext = _("Successfully updated IP addresses of %d hosts.") % num_updated
                if failed_hosts:
                    infotext += "<br><br><b>Hostnames failed to lookup:</b> " \
                              + ", ".join(["<tt>%s</tt>" % h for h in failed_hosts])
                return None, infotext
            else:
                return None
=======
        if html.request.var("_update_dns_cache") and self._should_use_dns_cache():
            config.user.need_permission("wato.update_dns_cache")
            num_updated, failed_hosts = watolib.check_mk_automation(self._host.site_id(),
                                                                    "update-dns-cache", [])
            infotext = _("Successfully updated IP addresses of %d hosts.") % num_updated
            if failed_hosts:
                infotext += "<br><br><b>Hostnames failed to lookup:</b> " \
                          + ", ".join(["<tt>%s</tt>" % h for h in failed_hosts])
            flash(infotext)
            return None
>>>>>>> be098c13

        if html.request.var("delete"):  # Delete this host
            if not html.transaction_valid():
                return "folder"
            return delete_host_after_confirm(self._host.name())

        if html.check_transaction():
            attributes = watolib.collect_attributes("host" if not self._is_cluster() else "cluster",
                                                    new=False)
            watolib.Host.host(self._host.name()).edit(attributes, self._get_cluster_nodes())
            self._host = watolib.Folder.current().host(self._host.name())

        if html.request.var("services"):
            return "inventory"
        elif html.request.var("diag_host"):
            html.request.set_var("_start_on_load", "1")
            return "diag_host"
        return "folder"

    def _should_use_dns_cache(self) -> bool:
        site = self._host.effective_attribute("site")
        return watolib.sites.get_effective_global_setting(
            site,
            config.is_wato_slave_site(),
            "use_dns_cache",
        )

    def _vs_host_name(self):
        return FixedValue(
            self._host.name(),
            title=_("Hostname"),
        )


<<<<<<< HEAD
class CreateHostMode(HostMode):
=======
def page_menu_all_hosts_entries(should_use_dns_cache: bool) -> Iterator[PageMenuEntry]:
    if should_use_dns_cache:
        yield PageMenuEntry(
            title=_("Update DNS cache"),
            icon_name="update",
            item=make_simple_link(html.makeactionuri([("_update_dns_cache", "1")])),
            shortcut_title=_("Update site DNS cache"),
            is_shortcut=True,
            is_suggested=True,
        )


def page_menu_host_entries(mode_name: str, host: CREHost) -> Iterator[PageMenuEntry]:
    if mode_name != "edit_host":
        yield PageMenuEntry(
            title=_("Properties"),
            icon_name="edit",
            item=make_simple_link(
                watolib.folder_preserving_link([("mode", "edit_host"), ("host", host.name())])),
        )

    if mode_name != "inventory":
        yield PageMenuEntry(
            title=_("Service configuration"),
            icon_name="services",
            item=make_simple_link(
                watolib.folder_preserving_link([("mode", "inventory"), ("host", host.name())])),
        )

    if mode_name != "diag_host" and not host.is_cluster():
        yield PageMenuEntry(
            title=_("Connection tests"),
            icon_name="diagnose",
            item=make_simple_link(
                watolib.folder_preserving_link([("mode", "diag_host"), ("host", host.name())])),
        )

    if mode_name != "object_parameters" and config.user.may('wato.rulesets'):
        yield PageMenuEntry(
            title=_("Effective parameters"),
            icon_name="rulesets",
            item=make_simple_link(
                watolib.folder_preserving_link([("mode", "object_parameters"),
                                                ("host", host.name())])),
        )

    if mode_name == "object_parameters" or mode_name == "edit_host" and config.user.may(
            'wato.rulesets'):
        yield PageMenuEntry(
            title=_("Rules"),
            icon_name="rulesets",
            item=make_simple_link(
                makeuri_contextless(
                    html.request,
                    [
                        ("mode", "rule_search"),
                        ("filled_in", "search"),
                        ("search_p_ruleset_deprecated", "OFF"),
                        ("search_p_rule_host_list_USE", "ON"),
                        ("search_p_rule_host_list", host.name()),
                    ],
                    filename="wato.py",
                )),
        )

    yield make_host_status_link(host_name=host.name(), view_name="hoststatus")

    if config.user.may('wato.rulesets') and host.is_cluster():
        yield PageMenuEntry(
            title=_("Clustered services"),
            icon_name="rulesets",
            item=make_simple_link(
                watolib.folder_preserving_link([("mode", "edit_ruleset"),
                                                ("varname", "clustered_services")])),
        )

    if watolib.has_agent_bakery() and config.user.may('wato.download_agents'):
        yield PageMenuEntry(
            title=_("Monitoring agent"),
            icon_name="agents",
            item=make_simple_link(
                watolib.folder_preserving_link([("mode", "agent_of_host"), ("host", host.name())])),
        )

    if mode_name == "edit_host" and not host.locked():
        if config.user.may("wato.rename_hosts"):
            yield PageMenuEntry(
                title=_("Rename"),
                icon_name="rename_host",
                item=make_simple_link(
                    watolib.folder_preserving_link([("mode", "rename_host"),
                                                    ("host", host.name())])),
            )

        if config.user.may("wato.manage_hosts") and config.user.may("wato.clone_hosts"):
            yield PageMenuEntry(
                title=_("Clone"),
                icon_name="insert",
                item=make_simple_link(host.clone_url()),
            )

        yield PageMenuEntry(
            title=_("Delete"),
            icon_name="delete",
            item=make_simple_link(
                make_confirm_link(
                    url=html.makeactionuri([("delete", "1")]),
                    message=_("Do you really want to delete the host <tt>%s</tt>?") % host.name(),
                )),
        )

        if config.user.may("wato.auditlog"):
            yield PageMenuEntry(
                title=_("Audit log"),
                icon_name="auditlog",
                item=make_simple_link(make_object_audit_log_url(host.object_ref())),
            )


class CreateHostMode(ABCHostMode):
>>>>>>> be098c13
    @classmethod
    @abc.abstractmethod
    def _init_new_host_object(cls):
        raise NotImplementedError()

    @classmethod
    @abc.abstractmethod
    def _host_type_name(cls):
        raise NotImplementedError()

    @classmethod
    @abc.abstractmethod
    def _verify_host_type(cls, host):
        raise NotImplementedError()

    def _from_vars(self):
        if html.request.var("clone") and self._init_host():
            self._mode = "clone"
        else:
            self._mode = "new"

    def _init_host(self):
        clonename = html.get_ascii_input("clone")
        if clonename:
            if not watolib.Folder.current().has_host(clonename):
                raise MKUserError("host", _("You called this page with an invalid host name."))

            if not config.user.may("wato.clone_hosts"):
                raise MKAuthException(_("Sorry, you are not allowed to clone hosts."))

            host = watolib.Folder.current().host(clonename)
            self._verify_host_type(host)
            return host
        else:
            return self._init_new_host_object()

    def action(self):
        if not html.transaction_valid():
            return "folder"

        attributes = watolib.collect_attributes(self._host_type_name(), new=True)
        cluster_nodes = self._get_cluster_nodes()

        hostname = html.request.var("host")
        Hostname().validate_value(hostname, "host")

        if html.check_transaction():
            watolib.Folder.current().create_hosts([(hostname, attributes, cluster_nodes)])

        self._host = watolib.Folder.current().host(hostname)

        inventory_url = watolib.folder_preserving_link([
            ("mode", "inventory"),
            ("host", self._host.name()),
            ("_scan", "1"),
        ])

        if not self._host.is_ping_host():
            create_msg = _('Successfully created the host. Now you should do a '
                           '<a href="%s">service discovery</a> in order to auto-configure '
                           'all services to be checked on this host.') % inventory_url
        else:
            create_msg = None

        if html.request.var("services"):
            raise HTTPRedirect(inventory_url)

        if html.request.var("diag_host"):
            html.request.set_var("_start_on_load", "1")
            return "diag_host", create_msg

        return "folder", create_msg

    def _vs_host_name(self):
        return Hostname(title=_("Hostname"),)


@mode_registry.register
class ModeCreateHost(CreateHostMode):
    @classmethod
    def name(cls):
        return "newhost"

    @classmethod
    def permissions(cls):
        return ["hosts", "manage_hosts"]

    def title(self):
        if self._mode == "clone":
            return _("Create clone of %s") % self._host.name()
        return _("Create new host")

    @classmethod
    def _init_new_host_object(cls):
        return watolib.Host(folder=watolib.Folder.current(),
                            host_name=html.request.var("host"),
                            attributes={},
                            cluster_nodes=None)

    @classmethod
    def _host_type_name(cls):
        return "host"

    @classmethod
    def _verify_host_type(cls, host):
        if host.is_cluster():
            raise MKGeneralException(_("Can not clone a cluster host as regular host"))


@mode_registry.register
class ModeCreateCluster(CreateHostMode):
    @classmethod
    def name(cls):
        return "newcluster"

    @classmethod
    def permissions(cls):
        return ["hosts", "manage_hosts"]

    def _is_cluster(self):
        return True

    def title(self):
        if self._mode == "clone":
            return _("Create clone of %s") % self._host.name()
        return _("Create new cluster")

    @classmethod
    def _init_new_host_object(cls):
        return watolib.Host(folder=watolib.Folder.current(),
                            host_name=html.request.var("host"),
                            attributes={},
                            cluster_nodes=[])

    @classmethod
    def _host_type_name(cls):
        return "cluster"

    @classmethod
    def _verify_host_type(cls, host):
        if not host.is_cluster():
            raise MKGeneralException(_("Can not clone a regular host as cluster host"))<|MERGE_RESOLUTION|>--- conflicted
+++ resolved
@@ -233,22 +233,6 @@
     def title(self):
         return _("Properties of host") + " " + self._host.name()
 
-<<<<<<< HEAD
-    def buttons(self):
-        super(ModeEditHost, self).buttons()
-
-        host_status_button(self._host.name(), "hoststatus")
-
-        html.context_button(
-            _("Services"),
-            watolib.folder_preserving_link([("mode", "inventory"), ("host", self._host.name())]),
-            "services")
-        if watolib.has_agent_bakery() and config.user.may('wato.download_agents'):
-            html.context_button(
-                _("Monitoring Agent"),
-                watolib.folder_preserving_link([("mode", "agent_of_host"),
-                                                ("host", self._host.name())]), "agents")
-=======
     def page_menu(self, breadcrumb: Breadcrumb) -> PageMenu:
         return PageMenu(
             dropdowns=[
@@ -270,7 +254,6 @@
             ],
             breadcrumb=breadcrumb,
         )
->>>>>>> be098c13
 
         if config.user.may('wato.rulesets'):
             html.context_button(
@@ -292,29 +275,6 @@
             html.context_button(self._is_cluster() and _("Delete cluster") or _("Delete host"),
                                 html.makeactionuri([("delete", "1")]), "delete")
 
-<<<<<<< HEAD
-        if not self._is_cluster():
-            html.context_button(
-                _("Diagnostic"),
-                watolib.folder_preserving_link([("mode", "diag_host"),
-                                                ("host", self._host.name())]), "diagnose")
-        html.context_button(_("Update DNS Cache"), html.makeactionuri([("_update_dns_cache", "1")]),
-                            "update")
-
-    def action(self):
-        if html.request.var("_update_dns_cache"):
-            if html.check_transaction():
-                config.user.need_permission("wato.update_dns_cache")
-                num_updated, failed_hosts = watolib.check_mk_automation(
-                    self._host.site_id(), "update-dns-cache", [])
-                infotext = _("Successfully updated IP addresses of %d hosts.") % num_updated
-                if failed_hosts:
-                    infotext += "<br><br><b>Hostnames failed to lookup:</b> " \
-                              + ", ".join(["<tt>%s</tt>" % h for h in failed_hosts])
-                return None, infotext
-            else:
-                return None
-=======
         if html.request.var("_update_dns_cache") and self._should_use_dns_cache():
             config.user.need_permission("wato.update_dns_cache")
             num_updated, failed_hosts = watolib.check_mk_automation(self._host.site_id(),
@@ -325,7 +285,6 @@
                           + ", ".join(["<tt>%s</tt>" % h for h in failed_hosts])
             flash(infotext)
             return None
->>>>>>> be098c13
 
         if html.request.var("delete"):  # Delete this host
             if not html.transaction_valid():
@@ -360,9 +319,6 @@
         )
 
 
-<<<<<<< HEAD
-class CreateHostMode(HostMode):
-=======
 def page_menu_all_hosts_entries(should_use_dns_cache: bool) -> Iterator[PageMenuEntry]:
     if should_use_dns_cache:
         yield PageMenuEntry(
@@ -483,7 +439,6 @@
 
 
 class CreateHostMode(ABCHostMode):
->>>>>>> be098c13
     @classmethod
     @abc.abstractmethod
     def _init_new_host_object(cls):
