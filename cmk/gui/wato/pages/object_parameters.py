#!/usr/bin/env python3
# -*- coding: utf-8 -*-
# Copyright (C) 2019 tribe29 GmbH - License: GNU General Public License v2
# This file is part of Checkmk (https://checkmk.com). It is subject to the terms and
# conditions defined in the file COPYING, which is part of this source code package.
"""Mode for displaying and modifying the rule based host and service
parameters. This is a host/service overview page over all things that can be
modified via rules."""

<<<<<<< HEAD
from typing import List, Tuple as _Tuple, Optional, Type, Iterator

from six import ensure_str
=======
from typing import List, Tuple, Optional, Text  # pylint: disable=unused-import

import cmk
>>>>>>> 75a18bda

import cmk.gui.config as config
import cmk.gui.watolib as watolib
import cmk.gui.forms as forms
import cmk.gui.view_utils
from cmk.gui.i18n import _
from cmk.gui.globals import html
from cmk.gui.exceptions import MKUserError
<<<<<<< HEAD
from cmk.gui.valuespec import Tuple
from cmk.gui.watolib.rulesets import Ruleset, Rule
from cmk.gui.watolib.hosts_and_folders import CREFolder
=======
from cmk.gui.watolib.rulesets import (Ruleset, Rule)  # pylint: disable=unused-import
from cmk.gui.watolib.hosts_and_folders import CREFolder  # pylint: disable=unused-import
>>>>>>> 75a18bda
from cmk.gui.watolib.rulespecs import (
    rulespec_group_registry,
    rulespec_registry,
)
from cmk.gui.breadcrumb import Breadcrumb
from cmk.gui.page_menu import (
    PageMenu,
    PageMenuDropdown,
    PageMenuTopic,
    PageMenuEntry,
)
from cmk.gui.wato.pages.hosts import ModeEditHost, page_menu_host_entries
from cmk.gui.plugins.wato.utils.context_buttons import make_service_status_link

from cmk.gui.plugins.wato import (
    WatoMode,
    mode_registry,
)


@mode_registry.register
class ModeObjectParameters(WatoMode):
<<<<<<< HEAD
    _PARAMETERS_UNKNOWN: List = []
    _PARAMETERS_OMIT: List = []
=======
    _PARAMETERS_UNKNOWN = []  # type: List
    _PARAMETERS_OMIT = []  # type: List
>>>>>>> 75a18bda

    @classmethod
    def name(cls):
        return "object_parameters"

    @classmethod
    def permissions(cls):
        return ["hosts", "rulesets"]

    @classmethod
    def parent_mode(cls) -> Optional[Type[WatoMode]]:
        return ModeEditHost

    def _from_vars(self):
        self._hostname = html.request.get_ascii_input_mandatory("host")
        self._host = watolib.Folder.current().host(self._hostname)
        if self._host is None:
            raise MKUserError("host", _('The given host does not exist.'))
        self._host.need_permission("read")

        # TODO: Validate?
        self._service = html.request.get_unicode_input("service")

    def title(self):
        title = _("Parameters of") + " " + self._hostname
        if self._service:
            title += " / " + self._service
        return title

<<<<<<< HEAD
    def page_menu(self, breadcrumb: Breadcrumb) -> PageMenu:
        return PageMenu(
            dropdowns=[
                PageMenuDropdown(
                    name="hosts",
                    title=_("Hosts"),
                    topics=[
                        PageMenuTopic(
                            title=_("For this host"),
                            entries=list(page_menu_host_entries(self.name(), self._host)),
                        ),
                    ],
                ),
                PageMenuDropdown(
                    name="services",
                    title=_("Services"),
                    topics=[
                        PageMenuTopic(
                            title=_("For this service"),
                            entries=list(self._page_menu_service_entries()),
                        ),
                    ],
                ),
            ],
            breadcrumb=breadcrumb,
        )

    def _page_menu_service_entries(self) -> Iterator[PageMenuEntry]:
=======
    def buttons(self):
        if self._service:
            prefix = _("Host-")
        else:
            prefix = u""
        html.context_button(_("Folder"), watolib.folder_preserving_link([("mode", "folder")]),
                            "back")
>>>>>>> 75a18bda
        if self._service:
            yield make_service_status_link(self._host.name(), self._service)

    def page(self):
        all_rulesets = watolib.AllRulesets()
        all_rulesets.load()

        # Object type specific detail information
        if self._service:
            self._show_service_info(all_rulesets)
        else:
            self._show_host_info()

        last_maingroup = None
        for groupname in sorted(rulespec_group_registry.get_host_rulespec_group_names()):
            maingroup = groupname.split("/")[0]
            for rulespec in sorted(rulespec_registry.get_by_group(groupname),
<<<<<<< HEAD
                                   key=lambda x: x.title or ""):
=======
                                   key=lambda x: x.title):
>>>>>>> 75a18bda
                if (rulespec.item_type == 'service') == (not self._service):
                    continue  # This rule is not for hosts/services

                # Open form for that group here, if we know that we have at least one rule
                if last_maingroup != maingroup:
                    last_maingroup = maingroup
                    rulegroup = watolib.get_rulegroup(maingroup)
                    forms.header(rulegroup.title,
                                 isopen=maingroup == "monconf",
                                 narrow=True,
                                 css="rulesettings")
                    html.help(rulegroup.help)

                self._output_analysed_ruleset(all_rulesets,
                                              rulespec,
                                              svc_desc_or_item=self._service,
                                              svc_desc=self._service)

        forms.end()

    def _show_host_info(self):
        host_info = watolib.check_mk_automation(self._host.site_id(), "analyse-host",
                                                [self._hostname])
        if not host_info:
            return

        forms.header(_("Host information"), isopen=True, narrow=True, css="rulesettings")
        self._show_labels(host_info["labels"], "host", host_info["label_sources"])

    def _show_service_info(self, all_rulesets):
        assert self._service is not None

        serviceinfo = watolib.check_mk_automation(self._host.site_id(), "analyse-service",
                                                  [self._hostname, self._service])
        if not serviceinfo:
            return

        forms.header(_("Check origin and parameters"), isopen=True, narrow=True, css="rulesettings")
        origin = serviceinfo["origin"]
        origin_txt = {
            "active": _("Active check"),
            "static": _("Manual check"),
            "auto": _("Inventorized check"),
            "classic": _("Classical check"),
        }[origin]
        self._render_rule_reason(_("Type of check"), None, "", "", False, origin_txt)

        # First case: discovered checks. They come from var/check_mk/autochecks/HOST.
        if origin == "auto":
            checkgroup = serviceinfo["checkgroup"]
            checktype = serviceinfo["checktype"]
            if not checkgroup:
                self._render_rule_reason(_("Parameters"), None, "", "", True,
                                         _("This check is not configurable via WATO"))

            # Logwatch needs a special handling, since it is not configured
            # via checkgroup_parameters but via "logwatch_rules" in a special
            # WATO module.
            elif checkgroup == "logwatch":
                rulespec = rulespec_registry["logwatch_rules"]
                self._output_analysed_ruleset(all_rulesets,
                                              rulespec,
                                              svc_desc_or_item=serviceinfo["item"],
                                              svc_desc=self._service,
                                              known_settings=serviceinfo["parameters"])

            else:
                # Note: some discovered checks have a check group but
                # *no* ruleset for discovered checks. One example is "ps".
                # That can be configured as a manual check or created by
                # inventory. But in the later case all parameters are set
                # by the inventory. This will be changed in a later version,
                # but we need to address it anyway.
                grouprule = "checkgroup_parameters:" + checkgroup
                if grouprule not in rulespec_registry:
                    try:
                        rulespec = rulespec_registry["static_checks:" + checkgroup]
                    except KeyError:
<<<<<<< HEAD
                        self._render_rule_reason(_("Parameters"), None, "", "", True,
                                                 _("This check is not configurable via WATO"))
                        return

                    url = watolib.folder_preserving_link([('mode', 'edit_ruleset'),
                                                          ('varname',
                                                           "static_checks:" + checkgroup),
                                                          ('host', self._hostname)])
                    assert isinstance(rulespec.valuespec, Tuple)
                    self._render_rule_reason(
                        _("Parameters"), url, _("Determined by discovery"), None, False,
                        rulespec.valuespec._elements[2].value_to_text(serviceinfo["parameters"]))
=======
                        rulespec = None

                    if rulespec:
                        url = watolib.folder_preserving_link([('mode', 'edit_ruleset'),
                                                              ('varname',
                                                               "static_checks:" + checkgroup),
                                                              ('host', self._hostname)])
                        self._render_rule_reason(
                            _("Parameters"), url, _("Determined by discovery"), None, False,
                            rulespec.valuespec._elements[2].value_to_text(
                                serviceinfo["parameters"]))
                    else:
                        self._render_rule_reason(_("Parameters"), None, "", "", True,
                                                 _("This check is not configurable via WATO"))
>>>>>>> 75a18bda

                else:
                    rulespec = rulespec_registry[grouprule]
                    self._output_analysed_ruleset(all_rulesets,
                                                  rulespec,
                                                  svc_desc_or_item=serviceinfo["item"],
                                                  svc_desc=self._service,
                                                  known_settings=serviceinfo["parameters"])

        elif origin == "static":
            checkgroup = serviceinfo["checkgroup"]
            checktype = serviceinfo["checktype"]
            if not checkgroup:
                html.write_text(_("This check is not configurable via WATO"))
            else:
                rulespec = rulespec_registry["static_checks:" + checkgroup]
                itemspec = rulespec.item_spec
                if itemspec:
                    item_text = itemspec.value_to_text(serviceinfo["item"])
                    assert rulespec.item_spec is not None
                    title = rulespec.item_spec.title()
                else:
                    item_text = serviceinfo["item"]
                    title = _("Item")
                self._render_rule_reason(title, None, "", "", False, item_text)
                self._output_analysed_ruleset(all_rulesets,
                                              rulespec,
                                              svc_desc_or_item=serviceinfo["item"],
                                              svc_desc=self._service,
                                              known_settings=self._PARAMETERS_OMIT)
<<<<<<< HEAD
                assert isinstance(rulespec.valuespec, Tuple)
=======
>>>>>>> 75a18bda
                html.write(rulespec.valuespec._elements[2].value_to_text(serviceinfo["parameters"]))
                html.close_td()
                html.close_tr()
                html.close_table()

        elif origin == "active":
            checktype = serviceinfo["checktype"]
            rulespec = rulespec_registry["active_checks:" + checktype]
            self._output_analysed_ruleset(all_rulesets,
                                          rulespec,
                                          svc_desc_or_item=None,
                                          svc_desc=None,
                                          known_settings=serviceinfo["parameters"])

        elif origin == "classic":
            ruleset = all_rulesets.get("custom_checks")
            origin_rule_result = self._get_custom_check_origin_rule(ruleset, self._hostname,
                                                                    self._service)
            if origin_rule_result is None:
                raise MKUserError(
                    None,
                    _("Failed to determine origin rule of %s / %s") %
                    (self._hostname, self._service))
<<<<<<< HEAD
            rule_folder, rule_index, rule = origin_rule_result
=======
            rule_folder, rule_index, _rule = origin_rule_result
>>>>>>> 75a18bda

            url = watolib.folder_preserving_link([('mode', 'edit_ruleset'),
                                                  ('varname', "custom_checks"),
                                                  ('host', self._hostname)])
            forms.section(html.render_a(_("Command Line"), href=url))
            url = watolib.folder_preserving_link([('mode', 'edit_rule'),
                                                  ('varname', "custom_checks"),
                                                  ('rule_folder', rule_folder.path()),
                                                  ('rule_id', rule.id), ('host', self._hostname)])

            html.open_table(class_="setting")
            html.open_tr()

            html.open_td(class_="reason")
            html.a("%s %d %s %s" % (_("Rule"), rule_index + 1, _("in"), rule_folder.title()),
                   href=url)
            html.close_td()
            html.open_td(class_=["settingvalue", "used"])
            if "command_line" in serviceinfo:
                html.tt(serviceinfo["command_line"])
            else:
                html.write_text(_("(no command line, passive check)"))
            html.close_td()

            html.close_tr()
            html.close_table()

        self._show_labels(serviceinfo.get("labels", {}), "service",
                          serviceinfo.get("label_sources", {}))

<<<<<<< HEAD
    def _get_custom_check_origin_rule(self, ruleset: Ruleset, hostname: str,
                                      svc_desc: str) -> Optional[_Tuple[CREFolder, int, Rule]]:
=======
    def _get_custom_check_origin_rule(self, ruleset, hostname, svc_desc):
        # type: (Ruleset, str, Text) -> Optional[Tuple[CREFolder, int, Rule]]
>>>>>>> 75a18bda
        # We could use the outcome of _setting instead of the outcome of
        # the automation call in the future
        _setting, rules = ruleset.analyse_ruleset(self._hostname,
                                                  svc_desc_or_item=None,
                                                  svc_desc=None)

        for rule_folder, rule_index, rule in rules:
            if rule.is_disabled():
                continue
            if rule.value["service_description"] != self._service:
                continue

            return rule_folder, rule_index, rule

        return None

    def _show_labels(self, labels, object_type, label_sources):
        forms.section(_("Effective labels"))
        html.open_table(class_="setting")
        html.open_tr()

        html.open_td(class_="reason")
        html.i(_("Explicit, ruleset, discovered"))
        html.close_td()
        html.open_td(class_=["settingvalue", "used"])
        html.write(
            cmk.gui.view_utils.render_labels(labels,
                                             object_type,
                                             with_links=False,
                                             label_sources=label_sources))
        html.close_td()

        html.close_tr()
        html.close_table()

    def _render_rule_reason(self, title, title_url, reason, reason_url, is_default, setting):
        if title_url:
            title = html.render_a(title, href=title_url)
        forms.section(title)

        if reason:
            reason = html.render_a(reason, href=reason_url)

        html.open_table(class_="setting")
        html.open_tr()
        if is_default:
            html.td(html.render_i(reason), class_="reason")
            html.td(setting, class_=["settingvalue", "unused"])
        else:
            html.td(reason, class_="reason")
            html.td(setting, class_=["settingvalue", "used"])
        html.close_tr()
        html.close_table()

    def _output_analysed_ruleset(self,
                                 all_rulesets,
                                 rulespec,
                                 svc_desc_or_item,
                                 svc_desc,
                                 known_settings=None):
        if known_settings is None:
            known_settings = self._PARAMETERS_UNKNOWN

        def rule_url(rule: Rule) -> str:
            return watolib.folder_preserving_link([
                ('mode', 'edit_rule'),
                ('varname', varname),
                ('rule_folder', rule.folder.path()),
                ('rule_id', rule.id),
                ('host', self._hostname),
<<<<<<< HEAD
                ('item', ensure_str(watolib.mk_repr(svc_desc_or_item)) if svc_desc_or_item else ''),
                ('service', ensure_str(watolib.mk_repr(svc_desc)) if svc_desc else ''),
=======
                ('item', watolib.mk_repr(svc_desc_or_item) if svc_desc_or_item else ''),
                ('service', watolib.mk_repr(svc_desc) if svc_desc else ''),
>>>>>>> 75a18bda
            ])

        varname = rulespec.name
        valuespec = rulespec.valuespec

        url = watolib.folder_preserving_link([
            ('mode', 'edit_ruleset'),
            ('varname', varname),
            ('host', self._hostname),
<<<<<<< HEAD
            ('item', ensure_str(watolib.mk_repr(svc_desc_or_item))),
            ('service', ensure_str(watolib.mk_repr(svc_desc))),
=======
            ('item', watolib.mk_repr(svc_desc_or_item)),
            ('service', watolib.mk_repr(svc_desc)),
>>>>>>> 75a18bda
        ])

        forms.section(html.render_a(rulespec.title, url))

        ruleset = all_rulesets.get(varname)
        setting, rules = ruleset.analyse_ruleset(self._hostname, svc_desc_or_item, svc_desc)

        html.open_table(class_="setting")
        html.open_tr()
        html.open_td(class_="reason")

        # Show reason for the determined value
        if len(rules) == 1:
            rule_folder, rule_index, rule = rules[0]
            url = rule_url(rule)
            html.a(_("Rule %d in %s") % (rule_index + 1, rule_folder.title()), href=rule_url(rule))

        elif len(rules) > 1:
            html.a("%d %s" % (len(rules), _("Rules")), href=url)

        else:
            html.i(_("Default Value"))
        html.close_td()

        # Show the resulting value or factory setting
        html.open_td(class_=["settingvalue", "used" if len(rules) > 0 else "unused"])

        if isinstance(known_settings, dict) and "tp_computed_params" in known_settings:
            computed_at = known_settings["tp_computed_params"]["computed_at"]
            html.write_text(
                _("Timespecific parameters computed at %s") %
                cmk.utils.render.date_and_time(computed_at))
            html.br()
            known_settings = known_settings["tp_computed_params"]["params"]

        # In some cases we now the settings from a check_mk automation
        if known_settings is self._PARAMETERS_OMIT:
            return

        # Special handling for logwatch: The check parameter is always None. The actual
        # patterns are configured in logwatch_rules. We do not have access to the actual
        # patterns here but just to the useless "None". In order not to complicate things
        # we simply display nothing here.
        if varname == "logwatch_rules":
            pass

        elif known_settings is not self._PARAMETERS_UNKNOWN:
            try:
                html.write(valuespec.value_to_text(known_settings))
            except Exception as e:
                if config.debug:
                    raise
                html.write_text(_("Invalid parameter %r: %s") % (known_settings, e))

        else:
            # For match type "dict" it can be the case the rule define some of the keys
            # while other keys are taken from the factory defaults. We need to show the
            # complete outcoming value here.
            if rules and ruleset.match_type() == "dict":
                if rulespec.factory_default is not watolib.Rulespec.NO_FACTORY_DEFAULT \
                    and rulespec.factory_default is not watolib.Rulespec.FACTORY_DEFAULT_UNUSED:
                    fd = rulespec.factory_default.copy()
                    fd.update(setting)
                    setting = fd

            if valuespec and not rules:  # show the default value
                if rulespec.factory_default is watolib.Rulespec.FACTORY_DEFAULT_UNUSED:
                    # Some rulesets are ineffective if they are empty
                    html.write_text(_("(unused)"))

                elif rulespec.factory_default is not watolib.Rulespec.NO_FACTORY_DEFAULT:
                    # If there is a factory default then show that one
                    setting = rulespec.factory_default
                    html.write(valuespec.value_to_text(setting))

                elif ruleset.match_type() in ("all", "list"):
                    # Rulesets that build lists are empty if no rule matches
                    html.write_text(_("(no entry)"))

                else:
                    # Else we use the default value of the valuespec
                    html.write(valuespec.value_to_text(valuespec.default_value()))

            # We have a setting
            elif valuespec:
                if ruleset.match_type() == "all":
                    html.write(", ".join(valuespec.value_to_text(s) for s in setting))
                else:
                    html.write(valuespec.value_to_text(setting))

            # Binary rule, no valuespec, outcome is True or False
            else:
                icon_name = "rule_%s%s" % ("yes" if setting else "no", "_off" if not rules else '')
                html.icon(icon_name, title=_("yes") if setting else _("no"))
        html.close_td()
        html.close_tr()
        html.close_table()<|MERGE_RESOLUTION|>--- conflicted
+++ resolved
@@ -1,21 +1,35 @@
-#!/usr/bin/env python3
-# -*- coding: utf-8 -*-
-# Copyright (C) 2019 tribe29 GmbH - License: GNU General Public License v2
-# This file is part of Checkmk (https://checkmk.com). It is subject to the terms and
-# conditions defined in the file COPYING, which is part of this source code package.
+#!/usr/bin/env python
+# -*- encoding: utf-8; py-indent-offset: 4 -*-
+# +------------------------------------------------------------------+
+# |             ____ _               _        __  __ _  __           |
+# |            / ___| |__   ___  ___| | __   |  \/  | |/ /           |
+# |           | |   | '_ \ / _ \/ __| |/ /   | |\/| | ' /            |
+# |           | |___| | | |  __/ (__|   <    | |  | | . \            |
+# |            \____|_| |_|\___|\___|_|\_\___|_|  |_|_|\_\           |
+# |                                                                  |
+# | Copyright Mathias Kettner 2014             mk@mathias-kettner.de |
+# +------------------------------------------------------------------+
+#
+# This file is part of Check_MK.
+# The official homepage is at http://mathias-kettner.de/check_mk.
+#
+# check_mk is free software;  you can redistribute it and/or modify it
+# under the  terms of the  GNU General Public License  as published by
+# the Free Software Foundation in version 2.  check_mk is  distributed
+# in the hope that it will be useful, but WITHOUT ANY WARRANTY;  with-
+# out even the implied warranty of  MERCHANTABILITY  or  FITNESS FOR A
+# PARTICULAR PURPOSE. See the  GNU General Public License for more de-
+# tails. You should have  received  a copy of the  GNU  General Public
+# License along with GNU Make; see the file  COPYING.  If  not,  write
+# to the Free Software Foundation, Inc., 51 Franklin St,  Fifth Floor,
+# Boston, MA 02110-1301 USA.
 """Mode for displaying and modifying the rule based host and service
 parameters. This is a host/service overview page over all things that can be
 modified via rules."""
 
-<<<<<<< HEAD
-from typing import List, Tuple as _Tuple, Optional, Type, Iterator
-
-from six import ensure_str
-=======
 from typing import List, Tuple, Optional, Text  # pylint: disable=unused-import
 
 import cmk
->>>>>>> 75a18bda
 
 import cmk.gui.config as config
 import cmk.gui.watolib as watolib
@@ -24,43 +38,28 @@
 from cmk.gui.i18n import _
 from cmk.gui.globals import html
 from cmk.gui.exceptions import MKUserError
-<<<<<<< HEAD
-from cmk.gui.valuespec import Tuple
-from cmk.gui.watolib.rulesets import Ruleset, Rule
-from cmk.gui.watolib.hosts_and_folders import CREFolder
-=======
 from cmk.gui.watolib.rulesets import (Ruleset, Rule)  # pylint: disable=unused-import
 from cmk.gui.watolib.hosts_and_folders import CREFolder  # pylint: disable=unused-import
->>>>>>> 75a18bda
 from cmk.gui.watolib.rulespecs import (
     rulespec_group_registry,
     rulespec_registry,
 )
-from cmk.gui.breadcrumb import Breadcrumb
-from cmk.gui.page_menu import (
-    PageMenu,
-    PageMenuDropdown,
-    PageMenuTopic,
-    PageMenuEntry,
-)
-from cmk.gui.wato.pages.hosts import ModeEditHost, page_menu_host_entries
-from cmk.gui.plugins.wato.utils.context_buttons import make_service_status_link
 
 from cmk.gui.plugins.wato import (
     WatoMode,
     mode_registry,
 )
 
+from cmk.gui.plugins.wato.utils.context_buttons import (
+    host_status_button,
+    service_status_button,
+)
+
 
 @mode_registry.register
 class ModeObjectParameters(WatoMode):
-<<<<<<< HEAD
-    _PARAMETERS_UNKNOWN: List = []
-    _PARAMETERS_OMIT: List = []
-=======
     _PARAMETERS_UNKNOWN = []  # type: List
     _PARAMETERS_OMIT = []  # type: List
->>>>>>> 75a18bda
 
     @classmethod
     def name(cls):
@@ -70,19 +69,15 @@
     def permissions(cls):
         return ["hosts", "rulesets"]
 
-    @classmethod
-    def parent_mode(cls) -> Optional[Type[WatoMode]]:
-        return ModeEditHost
-
     def _from_vars(self):
-        self._hostname = html.request.get_ascii_input_mandatory("host")
+        self._hostname = html.get_ascii_input("host")  # may be empty in new/clone mode
         self._host = watolib.Folder.current().host(self._hostname)
         if self._host is None:
             raise MKUserError("host", _('The given host does not exist.'))
         self._host.need_permission("read")
 
         # TODO: Validate?
-        self._service = html.request.get_unicode_input("service")
+        self._service = html.get_unicode_input("service")
 
     def title(self):
         title = _("Parameters of") + " " + self._hostname
@@ -90,36 +85,6 @@
             title += " / " + self._service
         return title
 
-<<<<<<< HEAD
-    def page_menu(self, breadcrumb: Breadcrumb) -> PageMenu:
-        return PageMenu(
-            dropdowns=[
-                PageMenuDropdown(
-                    name="hosts",
-                    title=_("Hosts"),
-                    topics=[
-                        PageMenuTopic(
-                            title=_("For this host"),
-                            entries=list(page_menu_host_entries(self.name(), self._host)),
-                        ),
-                    ],
-                ),
-                PageMenuDropdown(
-                    name="services",
-                    title=_("Services"),
-                    topics=[
-                        PageMenuTopic(
-                            title=_("For this service"),
-                            entries=list(self._page_menu_service_entries()),
-                        ),
-                    ],
-                ),
-            ],
-            breadcrumb=breadcrumb,
-        )
-
-    def _page_menu_service_entries(self) -> Iterator[PageMenuEntry]:
-=======
     def buttons(self):
         if self._service:
             prefix = _("Host-")
@@ -127,9 +92,23 @@
             prefix = u""
         html.context_button(_("Folder"), watolib.folder_preserving_link([("mode", "folder")]),
                             "back")
->>>>>>> 75a18bda
         if self._service:
-            yield make_service_status_link(self._host.name(), self._service)
+            service_status_button(self._hostname, self._service)
+        else:
+            host_status_button(self._hostname, "hoststatus")
+        html.context_button(
+            prefix + _("Properties"),
+            watolib.folder_preserving_link([("mode", "edit_host"), ("host", self._hostname)]),
+            "edit")
+        html.context_button(
+            _("Services"),
+            watolib.folder_preserving_link([("mode", "inventory"), ("host", self._hostname)]),
+            "services")
+        if not self._host.is_cluster():
+            html.context_button(
+                prefix + _("Diagnostic"),
+                watolib.folder_preserving_link([("mode", "diag_host"), ("host", self._hostname)]),
+                "diagnose")
 
     def page(self):
         all_rulesets = watolib.AllRulesets()
@@ -145,11 +124,7 @@
         for groupname in sorted(rulespec_group_registry.get_host_rulespec_group_names()):
             maingroup = groupname.split("/")[0]
             for rulespec in sorted(rulespec_registry.get_by_group(groupname),
-<<<<<<< HEAD
-                                   key=lambda x: x.title or ""):
-=======
                                    key=lambda x: x.title):
->>>>>>> 75a18bda
                 if (rulespec.item_type == 'service') == (not self._service):
                     continue  # This rule is not for hosts/services
 
@@ -180,8 +155,6 @@
         self._show_labels(host_info["labels"], "host", host_info["label_sources"])
 
     def _show_service_info(self, all_rulesets):
-        assert self._service is not None
-
         serviceinfo = watolib.check_mk_automation(self._host.site_id(), "analyse-service",
                                                   [self._hostname, self._service])
         if not serviceinfo:
@@ -228,20 +201,6 @@
                     try:
                         rulespec = rulespec_registry["static_checks:" + checkgroup]
                     except KeyError:
-<<<<<<< HEAD
-                        self._render_rule_reason(_("Parameters"), None, "", "", True,
-                                                 _("This check is not configurable via WATO"))
-                        return
-
-                    url = watolib.folder_preserving_link([('mode', 'edit_ruleset'),
-                                                          ('varname',
-                                                           "static_checks:" + checkgroup),
-                                                          ('host', self._hostname)])
-                    assert isinstance(rulespec.valuespec, Tuple)
-                    self._render_rule_reason(
-                        _("Parameters"), url, _("Determined by discovery"), None, False,
-                        rulespec.valuespec._elements[2].value_to_text(serviceinfo["parameters"]))
-=======
                         rulespec = None
 
                     if rulespec:
@@ -256,7 +215,6 @@
                     else:
                         self._render_rule_reason(_("Parameters"), None, "", "", True,
                                                  _("This check is not configurable via WATO"))
->>>>>>> 75a18bda
 
                 else:
                     rulespec = rulespec_registry[grouprule]
@@ -276,7 +234,6 @@
                 itemspec = rulespec.item_spec
                 if itemspec:
                     item_text = itemspec.value_to_text(serviceinfo["item"])
-                    assert rulespec.item_spec is not None
                     title = rulespec.item_spec.title()
                 else:
                     item_text = serviceinfo["item"]
@@ -287,10 +244,6 @@
                                               svc_desc_or_item=serviceinfo["item"],
                                               svc_desc=self._service,
                                               known_settings=self._PARAMETERS_OMIT)
-<<<<<<< HEAD
-                assert isinstance(rulespec.valuespec, Tuple)
-=======
->>>>>>> 75a18bda
                 html.write(rulespec.valuespec._elements[2].value_to_text(serviceinfo["parameters"]))
                 html.close_td()
                 html.close_tr()
@@ -314,11 +267,7 @@
                     None,
                     _("Failed to determine origin rule of %s / %s") %
                     (self._hostname, self._service))
-<<<<<<< HEAD
-            rule_folder, rule_index, rule = origin_rule_result
-=======
             rule_folder, rule_index, _rule = origin_rule_result
->>>>>>> 75a18bda
 
             url = watolib.folder_preserving_link([('mode', 'edit_ruleset'),
                                                   ('varname', "custom_checks"),
@@ -327,7 +276,7 @@
             url = watolib.folder_preserving_link([('mode', 'edit_rule'),
                                                   ('varname', "custom_checks"),
                                                   ('rule_folder', rule_folder.path()),
-                                                  ('rule_id', rule.id), ('host', self._hostname)])
+                                                  ('rulenr', rule_index), ('host', self._hostname)])
 
             html.open_table(class_="setting")
             html.open_tr()
@@ -349,13 +298,8 @@
         self._show_labels(serviceinfo.get("labels", {}), "service",
                           serviceinfo.get("label_sources", {}))
 
-<<<<<<< HEAD
-    def _get_custom_check_origin_rule(self, ruleset: Ruleset, hostname: str,
-                                      svc_desc: str) -> Optional[_Tuple[CREFolder, int, Rule]]:
-=======
     def _get_custom_check_origin_rule(self, ruleset, hostname, svc_desc):
         # type: (Ruleset, str, Text) -> Optional[Tuple[CREFolder, int, Rule]]
->>>>>>> 75a18bda
         # We could use the outcome of _setting instead of the outcome of
         # the automation call in the future
         _setting, rules = ruleset.analyse_ruleset(self._hostname,
@@ -419,20 +363,15 @@
         if known_settings is None:
             known_settings = self._PARAMETERS_UNKNOWN
 
-        def rule_url(rule: Rule) -> str:
+        def rule_url(rule):
             return watolib.folder_preserving_link([
                 ('mode', 'edit_rule'),
                 ('varname', varname),
                 ('rule_folder', rule.folder.path()),
-                ('rule_id', rule.id),
+                ('rulenr', rule.index()),
                 ('host', self._hostname),
-<<<<<<< HEAD
-                ('item', ensure_str(watolib.mk_repr(svc_desc_or_item)) if svc_desc_or_item else ''),
-                ('service', ensure_str(watolib.mk_repr(svc_desc)) if svc_desc else ''),
-=======
                 ('item', watolib.mk_repr(svc_desc_or_item) if svc_desc_or_item else ''),
                 ('service', watolib.mk_repr(svc_desc) if svc_desc else ''),
->>>>>>> 75a18bda
             ])
 
         varname = rulespec.name
@@ -442,13 +381,8 @@
             ('mode', 'edit_ruleset'),
             ('varname', varname),
             ('host', self._hostname),
-<<<<<<< HEAD
-            ('item', ensure_str(watolib.mk_repr(svc_desc_or_item))),
-            ('service', ensure_str(watolib.mk_repr(svc_desc))),
-=======
             ('item', watolib.mk_repr(svc_desc_or_item)),
             ('service', watolib.mk_repr(svc_desc)),
->>>>>>> 75a18bda
         ])
 
         forms.section(html.render_a(rulespec.title, url))
@@ -492,7 +426,7 @@
         # patterns are configured in logwatch_rules. We do not have access to the actual
         # patterns here but just to the useless "None". In order not to complicate things
         # we simply display nothing here.
-        if varname == "logwatch_rules":
+        elif varname == "logwatch_rules":
             pass
 
         elif known_settings is not self._PARAMETERS_UNKNOWN:
@@ -535,14 +469,14 @@
             # We have a setting
             elif valuespec:
                 if ruleset.match_type() == "all":
-                    html.write(", ".join(valuespec.value_to_text(s) for s in setting))
+                    html.write(", ".join([valuespec.value_to_text(e) for e in setting]))
                 else:
                     html.write(valuespec.value_to_text(setting))
 
             # Binary rule, no valuespec, outcome is True or False
             else:
                 icon_name = "rule_%s%s" % ("yes" if setting else "no", "_off" if not rules else '')
-                html.icon(icon_name, title=_("yes") if setting else _("no"))
+                html.icon(title=_("yes") if setting else _("no"), icon=icon_name)
         html.close_td()
         html.close_tr()
         html.close_table()