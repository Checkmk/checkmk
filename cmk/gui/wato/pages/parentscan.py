--- conflicted
+++ resolved
@@ -1,31 +1,12 @@
-#!/usr/bin/env python
-# -*- encoding: utf-8; py-indent-offset: 4 -*-
-# +------------------------------------------------------------------+
-# |             ____ _               _        __  __ _  __           |
-# |            / ___| |__   ___  ___| | __   |  \/  | |/ /           |
-# |           | |   | '_ \ / _ \/ __| |/ /   | |\/| | ' /            |
-# |           | |___| | | |  __/ (__|   <    | |  | | . \            |
-# |            \____|_| |_|\___|\___|_|\_\___|_|  |_|_|\_\           |
-# |                                                                  |
-# | Copyright Mathias Kettner 2014             mk@mathias-kettner.de |
-# +------------------------------------------------------------------+
-#
-# This file is part of Check_MK.
-# The official homepage is at http://mathias-kettner.de/check_mk.
-#
-# check_mk is free software;  you can redistribute it and/or modify it
-# under the  terms of the  GNU General Public License  as published by
-# the Free Software Foundation in version 2.  check_mk is  distributed
-# in the hope that it will be useful, but WITHOUT ANY WARRANTY;  with-
-# out even the implied warranty of  MERCHANTABILITY  or  FITNESS FOR A
-# PARTICULAR PURPOSE. See the  GNU General Public License for more de-
-# tails. You should have  received  a copy of the  GNU  General Public
-# License along with GNU Make; see the file  COPYING.  If  not,  write
-# to the Free Software Foundation, Inc., 51 Franklin St,  Fifth Floor,
-# Boston, MA 02110-1301 USA.
+#!/usr/bin/env python3
+# -*- coding: utf-8 -*-
+# Copyright (C) 2019 tribe29 GmbH - License: GNU General Public License v2
+# This file is part of Checkmk (https://checkmk.com). It is subject to the terms and
+# conditions defined in the file COPYING, which is part of this source code package.
 """Mode for automatic scan of parents (similar to cmk --scan-parents)"""
 
 import collections
+from typing import NamedTuple, List, Optional, Type
 
 import cmk.utils.store as store
 from cmk.utils.type_defs import HostName
@@ -33,32 +14,47 @@
 import cmk.gui.config as config
 import cmk.gui.watolib as watolib
 import cmk.gui.forms as forms
-import cmk.gui.utils as utils
 import cmk.gui.gui_background_job as gui_background_job
 from cmk.gui.globals import html
 from cmk.gui.i18n import _
 from cmk.gui.log import logger
 from cmk.gui.exceptions import HTTPRedirect, MKUserError
-<<<<<<< HEAD
-=======
 from cmk.gui.wato.pages.folders import ModeFolder
 from cmk.gui.watolib.hosts_and_folders import CREFolder
->>>>>>> 924c73a8
 from cmk.gui.plugins.wato import (
     mode_registry,
     WatoMode,
-    WatoBackgroundJob,
+    ActionResult,
     get_hosts_from_checkboxes,
 )
 
-ParentScanTask = collections.namedtuple("ParentScanTask", ["site_id", "folder_path", "host_name"])
-ParentScanResult = collections.namedtuple("ParentScanResult",
-                                          ["existing_gw_host_name", "ip", "dns_name"])
+ParentScanTask = collections.namedtuple("ParentScanTask", [
+    "site_id",
+    "folder_path",
+    "host_name",
+])
+ParentScanResult = collections.namedtuple("ParentScanResult", [
+    "existing_gw_host_name",
+    "ip",
+    "dns_name",
+])
+
+ParentScanSettings = NamedTuple("ParentScanSettings", [
+    ("where", str),
+    ("alias", str),
+    ("recurse", bool),
+    ("select", str),
+    ("timeout", int),
+    ("probes", int),
+    ("max_ttl", int),
+    ("force_explicit", bool),
+    ("ping_probes", int),
+])
 
 
 # TODO: This job should be executable multiple times at once
 @gui_background_job.job_registry.register
-class ParentScanBackgroundJob(WatoBackgroundJob):
+class ParentScanBackgroundJob(watolib.WatoBackgroundJob):
     job_prefix = "parent_scan"
 
     @classmethod
@@ -66,36 +62,37 @@
         return _("Parent scan")
 
     def __init__(self):
-        kwargs = {}
-        kwargs["title"] = _("Parent scan")
-        kwargs["lock_wato"] = False
-        kwargs["stoppable"] = False
-        super(ParentScanBackgroundJob, self).__init__(self.job_prefix, **kwargs)
+        super(ParentScanBackgroundJob, self).__init__(
+            self.job_prefix,
+            title=_("Parent scan"),
+            lock_wato=False,
+            stoppable=False,
+        )
 
     def _back_url(self):
         return watolib.Folder.current().url()
 
     def do_execute(self, settings, tasks, job_interface=None):
         self._initialize_statistics()
-        self._logger.info(_("Parent scan started..."))
+        self._logger.info("Parent scan started...")
 
         for task in tasks:
             self._process_task(task, settings)
 
-        self._logger.info(_("Summary:"))
-        for title, value in [(_("Total hosts"), self._num_hosts_total),
-                             (_("Gateways found"), self._num_gateways_found),
-                             (_("Directly reachable hosts"), self._num_directly_reachable_hosts),
-                             (_("Unreachable gateways"), self._num_unreachable_gateways),
-                             (_("No gateway found"), self._num_no_gateway_found),
-                             (_("New parents configured"), self._num_new_parents_configured),
-                             (_("Gateway hosts created"), self._num_gateway_hosts_created),
-                             (_("Errors"), self._num_errors)]:
+        self._logger.info("Summary:")
+        for title, value in [("Total hosts", self._num_hosts_total),
+                             ("Gateways found", self._num_gateways_found),
+                             ("Directly reachable hosts", self._num_directly_reachable_hosts),
+                             ("Unreachable gateways", self._num_unreachable_gateways),
+                             ("No gateway found", self._num_no_gateway_found),
+                             ("New parents configured", self._num_new_parents_configured),
+                             ("Gateway hosts created", self._num_gateway_hosts_created),
+                             ("Errors", self._num_errors)]:
             self._logger.info("  %s: %d" % (title, value))
 
         job_interface.send_result_message(_("Parent scan finished"))
 
-    def _initialize_statistics(self):
+    def _initialize_statistics(self) -> None:
         self._num_hosts_total = 0
         self._num_gateways_found = 0
         self._num_directly_reachable_hosts = 0
@@ -105,7 +102,7 @@
         self._num_gateway_hosts_created = 0
         self._num_errors = 0
 
-    def _process_task(self, task, settings):
+    def _process_task(self, task: ParentScanTask, settings: ParentScanSettings) -> None:
         self._num_hosts_total += 1
 
         try:
@@ -123,16 +120,18 @@
             else:
                 self._logger.exception(msg)
 
-    def _execute_parent_scan(self, task, settings):
-        params = map(str, [
-            settings["timeout"],
-            settings["probes"],
-            settings["max_ttl"],
-            settings["ping_probes"],
-        ])
+    def _execute_parent_scan(self, task: ParentScanTask, settings: ParentScanSettings) -> List:
+        params = list(
+            map(str, [
+                settings.timeout,
+                settings.probes,
+                settings.max_ttl,
+                settings.ping_probes,
+            ]))
         return watolib.check_mk_automation(task.site_id, "scan-parents", params + [task.host_name])
 
-    def _process_parent_scan_results(self, task, settings, gateways):
+    def _process_parent_scan_results(self, task: ParentScanTask, settings: ParentScanSettings,
+                                     gateways: List) -> None:
         gateway = ParentScanResult(*gateways[0][0]) if gateways[0][0] else None
         state, skipped_gateways, error = gateways[0][1:]
 
@@ -167,7 +166,7 @@
 
         host = folder.host(task.host_name)
         if host.effective_attribute("parents") == parents:
-            self._logger.info(_("Parents unchanged at %s"),
+            self._logger.info("Parents unchanged at %s",
                               (",".join(parents) if parents else _("none")))
             return
 
@@ -179,9 +178,9 @@
                 host.clean_attributes(["parents"])
 
         if parents:
-            self._logger.info(_("Set parents to %s"), ",".join(parents))
+            self._logger.info("Set parents to %s", ",".join(parents))
         else:
-            self._logger.info(_("Removed parents"))
+            self._logger.info("Removed parents")
 
         self._num_new_parents_configured += 1
 
@@ -268,8 +267,9 @@
     def title(self):
         return _("Parent scan")
 
-    def buttons(self):
-        html.context_button(_("Folder"), watolib.Folder.current().url(), "back")
+    @classmethod
+    def parent_mode(cls) -> Optional[Type[WatoMode]]:
+        return ModeFolder
 
     def _from_vars(self):
         self._start = bool(html.request.var("_start"))
@@ -279,24 +279,23 @@
         self._complete_folder = self._all
 
         # Ignored during initial form display
-        # TODO: Make dedicated class or class members
-        self._settings = {
-            "where": html.request.var("where"),
-            "alias": html.get_unicode_input("alias", "").strip() or None,
-            "recurse": html.get_checkbox("recurse"),
-            "select": html.request.var("select"),
-            "timeout": utils.saveint(html.request.var("timeout")) or 8,
-            "probes": utils.saveint(html.request.var("probes")) or 2,
-            "max_ttl": utils.saveint(html.request.var("max_ttl")) or 10,
-            "force_explicit": html.get_checkbox("force_explicit"),
-            "ping_probes": utils.saveint(html.request.var("ping_probes")) or 0,
-        }
+        self._settings = ParentScanSettings(
+            where=html.request.get_ascii_input_mandatory("where", "subfolder"),
+            alias=html.request.get_unicode_input_mandatory("alias", "").strip(),
+            recurse=html.get_checkbox("recurse") or False,
+            select=html.request.get_ascii_input_mandatory("select", "noexplicit"),
+            timeout=html.request.get_integer_input_mandatory("timeout", 8),
+            probes=html.request.get_integer_input_mandatory("probes", 2),
+            max_ttl=html.request.get_integer_input_mandatory("max_ttl", 10),
+            force_explicit=html.get_checkbox("force_explicit") or False,
+            ping_probes=html.request.get_integer_input_mandatory("ping_probes", 5),
+        )
         self._job = ParentScanBackgroundJob()
 
-    def action(self):
+    def action(self) -> ActionResult:
         try:
             html.check_transaction()
-            config.user.save_file("parentscan", self._settings)
+            config.user.save_file("parentscan", dict(self._settings._asdict()))
 
             self._job.set_function(self._job.do_execute, self._settings, self._get_tasks())
             self._job.start()
@@ -319,15 +318,15 @@
         """only scan checked hosts in current folder, no recursion"""
         tasks = []
         for host in get_hosts_from_checkboxes():
-            if self._include_host(host, self._settings["select"]):
+            if self._include_host(host, self._settings.select):
                 tasks.append(ParentScanTask(host.site_id(), host.folder().path(), host.name()))
         return tasks
 
     def _get_folder_tasks(self):
         """all host in this folder, probably recursively"""
         tasks = []
-        for host in self._recurse_hosts(watolib.Folder.current(), self._settings["recurse"],
-                                        self._settings["select"]):
+        for host in self._recurse_hosts(watolib.Folder.current(), self._settings.recurse,
+                                        self._settings.select):
             tasks.append(ParentScanTask(host.site_id(), host.folder().path(), host.name()))
         return tasks
 
@@ -337,7 +336,7 @@
     def _include_host(self, host, select):
         if select == 'noexplicit' and host.has_explicit_attribute("parents"):
             return False
-        elif select == 'no':
+        if select == 'no':
             if host.effective_attribute("parents"):
                 return False
         return True
@@ -349,14 +348,14 @@
                 entries.append(host)
 
         if recurse:
-            for subfolder in folder.all_subfolders().values():
+            for subfolder in folder.subfolders():
                 entries += self._recurse_hosts(subfolder, recurse, select)
         return entries
 
     def page(self):
         job_status_snapshot = self._job.get_status_snapshot()
         if job_status_snapshot.is_active():
-            html.message(
+            html.show_message(
                 _("Parent scan currently running in <a href=\"%s\">background</a>.") %
                 self._job.detail_url())
             return
@@ -385,7 +384,7 @@
 
         forms.header(_("Settings for Parent Scan"))
 
-        self._settings = config.user.load_file(
+        self._settings = ParentScanSettings(**config.user.load_file(
             "parentscan", {
                 "where": "subfolder",
                 "alias": _("Created by parent scan"),
@@ -396,18 +395,18 @@
                 "ping_probes": 5,
                 "max_ttl": 10,
                 "force_explicit": False,
-            })
+            }))
 
         # Selection
         forms.section(_("Selection"))
         if self._complete_folder:
-            html.checkbox("recurse", self._settings["recurse"], label=_("Include all subfolders"))
+            html.checkbox("recurse", self._settings.recurse, label=_("Include all subfolders"))
             html.br()
-        html.radiobutton("select", "noexplicit", self._settings["select"] == "noexplicit",
+        html.radiobutton("select", "noexplicit", self._settings.select == "noexplicit",
                          _("Skip hosts with explicit parent definitions (even if empty)") + "<br>")
-        html.radiobutton("select", "no", self._settings["select"] == "no",
+        html.radiobutton("select", "no", self._settings.select == "no",
                          _("Skip hosts hosts with non-empty parents (also if inherited)") + "<br>")
-        html.radiobutton("select", "ignore", self._settings["select"] == "ignore",
+        html.radiobutton("select", "ignore", self._settings.select == "ignore",
                          _("Scan all hosts") + "<br>")
 
         # Performance
@@ -418,7 +417,7 @@
         html.write_text(_("Timeout for responses") + ":")
         html.close_td()
         html.open_td()
-        html.number_input("timeout", self._settings["timeout"], size=2)
+        html.text_input("timeout", str(self._settings.timeout), size=2, cssclass="number")
         html.write_text(_("sec"))
         html.close_td()
         html.close_tr()
@@ -428,7 +427,7 @@
         html.write_text(_("Number of probes per hop") + ":")
         html.close_td()
         html.open_td()
-        html.number_input("probes", self._settings["probes"], size=2)
+        html.text_input("probes", str(self._settings.probes), size=2, cssclass="number")
         html.close_td()
         html.close_tr()
 
@@ -437,7 +436,7 @@
         html.write_text(_("Maximum distance (TTL) to gateway") + ":")
         html.close_td()
         html.open_td()
-        html.number_input("max_ttl", self._settings["max_ttl"], size=2)
+        html.text_input("max_ttl", str(self._settings.max_ttl), size=2, cssclass="number")
         html.close_td()
         html.close_tr()
 
@@ -451,7 +450,7 @@
               "the number of PING probes to 0."))
         html.close_td()
         html.open_td()
-        html.number_input("ping_probes", self._settings.get("ping_probes", 5), size=2)
+        html.text_input("ping_probes", str(self._settings.ping_probes), size=2, cssclass="number")
         html.close_td()
         html.close_tr()
         html.close_table()
@@ -460,7 +459,7 @@
         forms.section(_("Configuration"))
         html.checkbox(
             "force_explicit",
-            self._settings["force_explicit"],
+            deflt=self._settings.force_explicit,
             label=_(
                 "Force explicit setting for parents even if setting matches that of the folder"))
 
@@ -470,22 +469,22 @@
         html.open_ul()
 
         html.radiobutton(
-            "where", "subfolder", self._settings["where"] == "subfolder",
+            "where", "subfolder", self._settings.where == "subfolder",
             _("in the subfolder <b>%s/Parents</b>") % watolib.Folder.current_disk_folder().title())
 
         html.br()
         html.radiobutton(
-            "where", "here", self._settings["where"] == "here",
+            "where", "here", self._settings.where == "here",
             _("directly in the folder <b>%s</b>") % watolib.Folder.current_disk_folder().title())
         html.br()
-        html.radiobutton("where", "there", self._settings["where"] == "there",
+        html.radiobutton("where", "there", self._settings.where == "there",
                          _("in the same folder as the host"))
         html.br()
-        html.radiobutton("where", "nowhere", self._settings["where"] == "nowhere",
+        html.radiobutton("where", "nowhere", self._settings.where == "nowhere",
                          _("do not create gateway hosts"))
         html.close_ul()
         html.write_text(_("Alias for created gateway hosts") + ": ")
-        html.text_input("alias", self._settings["alias"])
+        html.text_input("alias", default_value=self._settings.alias)
 
         forms.end()
 
