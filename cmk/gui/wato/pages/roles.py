--- conflicted
+++ resolved
@@ -1,8 +1,28 @@
-#!/usr/bin/env python3
-# -*- coding: utf-8 -*-
-# Copyright (C) 2019 tribe29 GmbH - License: GNU General Public License v2
-# This file is part of Checkmk (https://checkmk.com). It is subject to the terms and
-# conditions defined in the file COPYING, which is part of this source code package.
+#!/usr/bin/env python
+# -*- encoding: utf-8; py-indent-offset: 4 -*-
+# +------------------------------------------------------------------+
+# |             ____ _               _        __  __ _  __           |
+# |            / ___| |__   ___  ___| | __   |  \/  | |/ /           |
+# |           | |   | '_ \ / _ \/ __| |/ /   | |\/| | ' /            |
+# |           | |___| | | |  __/ (__|   <    | |  | | . \            |
+# |            \____|_| |_|\___|\___|_|\_\___|_|  |_|_|\_\           |
+# |                                                                  |
+# | Copyright Mathias Kettner 2014             mk@mathias-kettner.de |
+# +------------------------------------------------------------------+
+#
+# This file is part of Check_MK.
+# The official homepage is at http://mathias-kettner.de/check_mk.
+#
+# check_mk is free software;  you can redistribute it and/or modify it
+# under the  terms of the  GNU General Public License  as published by
+# the Free Software Foundation in version 2.  check_mk is  distributed
+# in the hope that it will be useful, but WITHOUT ANY WARRANTY;  with-
+# out even the implied warranty of  MERCHANTABILITY  or  FITNESS FOR A
+# PARTICULAR PURPOSE. See the  GNU General Public License for more de-
+# tails. You should have  received  a copy of the  GNU  General Public
+# License along with GNU Make; see the file  COPYING.  If  not,  write
+# to the Free Software Foundation, Inc., 51 Franklin St,  Fifth Floor,
+# Boston, MA 02110-1301 USA.
 """Manage roles and permissions
 
 In order to make getting started easier - Check_MK Multisite comes with three
@@ -20,12 +40,10 @@
 """
 
 import re
-from typing import Optional, Type
 
 import cmk.utils.store as store
 
 import cmk.gui.userdb as userdb
-import cmk.gui.plugins.userdb.utils as userdb_utils
 import cmk.gui.config as config
 import cmk.gui.watolib as watolib
 import cmk.gui.forms as forms
@@ -34,37 +52,28 @@
 from cmk.gui.i18n import _
 from cmk.gui.globals import html
 from cmk.gui.exceptions import MKUserError
-from cmk.gui.htmllib import HTML, Choices
-from cmk.gui.breadcrumb import Breadcrumb
-from cmk.gui.page_menu import (
-    PageMenu,
-    PageMenuDropdown,
-    PageMenuEntry,
-    PageMenuSearch,
-    PageMenuTopic,
-    make_simple_link,
-    make_simple_form_page_menu,
-)
+from cmk.gui.htmllib import HTML
 from cmk.gui.permissions import (
     permission_section_registry,
     permission_registry,
 )
 
+from cmk.gui.plugins.wato.utils.html_elements import (
+    search_form,)
+
 from cmk.gui.plugins.wato import (
     WatoMode,
-    ActionResult,
     mode_registry,
+    wato_confirm,
+    global_buttons,
     make_action_link,
-    make_confirm_link,
     get_search_expression,
-    redirect,
-    mode_url,
 )
 
 
-class RoleManagement:
+class RoleManagement(object):
     def __init__(self):
-        self._roles = userdb_utils.load_roles()
+        self._roles = userdb.load_roles()
         super(RoleManagement, self).__init__()
 
     def _save_roles(self):
@@ -106,49 +115,16 @@
         return ["users"]
 
     def title(self):
-        return _("Roles & permissions")
-
-    def page_menu(self, breadcrumb: Breadcrumb) -> PageMenu:
-        menu = PageMenu(
-            dropdowns=[
-                PageMenuDropdown(
-                    name="roles",
-                    title=_("Roles"),
-                    topics=[
-                        PageMenuTopic(
-                            title=_("Overview"),
-                            entries=[
-                                PageMenuEntry(
-                                    title=_("Permission matrix"),
-                                    icon_name="matrix",
-                                    item=make_simple_link(
-                                        watolib.folder_preserving_link([("mode", "role_matrix")])),
-                                ),
-                            ],
-                        ),
-                    ],
-                ),
-            ],
-            breadcrumb=breadcrumb,
-            inpage_search=PageMenuSearch(),
-        )
-        return menu
-
-    def action(self) -> ActionResult:
-        if not html.check_transaction():
-            return redirect(self.mode_url())
-
-<<<<<<< HEAD
-=======
+        return _("Roles & Permissions")
+
     def buttons(self):
         global_buttons()
         html.context_button(_("Matrix"), watolib.folder_preserving_link([("mode", "role_matrix")]),
                             "matrix")
 
     def action(self):
->>>>>>> 75a18bda
         if html.request.var("_delete"):
-            delid = html.request.get_ascii_input_mandatory("_delete")
+            delid = html.request.var("_delete")
 
             if delid not in self._roles:
                 raise MKUserError(None, _("This role does not exist."))
@@ -162,14 +138,6 @@
                     raise MKUserError(
                         None, _("You cannot delete roles, that are still in use (%s)!" % delid))
 
-<<<<<<< HEAD
-            self._rename_user_role(delid, None)  # Remove from existing users
-            del self._roles[delid]
-            self._save_roles()
-            watolib.add_change("edit-roles",
-                               _("Deleted role '%s'") % delid,
-                               sites=config.get_login_sites())
-=======
             c = wato_confirm(
                 _("Confirm deletion of role %s") % delid,
                 _("Do you really want to delete the role %s?") % delid)
@@ -182,47 +150,37 @@
                                    sites=config.get_login_sites())
             elif c is False:
                 return ""
->>>>>>> 75a18bda
 
         elif html.request.var("_clone"):
-            cloneid = html.request.get_ascii_input_mandatory("_clone")
-
-            try:
-                cloned_role = self._roles[cloneid]
-            except KeyError:
-                raise MKUserError(None, _("This role does not exist."))
-
-            newid = cloneid
-            while newid in self._roles:
-                newid += "x"
-
-            new_role = {}
-            new_role.update(cloned_role)
-
-            new_alias = new_role["alias"]
-            while not watolib.is_alias_used("roles", newid, new_alias)[0]:
-                new_alias += _(" (copy)")
-            new_role["alias"] = new_alias
-
-            if cloned_role.get("builtin"):
-                new_role["builtin"] = False
-                new_role["basedon"] = cloneid
-
-            self._roles[newid] = new_role
-            self._save_roles()
-            watolib.add_change("edit-roles",
-                               _("Created new role '%s'") % newid,
-                               sites=config.get_login_sites())
-
-<<<<<<< HEAD
-        return redirect(self.mode_url())
-=======
+            if html.check_transaction():
+                cloneid = html.request.var("_clone")
+
+                try:
+                    cloned_role = self._roles[cloneid]
+                except KeyError:
+                    raise MKUserError(None, _("This role does not exist."))
+
+                newid = cloneid
+                while newid in self._roles:
+                    newid += "x"
+
+                new_role = {}
+                new_role.update(cloned_role)
+
+                new_alias = new_role["alias"]
+                while not watolib.is_alias_used("roles", newid, new_alias)[0]:
+                    new_alias += _(" (copy)")
+                new_role["alias"] = new_alias
+
+                if cloned_role.get("builtin"):
+                    new_role["builtin"] = False
+                    new_role["basedon"] = cloneid
+
                 self._roles[newid] = new_role
                 self._save_roles()
                 watolib.add_change("edit-roles",
                                    _("Created new role '%s'") % newid,
                                    sites=config.get_login_sites())
->>>>>>> 75a18bda
 
     def page(self):
         with table_element("roles") as table:
@@ -235,10 +193,7 @@
                 table.cell(_("Actions"), css="buttons")
                 edit_url = watolib.folder_preserving_link([("mode", "edit_role"), ("edit", rid)])
                 clone_url = make_action_link([("mode", "roles"), ("_clone", rid)])
-                delete_url = make_confirm_link(
-                    url=make_action_link([("mode", "roles"), ("_delete", rid)]),
-                    message=_("Do you really want to delete the role %s?") % rid,
-                )
+                delete_url = make_action_link([("mode", "roles"), ("_delete", rid)])
                 html.icon_button(edit_url, _("Properties"), "edit")
                 html.icon_button(clone_url, _("Clone"), "clone")
                 if not role.get("builtin"):
@@ -286,10 +241,6 @@
     def permissions(cls):
         return ["users"]
 
-    @classmethod
-    def parent_mode(cls) -> Optional[Type[WatoMode]]:
-        return ModeRoles
-
     def __init__(self):
         super(ModeEditRole, self).__init__()
 
@@ -298,7 +249,7 @@
         config.load_dynamic_permissions()
 
     def _from_vars(self):
-        self._role_id = html.request.get_ascii_input_mandatory("edit")
+        self._role_id = html.request.var("edit")
 
         try:
             self._role = self._roles[self._role_id]
@@ -306,35 +257,25 @@
             raise MKUserError("edit", _("This role does not exist."))
 
     def title(self):
-        return _("Edit role %s") % self._role_id
-
-<<<<<<< HEAD
-    def page_menu(self, breadcrumb: Breadcrumb) -> PageMenu:
-        menu = make_simple_form_page_menu(_("Role"),
-                                          breadcrumb,
-                                          form_name="role",
-                                          button_name="save")
-        menu.inpage_search = PageMenuSearch()
-        return menu
-=======
+        return _("Edit user role %s") % self._role_id
+
     def buttons(self):
         html.context_button(_("All Roles"), watolib.folder_preserving_link([("mode", "roles")]),
                             "back")
->>>>>>> 75a18bda
-
-    def action(self) -> ActionResult:
+
+    def action(self):
         if html.form_submitted("search"):
-            return None
-
-        alias = html.request.get_unicode_input("alias")
+            return
+
+        alias = html.get_unicode_input("alias")
 
         unique, info = watolib.is_alias_used("roles", self._role_id, alias)
         if not unique:
             raise MKUserError("alias", info)
 
-        new_id = html.request.get_ascii_input_mandatory("id")
-        if not new_id:
-            raise MKUserError("id", "You have to provide a ID.")
+        new_id = html.request.var("id")
+        if len(new_id) == 0:
+            raise MKUserError("id", _("Please specify an ID for the new role."))
         if not re.match("^[-a-z0-9A-Z_]*$", new_id):
             raise MKUserError(
                 "id", _("Invalid role ID. Only the characters a-z, A-Z, 0-9, _ and - are allowed."))
@@ -346,7 +287,7 @@
 
         # based on
         if not self._role.get("builtin"):
-            basedon = html.request.get_ascii_input_mandatory("basedon")
+            basedon = html.request.var("basedon")
             if basedon not in config.builtin_role_ids:
                 raise MKUserError("basedon",
                                   _("Invalid valid for based on. Must be id of builtin rule."))
@@ -356,7 +297,7 @@
         permissions = self._role["permissions"]
         for var_name, value in html.request.itervars(prefix="perm_"):
             try:
-                perm = permission_registry[var_name[5:]]
+                perm = permission_registry[var_name[5:]]()
             except KeyError:
                 continue
 
@@ -379,20 +320,17 @@
         watolib.add_change("edit-roles",
                            _("Modified user role '%s'") % new_id,
                            sites=config.get_login_sites())
-<<<<<<< HEAD
-        return redirect(mode_url("roles"))
-=======
         return "roles"
->>>>>>> 75a18bda
 
     def page(self):
         search = get_search_expression()
+        search_form(_("Search for permissions: "), "edit_role")
 
         html.begin_form("role", method="POST")
 
         # ID
-        forms.header(_("Basic properties"), css="wide")
-        forms.section(_("Internal ID"), simple="builtin" in self._role, is_required=True)
+        forms.header(_("Basic Properties"))
+        forms.section(_("Internal ID"), simple="builtin" in self._role)
         if self._role.get("builtin"):
             html.write_text("%s (%s)" % (self._role_id, _("builtin role")))
             html.hidden_field("id", self._role_id)
@@ -414,13 +352,8 @@
                   "update or installation of an addons new permissions appear, the user role will get or "
                   "not get those new permissions based on the default settings of the builtin role it's "
                   "based on."))
-            role_choices: Choices = [
-                (i, r["alias"]) for i, r in self._roles.items() if r.get("builtin")
-            ]
-            html.dropdown("basedon",
-                          role_choices,
-                          deflt=self._role.get("basedon", "user"),
-                          ordered=True)
+            choices = [(i, r["alias"]) for i, r in self._roles.items() if r.get("builtin")]
+            html.dropdown("basedon", choices, deflt=self._role.get("basedon", "user"), ordered=True)
 
         forms.end()
 
@@ -449,24 +382,22 @@
             if not filtered_perms:
                 continue
 
-            forms.header(section.title, isopen=search is not None, css="wide")
+            forms.header(section.title, isopen=search is not None)
             for perm in filtered_perms:
                 forms.section(perm.title)
 
                 pvalue = self._role["permissions"].get(perm.name)
                 def_value = base_role_id in perm.defaults
 
-                choices: Choices = [
-                    ("yes", _("yes")),
-                    ("no", _("no")),
-                    ("default", _("default (%s)") % (def_value and _("yes") or _("no"))),
-                ]
+                choices = [("yes", _("yes")), ("no", _("no")),
+                           ("default", _("default (%s)") % (def_value and _("yes") or _("no")))]
                 deflt = {True: "yes", False: "no"}.get(pvalue, "default")
 
                 html.dropdown("perm_" + perm.name, choices, deflt=deflt, style="width: 130px;")
                 html.help(perm.description)
 
         forms.end()
+        html.button("save", _("Save"))
         html.hidden_fields()
         html.end_form()
 
@@ -481,15 +412,15 @@
     def permissions(cls):
         return ["users"]
 
-    @classmethod
-    def parent_mode(cls) -> Optional[Type[WatoMode]]:
-        return ModeRoles
-
     def title(self):
-        return _("Permission matrix")
+        return _("Role & Permission Matrix")
+
+    def buttons(self):
+        global_buttons()
+        html.context_button(_("Back"), watolib.folder_preserving_link([("mode", "roles")]), "back")
 
     def page(self):
-        role_list = sorted(userdb_utils.load_roles().items(), key=lambda a: (a[1]["alias"], a[0]))
+        role_list = sorted(userdb.load_roles().items(), key=lambda a: (a[1]["alias"], a[0]))
 
         for section in permission_section_registry.get_sorted_sections():
             html.begin_foldable_container("perm_matrix",
@@ -509,7 +440,7 @@
                         pvalue = role["permissions"].get(perm.name)
                         if pvalue is None:
                             if base_on_id in perm.defaults:
-                                icon_name: Optional[str] = "perm_yes_default"
+                                icon_name = "perm_yes_default"
                             else:
                                 icon_name = None
                         else:
@@ -517,7 +448,7 @@
 
                         table.cell(role_id, css="center")
                         if icon_name:
-                            html.icon(icon_name)
+                            html.icon(None, icon_name)
 
             html.end_foldable_container()
 
