#!/usr/bin/env python3
# -*- coding: utf-8 -*-
# Copyright (C) 2019 tribe29 GmbH - License: GNU General Public License v2
# This file is part of Checkmk (https://checkmk.com). It is subject to the terms and
# conditions defined in the file COPYING, which is part of this source code package.
"""Mode for searching hosts"""

from typing import Optional, Type

import cmk.gui.watolib as watolib
import cmk.gui.forms as forms
from cmk.gui.valuespec import TextAscii

from cmk.gui.plugins.wato.utils import mode_registry, configure_attributes
from cmk.gui.plugins.wato.utils.base_modes import WatoMode, ActionResult, redirect
from cmk.gui.wato.pages.folders import ModeFolder
from cmk.gui.breadcrumb import Breadcrumb
from cmk.gui.page_menu import (
    PageMenu,
    make_simple_form_page_menu,
)

from cmk.gui.globals import html
from cmk.gui.i18n import _


@mode_registry.register
class ModeSearch(WatoMode):
    @classmethod
    def name(cls):
        return "search"

    @classmethod
    def permissions(cls):
        return ["hosts"]

    @classmethod
    def parent_mode(cls) -> Optional[Type[WatoMode]]:
        return ModeFolder

    def __init__(self):
        super(ModeSearch, self).__init__()
        self._folder = watolib.Folder.current()

    def page_menu(self, breadcrumb: Breadcrumb) -> PageMenu:
        return make_simple_form_page_menu(_("Search"),
                                          breadcrumb,
                                          form_name="edit_host",
                                          button_name="_local",
                                          save_title=_("Submit"),
                                          save_icon="search",
                                          save_is_enabled=True)

    def title(self):
        return _("Search for hosts below %s") % self._folder.title()

    def action(self) -> ActionResult:
        self._remove_unused_search_vars()
        return redirect(self._folder.url())

<<<<<<< HEAD
    def _remove_unused_search_vars(self):
        """Reduce the HTTP vars (html.request.vars) to the amount of necessary attributes

=======
    def action(self):
        self._remove_unused_search_vars()
        return "folder"

    def _remove_unused_search_vars(self):
        """Reduce the HTTP vars (html.request.vars) to the amount of necessary attributes

>>>>>>> 75a18bda
        The form submits all variables which may result in a too big collection for being
        used as URL variables. Once we are here we can analyze the attribute checkboxes and
        remove all HTTP variables that are related to not checked checkboxes for preventing
        the too long URLs.
        """
        keep_vars = {}

<<<<<<< HEAD
        if html.request.has_var("host_search_host"):
            keep_vars["host_search_host"] = html.request.get_ascii_input_mandatory(
                "host_search_host")
=======
        if html.request.var("host_search_host"):
            keep_vars["host_search_host"] = html.request.var("host_search_host")
>>>>>>> 75a18bda

        for varname, value in html.request.itervars(prefix="host_search_change_"):
            if html.get_checkbox(varname) is False:
                continue
<<<<<<< HEAD
=======

            keep_vars[varname] = value

            attr_ident = varname.split("host_search_change_", 1)[1]

            # The URL variable naming scheme is not clear. Try to match with "attr_" prefix
            # and without. We should investigate and clean this up.
            attr_prefix = "host_search_attr_%s" % attr_ident
            keep_vars.update(html.request.itervars(prefix=attr_prefix))
            attr_prefix = "host_search_%s" % attr_ident
            keep_vars.update(html.request.itervars(prefix=attr_prefix))

        html.request.del_vars("host_search_")
        for varname, value in keep_vars.iteritems():
            html.request.set_var(varname, value)

    def page(self):
        self._folder.show_breadcrump()
>>>>>>> 75a18bda

            keep_vars[varname] = value

            attr_ident = varname.split("host_search_change_", 1)[1]

            # The URL variable naming scheme is not clear. Try to match with "attr_" prefix
            # and without. We should investigate and clean this up.
            attr_prefix = "host_search_attr_%s" % attr_ident
            keep_vars.update(html.request.itervars(prefix=attr_prefix))
            attr_prefix = "host_search_%s" % attr_ident
            keep_vars.update(html.request.itervars(prefix=attr_prefix))

        html.request.del_vars("host_search_")
        for varname, value in keep_vars.items():
            html.request.set_var(varname, value)

    def page(self):
        # Show search form
        html.begin_form("edit_host", method="POST")
        html.prevent_password_auto_completion()

        basic_attributes = [
            ("host_search_host", TextAscii(title=_("Hostname",)), ""),
        ]
        html.set_focus("host_search_host")

        # Attributes
        configure_attributes(
            new=False,
            hosts={},
            for_what="host_search",
            parent=None,
            varprefix="host_search_",
            basic_attributes=basic_attributes,
        )

        forms.end()
        html.hidden_field("host_search", "1")
        html.hidden_fields()
        html.end_form()<|MERGE_RESOLUTION|>--- conflicted
+++ resolved
@@ -1,24 +1,37 @@
-#!/usr/bin/env python3
-# -*- coding: utf-8 -*-
-# Copyright (C) 2019 tribe29 GmbH - License: GNU General Public License v2
-# This file is part of Checkmk (https://checkmk.com). It is subject to the terms and
-# conditions defined in the file COPYING, which is part of this source code package.
+#!/usr/bin/env python
+# -*- encoding: utf-8; py-indent-offset: 4 -*-
+# +------------------------------------------------------------------+
+# |             ____ _               _        __  __ _  __           |
+# |            / ___| |__   ___  ___| | __   |  \/  | |/ /           |
+# |           | |   | '_ \ / _ \/ __| |/ /   | |\/| | ' /            |
+# |           | |___| | | |  __/ (__|   <    | |  | | . \            |
+# |            \____|_| |_|\___|\___|_|\_\___|_|  |_|_|\_\           |
+# |                                                                  |
+# | Copyright Mathias Kettner 2014             mk@mathias-kettner.de |
+# +------------------------------------------------------------------+
+#
+# This file is part of Check_MK.
+# The official homepage is at http://mathias-kettner.de/check_mk.
+#
+# check_mk is free software;  you can redistribute it and/or modify it
+# under the  terms of the  GNU General Public License  as published by
+# the Free Software Foundation in version 2.  check_mk is  distributed
+# in the hope that it will be useful, but WITHOUT ANY WARRANTY;  with-
+# out even the implied warranty of  MERCHANTABILITY  or  FITNESS FOR A
+# PARTICULAR PURPOSE. See the  GNU General Public License for more de-
+# tails. You should have  received  a copy of the  GNU  General Public
+# License along with GNU Make; see the file  COPYING.  If  not,  write
+# to the Free Software Foundation, Inc., 51 Franklin St,  Fifth Floor,
+# Boston, MA 02110-1301 USA.
 """Mode for searching hosts"""
-
-from typing import Optional, Type
 
 import cmk.gui.watolib as watolib
 import cmk.gui.forms as forms
 from cmk.gui.valuespec import TextAscii
 
 from cmk.gui.plugins.wato.utils import mode_registry, configure_attributes
-from cmk.gui.plugins.wato.utils.base_modes import WatoMode, ActionResult, redirect
-from cmk.gui.wato.pages.folders import ModeFolder
-from cmk.gui.breadcrumb import Breadcrumb
-from cmk.gui.page_menu import (
-    PageMenu,
-    make_simple_form_page_menu,
-)
+from cmk.gui.plugins.wato.utils.base_modes import WatoMode
+from cmk.gui.plugins.wato.utils.context_buttons import global_buttons
 
 from cmk.gui.globals import html
 from cmk.gui.i18n import _
@@ -34,35 +47,17 @@
     def permissions(cls):
         return ["hosts"]
 
-    @classmethod
-    def parent_mode(cls) -> Optional[Type[WatoMode]]:
-        return ModeFolder
-
     def __init__(self):
         super(ModeSearch, self).__init__()
         self._folder = watolib.Folder.current()
 
-    def page_menu(self, breadcrumb: Breadcrumb) -> PageMenu:
-        return make_simple_form_page_menu(_("Search"),
-                                          breadcrumb,
-                                          form_name="edit_host",
-                                          button_name="_local",
-                                          save_title=_("Submit"),
-                                          save_icon="search",
-                                          save_is_enabled=True)
-
     def title(self):
         return _("Search for hosts below %s") % self._folder.title()
 
-    def action(self) -> ActionResult:
-        self._remove_unused_search_vars()
-        return redirect(self._folder.url())
+    def buttons(self):
+        global_buttons()
+        html.context_button(_("Folder"), self._folder.url(), "back")
 
-<<<<<<< HEAD
-    def _remove_unused_search_vars(self):
-        """Reduce the HTTP vars (html.request.vars) to the amount of necessary attributes
-
-=======
     def action(self):
         self._remove_unused_search_vars()
         return "folder"
@@ -70,7 +65,6 @@
     def _remove_unused_search_vars(self):
         """Reduce the HTTP vars (html.request.vars) to the amount of necessary attributes
 
->>>>>>> 75a18bda
         The form submits all variables which may result in a too big collection for being
         used as URL variables. Once we are here we can analyze the attribute checkboxes and
         remove all HTTP variables that are related to not checked checkboxes for preventing
@@ -78,20 +72,12 @@
         """
         keep_vars = {}
 
-<<<<<<< HEAD
-        if html.request.has_var("host_search_host"):
-            keep_vars["host_search_host"] = html.request.get_ascii_input_mandatory(
-                "host_search_host")
-=======
         if html.request.var("host_search_host"):
             keep_vars["host_search_host"] = html.request.var("host_search_host")
->>>>>>> 75a18bda
 
         for varname, value in html.request.itervars(prefix="host_search_change_"):
             if html.get_checkbox(varname) is False:
                 continue
-<<<<<<< HEAD
-=======
 
             keep_vars[varname] = value
 
@@ -110,24 +96,7 @@
 
     def page(self):
         self._folder.show_breadcrump()
->>>>>>> 75a18bda
 
-            keep_vars[varname] = value
-
-            attr_ident = varname.split("host_search_change_", 1)[1]
-
-            # The URL variable naming scheme is not clear. Try to match with "attr_" prefix
-            # and without. We should investigate and clean this up.
-            attr_prefix = "host_search_attr_%s" % attr_ident
-            keep_vars.update(html.request.itervars(prefix=attr_prefix))
-            attr_prefix = "host_search_%s" % attr_ident
-            keep_vars.update(html.request.itervars(prefix=attr_prefix))
-
-        html.request.del_vars("host_search_")
-        for varname, value in keep_vars.items():
-            html.request.set_var(varname, value)
-
-    def page(self):
         # Show search form
         html.begin_form("edit_host", method="POST")
         html.prevent_password_auto_completion()
@@ -147,7 +116,9 @@
             basic_attributes=basic_attributes,
         )
 
+        # Button
         forms.end()
+        html.button("_local", _("Search in %s") % self._folder.title(), "submit")
         html.hidden_field("host_search", "1")
         html.hidden_fields()
         html.end_form()