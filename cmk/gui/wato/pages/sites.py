--- conflicted
+++ resolved
@@ -1,49 +1,51 @@
-#!/usr/bin/env python3
-# -*- coding: utf-8 -*-
-# Copyright (C) 2019 tribe29 GmbH - License: GNU General Public License v2
-# This file is part of Checkmk (https://checkmk.com). It is subject to the terms and
-# conditions defined in the file COPYING, which is part of this source code package.
+#!/usr/bin/env python
+# -*- encoding: utf-8; py-indent-offset: 4 -*-
+# +------------------------------------------------------------------+
+# |             ____ _               _        __  __ _  __           |
+# |            / ___| |__   ___  ___| | __   |  \/  | |/ /           |
+# |           | |   | '_ \ / _ \/ __| |/ /   | |\/| | ' /            |
+# |           | |___| | | |  __/ (__|   <    | |  | | . \            |
+# |            \____|_| |_|\___|\___|_|\_\___|_|  |_|_|\_\           |
+# |                                                                  |
+# | Copyright Mathias Kettner 2014             mk@mathias-kettner.de |
+# +------------------------------------------------------------------+
+#
+# This file is part of Check_MK.
+# The official homepage is at http://mathias-kettner.de/check_mk.
+#
+# check_mk is free software;  you can redistribute it and/or modify it
+# under the  terms of the  GNU General Public License  as published by
+# the Free Software Foundation in version 2.  check_mk is  distributed
+# in the hope that it will be useful, but WITHOUT ANY WARRANTY;  with-
+# out even the implied warranty of  MERCHANTABILITY  or  FITNESS FOR A
+# PARTICULAR PURPOSE. See the  GNU General Public License for more de-
+# tails. You should have  received  a copy of the  GNU  General Public
+# License along with GNU Make; see the file  COPYING.  If  not,  write
+# to the Free Software Foundation, Inc., 51 Franklin St,  Fifth Floor,
+# Boston, MA 02110-1301 USA.
 """Mode for managing sites"""
 
 import traceback
 import time
-from multiprocessing import JoinableQueue, Process
+import multiprocessing
+import Queue
 import socket
 import contextlib
 import binascii
-import queue
-from typing import (
-    Dict,
-    List,
-    NamedTuple,
-    Union,
-    Tuple as _Tuple,
-    Optional,
-    Type,
-    Iterable,
-    Iterator,
-    overload,
-)
-
-from six import ensure_binary, ensure_str
-from OpenSSL import crypto  # type: ignore[import]
-from OpenSSL import SSL  # type: ignore[attr-defined]
+import typing  # pylint: disable=unused-import
+from typing import Text, TypeVar, List, Dict, NamedTuple  # pylint: disable=unused-import
+from OpenSSL import crypto, SSL
 # mypy can't find x509 for some reason (is a c extension involved?)
-from cryptography.x509.oid import ExtensionOID, NameOID  # type: ignore[import]
-from cryptography import x509
-from cryptography.hazmat.backends import default_backend
-from cryptography.hazmat.primitives import hashes
-
-import cmk.utils.version as cmk_version
-import cmk.utils.paths
-
-from cmk.gui.sites import SiteStatus
-import cmk.gui.sites
+from cryptography.x509.oid import ExtensionOID, NameOID  # type: ignore
+from cryptography import x509  # type: ignore
+from cryptography.hazmat.backends import default_backend  # type: ignore
+from cryptography.hazmat.primitives import hashes  # type: ignore
+
+import cmk
 import cmk.gui.config as config
 import cmk.gui.watolib as watolib
 import cmk.gui.forms as forms
 import cmk.gui.log as log
-from cmk.gui.utils.html import HTML
 from cmk.gui.table import table_element
 from cmk.gui.valuespec import (
     Dictionary,
@@ -62,32 +64,14 @@
 
 from cmk.gui.pages import page_registry, AjaxPage
 from cmk.gui.plugins.wato.utils import mode_registry, sort_sites
-from cmk.gui.plugins.watolib.utils import ConfigVariableGroup, config_variable_registry
-from cmk.gui.plugins.wato.utils.base_modes import WatoMode, ActionResult, redirect, mode_url
-from cmk.gui.plugins.wato.utils.html_elements import wato_html_head
-from cmk.gui.utils.flashed_messages import flash
+from cmk.gui.plugins.watolib.utils import config_variable_registry
+from cmk.gui.plugins.wato.utils.base_modes import WatoMode
+from cmk.gui.plugins.wato.utils.html_elements import wato_html_head, wato_confirm
 from cmk.gui.i18n import _
-from cmk.gui.globals import html, request
-from cmk.gui.exceptions import MKUserError, MKGeneralException, FinalizeRequest
+from cmk.gui.globals import html
+from cmk.gui.exceptions import MKUserError, MKGeneralException
 from cmk.gui.log import logger
-from cmk.gui.breadcrumb import Breadcrumb
-from cmk.gui.page_menu import (
-    PageMenu,
-    PageMenuDropdown,
-    PageMenuEntry,
-    PageMenuSearch,
-    PageMenuTopic,
-    make_simple_link,
-    make_simple_form_page_menu,
-)
-
-<<<<<<< HEAD
-from cmk.gui.watolib.sites import is_livestatus_encrypted, site_globals_editable
-from cmk.gui.watolib.activate_changes import (clear_site_replication_status,
-                                              get_trial_expired_message)
-from cmk.gui.wato.pages.global_settings import ABCGlobalSettingsMode, ABCEditGlobalSettingMode
-from cmk.gui.watolib.global_settings import load_site_global_settings, save_site_global_settings
-=======
+
 from cmk.gui.watolib.sites import is_livestatus_encrypted
 from cmk.gui.watolib.activate_changes import clear_site_replication_status
 from cmk.gui.wato.pages.global_settings import GlobalSettingsMode, is_a_checkbox
@@ -120,9 +104,8 @@
     # Local site: Don't enable site specific locals when no remote sites configured
     if not config.has_wato_slave_sites():
         return False
->>>>>>> 75a18bda
-
-from cmk.gui.utils.urls import makeuri_contextless, make_confirm_link
+
+    return site["replication"] or config.site_is_local(site_id)
 
 
 def _get_demo_message():
@@ -142,42 +125,18 @@
     def permissions(cls):
         return ["sites"]
 
-    @classmethod
-    def parent_mode(cls) -> Optional[Type[WatoMode]]:
-        return ModeDistributedMonitoring
-
-    # pylint does not understand this overloading
-    @overload
-    @classmethod
-    def mode_url(cls, *, site: str) -> str:  # pylint: disable=arguments-differ
-        ...
-
-    @overload
-    @classmethod
-    def mode_url(cls, **kwargs: str) -> str:
-        ...
-
-    @classmethod
-    def mode_url(cls, **kwargs: str) -> str:
-        return super().mode_url(**kwargs)
-
     def __init__(self):
-        super().__init__()
+        super(ModeEditSite, self).__init__()
         self._site_mgmt = watolib.SiteManagementFactory().factory()
 
-        self._site_id = html.request.get_ascii_input("site")
-        self._clone_id = html.request.get_ascii_input("clone")
+        self._site_id = html.request.var("edit")
+        self._clone_id = html.request.var("clone")
         self._new = self._site_id is None
 
-<<<<<<< HEAD
-        if cmk_version.is_expired_trial() and (self._new or self._site_id != config.omd_site()):
-            raise MKUserError(None, get_trial_expired_message())
-=======
         if cmk.is_demo() and self._new:
             num_sites = len(self._site_mgmt.load_sites())
             if num_sites > 1:
                 raise MKUserError(None, _get_demo_message())
->>>>>>> 75a18bda
 
         configured_sites = self._site_mgmt.load_sites()
 
@@ -210,7 +169,6 @@
                 })
 
         else:
-            assert self._site_id is not None
             try:
                 self._site = configured_sites[self._site_id]
             except KeyError:
@@ -218,26 +176,9 @@
 
     def title(self):
         if self._new:
-            return _("Add site connection")
+            return _("Create new site connection")
         return _("Edit site connection %s") % self._site_id
 
-<<<<<<< HEAD
-    def _breadcrumb_url(self) -> str:
-        assert self._site_id is not None
-        return self.mode_url(site=self._site_id)
-
-    def page_menu(self, breadcrumb: Breadcrumb) -> PageMenu:
-        menu = make_simple_form_page_menu(_("Connection"),
-                                          breadcrumb,
-                                          form_name="site",
-                                          button_name="save")
-        if not self._new and isinstance(self._site_id, str):
-            menu.dropdowns.insert(
-                1, _page_menu_dropdown_site_details(self._site_id, self._site, self.name()))
-        return menu
-
-    def action(self) -> ActionResult:
-=======
     def buttons(self):
         super(ModeEditSite, self).buttons()
         html.context_button(_("All Sites"), watolib.folder_preserving_link([("mode", "sites")]),
@@ -246,9 +187,8 @@
             _site_detail_buttons(self._site_id, self._site, current_mode=self.name())
 
     def action(self):
->>>>>>> 75a18bda
         if not html.check_transaction():
-            return redirect(mode_url("sites"))
+            return "sites"
 
         vs = self._valuespec()
         site_spec = vs.from_html_vars("site")
@@ -258,7 +198,6 @@
         if self._new:
             self._site_id = site_spec["id"]
         del site_spec["id"]
-        assert self._site_id is not None
 
         configured_sites = self._site_mgmt.load_sites()
 
@@ -282,11 +221,7 @@
         watolib.add_change("edit-sites",
                            msg,
                            sites=[self._site_id],
-<<<<<<< HEAD
-                           domains=watolib.ABCConfigDomain.enabled_domains())
-=======
                            domains=watolib.ConfigDomain.enabled_domains())
->>>>>>> 75a18bda
 
         # In case a site is not being replicated anymore, confirm all changes for this site!
         if not site_spec["replication"] and not config.site_is_local(self._site_id):
@@ -299,8 +234,7 @@
                                sites=[config.omd_site()],
                                domains=[watolib.ConfigDomainGUI])
 
-        flash(msg)
-        return redirect(mode_url("sites"))
+        return "sites", msg
 
     def page(self):
         html.begin_form("site")
@@ -308,6 +242,7 @@
         self._valuespec().render_input("site", self._site)
 
         forms.end()
+        html.button("save", _("Save"))
         html.hidden_fields()
         html.end_form()
 
@@ -358,19 +293,6 @@
     def _validate_site_id(self, value, varprefix):
         if value in self._site_mgmt.load_sites():
             raise MKUserError("id", _("This id is already being used by another connection."))
-
-        # Checkmk creates NagVis backends for all sites: For each site it creates two backends:
-        # a) [site_id]    - Livestatus connection to the sites core
-        # b) [site_id]_bi - Bacned to Checkmk BI for displaying aggregation states
-        #
-        # In case one tries to add a site with a Site-ID "[central_site]_bi" this will result
-        # in a name conflict between the central site BI backend and the remote site livestatus
-        # backend. See CMK-6968.
-        if value == "%s_bi" % config.omd_site():
-            raise MKUserError(
-                varprefix,
-                _("You can not connect remote sites named <tt>[central_site]_bi</tt>. You will "
-                  "have to rename your remote site to be able to connect it with this site."))
 
     def _livestatus_elements(self):
         proxy_docu_url = "https://checkmk.com/checkmk_multisite_modproxy.html"
@@ -411,19 +333,20 @@
                  title=_("URL prefix"),
                  size=60,
                  help=
-                 _("The URL prefix will be prepended to links of addons like NagVis "
-                   "when a link to such applications points to a host or "
+                 _("The URL prefix will be prepended to links of addons like PNP4Nagios "
+                   "or the classical Nagios GUI when a link to such applications points to a host or "
                    "service on that site. You can either use an absolute URL prefix like <tt>http://some.host/mysite/</tt> "
                    "or a relative URL like <tt>/mysite/</tt>. When using relative prefixes you needed a mod_proxy "
                    "configuration in your local system apache that proxies such URLs to the according remote site. "
                    "Please refer to the <a target=_blank href='%s'>online documentation</a> for details. "
-                   "The prefix should end with a slash. Omit the <tt>/nagvis/</tt> from the prefix."
+                   "The prefix should end with a slash. Omit the <tt>/pnp4nagios/</tt> from the prefix."
                   ) % proxy_docu_url,
                  allow_empty=True,
              )),
             ("status_host",
              Alternative(
                  title=_("Status host"),
+                 style="dropdown",
                  elements=[
                      FixedValue(None, title=_("No status host"), totext=""),
                      Tuple(
@@ -481,6 +404,7 @@
             ("multisiteurl",
              HTTPUrl(
                  title=_("URL of remote site"),
+                 size=60,
                  help=_(
                      "URL of the remote Check_MK including <tt>/check_mk/</tt>. "
                      "This URL is in many cases the same as the URL-Prefix but with <tt>check_mk/</tt> "
@@ -493,10 +417,9 @@
              Checkbox(
                  title=_("Disable remote configuration"),
                  label=_('Disable configuration via WATO on this site'),
-                 help=_(
-                     'It is a good idea to disable access to WATO completely on the remote site. '
-                     'Otherwise a user who does not now about the replication could make local '
-                     'changes that are overridden at the next configuration activation.'),
+                 help=_('It is a good idea to disable access to WATO completely on the slave site. '
+                        'Otherwise a user who does not now about the replication could make local '
+                        'changes that are overridden at the next configuration activation.'),
              )),
             ("insecure",
              Checkbox(
@@ -511,8 +434,7 @@
                  label=_('Users are allowed to directly login into the Web GUI of this site'),
                  help=_(
                      'When enabled, this site is marked for synchronisation every time a Web GUI '
-                     'related option is changed and users are allowed to login '
-                     'to the Web GUI of this site.'),
+                     'related option is changed in the master site.'),
              )),
             ("user_sync", self._site_mgmt.user_sync_valuespec(self._site_id)),
             ("replicate_ec",
@@ -531,9 +453,9 @@
                  label=_("Replicate extensions (MKPs and files in <tt>~/local/</tt>)"),
                  help=
                  _("If you enable the replication of MKPs then during each <i>Activate Changes</i> MKPs "
-                   "that are installed on your central site and all other files below the <tt>~/local/</tt> "
-                   "directory will be also transferred to the remote site. Note: <b>all other MKPs and files "
-                   "below <tt>~/local/</tt> on the remote site will be removed</b>."),
+                   "that are installed on your master site and all other files below the <tt>~/local/</tt> "
+                   "directory will be also transferred to the slave site. Note: <b>all other MKPs and files "
+                   "below <tt>~/local/</tt> on the slave will be removed</b>."),
              )),
         ]
 
@@ -549,66 +471,31 @@
         return ["sites"]
 
     def __init__(self):
-        super().__init__()
+        super(ModeDistributedMonitoring, self).__init__()
         self._site_mgmt = watolib.SiteManagementFactory().factory()
 
     def title(self):
         return _("Distributed Monitoring")
 
-<<<<<<< HEAD
-    def page_menu(self, breadcrumb: Breadcrumb) -> PageMenu:
-        return PageMenu(
-            dropdowns=[
-                PageMenuDropdown(
-                    name="connections",
-                    title=_("Connections"),
-                    topics=[
-                        PageMenuTopic(
-                            title=_("Connections"),
-                            entries=[
-                                PageMenuEntry(
-                                    title=_("Add connection"),
-                                    icon_name="new",
-                                    item=make_simple_link(
-                                        makeuri_contextless(request, [("mode", "edit_site")]),),
-                                    is_shortcut=True,
-                                    is_suggested=True,
-                                ),
-                            ],
-                        ),
-                    ],
-                ),
-            ],
-            breadcrumb=breadcrumb,
-            inpage_search=PageMenuSearch(),
-        )
-=======
     def buttons(self):
         super(ModeDistributedMonitoring, self).buttons()
         html.context_button(_("New connection"),
                             watolib.folder_preserving_link([("mode", "edit_site")]), "new")
->>>>>>> 75a18bda
-
-    def action(self) -> ActionResult:
-        delete_id = html.request.get_ascii_input("_delete")
-        if delete_id and html.check_transaction():
+
+    def action(self):
+        delete_id = html.request.var("_delete")
+        if delete_id and html.transaction_valid():
             self._action_delete(delete_id)
 
-        logout_id = html.request.get_ascii_input("_logout")
+        logout_id = html.request.var("_logout")
         if logout_id:
             return self._action_logout(logout_id)
 
-        login_id = html.request.get_ascii_input("_login")
+        login_id = html.request.var("_login")
         if login_id:
             return self._action_login(login_id)
-        return None
-
-<<<<<<< HEAD
-    # Mypy wants the explicit return, pylint does not like it.
-    def _action_delete(self, delete_id) -> ActionResult:  # pylint: disable=useless-return
-=======
+
     def _action_delete(self, delete_id):
->>>>>>> 75a18bda
         # TODO: Can we delete this ancient code? The site attribute is always available
         # these days and the following code does not seem to have any effect.
         configured_sites = self._site_mgmt.load_sites()
@@ -639,25 +526,22 @@
                   "assigned to it. You can use the <a href=\"%s\">host "
                   "search</a> to get a list of the hosts.") % search_url)
 
-        self._site_mgmt.delete_site(delete_id)
-        return redirect(mode_url("sites"))
-
-    def _action_logout(self, logout_id: str) -> ActionResult:
+
+        c = wato_confirm(_("Confirm deletion of site %s") % html.render_tt(delete_id),
+                         _("Do you really want to delete the connection to the site %s?") % \
+                         html.render_tt(delete_id))
+        if c:
+            self._site_mgmt.delete_site(delete_id)
+            return None
+
+        elif c is False:
+            return ""
+
+        return None
+
+    def _action_logout(self, logout_id):
         configured_sites = self._site_mgmt.load_sites()
         site = configured_sites[logout_id]
-<<<<<<< HEAD
-        if "secret" in site:
-            del site["secret"]
-        self._site_mgmt.save_sites(configured_sites)
-        watolib.add_change("edit-site",
-                           _("Logged out of remote site %s") % html.render_tt(site["alias"]),
-                           domains=[watolib.ConfigDomainGUI],
-                           sites=[config.omd_site()])
-        flash(_("Logged out."))
-        return redirect(mode_url("sites"))
-
-    def _action_login(self, login_id: str) -> ActionResult:
-=======
         c = wato_confirm(_("Confirm logout"),
                          _("Do you really want to log out of '%s'?") % \
                          html.render_tt(site["alias"]))
@@ -678,20 +562,19 @@
             return None
 
     def _action_login(self, login_id):
->>>>>>> 75a18bda
         configured_sites = self._site_mgmt.load_sites()
-        if html.request.get_ascii_input("_abort"):
-            return redirect(mode_url("sites"))
+        if html.request.var("_abort"):
+            return "sites"
 
         if not html.check_transaction():
-            return None
+            return
 
         site = configured_sites[login_id]
         error = None
         # Fetch name/password of admin account
         if html.request.has_var("_name"):
-            name = html.request.get_unicode_input_mandatory("_name", "").strip()
-            passwd = html.request.get_ascii_input_mandatory("_passwd", "").strip()
+            name = html.request.var("_name", "").strip()
+            passwd = html.request.var("_passwd", "").strip()
             try:
                 if not html.get_checkbox("_confirm"):
                     raise MKUserError(
@@ -699,15 +582,24 @@
                         _("You need to confirm that you want to "
                           "overwrite the remote site configuration."))
 
-                secret = watolib.do_site_login(login_id, name, passwd)
+                response = watolib.do_site_login(login_id, name, passwd)
+
+                if isinstance(response, dict):
+                    if cmk.is_managed_edition() and response["edition_short"] != "cme":
+                        raise MKUserError(
+                            None,
+                            _("The Check_MK Managed Services Edition can only "
+                              "be connected with other sites using the CME."))
+                    secret = response["login_secret"]
+                else:
+                    secret = response
 
                 site["secret"] = secret
                 self._site_mgmt.save_sites(configured_sites)
                 message = _("Successfully logged into remote site %s.") % html.render_tt(
                     site["alias"])
-                watolib.log_audit("edit-site", message)
-                flash(message)
-                return redirect(mode_url("sites"))
+                watolib.log_audit(None, "edit-site", message)
+                return None, message
 
             except watolib.MKAutomationException as e:
                 error = _("Cannot connect to remote site: %s") % e
@@ -717,20 +609,19 @@
                 error = "%s" % e
 
             except Exception as e:
-                logger.exception("error logging in")
+                logger.exception()
                 if config.debug:
                     raise
+                html.add_user_error("_name", error)
                 error = (_("Internal error: %s\n%s") % (e, traceback.format_exc())).replace(
                     "\n", "\n<br>")
-                html.add_user_error("_name", error)
-
-        wato_html_head(title=_("Login into site \"%s\"") % site["alias"],
-                       breadcrumb=self.breadcrumb())
+
+        wato_html_head(_("Login into site \"%s\"") % site["alias"])
         if error:
             html.show_error(error)
 
         html.p(
-            _("For the initial login into the remote site %s "
+            _("For the initial login into the slave site %s "
               "we need once your administration login for the Multsite "
               "GUI on that site. Your credentials will only be used for "
               "the initial handshake and not be stored. If the login is "
@@ -755,13 +646,10 @@
         html.hidden_fields()
         html.end_form()
         html.footer()
-        return FinalizeRequest(code=200)
+        return False
 
     def page(self):
-        sites = sort_sites(self._site_mgmt.load_sites())
-
-        if cmk_version.is_expired_trial():
-            html.show_message(get_trial_expired_message())
+        sites = sort_sites(self._site_mgmt.load_sites().items())
 
         if cmk.is_demo():
             html.show_info(_get_demo_message())
@@ -790,7 +678,7 @@
 
     def _show_buttons(self, table, site_id, site):
         table.cell(_("Actions"), css="buttons")
-        edit_url = watolib.folder_preserving_link([("mode", "edit_site"), ("site", site_id)])
+        edit_url = watolib.folder_preserving_link([("mode", "edit_site"), ("edit", site_id)])
         html.icon_button(edit_url, _("Properties"), "edit")
 
         clone_url = watolib.folder_preserving_link([("mode", "edit_site"), ("clone", site_id)])
@@ -802,17 +690,10 @@
         if site_id == config.omd_site():
             html.empty_icon_button()
         else:
-<<<<<<< HEAD
-            delete_url = make_confirm_link(
-                url=html.makeactionuri([("_delete", site_id)]),
-                message=_("Do you really want to delete the connection to the site %s?") %
-                html.render_tt(site_id))
-=======
             delete_url = html.makeactionuri([("_delete", site_id)])
->>>>>>> 75a18bda
             html.icon_button(delete_url, _("Delete"), "delete")
 
-        if site_globals_editable(site_id, site):
+        if _site_globals_editable(site_id, site):
             globals_url = watolib.folder_preserving_link([("mode", "edit_site_globals"),
                                                           ("site", site_id)])
 
@@ -844,13 +725,8 @@
 
         # The status is fetched asynchronously for all sites. Show a temporary loading icon.
         html.open_div(id_="livestatus_status_%s" % site_id, class_="connection_status")
-<<<<<<< HEAD
-        html.icon("reload",
-                  _("Fetching livestatus status"),
-=======
         html.icon(_("Fetching livestatus status"),
                   "reload",
->>>>>>> 75a18bda
                   class_=["reloading", "replication_status_loading"])
         html.close_div()
 
@@ -874,10 +750,7 @@
 
         if site["replication"]:
             if site.get("secret"):
-                logout_url = make_confirm_link(url=watolib.make_action_link([("mode", "sites"),
-                                                                             ("_logout", site_id)]),
-                                               message=_("Do you really want to log out of '%s'?") %
-                                               html.render_tt(site["alias"]))
+                logout_url = watolib.make_action_link([("mode", "sites"), ("_logout", site_id)])
                 html.icon_button(logout_url, _("Logout"), "autherr")
             else:
                 login_url = watolib.make_action_link([("mode", "sites"), ("_login", site_id)])
@@ -886,13 +759,8 @@
         html.open_div(id_="replication_status_%s" % site_id, class_="connection_status")
         if site.get("replication"):
             # The status is fetched asynchronously for all sites. Show a temporary loading icon.
-<<<<<<< HEAD
-            html.icon("reload",
-                      _("Fetching replication status"),
-=======
             html.icon(_("Fetching replication status"),
                       "reload",
->>>>>>> 75a18bda
                       class_=["reloading", "replication_status_loading"])
         html.close_div()
 
@@ -905,7 +773,7 @@
 
         site_states = {}
 
-        sites = list(watolib.SiteManagementFactory().factory().load_sites().items())
+        sites = watolib.SiteManagementFactory().factory().load_sites().items()
         replication_sites = [e for e in sites if e[1]["replication"]]
         replication_status = ReplicationStatusFetcher().fetch(replication_sites)
 
@@ -942,7 +810,7 @@
                 html.render_span(msg, style="vertical-align:middle"))
 
     def _render_status_connection_status(self, site_id, site):
-        site_status: SiteStatus = cmk.gui.sites.states().get(site_id, SiteStatus({}))
+        site_status = cmk.gui.sites.state(site_id, {})
         if site.get("disabled", False) is True:
             status = status_msg = "disabled"
         else:
@@ -966,48 +834,43 @@
 ReplicationStatus = NamedTuple("ReplicationStatus", [
     ("site_id", str),
     ("success", bool),
-    ("response", Union[PingResult, Exception]),
+    ("response", TypeVar("ReplicationResponse", PingResult, Exception)),
 ])
 
 
-class ReplicationStatusFetcher:
+class ReplicationStatusFetcher(object):
     """Helper class to retrieve the replication status of all relevant sites"""
     def __init__(self):
-        super().__init__()
+        super(ReplicationStatusFetcher, self).__init__()
         self._logger = logger.getChild("replication-status")
 
-    def fetch(self, sites: List[_Tuple[str, Dict]]) -> Dict[str, ReplicationStatus]:
+    def fetch(self, sites):
+        # type: (List[typing.Tuple[str, Dict]]) -> Dict[str, PingResult]
         self._logger.debug("Fetching replication status for %d sites" % len(sites))
-        results_by_site: Dict[str, ReplicationStatus] = {}
+        results_by_site = {}
 
         # Results are fetched simultaneously from the remote sites
-        result_queue: JoinableQueue[ReplicationStatus] = JoinableQueue()
+        result_queue = multiprocessing.JoinableQueue()
 
         processes = []
         for site_id, site in sites:
-<<<<<<< HEAD
-            process = Process(target=self._fetch_for_site, args=(site_id, site, result_queue))
-=======
             process = multiprocessing.Process(target=self._fetch_for_site,
                                               args=(site_id, site, result_queue))
->>>>>>> 75a18bda
             process.start()
             processes.append((site_id, process))
 
         # Now collect the results from the queue until all processes are finished
-        while any(p.is_alive() for site_id, p in processes):
+        while any([p.is_alive() for site_id, p in processes]):
             try:
                 result = result_queue.get_nowait()
                 result_queue.task_done()
                 results_by_site[result.site_id] = result
-
-            except queue.Empty:
+            except Queue.Empty:
                 time.sleep(0.5)  # wait some time to prevent CPU hogs
 
             except Exception as e:
-                logger.exception("error collecting replication results from site %s",
-                                 result.site_id)
-                html.show_error("%s: %s" % (result.site_id, e))
+                logger.exception()
+                html.show_error("%s: %s" % (site_id, e))
 
         self._logger.debug("Got results")
         return results_by_site
@@ -1054,7 +917,7 @@
 
 
 @mode_registry.register
-class ModeEditSiteGlobals(ABCGlobalSettingsMode):
+class ModeEditSiteGlobals(GlobalSettingsMode):
     @classmethod
     def name(cls):
         return "edit_site_globals"
@@ -1063,28 +926,9 @@
     def permissions(cls):
         return ["sites"]
 
-    @classmethod
-    def parent_mode(cls) -> Optional[Type[WatoMode]]:
-        return ModeEditSite
-
-    # pylint does not understand this overloading
-    @overload
-    @classmethod
-    def mode_url(cls, *, site: str) -> str:  # pylint: disable=arguments-differ
-        ...
-
-    @overload
-    @classmethod
-    def mode_url(cls, **kwargs: str) -> str:
-        ...
-
-    @classmethod
-    def mode_url(cls, **kwargs: str) -> str:
-        return super().mode_url(**kwargs)
-
     def __init__(self):
-        super().__init__()
-        self._site_id = html.request.get_ascii_input_mandatory("site")
+        super(ModeEditSiteGlobals, self).__init__()
+        self._site_id = html.request.var("site")
         self._site_mgmt = watolib.SiteManagementFactory().factory()
         self._configured_sites = self._site_mgmt.load_sites()
         try:
@@ -1098,73 +942,73 @@
         # 3. Site specific global settings
 
         if watolib.is_wato_slave_site():
-            self._current_settings = load_site_global_settings()
+            self._current_settings = watolib.load_configuration_settings(site_specific=True)
         else:
             self._current_settings = self._site.get("globals", {})
 
     def title(self):
         return _("Edit site specific global settings of %s") % self._site_id
 
-<<<<<<< HEAD
-    def _breadcrumb_url(self) -> str:
-        return self.mode_url(site=self._site_id)
-
-    def page_menu(self, breadcrumb: Breadcrumb) -> PageMenu:
-        return PageMenu(
-            dropdowns=[
-                _page_menu_dropdown_site_details(self._site_id, self._site, self.name()),
-            ],
-            breadcrumb=breadcrumb,
-            inpage_search=PageMenuSearch(),
-        )
-=======
     def buttons(self):
         super(ModeEditSiteGlobals, self).buttons()
         html.context_button(_("All Sites"), watolib.folder_preserving_link([("mode", "sites")]),
                             "back")
         _site_detail_buttons(self._site_id, self._site, current_mode=self.name())
->>>>>>> 75a18bda
 
     # TODO: Consolidate with ModeEditGlobals.action()
-    def action(self) -> ActionResult:
-        varname = html.request.get_ascii_input("_varname")
-        action = html.request.get_ascii_input("_action")
+    def action(self):
+        varname = html.request.var("_varname")
+        action = html.request.var("_action")
         if not varname:
-            return None
+            return
 
         config_variable = config_variable_registry[varname]()
         def_value = self._global_settings.get(varname, self._default_values[varname])
 
-        if not html.check_transaction():
+        if action == "reset" and not is_a_checkbox(config_variable.valuespec()):
+            c = wato_confirm(
+                _("Removing site specific configuration variable"),
+                _("Do you really want to remove the configuration variable <b>%s</b> "
+                  "of the specific configuration of this site and that way use the global value "
+                  "of <b><tt>%s</tt></b>?") %
+                (varname, config_variable.valuespec().value_to_text(def_value)))
+
+        else:
+            if not html.check_transaction():
+                return
+            # No confirmation for direct toggle
+            c = True
+
+        if c:
+            if varname in self._current_settings:
+                self._current_settings[varname] = not self._current_settings[varname]
+            else:
+                self._current_settings[varname] = not def_value
+
+            msg = _("Changed site specific configuration variable %s to %s.") % \
+                  (varname, _("on") if self._current_settings[varname] else _("off"))
+
+            self._site.setdefault("globals", {})[varname] = self._current_settings[varname]
+            self._site_mgmt.save_sites(self._configured_sites, activate=False)
+
+            watolib.add_change(
+                "edit-configvar",
+                msg,
+                sites=[self._site_id],
+                need_restart=config_variable.need_restart(),
+            )
+
+            if action == "_reset":
+                return "edit_site_globals", msg
+            return "edit_site_globals"
+
+        elif c is False:
+            return ""
+
+        else:
             return None
 
-        if varname in self._current_settings:
-            self._current_settings[varname] = not self._current_settings[varname]
-        else:
-            self._current_settings[varname] = not def_value
-
-        msg = _("Changed site specific configuration variable %s to %s.") % \
-            (varname, _("on") if self._current_settings[varname] else _("off"))
-
-        self._site.setdefault("globals", {})[varname] = self._current_settings[varname]
-        self._site_mgmt.save_sites(self._configured_sites, activate=False)
-
-        watolib.add_change(
-            "edit-configvar",
-            msg,
-            sites=[self._site_id],
-            need_restart=config_variable.need_restart(),
-        )
-
-        if action == "_reset":
-            flash(msg)
-        return redirect(mode_url("edit_site_globals", site=self._site_id))
-
-    def _groups(self) -> Iterable[ConfigVariableGroup]:
-        return self._get_groups(show_all=True)
-
-    @property
-    def edit_mode_name(self) -> str:
+    def _edit_mode(self):
         return "edit_site_configvar"
 
     def page(self):
@@ -1182,57 +1026,11 @@
 
             if not self._site["replication"] and not config.site_is_local(self._site_id):
                 html.show_error(
-                    _("This site is not the central site nor a replication "
-                      "remote site. You cannot configure specific settings for it."))
+                    _("This site is not the master site nor a replication slave. "
+                      "You cannot configure specific settings for it."))
                 return
 
-        self._show_configuration_variables()
-
-
-@mode_registry.register
-class ModeEditSiteGlobalSetting(ABCEditGlobalSettingMode):
-    @classmethod
-    def name(cls):
-        return "edit_site_configvar"
-
-    @classmethod
-    def permissions(cls):
-        return ["global"]
-
-    @classmethod
-    def parent_mode(cls) -> Optional[Type[WatoMode]]:
-        return ModeEditSiteGlobals
-
-    def _from_vars(self):
-        super()._from_vars()
-        self._site_id = html.request.get_ascii_input_mandatory("site")
-        if self._site_id:
-            self._configured_sites = watolib.SiteManagementFactory().factory().load_sites()
-            try:
-                site = self._configured_sites[self._site_id]
-            except KeyError:
-                raise MKUserError("site", _("Invalid site"))
-
-        self._current_settings = site.setdefault("globals", {})
-        self._global_settings = watolib.load_configuration_settings()
-
-    def title(self):
-        return _("Site-specific global configuration for %s") % self._site_id
-
-    def _affected_sites(self):
-        return [self._site_id]
-
-    def _save(self):
-        watolib.SiteManagementFactory().factory().save_sites(self._configured_sites, activate=False)
-        if self._site_id == config.omd_site():
-            save_site_global_settings(self._current_settings)
-
-    def _show_global_setting(self):
-        forms.section(_("Global setting"))
-        html.write_html(HTML(self._valuespec.value_to_text(self._global_settings[self._varname])))
-
-    def _back_url(self) -> str:
-        return ModeEditSiteGlobals.mode_url(site=self._site_id)
+        self._show_configuration_variables(self._groups(show_all=True))
 
 
 ChainVerifyResult = NamedTuple("ChainVerifyResult", [
@@ -1244,11 +1042,11 @@
 ])
 
 CertificateDetails = NamedTuple("CertificateDetails", [
-    ("issued_to", str),
-    ("issued_by", str),
-    ("valid_from", str),
-    ("valid_till", str),
-    ("signature_algorithm", str),
+    ("issued_to", Text),
+    ("issued_by", Text),
+    ("valid_from", Text),
+    ("valid_till", Text),
+    ("signature_algorithm", Text),
     ("digest_sha256", str),
     ("serial_number", int),
     ("is_ca", bool),
@@ -1266,13 +1064,9 @@
     def permissions(cls):
         return ["sites"]
 
-    @classmethod
-    def parent_mode(cls) -> Optional[Type[WatoMode]]:
-        return ModeEditSite
-
     def __init__(self):
-        super().__init__()
-        self._site_id = html.request.get_ascii_input_mandatory("site")
+        super(ModeSiteLivestatusEncryption, self).__init__()
+        self._site_id = html.request.var("site")
         self._site_mgmt = watolib.SiteManagementFactory().factory()
         self._configured_sites = self._site_mgmt.load_sites()
         try:
@@ -1283,38 +1077,28 @@
     def title(self):
         return _("Livestatus encryption of %s") % self._site_id
 
-<<<<<<< HEAD
-    def page_menu(self, breadcrumb: Breadcrumb) -> PageMenu:
-        return PageMenu(
-            dropdowns=[
-                _page_menu_dropdown_site_details(self._site_id, self._site, self.name()),
-            ],
-            breadcrumb=breadcrumb,
-        )
-=======
     def buttons(self):
         super(ModeSiteLivestatusEncryption, self).buttons()
         html.context_button(_("All Sites"), watolib.folder_preserving_link([("mode", "sites")]),
                             "back")
         _site_detail_buttons(self._site_id, self._site, current_mode=self.name())
->>>>>>> 75a18bda
-
-    def action(self) -> ActionResult:
+
+    def action(self):
         if not html.check_transaction():
-            return None
-
-        action = html.request.get_ascii_input_mandatory("_action")
+            return
+
+        action = html.request.var("_action")
         if action != "trust":
-            return None
-
-        digest_sha256 = html.request.get_ascii_input("_digest")
+            return
+
+        digest_sha256 = html.get_ascii_input("_digest")
 
         try:
             cert_details = self._fetch_certificate_details()
         except Exception as e:
-            logger.exception("Failed to fetch peer certificate")
+            logger.error(_("Failed to fetch peer certificate"), exc_info=True)
             html.show_error(_("Failed to fetch peer certificate (%s)") % e)
-            return None
+            return
 
         cert_pem = None
         for cert_detail in cert_details:
@@ -1329,7 +1113,7 @@
         global_settings = watolib.load_configuration_settings()
         trusted = global_settings.get(
             "trusted_certificate_authorities",
-            watolib.ABCConfigDomain.get_all_default_globals()["trusted_certificate_authorities"])
+            watolib.ConfigDomain.get_all_default_globals()["trusted_certificate_authorities"])
         trusted_cas = trusted.setdefault("trusted_cas", [])
 
         if cert_pem in trusted_cas:
@@ -1348,16 +1132,12 @@
                            need_restart=config_variable.need_restart())
         watolib.save_global_settings(global_settings)
 
-        flash(_("Added CA with fingerprint %s to trusted certificate authorities") % digest_sha256)
-        return None
+        return None, _(
+            "Added CA with fingerprint %s to trusted certificate authorities") % digest_sha256
 
     def page(self):
         if not is_livestatus_encrypted(self._site):
-<<<<<<< HEAD
-            html.show_message(
-=======
             html.show_info(
->>>>>>> 75a18bda
                 _("The livestatus connection to this site configured not to be encrypted."))
             return
 
@@ -1369,7 +1149,7 @@
         try:
             cert_details = self._fetch_certificate_details()
         except Exception as e:
-            logger.exception("Failed to fetch peer certificate")
+            logger.error(_("Failed to fetch peer certificate"), exc_info=True)
             html.show_error(_("Failed to fetch peer certificate (%s)") % e)
             return
 
@@ -1424,12 +1204,8 @@
     def _cert_trusted_css_class(self, cert):
         return "state state0" if cert.verify_result.is_valid else "state state2"
 
-<<<<<<< HEAD
-    def _fetch_certificate_details(self) -> List[CertificateDetails]:
-=======
     def _fetch_certificate_details(self):
         # type: () -> List[CertificateDetails]
->>>>>>> 75a18bda
         """Creates a list of certificate details for the chain certs"""
         verify_chain_results = self._fetch_certificate_chain_verify_results()
         if not verify_chain_results:
@@ -1441,18 +1217,16 @@
         cert_details = []
         for result in verify_chain_results:
             # use cryptography module over OpenSSL because it is easier to do the x509 parsing
-            crypto_cert = x509.load_pem_x509_certificate(ensure_binary(result.cert_pem),
-                                                         default_backend())
+            crypto_cert = x509.load_pem_x509_certificate(result.cert_pem, default_backend())
 
             cert_details.append(
                 CertificateDetails(
                     issued_to=get_name(crypto_cert.subject),
                     issued_by=get_name(crypto_cert.issuer),
-                    valid_from=str(crypto_cert.not_valid_before),
-                    valid_till=str(crypto_cert.not_valid_after),
+                    valid_from=crypto_cert.not_valid_before,
+                    valid_till=crypto_cert.not_valid_after,
                     signature_algorithm=crypto_cert.signature_hash_algorithm.name,
-                    digest_sha256=ensure_str(
-                        binascii.hexlify(crypto_cert.fingerprint(hashes.SHA256()))),
+                    digest_sha256=binascii.hexlify(crypto_cert.fingerprint(hashes.SHA256())),
                     serial_number=crypto_cert.serial_number,
                     is_ca=self._is_ca_certificate(crypto_cert),
                     verify_result=result,
@@ -1460,7 +1234,8 @@
 
         return cert_details
 
-    def _is_ca_certificate(self, crypto_cert: 'SSL.Certificate') -> bool:
+    def _is_ca_certificate(self, crypto_cert):
+        # type: (SSL.Certificate) -> bool
         try:
             key_usage = crypto_cert.extensions.get_extension_for_oid(ExtensionOID.KEY_USAGE)
             use_key_for_signing = key_usage.value.key_cert_sign is True
@@ -1476,7 +1251,8 @@
 
         return is_ca and use_key_for_signing
 
-    def _fetch_certificate_chain_verify_results(self) -> List[ChainVerifyResult]:
+    def _fetch_certificate_chain_verify_results(self):
+        # type: () -> List[ChainVerifyResult]
         """Opens a SSL connection and performs a handshake to get the certificate chain"""
 
         ctx = SSL.Context(SSL.SSLv23_METHOD)
@@ -1492,14 +1268,14 @@
                 SSL.Connection(ctx, socket.socket(address_family, socket.SOCK_STREAM))) as sock:
 
             # pylint does not get the object type of sock right
-            sock.connect(address_spec["address"])
-            sock.do_handshake()
-            certificate_chain = sock.get_peer_cert_chain()
+            sock.connect(address_spec["address"])  # pylint: disable=no-member
+            sock.do_handshake()  # pylint: disable=no-member
+            certificate_chain = sock.get_peer_cert_chain()  # pylint: disable=no-member
 
             return self._verify_certificate_chain(sock, certificate_chain)
 
-    def _verify_certificate_chain(self, connection: SSL.Connection,
-                                  certificate_chain: List[crypto.X509]) -> List[ChainVerifyResult]:
+    def _verify_certificate_chain(self, connection, certificate_chain):
+        # type: (SSL.Connection, List[crypto.X509]) -> List[ChainVerifyResult]
         verify_chain_results = []
 
         # Used to record all certificates and verification results for later displaying
@@ -1522,48 +1298,4 @@
                     is_valid=error_number == 0,
                 ))
 
-        return verify_chain_results
-
-
-def _page_menu_dropdown_site_details(site_id: str, site: Dict,
-                                     current_mode: str) -> PageMenuDropdown:
-    return PageMenuDropdown(
-        name="connections",
-        title=_("Connections"),
-        topics=[
-            PageMenuTopic(
-                title=_("This connection"),
-                entries=list(_page_menu_entries_site_details(site_id, site, current_mode)),
-            ),
-        ],
-    )
-
-
-def _page_menu_entries_site_details(site_id: str, site: Dict,
-                                    current_mode: str) -> Iterator[PageMenuEntry]:
-    if current_mode != "edit_site_globals" and site_globals_editable(site_id, site):
-        yield PageMenuEntry(
-            title=_("Global settings"),
-            icon_name="configuration",
-            item=make_simple_link(
-                makeuri_contextless(request, [("mode", "edit_site_globals"), ("site", site_id)]),),
-        )
-
-    if current_mode != "edit_site":
-        yield PageMenuEntry(
-            title=_("Edit connection"),
-            icon_name="edit",
-            item=make_simple_link(
-                makeuri_contextless(request, [("mode", "edit_site"), ("site", site_id)]),),
-        )
-
-    if current_mode != "site_livestatus_encryption":
-        yield PageMenuEntry(
-            title=_("Status encryption"),
-            icon_name="encrypted",
-            item=make_simple_link(
-                makeuri_contextless(
-                    request,
-                    [("mode", "site_livestatus_encryption"), ("site", site_id)],
-                )),
-        )+        return verify_chain_results