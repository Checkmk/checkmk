#!/usr/bin/env python3
# -*- coding: utf-8 -*-
# Copyright (C) 2019 tribe29 GmbH - License: GNU General Public License v2
# This file is part of Checkmk (https://checkmk.com). It is subject to the terms and
# conditions defined in the file COPYING, which is part of this source code package.
"""Manage the variable config.wato_host_tags -> The set of tags to be assigned
to hosts and that is the basis of the rules."""

from typing import List, Set, Union, Optional, Type
import abc

import cmk.utils.tags

import cmk.gui.config as config
import cmk.gui.watolib as watolib
from cmk.gui.table import table_element, Table
import cmk.gui.forms as forms
<<<<<<< HEAD
from cmk.gui.exceptions import (MKUserError, MKGeneralException, FinalizeRequest)
=======
from cmk.gui.exceptions import (
    MKUserError,
    MKAuthException,
    MKGeneralException,
)
>>>>>>> 75a18bda
from cmk.gui.i18n import _, _u
from cmk.gui.globals import html
from cmk.gui.htmllib import HTML
from cmk.gui.valuespec import (
    ListChoice,
    Foldable,
    Tuple,
    ListOf,
    Dictionary,
    TextAscii,
    TextUnicode,
    OptionalDropdownChoice,
    FixedValue,
    ID,
    Transform,
)
from cmk.gui.breadcrumb import Breadcrumb
from cmk.gui.page_menu import (
    PageMenu,
    PageMenuDropdown,
    PageMenuTopic,
    PageMenuEntry,
    make_simple_link,
    make_simple_form_page_menu,
)
from cmk.gui.watolib.tags import TagConfigFile
from cmk.gui.watolib.rulesets import Ruleset
from cmk.gui.watolib.hosts_and_folders import CREHost, CREFolder
from cmk.gui.watolib.tags import (
    TagCleanupMode,
    ABCOperation,
    OperationReplaceGroupedTags,
    OperationRemoveAuxTag,
    OperationRemoveTagGroup,
    identify_modified_tags,
    change_host_tags_in_folders,
)

from cmk.gui.plugins.wato.utils.main_menu import (
    MainMenu,
    MenuItem,
)

from cmk.gui.plugins.wato.utils.html_elements import (
    wato_html_head,)

from cmk.gui.plugins.wato import (
    WatoMode,
    ActionResult,
    mode_registry,
    make_action_link,
    make_confirm_link,
    add_change,
    redirect,
    mode_url,
    flash,
)


<<<<<<< HEAD
class ABCTagMode(WatoMode, metaclass=abc.ABCMeta):
    def __init__(self):
        super(ABCTagMode, self).__init__()
        self._tag_config_file = TagConfigFile()
        self._load_effective_config()

    def _save_tags_and_update_hosts(self, tag_config):
        self._tag_config_file.save(tag_config)
        config.load_config()
        watolib.Folder.invalidate_caches()
        watolib.Folder.root_folder().rewrite_hosts_files()

=======
class ABCTagMode(WatoMode):
    __metaclass__ = abc.ABCMeta

    def __init__(self):
        super(ABCTagMode, self).__init__()
        self._tag_config_file = TagConfigFile()
        self._load_effective_config()

    def _save_tags_and_update_hosts(self, tag_config):
        self._tag_config_file.save(tag_config)
        config.load_config()
        watolib.Folder.invalidate_caches()
        watolib.Folder.root_folder().rewrite_hosts_files()

>>>>>>> 75a18bda
    def _load_effective_config(self):
        self._builtin_config = cmk.utils.tags.BuiltinTagConfig()

        self._tag_config = cmk.utils.tags.TagConfig()
        self._tag_config.parse_config(self._tag_config_file.load_for_reading())

        self._effective_config = cmk.utils.tags.TagConfig()
        self._effective_config.parse_config(self._tag_config.get_dict_format())
        self._effective_config += self._builtin_config

<<<<<<< HEAD
    def _get_tags_using_aux_tag(self,
                                aux_tag: cmk.utils.tags.AuxTag) -> Set[cmk.utils.tags.GroupedTag]:
        return {
            tag  #
            for tag_group in self._effective_config.tag_groups
            for tag in tag_group.tags
            if aux_tag.id in tag.aux_tag_ids
        }

=======
>>>>>>> 75a18bda

@mode_registry.register
class ModeTags(ABCTagMode):
    @classmethod
    def name(cls):
        return "tags"

    @classmethod
    def permissions(cls):
        return ["hosttags"]

    def title(self):
        return _("Tag groups")

<<<<<<< HEAD
    def page_menu(self, breadcrumb: Breadcrumb) -> PageMenu:
        return PageMenu(
            dropdowns=[
                PageMenuDropdown(
                    name="tags",
                    title=_("Tags"),
                    topics=[
                        PageMenuTopic(
                            title=_("Add tags"),
                            entries=[
                                PageMenuEntry(
                                    title=_("Add tag group"),
                                    icon_name="new",
                                    item=make_simple_link(
                                        watolib.folder_preserving_link([("mode", "edit_tag")])),
                                    is_shortcut=True,
                                    is_suggested=True,
                                ),
                                PageMenuEntry(
                                    title=_("Add aux tag"),
                                    icon_name={
                                        "icon": "tag",
                                        "emblem": "add"
                                    },
                                    item=make_simple_link(
                                        watolib.folder_preserving_link([("mode", "edit_auxtag")])),
                                    is_shortcut=True,
                                    is_suggested=True,
                                ),
                            ],
                        ),
                        PageMenuTopic(
                            title=_("Analyze"),
                            entries=[
                                PageMenuEntry(
                                    title=_("Tag usage"),
                                    icon_name={
                                        "icon": "tag",
                                        "emblem": "search",
                                    },
                                    item=make_simple_link(
                                        watolib.folder_preserving_link([("mode", "tag_usage")])),
                                ),
                            ],
                        ),
                    ],
                ),
            ],
            breadcrumb=breadcrumb,
        )

    def action(self) -> ActionResult:
        if not html.check_transaction():
            return redirect(mode_url("tags"))
=======
    def buttons(self):
        global_buttons()
        html.context_button(_("New tag group"),
                            watolib.folder_preserving_link([("mode", "edit_tag")]), "new")
        html.context_button(_("New aux tag"),
                            watolib.folder_preserving_link([("mode", "edit_auxtag")]), "new")
>>>>>>> 75a18bda

        if html.request.has_var("_delete"):
            return self._delete_tag_group()

        if html.request.has_var("_del_aux"):
            return self._delete_aux_tag()

        if html.request.var("_move"):
            return self._move_tag_group()

        return redirect(mode_url("tags"))

    def _delete_tag_group(self) -> ActionResult:
        del_id = html.get_item_input("_delete", dict(self._tag_config.get_tag_group_choices()))[1]

        if not html.request.has_var("_repair") and self._is_cleaning_up_user_tag_group_to_builtin(
                del_id):
<<<<<<< HEAD
            message: Union[bool,
                           str] = _("Transformed the user tag group \"%s\" to builtin.") % del_id
        else:
            message = _rename_tags_after_confirmation(self.breadcrumb(),
                                                      OperationRemoveTagGroup(del_id))
            if message is False:
                return FinalizeRequest(code=200)
=======
            message = _("Transformed the user tag group \"%s\" to builtin.") % del_id
        else:
            message = _rename_tags_after_confirmation(OperationRemoveTagGroup(del_id))
            if message is True:  # no confirmation yet
                c = wato_confirm(
                    _("Confirm deletion of the tag group '%s'") % del_id,
                    _("Do you really want to delete the tag group '%s'?") % del_id)
                if c is False:
                    return ""
                elif c is None:
                    return None
>>>>>>> 75a18bda

        if message:
            self._tag_config.remove_tag_group(del_id)
            try:
                self._tag_config.validate_config()
            except MKGeneralException as e:
                raise MKUserError(None, "%s" % e)
            self._save_tags_and_update_hosts(self._tag_config.get_dict_format())
            add_change("edit-tags", _("Removed tag group %s (%s)") % (message, del_id))
            if isinstance(message, str):
                flash(message)
        return redirect(mode_url("tags"))

    def _is_cleaning_up_user_tag_group_to_builtin(self, del_id):
        """The "Agent type" tag group was user defined in previous versions

        Have a look at cmk/gui/watolib/tags.py (_migrate_old_sample_config_tag_groups)
        for further information

        In case a user wants to remove such a "agent" tag group do not perform the
        usual validations since this is not a real delete operation because it just
        replaces a custom group with a builtin one.
        """
        if del_id != "agent":
            return False

        builtin_tg = self._builtin_config.get_tag_group("agent")
        if builtin_tg is None:
            return False

        user_tg = self._tag_config.get_tag_group("agent")
        if user_tg is None:
            return False

        # When the tag choices are matching the builtin tag group choices
        # simply allow removal without confirm
        return builtin_tg.get_tag_ids() == user_tg.get_tag_ids()

<<<<<<< HEAD
    def _delete_aux_tag(self) -> ActionResult:
=======
    def _is_cleaning_up_user_tag_group_to_builtin(self, del_id):
        """The "Agent type" tag group was user defined in previous versions

        Have a look at cmk/gui/watolib/tags.py (_migrate_old_sample_config_tag_groups)
        for further information

        In case a user wants to remove such a "agent" tag group do not perform the
        usual validations since this is not a real delete operation because it just
        replaces a custom group with a builtin one.
        """
        if del_id != "agent":
            return False

        builtin_tg = self._builtin_config.get_tag_group("agent")
        if builtin_tg is None:
            return False

        user_tg = self._tag_config.get_tag_group("agent")
        if user_tg is None:
            return False

        # When the tag choices are matching the builtin tag group choices
        # simply allow removal without confirm
        return builtin_tg.get_tag_ids() == user_tg.get_tag_ids()

    def _delete_aux_tag(self):
>>>>>>> 75a18bda
        del_id = html.get_item_input("_del_aux",
                                     dict(self._tag_config.aux_tag_list.get_choices()))[1]

        # Make sure that this aux tag is not begin used by any tag group
        for group in self._tag_config.tag_groups:
            for grouped_tag in group.tags:
                if del_id in grouped_tag.aux_tag_ids:
                    raise MKUserError(
                        None,
                        _("You cannot delete this auxiliary tag. "
                          "It is being used in the tag group <b>%s</b>.") % group.title)

        message = _rename_tags_after_confirmation(self.breadcrumb(), OperationRemoveAuxTag(del_id))
        if message is False:
            return FinalizeRequest(code=200)

        if message:
            self._tag_config.aux_tag_list.remove(del_id)
            try:
                self._tag_config.validate_config()
            except MKGeneralException as e:
                raise MKUserError(None, "%s" % e)
            self._save_tags_and_update_hosts(self._tag_config.get_dict_format())
            add_change("edit-tags", _("Removed auxiliary tag %s (%s)") % (message, del_id))
            if isinstance(message, str):
                flash(message)
        return redirect(mode_url("tags"))

    # Mypy wants the explicit return, pylint does not like it.
    def _move_tag_group(self) -> ActionResult:  # pylint: disable=useless-return
        move_nr = html.request.get_integer_input_mandatory("_move")
        move_to = html.request.get_integer_input_mandatory("_index")

        moved = self._tag_config.tag_groups.pop(move_nr)
        self._tag_config.tag_groups.insert(move_to, moved)

        try:
            self._tag_config.validate_config()
        except MKGeneralException as e:
            raise MKUserError(None, "%s" % e)
        self._tag_config_file.save(self._tag_config.get_dict_format())
        self._load_effective_config()
        watolib.add_change("edit-tags", _("Changed order of tag groups"))
        return None

    def page(self):
        if not self._tag_config.tag_groups + self._tag_config.get_aux_tags():
            MainMenu([
                MenuItem(
                    "edit_tag", _("Create new tag group"), "new", "hosttags",
                    _("Each tag group will create one dropdown choice in the host configuration.")),
                MenuItem(
                    "edit_auxtag", _("Create new auxiliary tag"), "new", "hosttags",
                    _("You can have these tags automatically added if certain primary tags are set."
                     )),
            ]).show()
            return

        self._show_customized_builtin_warning()

        self._render_tag_group_list()
        self._render_aux_tag_list()

    def _show_customized_builtin_warning(self):
        customized = [
            tg.id
            for tg in self._effective_config.tag_groups
            if self._builtin_config.tag_group_exists(tg.id) and
            self._tag_config.tag_group_exists(tg.id)
        ]

        if not customized:
            return

        html.show_warning(
            _("You have customized the tag group(s) <tt>%s</tt> in your tag configuration. "
              "In current Checkmk versions these are <i>builtin</i> tag groups which "
              "can not be customized anymore. Your customized tag group will work for "
              "the moment, but needs to be migrated until 1.7. With 1.7 it won't work "
              "anymore." % ", ".join(customized)))

    def _render_tag_group_list(self):
        with table_element("tags",
                           _("Tag groups"),
                           help=(_("Tags are the basis of Check_MK's rule based configuration. "
                                   "If the first step you define arbitrary tag groups. A host "
                                   "has assigned exactly one tag out of each group. These tags can "
                                   "later be used for defining parameters for hosts and services, "
                                   "such as <i>disable notifications for all hosts with the tags "
                                   "<b>Network device</b> and <b>Test</b></i>.")),
                           empty_text=_("You haven't defined any tag groups yet."),
                           searchable=False,
                           sortable=False) as table:

            for nr, tag_group in enumerate(self._effective_config.tag_groups):
                table.row()
                table.cell(_("Actions"), css="buttons")
                self._show_tag_icons(tag_group, nr)

                table.text_cell(_("ID"), tag_group.id)
                table.text_cell(_("Title"), tag_group.title)
                table.text_cell(_("Topic"), tag_group.topic or _("Tags"))
                table.cell(_("Demonstration"), sortable=False)
                if tag_group.help:
                    html.help(tag_group.help)
                html.begin_form("tag_%s" % tag_group.id)
                tag_group_attribute = watolib.host_attribute("tag_%s" % tag_group.id)
                tag_group_attribute.render_input("", tag_group_attribute.default_value())
                html.end_form()

    def _show_tag_icons(self, tag_group, nr):
        # Tag groups were made builtin with ~1.4. Previously users could modify
        # these groups.  These users now have the modified tag groups in their
        # user configuration and should be able to cleanup this using the GUI
        # for the moment. Make the buttons available to the users.
        if self._builtin_config.tag_group_exists(
                tag_group.id) and not self._tag_config.tag_group_exists(tag_group.id):
            html.i("(%s)" % _("builtin"))
            return

        edit_url = watolib.folder_preserving_link([("mode", "edit_tag"), ("edit", tag_group.id)])
        html.icon_button(edit_url, _("Edit this tag group"), "edit")

        html.element_dragger_url("tr", base_url=make_action_link([("mode", "tags"), ("_move", nr)]))

        delete_url = make_confirm_link(
            url=make_action_link([("mode", "tags"), ("_delete", tag_group.id)]),
            message=_("Do you really want to delete the tag group '%s'?") % tag_group.id)
        html.icon_button(delete_url, _("Delete this tag group"), "delete")

<<<<<<< HEAD
    def _render_aux_tag_list(self) -> None:
=======
    def _render_aux_tag_list(self):
>>>>>>> 75a18bda
        with table_element("auxtags",
                           _("Auxiliary tags"),
                           help=_(
                               "Auxiliary tags can be attached to other tags. That way "
                               "you can for example have all hosts with the tag <tt>cmk-agent</tt> "
                               "get also the tag <tt>tcp</tt>. This makes the configuration of "
                               "your hosts easier."),
                           empty_text=_("You haven't defined any auxiliary tags."),
                           searchable=False) as table:

            for aux_tag in self._effective_config.aux_tag_list.get_tags():
                table.row()
                table.cell(_("Actions"), css="buttons")
                self._show_aux_tag_icons(aux_tag)

                table.text_cell(_("ID"), aux_tag.id)

                table.text_cell(_("Title"), _u(aux_tag.title))
                table.text_cell(_("Topic"), _u(aux_tag.topic) or _("Tags"))
<<<<<<< HEAD
                table.text_cell(
                    _("Tags using this auxiliary tag"), ", ".join(
                        sorted(tag.id
                               for tag in self._get_tags_using_aux_tag(aux_tag)
                               if tag.id is not None)))

    def _show_aux_tag_icons(self, aux_tag: cmk.utils.tags.AuxTag) -> None:
        if aux_tag.id in self._builtin_config.aux_tag_list.get_tag_ids():
            html.i("(%s)" % _("builtin"))
            return
=======
                table.text_cell(_("Tags using this auxiliary tag"),
                                ", ".join(self._get_tags_using_aux_tag(aux_tag)))

    def _get_tags_using_aux_tag(self, aux_tag):
        used_tags = set()
        for tag_group in self._effective_config.tag_groups:
            for tag in tag_group.tags:
                if aux_tag.id in tag.aux_tag_ids:
                    tag_info = tag.id
                    if tag_info is None:
                        tag_info = _("Default choice of tag group %s") % tag_group.id
                    used_tags.add(tag_info)
        return sorted(used_tags)
>>>>>>> 75a18bda

        edit_url = watolib.folder_preserving_link([("mode", "edit_auxtag"), ("edit", aux_tag.id)])
        delete_url = make_confirm_link(
            url=make_action_link([("mode", "tags"), ("_del_aux", aux_tag.id)]),
            message=_("Do you really want to delete the auxiliary tag '%s'?") % aux_tag.id)
        html.icon_button(edit_url, _("Edit this auxiliary tag"), "edit")
        html.icon_button(delete_url, _("Delete this auxiliary tag"), "delete")

<<<<<<< HEAD
=======
class ABCEditTagMode(ABCTagMode):
    __metaclass__ = abc.ABCMeta
>>>>>>> 75a18bda

class ABCEditTagMode(ABCTagMode, metaclass=abc.ABCMeta):
    @classmethod
    def permissions(cls):
        return ["hosttags"]

    def __init__(self):
        super(ABCEditTagMode, self).__init__()
        self._id = self._get_id()
        self._new = self._is_new_tag()

    @abc.abstractmethod
    def _get_id(self):
        raise NotImplementedError()

    def _is_new_tag(self):
        return html.request.var("edit") is None

    def _basic_elements(self, id_title):
        if self._new:
            vs_id = ID(
                title=id_title,
                size=60,
                allow_empty=False,
                help=_("This ID is used as it's unique identifier. It cannot be changed later."),
            )
        else:
            vs_id = FixedValue(
                self._id,
                title=id_title,
            )

        return [
            ("id", vs_id),
            ("title", TextUnicode(
                title=_("Title"),
                size=60,
                allow_empty=False,
            )),
            ("topic", self._get_topic_valuespec()),
            ("help", TextUnicode(
                title=_("Help"),
                size=60,
            )),
        ]

    def _get_topic_valuespec(self):
        return OptionalDropdownChoice(
            title=_("Topic") + "<sup>*</sup>",
            choices=self._effective_config.get_topic_choices(),
            explicit=TextUnicode(),
            otherlabel=_("Create new topic"),
            default_value=None,
            help=_("Different tags can be grouped in topics to make the visualization and "
                   "selections in the GUI more comfortable."),
        )


@mode_registry.register
class ModeTagUsage(ABCTagMode):
    @classmethod
    def name(cls) -> str:
        return "tag_usage"

    @classmethod
    def permissions(cls) -> List[str]:
        return ["hosttags"]

    @classmethod
    def parent_mode(cls) -> Optional[Type[WatoMode]]:
        return ModeTags

    def title(self) -> str:
        return _("Tag usage")

    def page(self) -> None:
        self._show_tag_list()
        self._show_aux_tag_list()

    def _show_tag_list(self) -> None:
        with table_element("tag_usage", _("Tags")) as table:
            for tag_group in self._effective_config.tag_groups:
                for tag in tag_group.tags:
                    self._show_tag_row(table, tag_group, tag)

    def _show_tag_row(self, table: Table, tag_group: cmk.utils.tags.TagGroup,
                      tag: cmk.utils.tags.GroupedTag) -> None:
        table.row()

        table.cell(_("Actions"), css="buttons")
        self._show_tag_group_icons(tag_group)

        table.text_cell(_("Tag group"), _u(tag_group.choice_title))
        # TODO: This check shouldn't be necessary if we get our types right.
        if tag.title is None or tag.id is None or tag_group.id is None:
            raise Exception("uninitialized tag/tag group")
        table.text_cell(_("Tag"), _u(tag.title))

        operation = OperationReplaceGroupedTags(tag_group.id,
                                                remove_tag_ids=[tag.id],
                                                replace_tag_ids={})
        affected_folders, affected_hosts, affected_rulesets = \
            change_host_tags_in_folders(operation, TagCleanupMode.CHECK, watolib.Folder.root_folder())

        table.cell(_("Explicitly set on folders"))
        if affected_folders:
            _show_affected_folders(affected_folders)

        table.cell(_("Explicitly set on hosts"))
        if affected_hosts:
            _show_affected_hosts(affected_hosts)

        table.cell(_("Used in rulesets"))
        if affected_rulesets:
            _show_affected_rulesets(affected_rulesets)

    def _show_tag_group_icons(self, tag_group: cmk.utils.tags.TagGroup) -> None:
        # Tag groups were made builtin with ~1.4. Previously users could modify
        # these groups.  These users now have the modified tag groups in their
        # user configuration and should be able to cleanup this using the GUI
        # for the moment. Make the buttons available to the users.
        if self._builtin_config.tag_group_exists(
                tag_group.id) and not self._tag_config.tag_group_exists(tag_group.id):
            html.i("(%s)" % _("builtin"))
            return

        edit_url = watolib.folder_preserving_link([("mode", "edit_tag"), ("edit", tag_group.id)])
        html.icon_button(edit_url, _("Edit this tag group"), "edit")

    def _show_aux_tag_list(self) -> None:
        with table_element("aux_tag_usage", _("Auxiliary tags")) as table:
            for aux_tag in self._effective_config.aux_tag_list.get_tags():
                self._show_aux_tag_row(table, aux_tag)

    def _show_aux_tag_row(self, table: Table, aux_tag: cmk.utils.tags.AuxTag) -> None:
        table.row()

        table.cell(_("Actions"), css="buttons")
        self._show_aux_tag_icons(aux_tag)

        table.text_cell(_("Tag"), _u(aux_tag.choice_title))
        table.text_cell(_("Used by tags"))
        _show_aux_tag_used_by_tags(self._get_tags_using_aux_tag(aux_tag))

        # TODO: This check shouldn't be necessary if we get our types right.
        if aux_tag.id is None:
            raise Exception("uninitialized tag")
        operation = OperationRemoveAuxTag(aux_tag.id)
        affected_folders, affected_hosts, affected_rulesets = \
            change_host_tags_in_folders(operation, TagCleanupMode.CHECK, watolib.Folder.root_folder())

        table.cell(_("Explicitly set on folders"))
        if affected_folders:
            _show_affected_folders(affected_folders)

        table.cell(_("Explicitly set on hosts"))
        if affected_hosts:
            _show_affected_hosts(affected_hosts)

        table.cell(_("Used in rulesets"))
        if affected_rulesets:
            _show_affected_rulesets(affected_rulesets)

    def _show_aux_tag_icons(self, aux_tag: cmk.utils.tags.AuxTag) -> None:
        if aux_tag.id in self._builtin_config.aux_tag_list.get_tag_ids():
            html.i("(%s)" % _("builtin"))
            return

        edit_url = watolib.folder_preserving_link([("mode", "edit_auxtag"), ("edit", aux_tag.id)])
        html.icon_button(edit_url, _("Edit this auxiliary tag"), "edit")


@mode_registry.register
class ModeEditAuxtag(ABCEditTagMode):
    @classmethod
    def name(cls):
        return "edit_auxtag"

    @classmethod
    def parent_mode(cls) -> Optional[Type[WatoMode]]:
        return ModeTags

    def __init__(self):
        super(ModeEditAuxtag, self).__init__()

        if self._new:
            self._aux_tag = cmk.utils.tags.AuxTag()
        else:
            self._aux_tag = self._tag_config.aux_tag_list.get_aux_tag(self._id)

    def _get_id(self):
        if not html.request.has_var("edit"):
            return None

        return html.get_item_input("edit", dict(self._tag_config.aux_tag_list.get_choices()))[1]

    def title(self):
        if self._new:
            return _("Add auxiliary tag")
        return _("Edit auxiliary tag")

<<<<<<< HEAD
    def page_menu(self, breadcrumb: Breadcrumb) -> PageMenu:
        return make_simple_form_page_menu(_("Tag"),
                                          breadcrumb,
                                          form_name="aux_tag",
                                          button_name="save")
=======
    def buttons(self):
        html.context_button(_("All tags"), watolib.folder_preserving_link([("mode", "tags")]),
                            "back")
>>>>>>> 75a18bda

    def action(self) -> ActionResult:
        if not html.check_transaction():
            return redirect(mode_url("tags"))

        vs = self._valuespec()
        aux_tag_spec = vs.from_html_vars("aux_tag")
        vs.validate_value(aux_tag_spec, "aux_tag")

        self._aux_tag = cmk.utils.tags.AuxTag(aux_tag_spec)
        self._aux_tag.validate()

        changed_hosttags_config = cmk.utils.tags.TagConfig()
        changed_hosttags_config.parse_config(self._tag_config_file.load_for_reading())

        if self._new:
            changed_hosttags_config.aux_tag_list.append(self._aux_tag)
        else:
            changed_hosttags_config.aux_tag_list.update(self._id, self._aux_tag)
        try:
            changed_hosttags_config.validate_config()
        except MKGeneralException as e:
            raise MKUserError(None, "%s" % e)

        self._tag_config_file.save(changed_hosttags_config.get_dict_format())

        return redirect(mode_url("tags"))

    def page(self):
        html.begin_form("aux_tag")

        self._valuespec().render_input("aux_tag", self._aux_tag.get_dict_format())

        forms.end()
        html.show_localization_hint()
        html.hidden_fields()
        html.end_form()

    def _valuespec(self):
        return Dictionary(
            title=_("Basic settings"),
            elements=self._basic_elements(_("Tag ID")),
            render="form",
            form_narrow=True,
            optional_keys=[],
        )


@mode_registry.register
class ModeEditTagGroup(ABCEditTagMode):
    @classmethod
    def name(cls):
        return "edit_tag"

    @classmethod
    def parent_mode(cls) -> Optional[Type[WatoMode]]:
        return ModeTags

    def __init__(self) -> None:
        super(ModeEditTagGroup, self).__init__()

<<<<<<< HEAD
        tg = self._tag_config.get_tag_group(self._id)
        self._untainted_tag_group = cmk.utils.tags.TagGroup() if tg is None else tg

        tg = self._tag_config.get_tag_group(self._id)
        self._tag_group = cmk.utils.tags.TagGroup() if tg is None else tg
=======
        self._untainted_tag_group = self._tag_config.get_tag_group(self._id)
        if not self._untainted_tag_group:
            self._untainted_tag_group = cmk.utils.tags.TagGroup()

        self._tag_group = self._tag_config.get_tag_group(self._id) or cmk.utils.tags.TagGroup()
>>>>>>> 75a18bda

    def _get_id(self):
        return html.request.var("edit", html.request.var("tag_id"))

    def title(self):
        if self._new:
            return _("Add tag group")
        return _("Edit tag group")

<<<<<<< HEAD
    def page_menu(self, breadcrumb: Breadcrumb) -> PageMenu:
        return make_simple_form_page_menu(_("Tag group"),
                                          breadcrumb,
                                          form_name="tag_group",
                                          button_name="save")
=======
    def buttons(self):
        html.context_button(_("All tags"), watolib.folder_preserving_link([("mode", "tags")]),
                            "back")
>>>>>>> 75a18bda

    def action(self) -> ActionResult:
        if not html.check_transaction():
            return redirect(mode_url("tags"))

        vs = self._valuespec()
        tag_group_spec = vs.from_html_vars("tag_group")
        vs.validate_value(tag_group_spec, "tag_group")

        # Create new object with existing host tags
        changed_hosttags_config = cmk.utils.tags.TagConfig()
        changed_hosttags_config.parse_config(self._tag_config_file.load_for_modification())
        changed_tag_group = cmk.utils.tags.TagGroup(tag_group_spec)
        self._tag_group = changed_tag_group

        if self._new:
            # Inserts and verifies changed tag group
            changed_hosttags_config.insert_tag_group(changed_tag_group)
            try:
                changed_hosttags_config.validate_config()
            except MKGeneralException as e:
                raise MKUserError(None, "%s" % e)
            self._save_tags_and_update_hosts(changed_hosttags_config.get_dict_format())
            add_change("edit-hosttags", _("Created new host tag group '%s'") % changed_tag_group.id)
            flash(_("Created new host tag group '%s'") % changed_tag_group.title)
            return redirect(mode_url("tags"))

        # Updates and verifies changed tag group
        changed_hosttags_config.update_tag_group(changed_tag_group)
        try:
            changed_hosttags_config.validate_config()
        except MKGeneralException as e:
            raise MKUserError(None, "%s" % e)
<<<<<<< HEAD
=======

        remove_tag_ids, replace_tag_ids = [], {}
        new_by_title = dict([(tag.title, tag.id) for tag in changed_tag_group.tags])

        for former_tag in self._untainted_tag_group.tags:
            # Detect renaming
            if former_tag.title in new_by_title:
                new_id = new_by_title[former_tag.title]
                if new_id != former_tag.id:
                    # new_id may be None
                    replace_tag_ids[former_tag.id] = new_id
                    continue

            # Detect removal
            if former_tag.id is not None \
                    and former_tag.id not in [ tmp_tag.id for tmp_tag in changed_tag_group.tags ]:
                # remove explicit tag (hosts/folders) or remove it from tag specs (rules)
                remove_tag_ids.append(former_tag.id)
>>>>>>> 75a18bda

        remove_tag_ids, replace_tag_ids = identify_modified_tags(changed_tag_group,
                                                                 self._untainted_tag_group)
        tg_id = self._tag_group.id
        if tg_id is None:
            raise Exception("tag group ID not set")
        operation = OperationReplaceGroupedTags(tg_id, remove_tag_ids, replace_tag_ids)

        # Now check, if any folders, hosts or rules are affected
        message = _rename_tags_after_confirmation(self.breadcrumb(), operation)
        if message:
            self._save_tags_and_update_hosts(changed_hosttags_config.get_dict_format())
            add_change("edit-hosttags", _("Edited host tag group %s (%s)") % (message, self._id))
            if isinstance(message, str):
                flash(message)
        return redirect(mode_url("tags"))

    def page(self):
        html.begin_form("tag_group", method='POST')

        self._valuespec().render_input("tag_group", self._tag_group.get_dict_format())

        forms.end()
        html.show_localization_hint()

        html.hidden_fields()
        html.end_form()

    def _valuespec(self):
        basic_elements = self._basic_elements(_("Tag group ID"))
        tag_choice_elements = self._tag_choices_elements()

        return Dictionary(
            elements=basic_elements + tag_choice_elements,
            headers=[
                (_("Basic settings"), [k for k, _vs in basic_elements]),
                (_("Tag choices"), [k for k, _vs in tag_choice_elements]),
            ],
            render="form",
            form_narrow=True,
            optional_keys=[],
        )

    def _tag_choices_elements(self):
        return [
            ("tags", self._tag_choices_valuespec()),
        ]

    def _tag_choices_valuespec(self):
        # We want the compact tuple style visualization which is not
        # supported by the Dictionary valuespec. Transform!
        return Transform(
            ListOf(
                Tuple(
                    elements=[
<<<<<<< HEAD
                        Transform(
                            TextAscii(
                                title=_("Tag ID"),
                                size=40,
                                regex="^[-a-z0-9A-Z_]*$",
                                regex_error=_("Invalid tag ID. Only the characters a-z, A-Z, "
                                              "0-9, _ and - are allowed."),
                                allow_empty=True,
                            ),
                            forth=lambda x: "" if x is None else x,
                            back=lambda x: None if not x else x,
                        ),
                        TextUnicode(
                            title=_("Title") + "*",
                            allow_empty=False,
                            size=60,
                        ),
=======
                        TextAscii(title=_("Tag ID"),
                                  size=16,
                                  regex="^[-a-z0-9A-Z_]*$",
                                  none_is_empty=True,
                                  regex_error=_("Invalid tag ID. Only the characters a-z, A-Z, "
                                                "0-9, _ and - are allowed.")),
                        TextUnicode(title=_("Title") + "*", allow_empty=False, size=40),
>>>>>>> 75a18bda
                        Foldable(
                            ListChoice(
                                title=_("Auxiliary tags"),
                                choices=self._effective_config.aux_tag_list.get_choices(),
                            ),),
                    ],
                    show_titles=True,
                    orientation="horizontal",
                ),
                add_label=_("Add tag choice"),
                sort_by=1,  # sort by description
                help=_("The first choice of a tag group will be its default value. "
                       "If a tag group has only one choice, it will be displayed "
                       "as a checkbox and set or not set the only tag. If it has "
                       "more choices you may leave at most one tag id empty. A host "
                       "with that choice will not get any tag of this group.<br><br>"
                       "The tag ID must contain only of letters, digits and "
                       "underscores.<br><br><b>Renaming tags ID:</b> if you want "
                       "to rename the ID of a tag, then please make sure that you do not "
                       "change its title at the same time! Otherwise WATO will not "
                       "be able to detect the renaming and cannot exchange the tags "
                       "in all folders, hosts and rules accordingly."),
            ),
            forth=lambda x: [(c["id"], c["title"], c["aux_tags"]) for c in x],
            back=lambda x: [dict(zip(["id", "title", "aux_tags"], c)) for c in x],
        )


def _rename_tags_after_confirmation(breadcrumb: Breadcrumb,
                                    operation: ABCOperation) -> Union[bool, str]:
    """Handle renaming and deletion of tags

    Find affected hosts, folders and rules. Remove or fix those rules according
    the users' wishes.

    Returns:
        True: Proceed, no "question" dialog shown
        False: "Question dialog" shown
        str: Action done after "question" dialog
    """
    repair_mode = html.request.var("_repair")
    if repair_mode is not None:
        try:
            mode = TagCleanupMode(repair_mode)
        except ValueError:
            raise MKUserError("_repair", "Invalid mode")

        if mode == TagCleanupMode.ABORT:
            raise MKUserError("id_0", _("Aborting change."))

        # make attribute unknown to system, important for save() operations
        if isinstance(operation, OperationRemoveTagGroup):
            watolib.host_attributes.undeclare_host_tag_attribute(operation.tag_group_id)

        affected_folders, affected_hosts, affected_rulesets = \
            change_host_tags_in_folders(operation, mode, watolib.Folder.root_folder())

        return _("Modified folders: %d, modified hosts: %d, modified rulesets: %d") % \
            (len(affected_folders), len(affected_hosts), len(affected_rulesets))

    message = HTML()
    affected_folders, affected_hosts, affected_rulesets = \
        change_host_tags_in_folders(operation, TagCleanupMode.CHECK, watolib.Folder.root_folder())

    if affected_folders:
        message += _("Affected folders with an explicit reference to this tag "
                     "group and that are affected by the change") + ":"
        with html.plugged():
            _show_affected_folders(affected_folders)
            message += HTML(html.drain())

    if affected_hosts:
        message += _("Hosts where this tag group is explicitely set "
                     "and that are effected by the change") + ":"
        with html.plugged():
            _show_affected_hosts(affected_hosts)
            message += HTML(html.drain())

    if affected_rulesets:
        message += _("Rulesets that contain rules with references to the changed tags") + ":"
        with html.plugged():
            _show_affected_rulesets(affected_rulesets)
            message += HTML(html.drain())

    if message:
        wato_html_head(title=operation.confirm_title(), breadcrumb=breadcrumb)
        html.open_div(class_="really")
        html.h3(_("Your modifications affect some objects"))
        html.write_text(message)
        html.br()
        html.write_text(
            _("WATO can repair things for you. It can rename tags in folders, host and rules. "
              "Removed tag groups will be removed from hosts and folders, removed tags will be "
              "replaced with the default value for the tag group (for hosts and folders). What "
              "rules concern, you have to decide how to proceed."))
        html.begin_form("confirm", method="POST")

        if affected_rulesets and _is_removing_tags(operation):
            html.br()
            html.b(
                _("Some tags that are used in rules have been removed by you. What "
                  "shall we do with that rules?"))
            html.open_ul()
            html.radiobutton("_repair", "remove", True,
                             _("Just remove the affected tags from the rules."))
            html.br()
            html.radiobutton(
                "_repair", "delete", False,
                _("Delete rules containing tags that have been removed, if tag is used in a positive sense. Just remove that tag if it's used negated."
                 ))
        else:
            html.open_ul()
            html.radiobutton("_repair", "repair", True, _("Fix affected folders, hosts and rules."))

        html.br()
        html.radiobutton("_repair", "abort", False, _("Abort your modifications."))
        html.close_ul()

        html.button("_do_confirm", _("Proceed"), "")
        html.hidden_fields(add_action_vars=True)
        html.end_form()
        html.close_div()
        return False

    return True


def _show_aux_tag_used_by_tags(tags: Set[cmk.utils.tags.GroupedTag]) -> None:
    if not tags:
        return

    html.open_ul()
    html.open_li()
    builtin_config = cmk.utils.tags.BuiltinTagConfig()
    for index, tag in enumerate(sorted(tags, key=lambda t: t.choice_title)):
        if index > 0:
            html.write_text(", ")

        # Builtin tag groups can not be edited
        if builtin_config.tag_group_exists(tag.group.id):
            html.write_text(_u(tag.choice_title))
        else:
            edit_url = watolib.folder_preserving_link([("mode", "edit_tag"),
                                                       ("edit", tag.group.id)])
            html.a(_u(tag.choice_title), href=edit_url)
    html.close_li()
    html.close_ul()


def _show_affected_folders(affected_folders: List[CREFolder]) -> None:
    html.open_ul()
    for folder in affected_folders:
        html.open_li()
        html.a(folder.alias_path(), href=folder.edit_url())
        html.close_li()
    html.close_ul()


def _show_affected_hosts(affected_hosts: List[CREHost]) -> None:
    html.open_ul()
    html.open_li()
    for nr, host in enumerate(affected_hosts):
        if nr > 20:
            html.write_text(_("... (%d more)") % (len(affected_hosts) - 20))
            break

        if nr > 0:
            html.write_text(", ")

        html.a(host.name(), href=host.edit_url())
    html.close_li()
    html.close_ul()


def _show_affected_rulesets(affected_rulesets: List[Ruleset]) -> None:
    html.open_ul()
    for ruleset in affected_rulesets:
        html.open_li()
        html.a(ruleset.title(),
               href=watolib.folder_preserving_link([("mode", "edit_ruleset"),
                                                    ("varname", ruleset.name)]))
        html.close_li()
    html.close_ul()


def _is_removing_tags(operation: ABCOperation) -> bool:
    if isinstance(operation, (OperationRemoveAuxTag, OperationRemoveTagGroup)):
        return True

    if isinstance(operation, OperationReplaceGroupedTags) and operation.remove_tag_ids:
        return True

<<<<<<< HEAD
    return False
=======
    return False


def _change_host_tags_in_folders(operation, mode, folder):
    """Update host tag assignments in hosts/folders

    See _rename_tags_after_confirmation() doc string for additional information.
    """
    affected_folders = []
    affected_hosts = []
    affected_rulesets = []

    if not isinstance(operation, OperationRemoveAuxTag):
        aff_folders = _change_host_tags_in_host_or_folder(operation, mode, folder)
        affected_folders += aff_folders

        if aff_folders and mode != TagCleanupMode.CHECK:
            try:
                folder.save()
            except MKAuthException:
                # Ignore MKAuthExceptions of locked host.mk files
                pass

        for subfolder in folder.all_subfolders().values():
            aff_folders, aff_hosts, aff_rulespecs = _change_host_tags_in_folders(
                operation, mode, subfolder)
            affected_folders += aff_folders
            affected_hosts += aff_hosts
            affected_rulesets += aff_rulespecs

        affected_hosts += _change_host_tags_in_hosts(operation, mode, folder)

    affected_rulesets += _change_host_tags_in_rules(operation, mode, folder)
    return affected_folders, affected_hosts, affected_rulesets


def _change_host_tags_in_hosts(operation, mode, folder):
    affected_hosts = []
    for host in folder.hosts().itervalues():
        aff_hosts = _change_host_tags_in_host_or_folder(operation, mode, host)
        affected_hosts += aff_hosts

    if affected_hosts and mode != TagCleanupMode.CHECK:
        try:
            folder.save_hosts()
        except MKAuthException:
            # Ignore MKAuthExceptions of locked host.mk files
            pass
    return affected_hosts


def _change_host_tags_in_host_or_folder(operation, mode, host_or_folder):
    affected = []

    attrname = "tag_" + operation.tag_group_id
    attributes = host_or_folder.attributes()
    if attrname not in attributes:
        return affected  # The attribute is not set

    # Deletion of a tag group
    if isinstance(operation, OperationRemoveTagGroup):
        if attrname in attributes:
            affected.append(host_or_folder)
            if mode != TagCleanupMode.CHECK:
                del attributes[attrname]
        return affected

    if not isinstance(operation, OperationReplaceGroupedTags):
        raise NotImplementedError()

    # Deletion or replacement of a tag choice
    current = attributes[attrname]
    if current in operation.remove_tag_ids or current in operation.replace_tag_ids:
        affected.append(host_or_folder)
        if mode != TagCleanupMode.CHECK:
            if current in operation.remove_tag_ids:
                del attributes[attrname]
            elif current in operation.replace_tag_ids:
                new_tag = operation.replace_tag_ids[current]
                attributes[attrname] = new_tag
            else:
                raise NotImplementedError()

    return affected


def _change_host_tags_in_rules(operation, mode, folder):
    """Update tags in all rules

    The function parses all rules in all rulesets and looks for host tags that
    have been removed or renamed. If tags are removed then the depending on the
    mode affected rules are either deleted ("delete") or the vanished tags are
    removed from the rule ("remove").

    See _rename_tags_after_confirmation() doc string for additional information.
    """
    affected_rulesets = set()

    rulesets = watolib.FolderRulesets(folder)
    rulesets.load()

    for ruleset in rulesets.get_rulesets().itervalues():
        for _folder, _rulenr, rule in ruleset.get_rules():
            affected_rulesets.update(_change_host_tags_in_rule(operation, mode, ruleset, rule))

    if affected_rulesets and mode != TagCleanupMode.CHECK:
        rulesets.save()

    return sorted(affected_rulesets, key=lambda x: x.title())


def _change_host_tags_in_rule(operation, mode, ruleset, rule):
    affected_rulesets = set()
    if operation.tag_group_id not in rule.conditions.host_tags:
        return affected_rulesets  # The tag group is not used

    # Handle deletion of complete tag group
    if isinstance(operation, ABCTagGroupOperation):
        affected_rulesets.add(ruleset)

        if mode == TagCleanupMode.CHECK:
            pass

        elif mode == TagCleanupMode.DELETE:
            ruleset.delete_rule(rule)
        else:
            del rule.conditions.host_tags[operation.tag_group_id]

        return affected_rulesets

    if not isinstance(operation, OperationReplaceGroupedTags):
        raise NotImplementedError()

    tag_map = operation.replace_tag_ids.items()
    tag_map += [(tag_id, False) for tag_id in operation.remove_tag_ids]

    # Removal or renaming of single tag choices
    for old_tag, new_tag in tag_map:
        # The case that old_tag is None (an empty tag has got a name)
        # cannot be handled when it comes to rules. Rules do not support
        # such None-values.
        if not old_tag:
            continue

        try:
            current_value = rule.conditions.host_tags[operation.tag_group_id]
        except KeyError:
            if TagCleanupMode.REMOVE:
                continue
            raise

        if old_tag != current_value and {"$ne": old_tag} != current_value:
            continue  # old_tag id is not configured

        affected_rulesets.add(ruleset)

        if mode == TagCleanupMode.CHECK:
            continue  # Skip modification

        # First remove current setting
        try:
            del rule.conditions.host_tags[operation.tag_group_id]
        except KeyError:
            pass

        # In case it needs to be replaced with a new value, do it now
        if new_tag:
            was_negated = isinstance(dict, current_value) and "$ne" in current_value
            new_value = {"$ne": new_tag} if was_negated else new_tag
            rule.conditions.host_tags[operation.tag_group_id] = new_value
        elif mode == TagCleanupMode.DELETE:
            ruleset.delete_rule(rule)

    return affected_rulesets
>>>>>>> 75a18bda
<|MERGE_RESOLUTION|>--- conflicted
+++ resolved
@@ -1,32 +1,46 @@
-#!/usr/bin/env python3
-# -*- coding: utf-8 -*-
-# Copyright (C) 2019 tribe29 GmbH - License: GNU General Public License v2
-# This file is part of Checkmk (https://checkmk.com). It is subject to the terms and
-# conditions defined in the file COPYING, which is part of this source code package.
+#!/usr/bin/env python
+# -*- encoding: utf-8; py-indent-offset: 4 -*-
+# +------------------------------------------------------------------+
+# |             ____ _               _        __  __ _  __           |
+# |            / ___| |__   ___  ___| | __   |  \/  | |/ /           |
+# |           | |   | '_ \ / _ \/ __| |/ /   | |\/| | ' /            |
+# |           | |___| | | |  __/ (__|   <    | |  | | . \            |
+# |            \____|_| |_|\___|\___|_|\_\___|_|  |_|_|\_\           |
+# |                                                                  |
+# | Copyright Mathias Kettner 2014             mk@mathias-kettner.de |
+# +------------------------------------------------------------------+
+#
+# This file is part of Check_MK.
+# The official homepage is at http://mathias-kettner.de/check_mk.
+#
+# check_mk is free software;  you can redistribute it and/or modify it
+# under the  terms of the  GNU General Public License  as published by
+# the Free Software Foundation in version 2.  check_mk is  distributed
+# in the hope that it will be useful, but WITHOUT ANY WARRANTY;  with-
+# out even the implied warranty of  MERCHANTABILITY  or  FITNESS FOR A
+# PARTICULAR PURPOSE. See the  GNU General Public License for more de-
+# tails. You should have  received  a copy of the  GNU  General Public
+# License along with GNU Make; see the file  COPYING.  If  not,  write
+# to the Free Software Foundation, Inc., 51 Franklin St,  Fifth Floor,
+# Boston, MA 02110-1301 USA.
 """Manage the variable config.wato_host_tags -> The set of tags to be assigned
 to hosts and that is the basis of the rules."""
 
-from typing import List, Set, Union, Optional, Type
+from typing import Text, Dict, List  # pylint: disable=unused-import
 import abc
-
-import cmk.utils.tags
+from enum import Enum
 
 import cmk.gui.config as config
 import cmk.gui.watolib as watolib
-from cmk.gui.table import table_element, Table
+from cmk.gui.table import table_element
 import cmk.gui.forms as forms
-<<<<<<< HEAD
-from cmk.gui.exceptions import (MKUserError, MKGeneralException, FinalizeRequest)
-=======
 from cmk.gui.exceptions import (
     MKUserError,
     MKAuthException,
     MKGeneralException,
 )
->>>>>>> 75a18bda
 from cmk.gui.i18n import _, _u
 from cmk.gui.globals import html
-from cmk.gui.htmllib import HTML
 from cmk.gui.valuespec import (
     ListChoice,
     Foldable,
@@ -40,27 +54,9 @@
     ID,
     Transform,
 )
-from cmk.gui.breadcrumb import Breadcrumb
-from cmk.gui.page_menu import (
-    PageMenu,
-    PageMenuDropdown,
-    PageMenuTopic,
-    PageMenuEntry,
-    make_simple_link,
-    make_simple_form_page_menu,
-)
+
+import cmk.utils.tags
 from cmk.gui.watolib.tags import TagConfigFile
-from cmk.gui.watolib.rulesets import Ruleset
-from cmk.gui.watolib.hosts_and_folders import CREHost, CREFolder
-from cmk.gui.watolib.tags import (
-    TagCleanupMode,
-    ABCOperation,
-    OperationReplaceGroupedTags,
-    OperationRemoveAuxTag,
-    OperationRemoveTagGroup,
-    identify_modified_tags,
-    change_host_tags_in_folders,
-)
 
 from cmk.gui.plugins.wato.utils.main_menu import (
     MainMenu,
@@ -72,19 +68,17 @@
 
 from cmk.gui.plugins.wato import (
     WatoMode,
-    ActionResult,
     mode_registry,
+    wato_confirm,
+    global_buttons,
     make_action_link,
-    make_confirm_link,
     add_change,
-    redirect,
-    mode_url,
-    flash,
 )
 
 
-<<<<<<< HEAD
-class ABCTagMode(WatoMode, metaclass=abc.ABCMeta):
+class ABCTagMode(WatoMode):
+    __metaclass__ = abc.ABCMeta
+
     def __init__(self):
         super(ABCTagMode, self).__init__()
         self._tag_config_file = TagConfigFile()
@@ -96,22 +90,6 @@
         watolib.Folder.invalidate_caches()
         watolib.Folder.root_folder().rewrite_hosts_files()
 
-=======
-class ABCTagMode(WatoMode):
-    __metaclass__ = abc.ABCMeta
-
-    def __init__(self):
-        super(ABCTagMode, self).__init__()
-        self._tag_config_file = TagConfigFile()
-        self._load_effective_config()
-
-    def _save_tags_and_update_hosts(self, tag_config):
-        self._tag_config_file.save(tag_config)
-        config.load_config()
-        watolib.Folder.invalidate_caches()
-        watolib.Folder.root_folder().rewrite_hosts_files()
-
->>>>>>> 75a18bda
     def _load_effective_config(self):
         self._builtin_config = cmk.utils.tags.BuiltinTagConfig()
 
@@ -122,18 +100,6 @@
         self._effective_config.parse_config(self._tag_config.get_dict_format())
         self._effective_config += self._builtin_config
 
-<<<<<<< HEAD
-    def _get_tags_using_aux_tag(self,
-                                aux_tag: cmk.utils.tags.AuxTag) -> Set[cmk.utils.tags.GroupedTag]:
-        return {
-            tag  #
-            for tag_group in self._effective_config.tag_groups
-            for tag in tag_group.tags
-            if aux_tag.id in tag.aux_tag_ids
-        }
-
-=======
->>>>>>> 75a18bda
 
 @mode_registry.register
 class ModeTags(ABCTagMode):
@@ -148,95 +114,28 @@
     def title(self):
         return _("Tag groups")
 
-<<<<<<< HEAD
-    def page_menu(self, breadcrumb: Breadcrumb) -> PageMenu:
-        return PageMenu(
-            dropdowns=[
-                PageMenuDropdown(
-                    name="tags",
-                    title=_("Tags"),
-                    topics=[
-                        PageMenuTopic(
-                            title=_("Add tags"),
-                            entries=[
-                                PageMenuEntry(
-                                    title=_("Add tag group"),
-                                    icon_name="new",
-                                    item=make_simple_link(
-                                        watolib.folder_preserving_link([("mode", "edit_tag")])),
-                                    is_shortcut=True,
-                                    is_suggested=True,
-                                ),
-                                PageMenuEntry(
-                                    title=_("Add aux tag"),
-                                    icon_name={
-                                        "icon": "tag",
-                                        "emblem": "add"
-                                    },
-                                    item=make_simple_link(
-                                        watolib.folder_preserving_link([("mode", "edit_auxtag")])),
-                                    is_shortcut=True,
-                                    is_suggested=True,
-                                ),
-                            ],
-                        ),
-                        PageMenuTopic(
-                            title=_("Analyze"),
-                            entries=[
-                                PageMenuEntry(
-                                    title=_("Tag usage"),
-                                    icon_name={
-                                        "icon": "tag",
-                                        "emblem": "search",
-                                    },
-                                    item=make_simple_link(
-                                        watolib.folder_preserving_link([("mode", "tag_usage")])),
-                                ),
-                            ],
-                        ),
-                    ],
-                ),
-            ],
-            breadcrumb=breadcrumb,
-        )
-
-    def action(self) -> ActionResult:
-        if not html.check_transaction():
-            return redirect(mode_url("tags"))
-=======
     def buttons(self):
         global_buttons()
         html.context_button(_("New tag group"),
                             watolib.folder_preserving_link([("mode", "edit_tag")]), "new")
         html.context_button(_("New aux tag"),
                             watolib.folder_preserving_link([("mode", "edit_auxtag")]), "new")
->>>>>>> 75a18bda
-
+
+    def action(self):
         if html.request.has_var("_delete"):
             return self._delete_tag_group()
 
         if html.request.has_var("_del_aux"):
             return self._delete_aux_tag()
 
-        if html.request.var("_move"):
+        if html.request.var("_move") and html.check_transaction():
             return self._move_tag_group()
 
-        return redirect(mode_url("tags"))
-
-    def _delete_tag_group(self) -> ActionResult:
+    def _delete_tag_group(self):
         del_id = html.get_item_input("_delete", dict(self._tag_config.get_tag_group_choices()))[1]
 
         if not html.request.has_var("_repair") and self._is_cleaning_up_user_tag_group_to_builtin(
                 del_id):
-<<<<<<< HEAD
-            message: Union[bool,
-                           str] = _("Transformed the user tag group \"%s\" to builtin.") % del_id
-        else:
-            message = _rename_tags_after_confirmation(self.breadcrumb(),
-                                                      OperationRemoveTagGroup(del_id))
-            if message is False:
-                return FinalizeRequest(code=200)
-=======
             message = _("Transformed the user tag group \"%s\" to builtin.") % del_id
         else:
             message = _rename_tags_after_confirmation(OperationRemoveTagGroup(del_id))
@@ -248,7 +147,6 @@
                     return ""
                 elif c is None:
                     return None
->>>>>>> 75a18bda
 
         if message:
             self._tag_config.remove_tag_group(del_id)
@@ -258,9 +156,7 @@
                 raise MKUserError(None, "%s" % e)
             self._save_tags_and_update_hosts(self._tag_config.get_dict_format())
             add_change("edit-tags", _("Removed tag group %s (%s)") % (message, del_id))
-            if isinstance(message, str):
-                flash(message)
-        return redirect(mode_url("tags"))
+            return "tags", message != True and message or None
 
     def _is_cleaning_up_user_tag_group_to_builtin(self, del_id):
         """The "Agent type" tag group was user defined in previous versions
@@ -287,36 +183,7 @@
         # simply allow removal without confirm
         return builtin_tg.get_tag_ids() == user_tg.get_tag_ids()
 
-<<<<<<< HEAD
-    def _delete_aux_tag(self) -> ActionResult:
-=======
-    def _is_cleaning_up_user_tag_group_to_builtin(self, del_id):
-        """The "Agent type" tag group was user defined in previous versions
-
-        Have a look at cmk/gui/watolib/tags.py (_migrate_old_sample_config_tag_groups)
-        for further information
-
-        In case a user wants to remove such a "agent" tag group do not perform the
-        usual validations since this is not a real delete operation because it just
-        replaces a custom group with a builtin one.
-        """
-        if del_id != "agent":
-            return False
-
-        builtin_tg = self._builtin_config.get_tag_group("agent")
-        if builtin_tg is None:
-            return False
-
-        user_tg = self._tag_config.get_tag_group("agent")
-        if user_tg is None:
-            return False
-
-        # When the tag choices are matching the builtin tag group choices
-        # simply allow removal without confirm
-        return builtin_tg.get_tag_ids() == user_tg.get_tag_ids()
-
     def _delete_aux_tag(self):
->>>>>>> 75a18bda
         del_id = html.get_item_input("_del_aux",
                                      dict(self._tag_config.aux_tag_list.get_choices()))[1]
 
@@ -329,9 +196,15 @@
                         _("You cannot delete this auxiliary tag. "
                           "It is being used in the tag group <b>%s</b>.") % group.title)
 
-        message = _rename_tags_after_confirmation(self.breadcrumb(), OperationRemoveAuxTag(del_id))
-        if message is False:
-            return FinalizeRequest(code=200)
+        message = _rename_tags_after_confirmation(OperationRemoveAuxTag(del_id))
+        if message is True:  # no confirmation yet
+            c = wato_confirm(
+                _("Confirm deletion of the auxiliary tag '%s'") % del_id,
+                _("Do you really want to delete the auxiliary tag '%s'?") % del_id)
+            if c is False:
+                return ""
+            elif c is None:
+                return None
 
         if message:
             self._tag_config.aux_tag_list.remove(del_id)
@@ -341,14 +214,11 @@
                 raise MKUserError(None, "%s" % e)
             self._save_tags_and_update_hosts(self._tag_config.get_dict_format())
             add_change("edit-tags", _("Removed auxiliary tag %s (%s)") % (message, del_id))
-            if isinstance(message, str):
-                flash(message)
-        return redirect(mode_url("tags"))
-
-    # Mypy wants the explicit return, pylint does not like it.
-    def _move_tag_group(self) -> ActionResult:  # pylint: disable=useless-return
-        move_nr = html.request.get_integer_input_mandatory("_move")
-        move_to = html.request.get_integer_input_mandatory("_index")
+            return "tags", message != True and message or None
+
+    def _move_tag_group(self):
+        move_nr = html.get_integer_input("_move")
+        move_to = html.get_integer_input("_index")
 
         moved = self._tag_config.tag_groups.pop(move_nr)
         self._tag_config.tag_groups.insert(move_to, moved)
@@ -360,13 +230,12 @@
         self._tag_config_file.save(self._tag_config.get_dict_format())
         self._load_effective_config()
         watolib.add_change("edit-tags", _("Changed order of tag groups"))
-        return None
 
     def page(self):
         if not self._tag_config.tag_groups + self._tag_config.get_aux_tags():
             MainMenu([
                 MenuItem(
-                    "edit_tag", _("Create new tag group"), "new", "hosttags",
+                    "edit_ttag", _("Create new tag group"), "new", "hosttags",
                     _("Each tag group will create one dropdown choice in the host configuration.")),
                 MenuItem(
                     "edit_auxtag", _("Create new auxiliary tag"), "new", "hosttags",
@@ -420,8 +289,6 @@
                 table.text_cell(_("Title"), tag_group.title)
                 table.text_cell(_("Topic"), tag_group.topic or _("Tags"))
                 table.cell(_("Demonstration"), sortable=False)
-                if tag_group.help:
-                    html.help(tag_group.help)
                 html.begin_form("tag_%s" % tag_group.id)
                 tag_group_attribute = watolib.host_attribute("tag_%s" % tag_group.id)
                 tag_group_attribute.render_input("", tag_group_attribute.default_value())
@@ -442,16 +309,10 @@
 
         html.element_dragger_url("tr", base_url=make_action_link([("mode", "tags"), ("_move", nr)]))
 
-        delete_url = make_confirm_link(
-            url=make_action_link([("mode", "tags"), ("_delete", tag_group.id)]),
-            message=_("Do you really want to delete the tag group '%s'?") % tag_group.id)
+        delete_url = make_action_link([("mode", "tags"), ("_delete", tag_group.id)])
         html.icon_button(delete_url, _("Delete this tag group"), "delete")
 
-<<<<<<< HEAD
-    def _render_aux_tag_list(self) -> None:
-=======
     def _render_aux_tag_list(self):
->>>>>>> 75a18bda
         with table_element("auxtags",
                            _("Auxiliary tags"),
                            help=_(
@@ -465,24 +326,18 @@
             for aux_tag in self._effective_config.aux_tag_list.get_tags():
                 table.row()
                 table.cell(_("Actions"), css="buttons")
-                self._show_aux_tag_icons(aux_tag)
-
+                if aux_tag.id in self._builtin_config.aux_tag_list.get_tag_ids():
+                    html.i("(%s)" % _("builtin"))
+                else:
+                    edit_url = watolib.folder_preserving_link([("mode", "edit_auxtag"),
+                                                               ("edit", aux_tag.id)])
+                    delete_url = make_action_link([("mode", "tags"), ("_del_aux", aux_tag.id)])
+                    html.icon_button(edit_url, _("Edit this auxiliary tag"), "edit")
+                    html.icon_button(delete_url, _("Delete this auxiliary tag"), "delete")
                 table.text_cell(_("ID"), aux_tag.id)
 
                 table.text_cell(_("Title"), _u(aux_tag.title))
                 table.text_cell(_("Topic"), _u(aux_tag.topic) or _("Tags"))
-<<<<<<< HEAD
-                table.text_cell(
-                    _("Tags using this auxiliary tag"), ", ".join(
-                        sorted(tag.id
-                               for tag in self._get_tags_using_aux_tag(aux_tag)
-                               if tag.id is not None)))
-
-    def _show_aux_tag_icons(self, aux_tag: cmk.utils.tags.AuxTag) -> None:
-        if aux_tag.id in self._builtin_config.aux_tag_list.get_tag_ids():
-            html.i("(%s)" % _("builtin"))
-            return
-=======
                 table.text_cell(_("Tags using this auxiliary tag"),
                                 ", ".join(self._get_tags_using_aux_tag(aux_tag)))
 
@@ -496,22 +351,11 @@
                         tag_info = _("Default choice of tag group %s") % tag_group.id
                     used_tags.add(tag_info)
         return sorted(used_tags)
->>>>>>> 75a18bda
-
-        edit_url = watolib.folder_preserving_link([("mode", "edit_auxtag"), ("edit", aux_tag.id)])
-        delete_url = make_confirm_link(
-            url=make_action_link([("mode", "tags"), ("_del_aux", aux_tag.id)]),
-            message=_("Do you really want to delete the auxiliary tag '%s'?") % aux_tag.id)
-        html.icon_button(edit_url, _("Edit this auxiliary tag"), "edit")
-        html.icon_button(delete_url, _("Delete this auxiliary tag"), "delete")
-
-<<<<<<< HEAD
-=======
+
+
 class ABCEditTagMode(ABCTagMode):
     __metaclass__ = abc.ABCMeta
->>>>>>> 75a18bda
-
-class ABCEditTagMode(ABCTagMode, metaclass=abc.ABCMeta):
+
     @classmethod
     def permissions(cls):
         return ["hosttags"]
@@ -550,10 +394,6 @@
                 allow_empty=False,
             )),
             ("topic", self._get_topic_valuespec()),
-            ("help", TextUnicode(
-                title=_("Help"),
-                size=60,
-            )),
         ]
 
     def _get_topic_valuespec(self):
@@ -569,129 +409,11 @@
 
 
 @mode_registry.register
-class ModeTagUsage(ABCTagMode):
-    @classmethod
-    def name(cls) -> str:
-        return "tag_usage"
-
-    @classmethod
-    def permissions(cls) -> List[str]:
-        return ["hosttags"]
-
-    @classmethod
-    def parent_mode(cls) -> Optional[Type[WatoMode]]:
-        return ModeTags
-
-    def title(self) -> str:
-        return _("Tag usage")
-
-    def page(self) -> None:
-        self._show_tag_list()
-        self._show_aux_tag_list()
-
-    def _show_tag_list(self) -> None:
-        with table_element("tag_usage", _("Tags")) as table:
-            for tag_group in self._effective_config.tag_groups:
-                for tag in tag_group.tags:
-                    self._show_tag_row(table, tag_group, tag)
-
-    def _show_tag_row(self, table: Table, tag_group: cmk.utils.tags.TagGroup,
-                      tag: cmk.utils.tags.GroupedTag) -> None:
-        table.row()
-
-        table.cell(_("Actions"), css="buttons")
-        self._show_tag_group_icons(tag_group)
-
-        table.text_cell(_("Tag group"), _u(tag_group.choice_title))
-        # TODO: This check shouldn't be necessary if we get our types right.
-        if tag.title is None or tag.id is None or tag_group.id is None:
-            raise Exception("uninitialized tag/tag group")
-        table.text_cell(_("Tag"), _u(tag.title))
-
-        operation = OperationReplaceGroupedTags(tag_group.id,
-                                                remove_tag_ids=[tag.id],
-                                                replace_tag_ids={})
-        affected_folders, affected_hosts, affected_rulesets = \
-            change_host_tags_in_folders(operation, TagCleanupMode.CHECK, watolib.Folder.root_folder())
-
-        table.cell(_("Explicitly set on folders"))
-        if affected_folders:
-            _show_affected_folders(affected_folders)
-
-        table.cell(_("Explicitly set on hosts"))
-        if affected_hosts:
-            _show_affected_hosts(affected_hosts)
-
-        table.cell(_("Used in rulesets"))
-        if affected_rulesets:
-            _show_affected_rulesets(affected_rulesets)
-
-    def _show_tag_group_icons(self, tag_group: cmk.utils.tags.TagGroup) -> None:
-        # Tag groups were made builtin with ~1.4. Previously users could modify
-        # these groups.  These users now have the modified tag groups in their
-        # user configuration and should be able to cleanup this using the GUI
-        # for the moment. Make the buttons available to the users.
-        if self._builtin_config.tag_group_exists(
-                tag_group.id) and not self._tag_config.tag_group_exists(tag_group.id):
-            html.i("(%s)" % _("builtin"))
-            return
-
-        edit_url = watolib.folder_preserving_link([("mode", "edit_tag"), ("edit", tag_group.id)])
-        html.icon_button(edit_url, _("Edit this tag group"), "edit")
-
-    def _show_aux_tag_list(self) -> None:
-        with table_element("aux_tag_usage", _("Auxiliary tags")) as table:
-            for aux_tag in self._effective_config.aux_tag_list.get_tags():
-                self._show_aux_tag_row(table, aux_tag)
-
-    def _show_aux_tag_row(self, table: Table, aux_tag: cmk.utils.tags.AuxTag) -> None:
-        table.row()
-
-        table.cell(_("Actions"), css="buttons")
-        self._show_aux_tag_icons(aux_tag)
-
-        table.text_cell(_("Tag"), _u(aux_tag.choice_title))
-        table.text_cell(_("Used by tags"))
-        _show_aux_tag_used_by_tags(self._get_tags_using_aux_tag(aux_tag))
-
-        # TODO: This check shouldn't be necessary if we get our types right.
-        if aux_tag.id is None:
-            raise Exception("uninitialized tag")
-        operation = OperationRemoveAuxTag(aux_tag.id)
-        affected_folders, affected_hosts, affected_rulesets = \
-            change_host_tags_in_folders(operation, TagCleanupMode.CHECK, watolib.Folder.root_folder())
-
-        table.cell(_("Explicitly set on folders"))
-        if affected_folders:
-            _show_affected_folders(affected_folders)
-
-        table.cell(_("Explicitly set on hosts"))
-        if affected_hosts:
-            _show_affected_hosts(affected_hosts)
-
-        table.cell(_("Used in rulesets"))
-        if affected_rulesets:
-            _show_affected_rulesets(affected_rulesets)
-
-    def _show_aux_tag_icons(self, aux_tag: cmk.utils.tags.AuxTag) -> None:
-        if aux_tag.id in self._builtin_config.aux_tag_list.get_tag_ids():
-            html.i("(%s)" % _("builtin"))
-            return
-
-        edit_url = watolib.folder_preserving_link([("mode", "edit_auxtag"), ("edit", aux_tag.id)])
-        html.icon_button(edit_url, _("Edit this auxiliary tag"), "edit")
-
-
-@mode_registry.register
 class ModeEditAuxtag(ABCEditTagMode):
     @classmethod
     def name(cls):
         return "edit_auxtag"
 
-    @classmethod
-    def parent_mode(cls) -> Optional[Type[WatoMode]]:
-        return ModeTags
-
     def __init__(self):
         super(ModeEditAuxtag, self).__init__()
 
@@ -708,24 +430,16 @@
 
     def title(self):
         if self._new:
-            return _("Add auxiliary tag")
+            return _("Create new auxiliary tag")
         return _("Edit auxiliary tag")
 
-<<<<<<< HEAD
-    def page_menu(self, breadcrumb: Breadcrumb) -> PageMenu:
-        return make_simple_form_page_menu(_("Tag"),
-                                          breadcrumb,
-                                          form_name="aux_tag",
-                                          button_name="save")
-=======
     def buttons(self):
         html.context_button(_("All tags"), watolib.folder_preserving_link([("mode", "tags")]),
                             "back")
->>>>>>> 75a18bda
-
-    def action(self) -> ActionResult:
+
+    def action(self):
         if not html.check_transaction():
-            return redirect(mode_url("tags"))
+            return "tags"
 
         vs = self._valuespec()
         aux_tag_spec = vs.from_html_vars("aux_tag")
@@ -748,7 +462,7 @@
 
         self._tag_config_file.save(changed_hosttags_config.get_dict_format())
 
-        return redirect(mode_url("tags"))
+        return "tags"
 
     def page(self):
         html.begin_form("aux_tag")
@@ -757,6 +471,7 @@
 
         forms.end()
         html.show_localization_hint()
+        html.button("save", _("Save"))
         html.hidden_fields()
         html.end_form()
 
@@ -776,50 +491,30 @@
     def name(cls):
         return "edit_tag"
 
-    @classmethod
-    def parent_mode(cls) -> Optional[Type[WatoMode]]:
-        return ModeTags
-
-    def __init__(self) -> None:
+    def __init__(self):
         super(ModeEditTagGroup, self).__init__()
 
-<<<<<<< HEAD
-        tg = self._tag_config.get_tag_group(self._id)
-        self._untainted_tag_group = cmk.utils.tags.TagGroup() if tg is None else tg
-
-        tg = self._tag_config.get_tag_group(self._id)
-        self._tag_group = cmk.utils.tags.TagGroup() if tg is None else tg
-=======
         self._untainted_tag_group = self._tag_config.get_tag_group(self._id)
         if not self._untainted_tag_group:
             self._untainted_tag_group = cmk.utils.tags.TagGroup()
 
         self._tag_group = self._tag_config.get_tag_group(self._id) or cmk.utils.tags.TagGroup()
->>>>>>> 75a18bda
 
     def _get_id(self):
         return html.request.var("edit", html.request.var("tag_id"))
 
     def title(self):
         if self._new:
-            return _("Add tag group")
+            return _("Create new tag group")
         return _("Edit tag group")
 
-<<<<<<< HEAD
-    def page_menu(self, breadcrumb: Breadcrumb) -> PageMenu:
-        return make_simple_form_page_menu(_("Tag group"),
-                                          breadcrumb,
-                                          form_name="tag_group",
-                                          button_name="save")
-=======
     def buttons(self):
         html.context_button(_("All tags"), watolib.folder_preserving_link([("mode", "tags")]),
                             "back")
->>>>>>> 75a18bda
-
-    def action(self) -> ActionResult:
+
+    def action(self):
         if not html.check_transaction():
-            return redirect(mode_url("tags"))
+            return "tags"
 
         vs = self._valuespec()
         tag_group_spec = vs.from_html_vars("tag_group")
@@ -828,6 +523,7 @@
         # Create new object with existing host tags
         changed_hosttags_config = cmk.utils.tags.TagConfig()
         changed_hosttags_config.parse_config(self._tag_config_file.load_for_modification())
+
         changed_tag_group = cmk.utils.tags.TagGroup(tag_group_spec)
         self._tag_group = changed_tag_group
 
@@ -840,8 +536,7 @@
                 raise MKUserError(None, "%s" % e)
             self._save_tags_and_update_hosts(changed_hosttags_config.get_dict_format())
             add_change("edit-hosttags", _("Created new host tag group '%s'") % changed_tag_group.id)
-            flash(_("Created new host tag group '%s'") % changed_tag_group.title)
-            return redirect(mode_url("tags"))
+            return "tags", _("Created new host tag group '%s'") % changed_tag_group.title
 
         # Updates and verifies changed tag group
         changed_hosttags_config.update_tag_group(changed_tag_group)
@@ -849,8 +544,6 @@
             changed_hosttags_config.validate_config()
         except MKGeneralException as e:
             raise MKUserError(None, "%s" % e)
-<<<<<<< HEAD
-=======
 
         remove_tag_ids, replace_tag_ids = [], {}
         new_by_title = dict([(tag.title, tag.id) for tag in changed_tag_group.tags])
@@ -869,23 +562,17 @@
                     and former_tag.id not in [ tmp_tag.id for tmp_tag in changed_tag_group.tags ]:
                 # remove explicit tag (hosts/folders) or remove it from tag specs (rules)
                 remove_tag_ids.append(former_tag.id)
->>>>>>> 75a18bda
-
-        remove_tag_ids, replace_tag_ids = identify_modified_tags(changed_tag_group,
-                                                                 self._untainted_tag_group)
-        tg_id = self._tag_group.id
-        if tg_id is None:
-            raise Exception("tag group ID not set")
-        operation = OperationReplaceGroupedTags(tg_id, remove_tag_ids, replace_tag_ids)
+
+        operation = OperationReplaceGroupedTags(self._tag_group.id, remove_tag_ids, replace_tag_ids)
 
         # Now check, if any folders, hosts or rules are affected
-        message = _rename_tags_after_confirmation(self.breadcrumb(), operation)
+        message = _rename_tags_after_confirmation(operation)
         if message:
             self._save_tags_and_update_hosts(changed_hosttags_config.get_dict_format())
             add_change("edit-hosttags", _("Edited host tag group %s (%s)") % (message, self._id))
-            if isinstance(message, str):
-                flash(message)
-        return redirect(mode_url("tags"))
+            return "tags", message != True and message or None
+
+        return "tags"
 
     def page(self):
         html.begin_form("tag_group", method='POST')
@@ -895,6 +582,7 @@
         forms.end()
         html.show_localization_hint()
 
+        html.button("save", _("Save"))
         html.hidden_fields()
         html.end_form()
 
@@ -925,25 +613,6 @@
             ListOf(
                 Tuple(
                     elements=[
-<<<<<<< HEAD
-                        Transform(
-                            TextAscii(
-                                title=_("Tag ID"),
-                                size=40,
-                                regex="^[-a-z0-9A-Z_]*$",
-                                regex_error=_("Invalid tag ID. Only the characters a-z, A-Z, "
-                                              "0-9, _ and - are allowed."),
-                                allow_empty=True,
-                            ),
-                            forth=lambda x: "" if x is None else x,
-                            back=lambda x: None if not x else x,
-                        ),
-                        TextUnicode(
-                            title=_("Title") + "*",
-                            allow_empty=False,
-                            size=60,
-                        ),
-=======
                         TextAscii(title=_("Tag ID"),
                                   size=16,
                                   regex="^[-a-z0-9A-Z_]*$",
@@ -951,17 +620,17 @@
                                   regex_error=_("Invalid tag ID. Only the characters a-z, A-Z, "
                                                 "0-9, _ and - are allowed.")),
                         TextUnicode(title=_("Title") + "*", allow_empty=False, size=40),
->>>>>>> 75a18bda
                         Foldable(
                             ListChoice(
                                 title=_("Auxiliary tags"),
                                 choices=self._effective_config.aux_tag_list.get_choices(),
-                            ),),
+                            )),
                     ],
                     show_titles=True,
                     orientation="horizontal",
                 ),
                 add_label=_("Add tag choice"),
+                row_label="@. Choice",
                 sort_by=1,  # sort by description
                 help=_("The first choice of a tag group will be its default value. "
                        "If a tag group has only one choice, it will be displayed "
@@ -980,17 +649,58 @@
         )
 
 
-def _rename_tags_after_confirmation(breadcrumb: Breadcrumb,
-                                    operation: ABCOperation) -> Union[bool, str]:
+class TagCleanupMode(Enum):
+    ABORT = "abort"  # No further action. Aborting here.
+    CHECK = "check"  # only affected rulesets are collected, nothing is modified
+    DELETE = "delete"  # Rules using this tag are deleted
+    REMOVE = "remove"  # Remove tags from rules
+    REPAIR = "repair"  # Remove tags from rules
+
+
+class ABCOperation(object):
+    """Base for all tag cleanup operations"""
+    __metaclass__ = abc.ABCMeta
+
+    @abc.abstractproperty
+    def confirm_title(self):
+        # type: () -> Text
+        raise NotImplementedError()
+
+
+class ABCTagGroupOperation(ABCOperation):
+    def __init__(self, tag_group_id):
+        # type: (str) -> None
+        super(ABCTagGroupOperation, self).__init__()
+        self.tag_group_id = tag_group_id
+
+
+class OperationRemoveTagGroup(ABCTagGroupOperation):
+    def confirm_title(self):
+        return _("Confirm tag group deletion")
+
+
+class OperationRemoveAuxTag(ABCTagGroupOperation):
+    def confirm_title(self):
+        return _("Confirm aux tag deletion")
+
+
+class OperationReplaceGroupedTags(ABCOperation):
+    def __init__(self, tag_group_id, remove_tag_ids, replace_tag_ids):
+        # type: (str, List[str], Dict[str, str]) -> None
+        super(OperationReplaceGroupedTags, self).__init__()
+        self.tag_group_id = tag_group_id
+        self.remove_tag_ids = remove_tag_ids
+        self.replace_tag_ids = replace_tag_ids
+
+    def confirm_title(self):
+        return _("Confirm tag modifications")
+
+
+def _rename_tags_after_confirmation(operation):
     """Handle renaming and deletion of tags
 
     Find affected hosts, folders and rules. Remove or fix those rules according
     the users' wishes.
-
-    Returns:
-        True: Proceed, no "question" dialog shown
-        False: "Question dialog" shown
-        str: Action done after "question" dialog
     """
     repair_mode = html.request.var("_repair")
     if repair_mode is not None:
@@ -1007,37 +717,44 @@
             watolib.host_attributes.undeclare_host_tag_attribute(operation.tag_group_id)
 
         affected_folders, affected_hosts, affected_rulesets = \
-            change_host_tags_in_folders(operation, mode, watolib.Folder.root_folder())
+        _change_host_tags_in_folders(operation, mode, watolib.Folder.root_folder())
 
         return _("Modified folders: %d, modified hosts: %d, modified rulesets: %d") % \
             (len(affected_folders), len(affected_hosts), len(affected_rulesets))
 
-    message = HTML()
+    message = ""
     affected_folders, affected_hosts, affected_rulesets = \
-        change_host_tags_in_folders(operation, TagCleanupMode.CHECK, watolib.Folder.root_folder())
+        _change_host_tags_in_folders(operation, TagCleanupMode.CHECK, watolib.Folder.root_folder())
 
     if affected_folders:
         message += _("Affected folders with an explicit reference to this tag "
-                     "group and that are affected by the change") + ":"
-        with html.plugged():
-            _show_affected_folders(affected_folders)
-            message += HTML(html.drain())
+                     "group and that are affected by the change") + ":<ul>"
+        for folder in affected_folders:
+            message += '<li><a href="%s">%s</a></li>' % (folder.edit_url(), folder.alias_path())
+        message += "</ul>"
 
     if affected_hosts:
         message += _("Hosts where this tag group is explicitely set "
-                     "and that are effected by the change") + ":"
-        with html.plugged():
-            _show_affected_hosts(affected_hosts)
-            message += HTML(html.drain())
+                     "and that are effected by the change") + ":<ul><li>"
+        for nr, host in enumerate(affected_hosts):
+            if nr > 20:
+                message += "... (%d more)" % (len(affected_hosts) - 20)
+                break
+            elif nr > 0:
+                message += ", "
+
+            message += '<a href="%s">%s</a>' % (host.edit_url(), host.name())
+        message += "</li></ul>"
 
     if affected_rulesets:
-        message += _("Rulesets that contain rules with references to the changed tags") + ":"
-        with html.plugged():
-            _show_affected_rulesets(affected_rulesets)
-            message += HTML(html.drain())
+        message += _("Rulesets that contain rules with references to the changed tags") + ":<ul>"
+        for ruleset in affected_rulesets:
+            message += '<li><a href="%s">%s</a></li>' % (watolib.folder_preserving_link(
+                [("mode", "edit_ruleset"), ("varname", ruleset.name)]), ruleset.title())
+        message += "</ul>"
 
     if message:
-        wato_html_head(title=operation.confirm_title(), breadcrumb=breadcrumb)
+        wato_html_head(operation.confirm_title())
         html.open_div(class_="really")
         html.h3(_("Your modifications affect some objects"))
         html.write_text(message)
@@ -1079,74 +796,14 @@
     return True
 
 
-def _show_aux_tag_used_by_tags(tags: Set[cmk.utils.tags.GroupedTag]) -> None:
-    if not tags:
-        return
-
-    html.open_ul()
-    html.open_li()
-    builtin_config = cmk.utils.tags.BuiltinTagConfig()
-    for index, tag in enumerate(sorted(tags, key=lambda t: t.choice_title)):
-        if index > 0:
-            html.write_text(", ")
-
-        # Builtin tag groups can not be edited
-        if builtin_config.tag_group_exists(tag.group.id):
-            html.write_text(_u(tag.choice_title))
-        else:
-            edit_url = watolib.folder_preserving_link([("mode", "edit_tag"),
-                                                       ("edit", tag.group.id)])
-            html.a(_u(tag.choice_title), href=edit_url)
-    html.close_li()
-    html.close_ul()
-
-
-def _show_affected_folders(affected_folders: List[CREFolder]) -> None:
-    html.open_ul()
-    for folder in affected_folders:
-        html.open_li()
-        html.a(folder.alias_path(), href=folder.edit_url())
-        html.close_li()
-    html.close_ul()
-
-
-def _show_affected_hosts(affected_hosts: List[CREHost]) -> None:
-    html.open_ul()
-    html.open_li()
-    for nr, host in enumerate(affected_hosts):
-        if nr > 20:
-            html.write_text(_("... (%d more)") % (len(affected_hosts) - 20))
-            break
-
-        if nr > 0:
-            html.write_text(", ")
-
-        html.a(host.name(), href=host.edit_url())
-    html.close_li()
-    html.close_ul()
-
-
-def _show_affected_rulesets(affected_rulesets: List[Ruleset]) -> None:
-    html.open_ul()
-    for ruleset in affected_rulesets:
-        html.open_li()
-        html.a(ruleset.title(),
-               href=watolib.folder_preserving_link([("mode", "edit_ruleset"),
-                                                    ("varname", ruleset.name)]))
-        html.close_li()
-    html.close_ul()
-
-
-def _is_removing_tags(operation: ABCOperation) -> bool:
+def _is_removing_tags(operation):
+    # type: (ABCOperation) -> bool
     if isinstance(operation, (OperationRemoveAuxTag, OperationRemoveTagGroup)):
         return True
 
     if isinstance(operation, OperationReplaceGroupedTags) and operation.remove_tag_ids:
         return True
 
-<<<<<<< HEAD
-    return False
-=======
     return False
 
 
@@ -1320,5 +977,4 @@
         elif mode == TagCleanupMode.DELETE:
             ruleset.delete_rule(rule)
 
-    return affected_rulesets
->>>>>>> 75a18bda
+    return affected_rulesets