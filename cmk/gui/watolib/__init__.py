#!/usr/bin/env python3
# -*- coding: utf-8 -*-
# Copyright (C) 2019 tribe29 GmbH - License: GNU General Public License v2
# This file is part of Checkmk (https://checkmk.com). It is subject to the terms and
# conditions defined in the file COPYING, which is part of this source code package.
"""WATO LIBRARY

This component contains classes, functions and globals that are being used by
WATO. It does not contain any acutal page handlers or WATO modes. Nor complex
HTML creation. This is all contained in cmk.gui.wato."""

# NOTE: flake8 has no way to ignore just e.g. F401 for the whole file! :-P
# flake8: noqa
# pylint: disable=unused-import

import sys
import abc
import ast
import base64
import copy
import glob
from hashlib import sha256
import multiprocessing
import os
import pickle
import pprint
import pwd
import re
import shutil
import signal
import socket
import subprocess
import tarfile
import threading
import time
import traceback
from typing import NamedTuple, List
from pathlib import Path

import requests
import urllib3  # type: ignore[import]

import cmk.utils.version as cmk_version
import cmk.utils.daemon as daemon
import cmk.utils.paths
import cmk.utils.defines
import cmk.utils
import cmk.utils.store as store
import cmk.utils.render as render
import cmk.utils.regex
import cmk.utils.plugin_registry

import cmk.gui.utils
import cmk.gui.sites
import cmk.utils.tags
import cmk.gui.config as config
import cmk.gui.hooks as hooks
import cmk.gui.userdb as userdb
import cmk.gui.mkeventd as mkeventd
import cmk.gui.werks as werks
import cmk.gui.log as log
import cmk.gui.background_job as background_job
import cmk.gui.weblib as weblib
from cmk.gui.i18n import _u, _
from cmk.gui.globals import html
from cmk.gui.htmllib import HTML
from cmk.gui.log import logger
from cmk.gui.exceptions import MKGeneralException, MKAuthException, MKUserError, RequestTimeout
from cmk.gui.valuespec import (
    Dictionary,
    Integer,
    HostAddress,
    ListOfStrings,
    IPNetwork,
    Checkbox,
    Transform,
    DropdownChoice,
    ListOf,
    EmailAddress,
    DualListChoice,
    UserID,
    FixedValue,
    Alternative,
    CascadingDropdown,
    TextAscii,
    TextUnicode,
    TextAreaUnicode,
    TextAsciiAutocomplete,
    ValueSpec,
    ListChoice,
    Float,
    Foldable,
    Tuple,
    Age,
    RegExp,
    MonitoredHostname,
)
# TODO: cleanup all call sites to this name
from cmk.gui.config import (
    is_wato_slave_site,
    site_choices,
)

import cmk.gui.watolib.timeperiods
import cmk.gui.watolib.git
import cmk.gui.watolib.changes
import cmk.gui.watolib.auth_php
# TODO: Cleanup all except declare_host_attribute which is still neded for pre 1.6 plugin
# compatibility. For the others: Find the call sites and change to full module import
from cmk.gui.watolib.notifications import save_notification_rules
from cmk.gui.watolib.timeperiods import TimeperiodSelection
from cmk.gui.watolib.host_attributes import (
    get_sorted_host_attribute_topics,
    get_sorted_host_attributes_by_topic,
    declare_host_attribute,
    undeclare_host_attribute,
    host_attribute,
    collect_attributes,
    TextAttribute,
    ValueSpecAttribute,
    FixedTextAttribute,
    NagiosTextAttribute,
    EnumAttribute,
    NagiosValueSpecAttribute,
)
from cmk.gui.watolib.automations import (
    MKAutomationException,
    do_remote_automation,
    check_mk_automation,
    check_mk_local_automation,
    get_url,
    do_site_login,
)
from cmk.gui.watolib.config_domains import (
    ConfigDomainCore,
    ConfigDomainGUI,
    ConfigDomainLiveproxy,
    ConfigDomainOMD,
    ConfigDomainCACertificates,
    ConfigDomainEventConsole,
)
from cmk.gui.watolib.sites import (
    SiteManagementFactory,
    CEESiteManagement,
    LivestatusViaTCP,
)
from cmk.gui.watolib.changes import (
    log_audit,
    add_change,
    add_service_change,
    make_diff_text,
)
from cmk.gui.watolib.activate_changes import (
    get_replication_paths,
    add_replication_paths,
    ActivateChanges,
    ActivateChangesManager,
    ActivateChangesSite,
    confirm_all_local_changes,
    get_pending_changes_info,
    get_number_of_pending_changes,
    activate_changes_start,
    activate_changes_wait,
)
from cmk.gui.watolib.groups import (
    edit_group,
    add_group,
    delete_group,
    save_group_information,
    find_usages_of_group,
    is_alias_used,
)
from cmk.gui.watolib.rulespecs import (
    RulespecGroup,
    RulespecSubGroup,
    RulespecGroupRegistry,
    rulespec_group_registry,
    RulespecGroupEnforcedServices,
    register_rulegroup,
    get_rulegroup,
    Rulespec,
    register_rule,
)
from cmk.gui.watolib.rulesets import (
    RulesetCollection,
    AllRulesets,
    SingleRulesetRecursively,
    FolderRulesets,
    FilteredRulesetCollection,
    StaticChecksRulesets,
    SearchedRulesets,
    Ruleset,
    Rule,
)
from cmk.gui.watolib.tags import TagConfigFile
from cmk.gui.watolib.hosts_and_folders import (
    CREFolder,
    Folder,
    CREHost,
    Host,
    collect_all_hosts,
    validate_all_hosts,
    call_hook_hosts_changed,
    folder_preserving_link,
    get_folder_title_path,
    get_folder_title,
    check_wato_foldername,
    make_action_link,
)
from cmk.gui.watolib.sidebar_reload import (
    is_sidebar_reload_needed,
    need_sidebar_reload,
)
from cmk.gui.watolib.analyze_configuration import (
    ACResult,
    ACResultNone,
    ACResultCRIT,
    ACResultWARN,
    ACResultOK,
    ACTestCategories,
    ACTest,
    ac_test_registry,
)
from cmk.gui.watolib.user_scripts import (
    load_user_scripts,
    load_notification_scripts,
    user_script_choices,
    user_script_title,
)
from cmk.gui.watolib.snapshots import backup_domains
from cmk.gui.watolib.automation_commands import AutomationCommand, automation_command_registry
from cmk.gui.watolib.global_settings import (
    load_configuration_settings,
    save_site_global_settings,
    save_global_settings,
)
from cmk.gui.watolib.users import (
    get_vs_flexible_notifications,
    get_vs_user_idle_timeout,
    notification_script_choices,
    verify_password_policy,
)
from cmk.gui.watolib.utils import (
    ALL_HOSTS,
    ALL_SERVICES,
    NEGATE,
    wato_root_dir,
    multisite_dir,
    rename_host_in_list,
    convert_cgroups_from_tuple,
    host_attribute_matches,
    format_config_value,
    liveproxyd_config_dir,
    mk_repr,
    mk_eval,
    has_agent_bakery,
    site_neutral_path,
)
from cmk.gui.watolib.wato_background_job import WatoBackgroundJob
if cmk_version.is_managed_edition():
    import cmk.gui.cme.managed as managed  # pylint: disable=no-name-in-module

from cmk.gui.plugins.watolib.utils import (
    ABCConfigDomain,
    config_domain_registry,
    config_variable_registry,
    wato_fileheader,
    SampleConfigGenerator,
    sample_config_generator_registry,
)

import cmk.gui.plugins.watolib

if not cmk_version.is_raw_edition():
    import cmk.gui.cee.plugins.watolib  # pylint: disable=no-name-in-module

# Disable python warnings in background job output or logs like "Unverified
# HTTPS request is being made". We warn the user using analyze configuration.
urllib3.disable_warnings(urllib3.exceptions.InsecureRequestWarning)


def load_watolib_plugins():
    cmk.gui.utils.load_web_plugins("watolib", globals())


# TODO: Must only be unlocked when it was not locked before. We should find a more
# robust way for doing something like this. If it is locked before, it can now happen
# that this call unlocks the wider locking when calling this funktion in a wrong way.
def init_wato_datastructures(with_wato_lock=False):
    if os.path.exists(ConfigDomainCACertificates.trusted_cas_file) and\
        not _need_to_create_sample_config():
        return

    def init():
        if not os.path.exists(ConfigDomainCACertificates.trusted_cas_file):
            ConfigDomainCACertificates().activate()
        _create_sample_config()

    if with_wato_lock:
        with store.lock_checkmk_configuration():
            init()
    else:
        init()


def _need_to_create_sample_config():
    if os.path.exists(multisite_dir() + "tags.mk") \
        or os.path.exists(wato_root_dir() + "rules.mk") \
        or os.path.exists(wato_root_dir() + "groups.mk") \
        or os.path.exists(wato_root_dir() + "notifications.mk") \
        or os.path.exists(wato_root_dir() + "global.mk"):
        return False
    return True


def _create_sample_config():
    """Create a very basic sample configuration

    But only if none of the files that we will create already exists. That is
    e.g. the case after an update from an older version where no sample config
    had been created.
    """
    if not _need_to_create_sample_config():
        return

    logger.debug("Start creating the sample config")
    for generator in sample_config_generator_registry.get_generators():
        try:
<<<<<<< HEAD
            logger.debug("Starting [%s]", generator.ident())
            generator.generate()
            logger.debug("Finished [%s]", generator.ident())
        except Exception:
            logger.exception("Exception in sample config generator [%s]", generator.ident())

    logger.debug("Finished creating the sample config")


@sample_config_generator_registry.register
class ConfigGeneratorBasicWATOConfig(SampleConfigGenerator):
    @classmethod
    def ident(cls):
        return "basic_wato_config"

    @classmethod
    def sort_index(cls):
        return 10

    def generate(self):
        save_global_settings(self._initial_global_settings())

        # A contact group for all hosts and services
        groups = {
            "contact": {
                'all': {
                    'alias': u'Everything'
                }
            },
        }
        save_group_information(groups)

=======
            logger.debug("Starting [%s]" % generator.ident())
            generator.generate()
            logger.debug("Finished [%s]" % generator.ident())
        except Exception:
            logger.error("Exception in sample config generator [%s]" % generator.ident(),
                         exc_info=True)

    logger.debug("Finished creating the sample config")


@sample_config_generator_registry.register
class ConfigGeneratorBasicWATOConfig(SampleConfigGenerator):
    @classmethod
    def ident(cls):
        return "basic_wato_config"

    @classmethod
    def sort_index(cls):
        return 10

    def generate(self):
        save_global_settings(self._initial_global_settings())

        content = "# Written by WATO Basic config (%s)\n\n" % time.strftime("%Y-%m-%d %H:%M:%S")
        content += 'df_use_fs_used_as_metric_name = True\n'
        store.save_file(os.path.join(cmk.utils.paths.omd_root, 'etc/check_mk/conf.d/fs_cap.mk'),
                        content)

        # A contact group for all hosts and services
        groups = {
            "contact": {
                'all': {
                    'alias': u'Everything'
                }
            },
        }
        save_group_information(groups)

>>>>>>> 75a18bda
        self._initialize_tag_config()

        # Rules that match the upper host tag definition
        ruleset_config = {
            # Make the tag 'offline' remove hosts from the monitoring
            'only_hosts': [{
<<<<<<< HEAD
                'id': '10843c55-11ea-4eb2-bfbc-bce65cd2ae22',
=======
>>>>>>> 75a18bda
                'condition': {
                    'host_tags': {
                        'criticality': {
                            '$ne': 'offline'
                        }
                    }
                },
                'value': True,
                'options': {
                    'description': u'Do not monitor hosts with the tag "offline"'
                },
            },],

            # Rule for WAN hosts with adapted PING levels
            'ping_levels': [{
<<<<<<< HEAD
                'id': '0365b634-30bf-40a3-8516-08e86051508e',
=======
>>>>>>> 75a18bda
                'condition': {
                    'host_tags': {
                        'networking': 'wan',
                    }
                },
                'value': {
                    'loss': (80.0, 100.0),
                    'packets': 6,
                    'timeout': 20,
                    'rta': (1500.0, 3000.0)
                },
                'options': {
                    'description': u'Allow longer round trip times when pinging WAN hosts'
                },
            },],

            # All hosts should use SNMP v2c if not specially tagged
            'bulkwalk_hosts': [{
<<<<<<< HEAD
                'id': 'b92a5406-1d57-4f1d-953d-225b111239e5',
=======
>>>>>>> 75a18bda
                'condition': {
                    'host_tags': {
                        'snmp': 'snmp',
                        'snmp_ds': {
                            '$ne': 'snmp-v1'
                        },
                    },
                },
                'value': True,
<<<<<<< HEAD
                'options': {
                    'description': u'Hosts with the tag "snmp-v1" must not use bulkwalk'
                },
            },],

            # All SNMP managment boards should use SNMP v2c if not specially tagged
            'management_bulkwalk_hosts': [{
                'id': '59d84cde-ee3a-4f8d-8bec-fce35a2b0d15',
                'condition': {},
                'value': True,
                'options': {
                    'description': u'All management boards use SNMP v2 (incl. bulk walks) by default'
=======
                'options': {
                    'description': u'Hosts with the tag "snmp-v1" must not use bulkwalk'
>>>>>>> 75a18bda
                },
            },],

            # Put all hosts and the contact group 'all'
            'host_contactgroups': [{
<<<<<<< HEAD
                'id': 'efd67dab-68f8-4d3c-a417-9f7e29ab48d5',
=======
>>>>>>> 75a18bda
                'condition': {},
                'value': 'all',
                'options': {
                    'description': u'Put all hosts into the contact group "all"'
                },
            },],

            # Docker container specific host check commands
            'host_check_commands': [{
<<<<<<< HEAD
                'id': '24da4ccd-0d1b-40e3-af87-0097df8668f2',
=======
>>>>>>> 75a18bda
                'condition': {
                    'host_labels': {
                        u'cmk/docker_object': u'container'
                    }
                },
                'value': ('service', u'Docker container status'),
                'options': {
                    'description': u'Make all docker container host states base on the "Docker container status" service',
                },
            },],
<<<<<<< HEAD

            # Enable HW/SW inventory + status data inventory for docker containers and Check-MK servers by default to
            # simplify the setup procedure for them
            'active_checks': {
                'cmk_inv': [
                    {
                        'id': '7ba2ac2a-5a49-47ce-bc3c-1630fb191c7f',
                        'condition': {
                            'host_labels': {
                                u'cmk/docker_object': u'node',
                            }
                        },
                        'value': {
                            'status_data_inventory': True
                        },
                    },
                    {
                        'id': 'b4b151f9-c7cc-4127-87a6-9539931fcd73',
                        'condition': {
                            'host_labels': {
                                u'cmk/check_mk_server': u'yes',
                            }
                        },
                        'value': {
                            'status_data_inventory': True
                        },
                    },
                ]
            },

            # Interval for HW/SW-Inventory check
            'extra_service_conf': {
                'check_interval': [{
                    'id': 'b3847203-84b3-4f5b-ac67-0f06d4403905',
                    'condition': {
                        'service_description': [{
                            '$regex': 'Check_MK HW/SW Inventory$'
                        }]
                    },
                    'value': 1440,
                    'options': {
                        'description': u'Restrict HW/SW-Inventory to once a day'
                    },
                },],
            },

            # Disable unreachable notifications by default
            'extra_host_conf': {
                'notification_options': [{
                    'id': '814bf932-6341-4f96-983d-283525b5416d',
                    'condition': {},
                    'value': 'd,r,f,s'
                },],
            },

            # Periodic service discovery
            'periodic_discovery': [{
                'id': '95a56ffc-f17e-44e7-a162-be656f19bedf',
=======

            # Enable HW/SW inventory + status data inventory for docker containers by default to
            # simplify the setup procedure of docker monitoring
            'active_checks': {
                'cmk_inv': [{
                    'condition': {
                        'host_labels': {
                            u'cmk/docker_object': u'node'
                        }
                    },
                    'value': {
                        'status_data_inventory': True
                    },
                },]
            },

            # Interval for HW/SW-Inventory check
            'extra_service_conf': {
                'check_interval': [{
                    'condition': {
                        'service_description': [{
                            '$regex': 'Check_MK HW/SW Inventory$'
                        }]
                    },
                    'value': 1440,
                    'options': {
                        'description': u'Restrict HW/SW-Inventory to once a day'
                    },
                },],
            },

            # Disable unreachable notifications by default
            'extra_host_conf': {
                'notification_options': [{
                    'condition': {},
                    'value': 'd,r,f,s'
                },],
            },

            # Periodic service discovery
            'periodic_discovery': [{
>>>>>>> 75a18bda
                'condition': {},
                'value': {
                    'severity_unmonitored': 1,
                    'severity_vanished': 0,
                    'check_interval': 120.0,
<<<<<<< HEAD
=======
                    'inventory_check_do_scan': True
>>>>>>> 75a18bda
                },
                'options': {
                    'description': u'Perform every two hours a service discovery'
                },
            },],

            # Include monitoring of checkmk's tmpfs
            'inventory_df_rules': [{
<<<<<<< HEAD
                'id': 'b0ee8a51-703c-47e4-aec4-76430281604d',
=======
>>>>>>> 75a18bda
                'condition': {
                    'host_labels': {
                        u'cmk/check_mk_server': u'yes',
                    },
                },
                'value': {
                    'ignore_fs_types': ['tmpfs', 'nfs', 'smbfs', 'cifs', 'iso9660'],
                    'never_ignore_mountpoints': [u'~.*/omd/sites/[^/]+/tmp$']
                }
            },],
        }

        rulesets = FolderRulesets(Folder.root_folder())
        rulesets.load()
        rulesets.from_config(Folder.root_folder(), ruleset_config)
        rulesets.save()

        notification_rules = [
            {
                'allow_disable': True,
                'contact_all': False,
                'contact_all_with_email': False,
                'contact_object': True,
                'description': 'Notify all contacts of a host/service via HTML email',
                'disabled': False,
                'notify_plugin': ('mail', {}),
            },
        ]
        save_notification_rules(notification_rules)

    def _initial_global_settings(self):
        settings = {
            "use_new_descriptions_for": [
<<<<<<< HEAD
                "aix_memory",
                "barracuda_mailqueues",
                "brocade_sys_mem",
                "casa_cpu_temp",
                "cisco_mem",
                "cisco_mem_asa",
                "cisco_mem_asa64",
                "cmciii_psm_current",
                "cmciii_temp",
                "cmciii_lcp_airin",
                "cmciii_lcp_airout",
                "cmciii_lcp_water",
                "cmk_inventory",
                "db2_mem",
                "df",
                "df_netapp",
                "df_netapp32",
                "docker_container_mem",
                "enterasys_temp",
                "esx_vsphere_datastores",
                "esx_vsphere_hostsystem_mem_usage",
                "esx_vsphere_hostsystem_mem_usage_cluster",
                "etherbox_temp",
                "fortigate_memory",
                "fortigate_memory_base",
                "fortigate_node_memory",
                "hr_fs",
                "hr_mem",
                "http",
                "huawei_switch_mem",
                "hyperv_vms",
                "ibm_svc_mdiskgrp",
                "ibm_svc_system",
                "ibm_svc_systemstats_cache",
                "ibm_svc_systemstats_disk_latency",
                "ibm_svc_systemstats_diskio",
                "ibm_svc_systemstats_iops",
                "innovaphone_mem",
                "innovaphone_temp",
                "juniper_mem",
                "juniper_screenos_mem",
                "juniper_trpz_mem",
                "liebert_bat_temp",
                "logwatch",
                "logwatch_groups",
                "mem_used",
                "mem_win",
                "mknotifyd",
                "mknotifyd_connection",
                "mssql_backup",
                "mssql_blocked_sessions",
                "mssql_counters_cache_hits",
                "mssql_counters_file_sizes",
                "mssql_counters_locks",
                "mssql_counters_locks_per_batch",
                "mssql_counters_pageactivity",
                "mssql_counters_sqlstats",
                "mssql_counters_transactions",
=======
                "df",
                "df_netapp",
                "df_netapp32",
                "esx_vsphere_datastores",
                "hr_fs",
                "vms_diskstat.df",
                "zfsget",
                "ps",
                "ps.perf",
                "wmic_process",
                "services",
                "logwatch",
                "logwatch.groups",
                "cmk-inventory",
                "hyperv_vms",
                "ibm_svc_mdiskgrp",
                "ibm_svc_system",
                "ibm_svc_systemstats.diskio",
                "ibm_svc_systemstats.iops",
                "ibm_svc_systemstats.disk_latency",
                "ibm_svc_systemstats.cache",
                "casa_cpu_temp",
                "cmciii.temp",
                "cmciii.psm_current",
                "cmciii_lcp_airin",
                "cmciii_lcp_airout",
                "cmciii_lcp_water",
                "etherbox.temp",
                "liebert_bat_temp",
                "nvidia.temp",
                "ups_bat_temp",
                "innovaphone_temp",
                "enterasys_temp",
                "raritan_emx",
                "raritan_pdu_inlet",
                "mknotifyd",
                "mknotifyd.connection",
                "postfix_mailq",
                "nullmailer_mailq",
                "barracuda_mailqueues",
                "qmail_stats",
                "http",
                "mssql_backup",
                "mssql_counters.cache_hits",
                "mssql_counters.transactions",
                "mssql_counters.locks",
                "mssql_counters.sqlstats",
                "mssql_counters.pageactivity",
                "mssql_counters.locks_per_batch",
                "mssql_counters.file_sizes",
>>>>>>> 75a18bda
                "mssql_databases",
                "mssql_datafiles",
                "mssql_tablespaces",
                "mssql_transactionlogs",
                "mssql_versions",
<<<<<<< HEAD
                "netscaler_mem",
                "nullmailer_mailq",
                "nvidia_temp",
                "postfix_mailq",
                "ps",
                "qmail_stats",
                "raritan_emx",
                "raritan_pdu_inlet",
                "services",
                "solaris_mem",
                "sophos_memory",
                "statgrab_mem",
                "tplink_mem",
                "ups_bat_temp",
                "vms_diskstat_df",
                "wmic_process",
                "zfsget",
            ],
            "enable_rulebased_notifications": True,
            "lock_on_logon_failures": 10,
        }

        if cmk_version.is_demo():
            # CMC may not run here, we will base the decision on is_demo only
=======
            ],
            "enable_rulebased_notifications": True,
            "ui_theme": "facelift",
            "lock_on_logon_failures": 10,
        }

        if cmk.is_demo():
>>>>>>> 75a18bda
            settings["cmc_cmk_helpers"] = 3

        return settings

    def _initialize_tag_config(self):
        tag_config = cmk.utils.tags.TagConfig()
        tag_config.parse_config(cmk.utils.tags.sample_tag_config())
        TagConfigFile().save(tag_config.get_dict_format())
        # Make sure the host tag attributes are immediately declared!
        config.tags = tag_config


@sample_config_generator_registry.register
class ConfigGeneratorAcknowledgeInitialWerks(SampleConfigGenerator):
    """This is not really the correct place for such kind of action, but the best place we could
    find to execute it only for new created sites."""
    @classmethod
    def ident(cls):
        return "acknowledge_initial_werks"

    @classmethod
    def sort_index(cls):
        return 40

    def generate(self):
<<<<<<< HEAD
        # Local import has been added to quick-fix an import cycle between cmk.gui.werks and watolib
        import cmk.gui.werks as werks
=======
>>>>>>> 75a18bda
        werks.acknowledge_all_werks(check_permission=False)


@sample_config_generator_registry.register
class ConfigGeneratorAutomationUser(SampleConfigGenerator):
    """Create the default Checkmk "automation" user"""
    @classmethod
    def ident(cls):
        return "create_automation_user"

    @classmethod
    def sort_index(cls):
        return 60

    def generate(self):
        userdb.create_cmk_automation_user()<|MERGE_RESOLUTION|>--- conflicted
+++ resolved
@@ -1,22 +1,38 @@
-#!/usr/bin/env python3
-# -*- coding: utf-8 -*-
-# Copyright (C) 2019 tribe29 GmbH - License: GNU General Public License v2
-# This file is part of Checkmk (https://checkmk.com). It is subject to the terms and
-# conditions defined in the file COPYING, which is part of this source code package.
+#!/usr/bin/python
+# -*- encoding: utf-8; py-indent-offset: 4 -*-
+# +------------------------------------------------------------------+
+# |             ____ _               _        __  __ _  __           |
+# |            / ___| |__   ___  ___| | __   |  \/  | |/ /           |
+# |           | |   | '_ \ / _ \/ __| |/ /   | |\/| | ' /            |
+# |           | |___| | | |  __/ (__|   <    | |  | | . \            |
+# |            \____|_| |_|\___|\___|_|\_\___|_|  |_|_|\_\           |
+# |                                                                  |
+# | Copyright Mathias Kettner 2014             mk@mathias-kettner.de |
+# +------------------------------------------------------------------+
+#
+# This file is part of Check_MK.
+# The official homepage is at http://mathias-kettner.de/check_mk.
+#
+# check_mk is free software;  you can redistribute it and/or modify it
+# under the  terms of the  GNU General Public License  as published by
+# the Free Software Foundation in version 2.  check_mk is  distributed
+# in the hope that it will be useful, but WITHOUT ANY WARRANTY;  with-
+# out even the implied warranty of  MERCHANTABILITY  or  FITNESS FOR A
+# PARTICULAR PURPOSE. See the  GNU General Public License for more de-
+# tails. You should have  received  a copy of the  GNU  General Public
+# License along with GNU Make; see the file  COPYING.  If  not,  write
+# to the Free Software Foundation, Inc., 51 Franklin St,  Fifth Floor,
+# Boston, MA 02110-1301 USA.
 """WATO LIBRARY
 
 This component contains classes, functions and globals that are being used by
 WATO. It does not contain any acutal page handlers or WATO modes. Nor complex
 HTML creation. This is all contained in cmk.gui.wato."""
 
-# NOTE: flake8 has no way to ignore just e.g. F401 for the whole file! :-P
-# flake8: noqa
-# pylint: disable=unused-import
-
-import sys
 import abc
 import ast
 import base64
+import cStringIO
 import copy
 import glob
 from hashlib import sha256
@@ -34,19 +50,22 @@
 import threading
 import time
 import traceback
-from typing import NamedTuple, List
-from pathlib import Path
+from typing import NamedTuple, List  # pylint: disable=unused-import
 
 import requests
-import urllib3  # type: ignore[import]
-
-import cmk.utils.version as cmk_version
+import urllib3  # type: ignore
+from pathlib2 import Path
+import six
+
+import cmk
 import cmk.utils.daemon as daemon
 import cmk.utils.paths
 import cmk.utils.defines
 import cmk.utils
 import cmk.utils.store as store
 import cmk.utils.render as render
+import cmk.ec.defaults
+import cmk.ec.export
 import cmk.utils.regex
 import cmk.utils.plugin_registry
 
@@ -56,6 +75,7 @@
 import cmk.gui.config as config
 import cmk.gui.hooks as hooks
 import cmk.gui.userdb as userdb
+import cmk.gui.multitar as multitar
 import cmk.gui.mkeventd as mkeventd
 import cmk.gui.werks as werks
 import cmk.gui.log as log
@@ -63,7 +83,7 @@
 import cmk.gui.weblib as weblib
 from cmk.gui.i18n import _u, _
 from cmk.gui.globals import html
-from cmk.gui.htmllib import HTML
+from cmk.gui.htmllib import HTML, Encoder
 from cmk.gui.log import logger
 from cmk.gui.exceptions import MKGeneralException, MKAuthException, MKUserError, RequestTimeout
 from cmk.gui.valuespec import (
@@ -76,7 +96,7 @@
     Transform,
     DropdownChoice,
     ListOf,
-    EmailAddress,
+    EmailAddressUnicode,
     DualListChoice,
     UserID,
     FixedValue,
@@ -104,7 +124,6 @@
 import cmk.gui.watolib.timeperiods
 import cmk.gui.watolib.git
 import cmk.gui.watolib.changes
-import cmk.gui.watolib.auth_php
 # TODO: Cleanup all except declare_host_attribute which is still neded for pre 1.6 plugin
 # compatibility. For the others: Find the call sites and change to full module import
 from cmk.gui.watolib.notifications import save_notification_rules
@@ -143,12 +162,13 @@
     SiteManagementFactory,
     CEESiteManagement,
     LivestatusViaTCP,
+    create_distributed_wato_file,
 )
 from cmk.gui.watolib.changes import (
+    log_entry,
     log_audit,
     add_change,
     add_service_change,
-    make_diff_text,
 )
 from cmk.gui.watolib.activate_changes import (
     get_replication_paths,
@@ -159,8 +179,6 @@
     confirm_all_local_changes,
     get_pending_changes_info,
     get_number_of_pending_changes,
-    activate_changes_start,
-    activate_changes_wait,
 )
 from cmk.gui.watolib.groups import (
     edit_group,
@@ -175,7 +193,7 @@
     RulespecSubGroup,
     RulespecGroupRegistry,
     rulespec_group_registry,
-    RulespecGroupEnforcedServices,
+    RulespecGroupManualChecks,
     register_rulegroup,
     get_rulegroup,
     Rulespec,
@@ -188,17 +206,15 @@
     FolderRulesets,
     FilteredRulesetCollection,
     StaticChecksRulesets,
+    NonStaticChecksRulesets,
     SearchedRulesets,
     Ruleset,
     Rule,
 )
 from cmk.gui.watolib.tags import TagConfigFile
 from cmk.gui.watolib.hosts_and_folders import (
-    CREFolder,
     Folder,
-    CREHost,
     Host,
-    collect_all_hosts,
     validate_all_hosts,
     call_hook_hosts_changed,
     folder_preserving_link,
@@ -212,7 +228,6 @@
     need_sidebar_reload,
 )
 from cmk.gui.watolib.analyze_configuration import (
-    ACResult,
     ACResultNone,
     ACResultCRIT,
     ACResultWARN,
@@ -228,7 +243,7 @@
     user_script_title,
 )
 from cmk.gui.watolib.snapshots import backup_domains
-from cmk.gui.watolib.automation_commands import AutomationCommand, automation_command_registry
+from cmk.gui.watolib.automation_commands import (AutomationCommand, automation_command_registry)
 from cmk.gui.watolib.global_settings import (
     load_configuration_settings,
     save_site_global_settings,
@@ -249,6 +264,7 @@
     rename_host_in_list,
     convert_cgroups_from_tuple,
     host_attribute_matches,
+    default_site,
     format_config_value,
     liveproxyd_config_dir,
     mk_repr,
@@ -256,12 +272,12 @@
     has_agent_bakery,
     site_neutral_path,
 )
-from cmk.gui.watolib.wato_background_job import WatoBackgroundJob
-if cmk_version.is_managed_edition():
-    import cmk.gui.cme.managed as managed  # pylint: disable=no-name-in-module
+
+if cmk.is_managed_edition():
+    import cmk.gui.cme.managed as managed
 
 from cmk.gui.plugins.watolib.utils import (
-    ABCConfigDomain,
+    ConfigDomain,
     config_domain_registry,
     config_variable_registry,
     wato_fileheader,
@@ -271,8 +287,8 @@
 
 import cmk.gui.plugins.watolib
 
-if not cmk_version.is_raw_edition():
-    import cmk.gui.cee.plugins.watolib  # pylint: disable=no-name-in-module
+if not cmk.is_raw_edition():
+    import cmk.gui.cee.plugins.watolib
 
 # Disable python warnings in background job output or logs like "Unverified
 # HTTPS request is being made". We warn the user using analyze configuration.
@@ -326,12 +342,12 @@
     logger.debug("Start creating the sample config")
     for generator in sample_config_generator_registry.get_generators():
         try:
-<<<<<<< HEAD
-            logger.debug("Starting [%s]", generator.ident())
+            logger.debug("Starting [%s]" % generator.ident())
             generator.generate()
-            logger.debug("Finished [%s]", generator.ident())
+            logger.debug("Finished [%s]" % generator.ident())
         except Exception:
-            logger.exception("Exception in sample config generator [%s]", generator.ident())
+            logger.error("Exception in sample config generator [%s]" % generator.ident(),
+                         exc_info=True)
 
     logger.debug("Finished creating the sample config")
 
@@ -348,6 +364,11 @@
 
     def generate(self):
         save_global_settings(self._initial_global_settings())
+
+        content = "# Written by WATO Basic config (%s)\n\n" % time.strftime("%Y-%m-%d %H:%M:%S")
+        content += 'df_use_fs_used_as_metric_name = True\n'
+        store.save_file(os.path.join(cmk.utils.paths.omd_root, 'etc/check_mk/conf.d/fs_cap.mk'),
+                        content)
 
         # A contact group for all hosts and services
         groups = {
@@ -359,56 +380,12 @@
         }
         save_group_information(groups)
 
-=======
-            logger.debug("Starting [%s]" % generator.ident())
-            generator.generate()
-            logger.debug("Finished [%s]" % generator.ident())
-        except Exception:
-            logger.error("Exception in sample config generator [%s]" % generator.ident(),
-                         exc_info=True)
-
-    logger.debug("Finished creating the sample config")
-
-
-@sample_config_generator_registry.register
-class ConfigGeneratorBasicWATOConfig(SampleConfigGenerator):
-    @classmethod
-    def ident(cls):
-        return "basic_wato_config"
-
-    @classmethod
-    def sort_index(cls):
-        return 10
-
-    def generate(self):
-        save_global_settings(self._initial_global_settings())
-
-        content = "# Written by WATO Basic config (%s)\n\n" % time.strftime("%Y-%m-%d %H:%M:%S")
-        content += 'df_use_fs_used_as_metric_name = True\n'
-        store.save_file(os.path.join(cmk.utils.paths.omd_root, 'etc/check_mk/conf.d/fs_cap.mk'),
-                        content)
-
-        # A contact group for all hosts and services
-        groups = {
-            "contact": {
-                'all': {
-                    'alias': u'Everything'
-                }
-            },
-        }
-        save_group_information(groups)
-
->>>>>>> 75a18bda
         self._initialize_tag_config()
 
         # Rules that match the upper host tag definition
         ruleset_config = {
             # Make the tag 'offline' remove hosts from the monitoring
             'only_hosts': [{
-<<<<<<< HEAD
-                'id': '10843c55-11ea-4eb2-bfbc-bce65cd2ae22',
-=======
->>>>>>> 75a18bda
                 'condition': {
                     'host_tags': {
                         'criticality': {
@@ -424,10 +401,6 @@
 
             # Rule for WAN hosts with adapted PING levels
             'ping_levels': [{
-<<<<<<< HEAD
-                'id': '0365b634-30bf-40a3-8516-08e86051508e',
-=======
->>>>>>> 75a18bda
                 'condition': {
                     'host_tags': {
                         'networking': 'wan',
@@ -446,10 +419,6 @@
 
             # All hosts should use SNMP v2c if not specially tagged
             'bulkwalk_hosts': [{
-<<<<<<< HEAD
-                'id': 'b92a5406-1d57-4f1d-953d-225b111239e5',
-=======
->>>>>>> 75a18bda
                 'condition': {
                     'host_tags': {
                         'snmp': 'snmp',
@@ -459,32 +428,13 @@
                     },
                 },
                 'value': True,
-<<<<<<< HEAD
                 'options': {
                     'description': u'Hosts with the tag "snmp-v1" must not use bulkwalk'
                 },
             },],
 
-            # All SNMP managment boards should use SNMP v2c if not specially tagged
-            'management_bulkwalk_hosts': [{
-                'id': '59d84cde-ee3a-4f8d-8bec-fce35a2b0d15',
-                'condition': {},
-                'value': True,
-                'options': {
-                    'description': u'All management boards use SNMP v2 (incl. bulk walks) by default'
-=======
-                'options': {
-                    'description': u'Hosts with the tag "snmp-v1" must not use bulkwalk'
->>>>>>> 75a18bda
-                },
-            },],
-
             # Put all hosts and the contact group 'all'
             'host_contactgroups': [{
-<<<<<<< HEAD
-                'id': 'efd67dab-68f8-4d3c-a417-9f7e29ab48d5',
-=======
->>>>>>> 75a18bda
                 'condition': {},
                 'value': 'all',
                 'options': {
@@ -494,10 +444,6 @@
 
             # Docker container specific host check commands
             'host_check_commands': [{
-<<<<<<< HEAD
-                'id': '24da4ccd-0d1b-40e3-af87-0097df8668f2',
-=======
->>>>>>> 75a18bda
                 'condition': {
                     'host_labels': {
                         u'cmk/docker_object': u'container'
@@ -508,66 +454,6 @@
                     'description': u'Make all docker container host states base on the "Docker container status" service',
                 },
             },],
-<<<<<<< HEAD
-
-            # Enable HW/SW inventory + status data inventory for docker containers and Check-MK servers by default to
-            # simplify the setup procedure for them
-            'active_checks': {
-                'cmk_inv': [
-                    {
-                        'id': '7ba2ac2a-5a49-47ce-bc3c-1630fb191c7f',
-                        'condition': {
-                            'host_labels': {
-                                u'cmk/docker_object': u'node',
-                            }
-                        },
-                        'value': {
-                            'status_data_inventory': True
-                        },
-                    },
-                    {
-                        'id': 'b4b151f9-c7cc-4127-87a6-9539931fcd73',
-                        'condition': {
-                            'host_labels': {
-                                u'cmk/check_mk_server': u'yes',
-                            }
-                        },
-                        'value': {
-                            'status_data_inventory': True
-                        },
-                    },
-                ]
-            },
-
-            # Interval for HW/SW-Inventory check
-            'extra_service_conf': {
-                'check_interval': [{
-                    'id': 'b3847203-84b3-4f5b-ac67-0f06d4403905',
-                    'condition': {
-                        'service_description': [{
-                            '$regex': 'Check_MK HW/SW Inventory$'
-                        }]
-                    },
-                    'value': 1440,
-                    'options': {
-                        'description': u'Restrict HW/SW-Inventory to once a day'
-                    },
-                },],
-            },
-
-            # Disable unreachable notifications by default
-            'extra_host_conf': {
-                'notification_options': [{
-                    'id': '814bf932-6341-4f96-983d-283525b5416d',
-                    'condition': {},
-                    'value': 'd,r,f,s'
-                },],
-            },
-
-            # Periodic service discovery
-            'periodic_discovery': [{
-                'id': '95a56ffc-f17e-44e7-a162-be656f19bedf',
-=======
 
             # Enable HW/SW inventory + status data inventory for docker containers by default to
             # simplify the setup procedure of docker monitoring
@@ -609,16 +495,12 @@
 
             # Periodic service discovery
             'periodic_discovery': [{
->>>>>>> 75a18bda
                 'condition': {},
                 'value': {
                     'severity_unmonitored': 1,
                     'severity_vanished': 0,
                     'check_interval': 120.0,
-<<<<<<< HEAD
-=======
                     'inventory_check_do_scan': True
->>>>>>> 75a18bda
                 },
                 'options': {
                     'description': u'Perform every two hours a service discovery'
@@ -627,10 +509,6 @@
 
             # Include monitoring of checkmk's tmpfs
             'inventory_df_rules': [{
-<<<<<<< HEAD
-                'id': 'b0ee8a51-703c-47e4-aec4-76430281604d',
-=======
->>>>>>> 75a18bda
                 'condition': {
                     'host_labels': {
                         u'cmk/check_mk_server': u'yes',
@@ -664,66 +542,6 @@
     def _initial_global_settings(self):
         settings = {
             "use_new_descriptions_for": [
-<<<<<<< HEAD
-                "aix_memory",
-                "barracuda_mailqueues",
-                "brocade_sys_mem",
-                "casa_cpu_temp",
-                "cisco_mem",
-                "cisco_mem_asa",
-                "cisco_mem_asa64",
-                "cmciii_psm_current",
-                "cmciii_temp",
-                "cmciii_lcp_airin",
-                "cmciii_lcp_airout",
-                "cmciii_lcp_water",
-                "cmk_inventory",
-                "db2_mem",
-                "df",
-                "df_netapp",
-                "df_netapp32",
-                "docker_container_mem",
-                "enterasys_temp",
-                "esx_vsphere_datastores",
-                "esx_vsphere_hostsystem_mem_usage",
-                "esx_vsphere_hostsystem_mem_usage_cluster",
-                "etherbox_temp",
-                "fortigate_memory",
-                "fortigate_memory_base",
-                "fortigate_node_memory",
-                "hr_fs",
-                "hr_mem",
-                "http",
-                "huawei_switch_mem",
-                "hyperv_vms",
-                "ibm_svc_mdiskgrp",
-                "ibm_svc_system",
-                "ibm_svc_systemstats_cache",
-                "ibm_svc_systemstats_disk_latency",
-                "ibm_svc_systemstats_diskio",
-                "ibm_svc_systemstats_iops",
-                "innovaphone_mem",
-                "innovaphone_temp",
-                "juniper_mem",
-                "juniper_screenos_mem",
-                "juniper_trpz_mem",
-                "liebert_bat_temp",
-                "logwatch",
-                "logwatch_groups",
-                "mem_used",
-                "mem_win",
-                "mknotifyd",
-                "mknotifyd_connection",
-                "mssql_backup",
-                "mssql_blocked_sessions",
-                "mssql_counters_cache_hits",
-                "mssql_counters_file_sizes",
-                "mssql_counters_locks",
-                "mssql_counters_locks_per_batch",
-                "mssql_counters_pageactivity",
-                "mssql_counters_sqlstats",
-                "mssql_counters_transactions",
-=======
                 "df",
                 "df_netapp",
                 "df_netapp32",
@@ -774,38 +592,11 @@
                 "mssql_counters.pageactivity",
                 "mssql_counters.locks_per_batch",
                 "mssql_counters.file_sizes",
->>>>>>> 75a18bda
                 "mssql_databases",
                 "mssql_datafiles",
                 "mssql_tablespaces",
                 "mssql_transactionlogs",
                 "mssql_versions",
-<<<<<<< HEAD
-                "netscaler_mem",
-                "nullmailer_mailq",
-                "nvidia_temp",
-                "postfix_mailq",
-                "ps",
-                "qmail_stats",
-                "raritan_emx",
-                "raritan_pdu_inlet",
-                "services",
-                "solaris_mem",
-                "sophos_memory",
-                "statgrab_mem",
-                "tplink_mem",
-                "ups_bat_temp",
-                "vms_diskstat_df",
-                "wmic_process",
-                "zfsget",
-            ],
-            "enable_rulebased_notifications": True,
-            "lock_on_logon_failures": 10,
-        }
-
-        if cmk_version.is_demo():
-            # CMC may not run here, we will base the decision on is_demo only
-=======
             ],
             "enable_rulebased_notifications": True,
             "ui_theme": "facelift",
@@ -813,7 +604,6 @@
         }
 
         if cmk.is_demo():
->>>>>>> 75a18bda
             settings["cmc_cmk_helpers"] = 3
 
         return settings
@@ -839,11 +629,6 @@
         return 40
 
     def generate(self):
-<<<<<<< HEAD
-        # Local import has been added to quick-fix an import cycle between cmk.gui.werks and watolib
-        import cmk.gui.werks as werks
-=======
->>>>>>> 75a18bda
         werks.acknowledge_all_werks(check_permission=False)
 
 
