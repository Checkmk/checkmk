--- conflicted
+++ resolved
@@ -1,98 +1,71 @@
-#!/usr/bin/env python3
-# -*- coding: utf-8 -*-
-# Copyright (C) 2019 tribe29 GmbH - License: GNU General Public License v2
-# This file is part of Checkmk (https://checkmk.com). It is subject to the terms and
-# conditions defined in the file COPYING, which is part of this source code package.
-"""Managing configuration activation of Checkmk
-
-The major elements here are:
-
-ActivateChangesManager   - Coordinates a single activation of Checkmk config changes for all
-                           affected sites.
-SnapshotManager          - Coordinates the collection and packing of snapshots
-ABCSnapshotDataCollector - Copying or generating files to be put into snapshots
-SnapshotCreator          - Packing the snapshots into snapshot archives
-ActivateChangesSite      - Executes the activation procedure for a single site.
-"""
-
-import io
+#!/usr/bin/python
+# -*- encoding: utf-8; py-indent-offset: 4 -*-
+# +------------------------------------------------------------------+
+# |             ____ _               _        __  __ _  __           |
+# |            / ___| |__   ___  ___| | __   |  \/  | |/ /           |
+# |           | |   | '_ \ / _ \/ __| |/ /   | |\/| | ' /            |
+# |           | |___| | | |  __/ (__|   <    | |  | | . \            |
+# |            \____|_| |_|\___|\___|_|\_\___|_|  |_|_|\_\           |
+# |                                                                  |
+# | Copyright Mathias Kettner 2014             mk@mathias-kettner.de |
+# +------------------------------------------------------------------+
+#
+# This file is part of Check_MK.
+# The official homepage is at http://mathias-kettner.de/check_mk.
+#
+# check_mk is free software;  you can redistribute it and/or modify it
+# under the  terms of the  GNU General Public License  as published by
+# the Free Software Foundation in version 2.  check_mk is  distributed
+# in the hope that it will be useful, but WITHOUT ANY WARRANTY;  with-
+# out even the implied warranty of  MERCHANTABILITY  or  FITNESS FOR A
+# PARTICULAR PURPOSE. See the  GNU General Public License for more de-
+# tails. You should have  received  a copy of the  GNU  General Public
+# License along with GNU Make; see the file  COPYING.  If  not,  write
+# to the Free Software Foundation, Inc., 51 Franklin St,  Fifth Floor,
+# Boston, MA 02110-1301 USA.
+
 import errno
 import ast
 import os
 import shutil
 import time
-import abc
 import multiprocessing
-<<<<<<< HEAD
-import traceback
-import subprocess
-import hashlib
-from logging import Logger
-from pathlib import Path
-from typing import Dict, Set, List, Optional, Tuple, Union, NamedTuple, Any
-
-import psutil  # type: ignore[import]
-import werkzeug.urls
-from six import ensure_binary, ensure_str
-
-from livestatus import (
-    SiteId,
-    SiteConfiguration,
-)
-=======
 import psutil
->>>>>>> 75a18bda
 
 import cmk.utils
-import cmk.utils.paths
-import cmk.utils.version as cmk_version
 import cmk.utils.daemon as daemon
 import cmk.utils.store as store
 import cmk.utils.render as render
-import cmk.utils.license_usage.samples as license_usage_samples
-
-import cmk.ec.export as ec  # pylint: disable=cmk-module-layer-violation
-
-from cmk.gui.type_defs import ConfigDomainName, HTTPVariables
+
 import cmk.gui.utils
 import cmk.gui.hooks as hooks
-from cmk.gui.sites import (
-    SiteStatus,
-    states as sites_states,
-    disconnect as sites_disconnect,
-)
+import cmk.gui.sites
+import cmk.gui.userdb as userdb
 import cmk.gui.config as config
+import cmk.gui.multitar as multitar
 import cmk.gui.log as log
-import cmk.gui.escaping as escaping
 from cmk.gui.i18n import _
-from cmk.gui.globals import g, request as _request
+from cmk.gui.globals import html
 from cmk.gui.log import logger
 from cmk.gui.exceptions import (
     MKGeneralException,
+    MKUserError,
     RequestTimeout,
-    MKUserError,
-    MKAuthException,
 )
-import cmk.gui.gui_background_job as gui_background_job
-from cmk.gui.plugins.userdb.utils import user_sync_default_config
-from cmk.gui.plugins.watolib.utils import wato_fileheader
 
 import cmk.gui.watolib.git
 import cmk.gui.watolib.automations
 import cmk.gui.watolib.utils
 import cmk.gui.watolib.sidebar_reload
 import cmk.gui.watolib.snapshots
-from cmk.gui.watolib.config_sync import SnapshotCreator, ReplicationPath
-from cmk.gui.watolib.wato_background_job import WatoBackgroundJob
-from cmk.gui.watolib.config_sync import extract_from_buffer
-from cmk.gui.watolib.global_settings import save_site_global_settings
-from cmk.gui.watolib.automation_commands import automation_command_registry, AutomationCommand
 
 from cmk.gui.watolib.changes import (
     SiteChanges,
     log_audit,
+    activation_site_ids,
+    activation_sites,
 )
-from cmk.gui.plugins.watolib import ABCConfigDomain
+from cmk.gui.plugins.watolib import ConfigDomain
 
 import cmk.gui.gui_background_job as gui_background_job
 
@@ -121,149 +94,55 @@
 
 var_dir = cmk.utils.paths.var_dir + "/wato/"
 
-SnapshotSettings = NamedTuple(
-    "SnapshotSettings",
-    [
-        # TODO: Refactor to Path
-        ("snapshot_path", str),
-        # TODO: Refactor to Path
-        ("work_dir", str),
-        # TODO: Clarify naming (-> replication path or snapshot component?)
-        ("snapshot_components", List[ReplicationPath]),
-        ("component_names", Set[str]),
-        ("site_config", SiteConfiguration),
-        # TODO: Remove with 1.8
-        ("create_pre_17_snapshot", bool),
-    ])
-
 # Directories and files to synchronize during replication
-_replication_paths: List[ReplicationPath] = []
-
-ReplicationPathPre16 = Union[Tuple[str, str, str, List[str]], Tuple[str, str, str]]
-ReplicationPathCompat = Union[ReplicationPathPre16, ReplicationPath]
-ConfigWarnings = Dict[ConfigDomainName, List[str]]
-ActivationId = str
-ActivationState = Dict[str, Dict[str, Any]]
-
-
-def get_trial_expired_message() -> str:
-    return _(
-        "Sorry, but your unlimited 30-day trial of Checkmk has ended. "
-        "The Checkmk Free Edition does not allow distributed setups after the 30-day trial period. "
-        "In case you want to test distributed setups, please "
-        "<a href=\"https://checkmk.com/contact.php?\" target=\"_blank\">contact us</a>.")
-
-
-def add_replication_paths(paths: List[ReplicationPathCompat]) -> None:
-
-    clean_paths: List[ReplicationPath] = []
-
-    for path in paths:
-        # Be compatible to pre 1.7 tuple syntax and convert it to the
-        # new internal strucure
-        # TODO: Remove with 1.8
-        if isinstance(path, tuple) and not isinstance(path, ReplicationPath):
-            if len(path) not in [3, 4]:
-                raise Exception("invalid replication path %r" % (path,))
-
-            # add_replication_paths with tuples used absolute paths, make them relative to our
-            # OMD_ROOT directory now
-            site_path = os.path.relpath(path[2], cmk.utils.paths.omd_root)
-
-            excludes: List[str] = []
-            # mypy does not understand this
-            if len(path) == 4:
-                excludes = path[3]  # type: ignore[misc]
-
-            clean_paths.append(ReplicationPath(path[0], path[1], site_path, excludes))
-            continue
-
-        clean_paths.append(path)
-
-    _replication_paths.extend(clean_paths)
-
-
-def get_replication_paths() -> List[ReplicationPath]:
-    paths: List[ReplicationPath] = [
-        ReplicationPath(
-            "dir", "check_mk",
-            os.path.relpath(cmk.gui.watolib.utils.wato_root_dir(), cmk.utils.paths.omd_root), []),
-        ReplicationPath(
-            "dir", "multisite",
-            os.path.relpath(cmk.gui.watolib.utils.multisite_dir(), cmk.utils.paths.omd_root), []),
-        ReplicationPath("file", "htpasswd",
-                        os.path.relpath(cmk.utils.paths.htpasswd_file, cmk.utils.paths.omd_root),
-                        []),
-        ReplicationPath(
-            "file", "auth.secret",
-            os.path.relpath('%s/auth.secret' % os.path.dirname(cmk.utils.paths.htpasswd_file),
-                            cmk.utils.paths.omd_root), []),
-        ReplicationPath(
-            "file", "auth.serials",
-            os.path.relpath('%s/auth.serials' % os.path.dirname(cmk.utils.paths.htpasswd_file),
-                            cmk.utils.paths.omd_root), []),
+_replication_paths = []
+
+
+def add_replication_paths(paths):
+    _replication_paths.extend(paths)
+
+
+def get_replication_paths():
+    paths = [
+        ("dir", "check_mk", cmk.gui.watolib.utils.wato_root_dir(), ["sitespecific.mk"]),
+        ("dir", "multisite", cmk.gui.watolib.utils.multisite_dir(), ["sitespecific.mk"]),
+        ("file", "htpasswd", cmk.utils.paths.htpasswd_file),
+        ("file", "auth.secret", '%s/auth.secret' % os.path.dirname(cmk.utils.paths.htpasswd_file)),
+        ("file", "auth.serials",
+         '%s/auth.serials' % os.path.dirname(cmk.utils.paths.htpasswd_file)),
         # Also replicate the user-settings of Multisite? While the replication
         # as such works pretty well, the count of pending changes will not
         # know.
-<<<<<<< HEAD
-        ReplicationPath("dir", "usersettings",
-                        os.path.relpath(cmk.utils.paths.var_dir + "/web", cmk.utils.paths.omd_root),
-                        ["*/report-thumbnails"]),
-        ReplicationPath(
-            "dir", "mkps",
-            os.path.relpath(cmk.utils.paths.var_dir + "/packages", cmk.utils.paths.omd_root), []),
-        ReplicationPath(
-            "dir", "local",
-            os.path.relpath(cmk.utils.paths.omd_root + "/local", cmk.utils.paths.omd_root), []),
-=======
         ("dir", "usersettings", cmk.utils.paths.var_dir + "/web", ["*/report-thumbnails"]),
         ("dir", "mkps", cmk.utils.paths.var_dir + "/packages"),
         ("dir", "local", cmk.utils.paths.omd_root + "/local"),
->>>>>>> 75a18bda
     ]
 
     # TODO: Move this to CEE specific code again
-    if not cmk_version.is_raw_edition():
+    if not cmk.is_raw_edition():
         paths += [
-            ReplicationPath(
-                "dir", "liveproxyd",
-                os.path.relpath(cmk.gui.watolib.utils.liveproxyd_config_dir(),
-                                cmk.utils.paths.omd_root), []),
+            ("dir", "liveproxyd", cmk.gui.watolib.utils.liveproxyd_config_dir(),
+             ["sitespecific.mk"]),
         ]
 
     # Include rule configuration into backup/restore/replication. Current
     # status is not backed up.
     if config.mkeventd_enabled:
-        _rule_pack_dir = str(ec.rule_pack_dir().relative_to(cmk.utils.paths.omd_root))
-        paths.append(ReplicationPath("dir", "mkeventd", _rule_pack_dir, []))
-
-        _mkp_rule_pack_dir = str(ec.mkp_rule_pack_dir().relative_to(cmk.utils.paths.omd_root))
-        paths.append(ReplicationPath("dir", "mkeventd_mkp", _mkp_rule_pack_dir, []))
-
-    # There are some edition specific paths available during unit tests when testing other
-    # editions. Filter them out there, even when they are registered.
-    filtered = _replication_paths[:]
-    if not cmk_version.is_managed_edition():
-        filtered = [
-            p for p in filtered if p.ident not in {
-                "customer_multisite", "customer_check_mk", "customer_gui_design", "gui_logo",
-                "gui_logo_facelift", "gui_logo_dark"
-            }
-        ]
-
-    return paths + filtered
+        _rule_pack_dir = str(cmk.ec.export.rule_pack_dir())
+        paths.append(("dir", "mkeventd", _rule_pack_dir, ["sitespecific.mk"]))
+
+        _mkp_rule_pack_dir = str(cmk.ec.export.mkp_rule_pack_dir())
+        paths.append(("dir", "mkeventd_mkp", _mkp_rule_pack_dir))
+
+    return paths + _replication_paths
 
 
 def _load_site_replication_status(site_id, lock=False):
-    return store.load_object_from_file(
-        _site_replication_status_path(site_id),
-        default={},
-        lock=lock,
-    )
+    return store.load_data_from_file(_site_replication_status_path(site_id), {}, lock)
 
 
 def _save_site_replication_status(site_id, repl_status):
-    store.save_object_to_file(_site_replication_status_path(site_id), repl_status, pretty=False)
+    store.save_data_to_file(_site_replication_status_path(site_id), repl_status, pretty=False)
     _cleanup_legacy_replication_status()
 
 
@@ -311,17 +190,14 @@
     return {site_id: _load_site_replication_status(site_id, lock=lock) for site_id in config.sites}
 
 
-def remove_site_config_directory(site_id: SiteId) -> None:
-    work_dir = cmk.utils.paths.site_config_dir / site_id
-
-    try:
-        shutil.rmtree(str(work_dir))
-    except OSError as e:
-        if e.errno != errno.ENOENT:  # No such file or directory
-            raise
-
-
-class ActivateChanges:
+def _save_replication_status(status):
+    status = {}
+
+    for site_id, repl_status in config.sites.items():
+        _save_site_replication_status(site_id, repl_status)
+
+
+class ActivateChanges(object):
     def __init__(self):
         self._repstatus = {}
 
@@ -335,21 +211,61 @@
         super(ActivateChanges, self).__init__()
 
     def load(self):
+        self._load_replication_status()
+        self._load_changes_by_site()
+        self._load_changes_by_id()
+
+    def _load_replication_status(self):
         self._repstatus = _load_replication_status()
-        self._load_changes()
-
-    def _load_changes(self):
+
+    def _load_changes_by_site(self):
         self._changes_by_site = {}
+
+        self._migrate_old_changes()
+
+        for site_id in activation_site_ids():
+            self._changes_by_site[site_id] = SiteChanges(site_id).load()
+
+    # Between 1.4.0i* and 1.4.0b4 the changes were stored in
+    # self._repstatus[site_id]["changes"], migrate them.
+    # TODO: Drop this one day.
+    def _migrate_old_changes(self):
+        has_old_changes = False
+        for site_id, status in self._repstatus.items():
+            if status.get("changes"):
+                has_old_changes = True
+                break
+
+        if not has_old_changes:
+            return
+
+        repstatus = _load_replication_status(lock=True)
+
+        for site_id, status in self._repstatus.items():
+            site_changes = SiteChanges(site_id)
+            for change_spec in status.get("changes", []):
+                site_changes.save_change(change_spec)
+
+            try:
+                del status["changes"]
+            except KeyError:
+                pass
+
+        _save_replication_status(repstatus)
+
+    def confirm_site_changes(self, site_id):
+        SiteChanges(site_id).clear()
+        cmk.gui.watolib.sidebar_reload.need_sidebar_reload()
+
+    # Returns a list of changes ordered by time and grouped by the change.
+    # Each change contains a list of affected sites.
+    def _load_changes_by_id(self):
         changes = {}
 
-        for site_id in config.activation_sites():
-            site_changes = SiteChanges(SiteChanges.make_path(site_id)).read()
-            self._changes_by_site[site_id] = site_changes
-
+        for site_id, site_changes in self._changes_by_site.items():
             if not site_changes:
                 continue
 
-            # Assume changes can be recorded multiple times and deduplicate them.
             for change in site_changes:
                 change_id = change["id"]
 
@@ -361,21 +277,16 @@
 
         self._changes = sorted(changes.items(), key=lambda k_v: k_v[1]["time"])
 
-    def confirm_site_changes(self, site_id):
-        SiteChanges(SiteChanges.make_path(site_id)).clear()
-        cmk.gui.watolib.sidebar_reload.need_sidebar_reload()
-
-    def get_changes_estimate(self) -> Optional[str]:
+    def get_changes_estimate(self):
         changes_counter = 0
-        for site_id in config.activation_sites():
-            changes_counter += len(SiteChanges(SiteChanges.make_path(site_id)).read())
+        for site_id in activation_site_ids():
+            changes_counter += len(SiteChanges(site_id).load())
             if changes_counter > 10:
                 return _("10+ changes")
         if changes_counter == 1:
             return _("1 change")
-        if changes_counter > 1:
+        elif changes_counter > 1:
             return _("%d changes") % changes_counter
-        return None
 
     def grouped_changes(self):
         return self._changes
@@ -383,38 +294,31 @@
     def _changes_of_site(self, site_id):
         return self._changes_by_site[site_id]
 
-    def dirty_and_active_activation_sites(self) -> List[SiteId]:
-        """Returns the list of sites that should be used when activating all affected sites"""
-        return self.filter_not_activatable_sites(self.dirty_sites())
-
-    def filter_not_activatable_sites(self, sites: List[Tuple[SiteId,
-                                                             SiteConfiguration]]) -> List[SiteId]:
+    # Returns the list of sites that should be used when activating all
+    # affected sites.
+    def dirty_and_active_activation_sites(self):
         dirty = []
-        for site_id, site in sites:
+        for site_id, site in activation_sites():
             status = self._get_site_status(site_id, site)[1]
             is_online = self._site_is_online(status)
             is_logged_in = self._site_is_logged_in(site_id, site)
 
-            if is_online and is_logged_in:
+            if is_online and is_logged_in and self._changes_of_site(site_id):
                 dirty.append(site_id)
         return dirty
 
-    def dirty_sites(self) -> List[Tuple[SiteId, SiteConfiguration]]:
-        """Returns the list of sites that have changes (including offline sites)"""
-        return [s for s in config.activation_sites().items() if self._changes_of_site(s[0])]
-
     def _site_is_logged_in(self, site_id, site):
         return config.site_is_local(site_id) or "secret" in site
 
-    def _site_is_online(self, status: str) -> bool:
+    def _site_is_online(self, status):
         return status in ["online", "disabled"]
 
-    def _get_site_status(self, site_id: SiteId, site: SiteConfiguration) -> Tuple[SiteStatus, str]:
+    def _get_site_status(self, site_id, site):
         if site.get("disabled"):
-            site_status = SiteStatus({})
+            site_status = {}
             status = "disabled"
         else:
-            site_status = sites_states().get(site_id, SiteStatus({}))
+            site_status = cmk.gui.sites.state(site_id, {})
             status = site_status.get("state", "unknown")
 
         return site_status, status
@@ -427,19 +331,19 @@
         if config.site_is_local(site_id):
             return False
 
-        return any(c["need_sync"] for c in self._changes_of_site(site_id))
+        return any([c["need_sync"] for c in self._changes_of_site(site_id)])
 
     def _is_activate_needed(self, site_id):
-        return any(c["need_restart"] for c in self._changes_of_site(site_id))
+        return any([c["need_restart"] for c in self._changes_of_site(site_id)])
 
     # This function returns the last known persisted activation state
     def _last_activation_state(self, site_id):
         manager = ActivateChangesManager()
         site_state_path = os.path.join(manager.activation_persisted_dir,
                                        manager.site_filename(site_id))
-        return store.load_object_from_file(site_state_path, {})
-
-    def _get_last_change_id(self) -> str:
+        return store.load_data_from_file(site_state_path, {})
+
+    def _get_last_change_id(self):
         return self._changes[-1][1]["id"]
 
     def has_changes(self):
@@ -456,8 +360,7 @@
         return change["user_id"] and change["user_id"] != config.user.id
 
     def _affects_all_sites(self, change):
-        return not set(change["affected_sites"]).symmetric_difference(set(
-            config.activation_sites()))
+        return not set(change["affected_sites"]).symmetric_difference(set(activation_site_ids()))
 
     def update_activation_time(self, site_id, ty, duration):
         repl_status = _load_site_replication_status(site_id, lock=True)
@@ -480,48 +383,29 @@
 
 
 class ActivateChangesManager(ActivateChanges):
-    """Manages the activation of pending configuration changes
-
-    A single object cares about one activation for all affected sites.
-
-    It is used to execute an activation using ActivateChangesManager.start().  During execution it
-    persists it's activation information. This makes it possible to gather the activation state
-    asynchronously.
-
-    Prepares the snapshots for synchronization and handles all the ActivateChangesSite objects that
-    manage the activation for the single sites.
-    """
     # Temporary data
     activation_tmp_base_dir = cmk.utils.paths.tmp_dir + "/wato/activation"
     # Persisted data
     activation_persisted_dir = cmk.utils.paths.var_dir + "/wato/activation"
 
-    # These keys will be persisted in <activation_id>/info.mk
-    info_keys = (
-        "_sites",
-        "_activate_until",
-        "_comment",
-        "_activate_foreign",
-        "_activation_id",
-        "_time_started",
-    )
-
     def __init__(self):
-        self._sites: List[SiteId] = []
-        self._site_snapshot_settings: Dict[SiteId, SnapshotSettings] = {}
-        self._activate_until: Optional[str] = None
-        self._comment: Optional[str] = None
+        self._sites = []
+        self._activate_until = None
+        self._comment = None
         self._activate_foreign = False
-        self._activation_id: Optional[str] = None
-        self._prevent_activate = False
-        store.makedirs(self.activation_persisted_dir)
+        self._activation_id = None
+        self._snapshot_id = None
+        if not os.path.exists(self.activation_persisted_dir):
+            os.makedirs(self.activation_persisted_dir)
         super(ActivateChangesManager, self).__init__()
 
-    def load_activation(self, activation_id: ActivationId) -> None:
+    def load_activation(self, activation_id):
         self._activation_id = activation_id
-        from_file = self._load_activation_info(activation_id)
-        for key in self.info_keys:
-            setattr(self, key, from_file[key])
+
+        if not os.path.exists(self._info_path()):
+            raise MKUserError(None, "Unknown activation process")
+
+        self._load_activation()
 
     # Creates the snapshot and starts the single site sync processes. In case these
     # steps could not be started, exceptions are raised and have to be handled by
@@ -536,63 +420,28 @@
     # configuration on that site. The state is checked by the general activation
     # thread.
     def start(self,
-              sites: List[SiteId],
-              activate_until: Optional[str] = None,
-              comment: Optional[str] = None,
-              activate_foreign: bool = False,
-              prevent_activate: bool = False) -> ActivationId:
-        """Start activation of changes.
-
-        For each site one background process will be launched, handling the activation of one
-        particular site. Handling of remote sites is done transparently through the use of
-        SyncSnapshots.
-
-        Args:
-            sites:
-                The sites for which activation should be started.
-
-            activate_until:
-                The most current change-id which shall be activated. If newer changes are present
-                the activation is aborted.
-
-            comment:
-                A comment which will be persisted in the temporary info.mk file and stored with the
-                newly created snapshot.
-
-            activate_foreign:
-                A boolean flag, indicating that even changes which do not originate from the
-                user requesting the activation shall be activated. If this is not set and there
-                are "foreign" changes, the activation will be aborted. In any case the user needs
-                to have the `wato.activateforeign` permission.
-
-            prevent_activate:
-                Doesn't seem to be doing much. Remove?
-
-        Returns:
-            The activation-id under which to track the progress of this particular run.
-
-        """
+              sites,
+              activate_until=None,
+              comment=None,
+              activate_foreign=False,
+              prevent_activate=False):
+        self._sites = self._get_sites(sites)
+
+        if activate_until is None:
+            self._activate_until = self._get_last_change_id()
+        else:
+            self._activate_until = activate_until
+
+        self._comment = comment
         self._activate_foreign = activate_foreign
-
-        self._sites = self._get_sites(sites)
-        self._site_snapshot_settings = self._get_site_snapshot_settings(self._sites)
-        self._activate_until = (self._get_last_change_id()
-                                if activate_until is None else activate_until)
-        self._comment = comment
         self._activation_id = self._new_activation_id()
         self._time_started = time.time()
+        self._snapshot_id = None
         self._prevent_activate = prevent_activate
 
         self._verify_valid_host_config()
         self._save_activation()
 
-<<<<<<< HEAD
-        self._pre_activate_changes()
-        self._create_snapshots()
-        self._save_activation()
-
-        self._start_activation()
-=======
         try:
             self._pre_activate_changes()
             self._create_snapshots()
@@ -602,94 +451,45 @@
             # Always do housekeeping - even on RequestTimeout
             # Note: A RequestTimeout can still occur during housekeeping
             self._do_housekeeping()
->>>>>>> 75a18bda
 
         return self._activation_id
 
     def _verify_valid_host_config(self):
-        defective_hosts = cmk.gui.watolib.validate_all_hosts([], force_all=True)
+        # TODO: Cleanup this local import
+        import cmk.gui.watolib.hosts_and_folders  # pylint: disable=redefined-outer-name
+        defective_hosts = cmk.gui.watolib.hosts_and_folders.validate_all_hosts([], force_all=True)
         if defective_hosts:
             raise MKUserError(
                 None,
                 _("You cannot activate changes while some hosts have "
                   "an invalid configuration: ") + ", ".join([
                       '<a href="%s">%s</a>' %
-                      (cmk.gui.watolib.folder_preserving_link([("mode", "edit_host"),
-                                                               ("host", hn)]), hn)
-                      for hn in defective_hosts
+                      (cmk.gui.watolib.hosts_and_folders.folder_preserving_link(
+                          [("mode", "edit_host"), ("host", hn)]), hn) for hn in defective_hosts
                   ]))
 
     def activate_until(self):
         return self._activate_until
 
-    def wait_for_completion(self, timeout: Optional[float] = None) -> bool:
-        """Wait for activation to be complete.
-
-        Optionally a soft timeout can be given and waiting will stop. The return value will then
-        be True if everything is completed and False if it isn't.
-
-        Args:
-            timeout: Optional timeout in seconds. If omitted the call will wait until completion.
-
-        Returns:
-            True if completed, False if still running.
-        """
-        start = time.time()
+    def wait_for_completion(self):
         while self.is_running():
             time.sleep(0.5)
-            if timeout and start + timeout >= time.time():
-                break
-
-        completed = not self.is_running()
-        return completed
-
-    def is_running(self) -> bool:
-        return bool(self.running_sites())
-
-    def _activation_running(self, site_id: SiteId) -> bool:
-        site_state = self.get_site_state(site_id)
-
-<<<<<<< HEAD
-        # The site_state file may be missing/empty, if the operation has started recently.
-        # However, if the file is still missing after a considerable amount
-        # of time, we consider this site activation as dead
-        seconds_since_start = time.time() - self._time_started
-        if site_state == {} and seconds_since_start > _request.request_timeout - 10:
-            return False
-
-        if site_state == {} or site_state["_phase"] == PHASE_INITIALIZED:
-            # Just been initialized. Treat as running as it has not been
-            # started and could not lock the site stat file yet.
-            return True
-
-        # Check whether or not the process is still there
-        # The pid refers to
-        # - the site scheduler PID as long as the site is in queue
-        # - the site activate changes PID
-        # - None, if the site was locked by another process
-        if site_state["_pid"] is None:
-            return False
-
-        try:
-            os.kill(site_state["_pid"], 0)
-            return True
-        except OSError as e:
-            # ESRCH: no such process
-            # EPERM: operation not permitted (another process reused this)
-            # -> Both cases mean it is not running anymore
-            if e.errno in [errno.EPERM, errno.ESRCH]:
-                return False
-
-            raise
 
     # Check whether or not at least one site thread is still working
     # (flock on the <activation_id>/site_<site_id>.mk file)
-    def running_sites(self) -> List[SiteId]:
-        running = []
+    def is_running(self):
+        state = self.get_state()
+
         for site_id in self._sites:
-            if self._activation_running(site_id):
-                running.append(site_id)
-=======
+            site_state = state["sites"][site_id]
+
+            # The site_state file may be missing/empty, if the operation has started recently.
+            # However, if the file is still missing after a considerable amount
+            # of time, we consider this site activation as dead
+            seconds_since_start = time.time() - self._time_started
+            if site_state == {} and seconds_since_start > html.request.request_timeout - 10:
+                continue
+
             if site_state == {} or site_state["_phase"] == PHASE_INITIALIZED:
                 # Just been initialized, not in queue yet
                 return True  # -> running
@@ -711,68 +511,65 @@
                     pass  # -> not running
                 else:
                     raise
->>>>>>> 75a18bda
-
-        return running
-
-    def _new_activation_id(self) -> ActivationId:
+
+        return False  # No site reported running -> not running
+
+    def _new_activation_id(self):
         return cmk.gui.utils.gen_id()
 
-    def _get_sites(self, sites: List[SiteId]) -> List[SiteId]:
+    def _get_sites(self, sites):
         for site_id in sites:
-            if site_id not in config.activation_sites():
+            if site_id not in dict(activation_sites()):
                 raise MKUserError("sites", _("The site \"%s\" does not exist.") % site_id)
 
         return sites
 
-    def _info_path(self, activation_id):
-        return "%s/%s/info.mk" % (self.activation_tmp_base_dir, activation_id)
-
-    def activations(self):
-        for activation_id in os.listdir(self.activation_tmp_base_dir):
-            yield activation_id, self._load_activation_info(activation_id)
+    def _info_path(self):
+        return "%s/%s/info.mk" % (self.activation_tmp_base_dir, self._activation_id)
 
     def _site_snapshot_file(self, site_id):
         return "%s/%s/site_%s_sync.tar.gz" % (self.activation_tmp_base_dir, self._activation_id,
                                               site_id)
 
-    def _load_activation_info(self, activation_id):
-        info_path = self._info_path(activation_id)
-        if not os.path.exists(info_path):
-            raise MKUserError(
-                None,
-                f"Unknown activation process: {info_path!r} not found",
-            )
-
-        return store.load_object_from_file(info_path, {})
+    def _load_activation(self):
+        self.__dict__.update(store.load_data_from_file(self._info_path(), {}))
 
     def _save_activation(self):
-        store.makedirs(os.path.dirname(self._info_path(self._activation_id)))
-        to_file = {key: getattr(self, key) for key in self.info_keys}
-        return store.save_object_to_file(self._info_path(self._activation_id), to_file)
+        try:
+            os.makedirs(os.path.dirname(self._info_path()))
+        except OSError as e:
+            if e.errno == errno.EEXIST:
+                pass
+            else:
+                raise
+
+        return store.save_data_to_file(
+            self._info_path(), {
+                "_sites": self._sites,
+                "_activate_until": self._activate_until,
+                "_comment": self._comment,
+                "_activate_foreign": self._activate_foreign,
+                "_activation_id": self._activation_id,
+                "_snapshot_id": self._snapshot_id,
+                "_time_started": self._time_started,
+            })
 
     # Give hooks chance to do some pre-activation things (and maybe stop
     # the activation)
     def _pre_activate_changes(self):
+        # TODO: Cleanup this local import
+        import cmk.gui.watolib.hosts_and_folders  # pylint: disable=redefined-outer-name
         try:
             if hooks.registered('pre-distribute-changes'):
-                hooks.call("pre-distribute-changes", cmk.gui.watolib.collect_all_hosts())
+                hooks.call("pre-distribute-changes",
+                           cmk.gui.watolib.hosts_and_folders.collect_all_hosts())
         except Exception as e:
-            logger.exception("error calling pre-distribute-changes hook")
+            logger.exception()
             if config.debug:
                 raise
             raise MKUserError(None, _("Can not start activation: %s") % e)
 
     def _create_snapshots(self):
-<<<<<<< HEAD
-        """Creates the needed SyncSnapshots for each applicable site.
-
-        Some conflict prevention is being done. This function checks for the presence of
-        newer changes than the ones to be activated.
-
-        """
-=======
->>>>>>> 75a18bda
         with store.lock_checkmk_configuration():
             if not self._changes:
                 raise MKUserError(None, _("Currently there are no changes to activate."))
@@ -784,52 +581,72 @@
                       "to ensure you also want to activate it now and start the "
                       "activation again."))
 
-            backup_snapshot_proc = multiprocessing.Process(
-                target=cmk.gui.watolib.snapshots.create_snapshot, args=(self._comment,))
-            backup_snapshot_proc.start()
-
-            if self._activation_id is None:
-                raise Exception("activation ID is not set")
-
-            logger.debug("Start creating config sync snapshots")
+            # Create (legacy) WATO config snapshot
             start = time.time()
+            logger.debug("Snapshot creation started")
+            # TODO: Remove/Refactor once new changes mechanism has been implemented
+            #       This single function is responsible for the slow activate changes (python tar packaging..)
+            snapshot_name = cmk.gui.watolib.snapshots.create_snapshot(self._comment)
+            log_audit(None, "snapshot-created", _("Created snapshot %s") % snapshot_name)
+
             work_dir = os.path.join(self.activation_tmp_base_dir, self._activation_id)
-
-            # Do not create a snapshot for the local site. All files are already in place
-            site_snapshot_settings = self._site_snapshot_settings.copy()
-            try:
-                del site_snapshot_settings[config.omd_site()]
-            except KeyError:
-                pass
-
-            snapshot_manager = SnapshotManager.factory(work_dir, site_snapshot_settings)
-            snapshot_manager.generate_snapshots()
-            logger.debug("Config sync snapshot creation took %.4f", time.time() - start)
-
-            logger.debug("Waiting for backup snapshot creation to complete")
-            backup_snapshot_proc.join()
-
-        logger.debug("Finished all snapshots")
-
-    def _get_site_snapshot_settings(self, sites: List[SiteId]) -> Dict[SiteId, SnapshotSettings]:
-        snapshot_settings = {}
-
-        for site_id in sites:
+            if cmk.is_managed_edition():
+                import cmk.gui.cme.managed_snapshots as managed_snapshots
+                managed_snapshots.CMESnapshotManager(
+                    work_dir, self._get_site_configurations()).generate_snapshots()
+            else:
+                self._generate_snapshots(work_dir)
+
+            logger.debug("Snapshot creation took %.4f" % (time.time() - start))
+
+    def _get_site_configurations(self):
+        site_configurations = {}
+
+        for site_id in self._sites:
+            site_configuration = {}
             self._check_snapshot_creation_permissions(site_id)
 
-            site_config = config.sites[site_id]
-            work_dir = cmk.utils.paths.site_config_dir / site_id
-
-            site_status = self._get_site_status(site_id, site_config)[0]
-            is_pre_17_site = cmk.gui.watolib.utils.is_pre_17_remote_site(site_status)
-
-            snapshot_components = _get_replication_components(str(work_dir), site_config,
-                                                              is_pre_17_site)
-
-<<<<<<< HEAD
+            site_configuration["snapshot_path"] = self._site_snapshot_file(site_id)
+            site_configuration["work_dir"] = self._get_site_tmp_dir(site_id)
+
+            # Change all default replication paths to be in the site specific temporary directory
+            # These paths are then packed into the sync snapshot
+            replication_components = []
+            for entry in map(list, self._get_replication_components(site_id)):
+                entry[2] = entry[2].replace(cmk.utils.paths.omd_root,
+                                            site_configuration["work_dir"])
+                replication_components.append(tuple(entry))
+
+            # Add site-specific global settings
+            replication_components.append(("file", "sitespecific",
+                                           os.path.join(site_configuration["work_dir"],
+                                                        "site_globals", "sitespecific.mk")))
+
             # Generate a quick reference_by_name for each component
-            component_names = {c[1] for c in snapshot_components}
-=======
+            site_configuration["snapshot_components"] = replication_components
+            site_configuration["component_names"] = set()
+            for component in site_configuration["snapshot_components"]:
+                site_configuration["component_names"].add(component[1])
+
+            site_configurations[site_id] = site_configuration
+
+        return site_configurations
+
+    def _generate_snapshots(self, work_dir):
+        with multitar.SnapshotCreator(work_dir, get_replication_paths()) as snapshot_creator:
+            for site_id in self._sites:
+                self._create_site_sync_snapshot(site_id, snapshot_creator)
+
+    def _create_site_sync_snapshot(self, site_id, snapshot_creator=None):
+        self._check_snapshot_creation_permissions(site_id)
+
+        snapshot_path = self._site_snapshot_file(site_id)
+
+        site_tmp_dir = self._get_site_tmp_dir(site_id)
+
+        paths = self._get_replication_components(site_id)
+        self.create_site_globals_file(site_id, site_tmp_dir)
+
         # Add site-specific global settings
         site_specific_paths = [("file", "sitespecific", os.path.join(site_tmp_dir,
                                                                      "sitespecific.mk"))]
@@ -837,18 +654,12 @@
                                            paths,
                                            site_specific_paths,
                                            reuse_identical_snapshots=True)
->>>>>>> 75a18bda
-
-            snapshot_settings[site_id] = SnapshotSettings(
-                snapshot_path=self._site_snapshot_file(site_id),
-                work_dir=str(work_dir),
-                snapshot_components=snapshot_components,
-                component_names=component_names,
-                site_config=site_config,
-                create_pre_17_snapshot=is_pre_17_site,
-            )
-
-        return snapshot_settings
+
+        shutil.rmtree(site_tmp_dir)
+
+    def _get_site_tmp_dir(self, site_id):
+        return os.path.join(self.activation_tmp_base_dir, self._activation_id,
+                            "sync-%s-specific-%.4f" % (site_id, time.time()))
 
     def _check_snapshot_creation_permissions(self, site_id):
         if self._site_has_foreign_changes(site_id) and not self._activate_foreign:
@@ -869,106 +680,44 @@
                   "have to confirm the activation or ask you colleagues to activate "
                   "these changes in their own."))
 
-    def _start_activation(self) -> None:
-        self._log_activation()
-        assert self._activation_id is not None
-        job = ActivateChangesSchedulerBackgroundJob(self._activation_id,
-                                                    self._site_snapshot_settings,
-                                                    self._prevent_activate)
-        job.start()
-
-    def _log_activation(self):
-        log_msg = _("Starting activation (Sites: %s)") % ",".join(self._sites)
-        log_audit("activate-changes", log_msg)
-
-        if self._comment:
-            log_audit("activate-changes", "%s: %s" % (_("Comment"), self._comment))
-
-    def get_state(self) -> ActivationState:
-        return {
-            "sites": {
-                site_id: self.get_site_state(site_id)  #
-                for site_id in self._sites
-            }
-        }
-
-    def get_site_state(self, site_id):
-        return store.load_object_from_file(self.site_state_path(site_id), {})
-
-    def site_state_path(self, site_id):
-        if self._activation_id is None:
-            raise Exception("activation ID is not set")
-        return os.path.join(self.activation_tmp_base_dir, self._activation_id,
-                            self.site_filename(site_id))
-
-    @classmethod
-    def site_filename(cls, site_id):
-        return "site_%s.mk" % site_id
-
-
-<<<<<<< HEAD
-class SnapshotManager:
-    @staticmethod
-    def factory(work_dir: str, site_snapshot_settings: Dict[SiteId,
-                                                            SnapshotSettings]) -> 'SnapshotManager':
-        if cmk_version.is_managed_edition():
-            import cmk.gui.cme.managed_snapshots as managed_snapshots  # pylint: disable=no-name-in-module
-            return SnapshotManager(
-                work_dir,
-                site_snapshot_settings,
-                managed_snapshots.CMESnapshotDataCollector(site_snapshot_settings),
-                reuse_identical_snapshots=False,
-                generate_in_suprocess=True,
-            )
-
-        return SnapshotManager(
-            work_dir,
-            site_snapshot_settings,
-            CRESnapshotDataCollector(site_snapshot_settings),
-            reuse_identical_snapshots=True,
-            generate_in_suprocess=False,
-        )
-
-    def __init__(self, activation_work_dir: str, site_snapshot_settings: Dict[SiteId,
-                                                                              SnapshotSettings],
-                 data_collector: 'ABCSnapshotDataCollector', reuse_identical_snapshots: bool,
-                 generate_in_suprocess: bool) -> None:
-        super(SnapshotManager, self).__init__()
-        self._activation_work_dir = activation_work_dir
-        self._site_snapshot_settings = site_snapshot_settings
-        self._data_collector = data_collector
-        self._reuse_identical_snapshots = reuse_identical_snapshots
-        self._generate_in_subproces = generate_in_suprocess
-
-        # Stores site and folder specific information to speed-up the snapshot generation
-        self._logger = logger.getChild(self.__class__.__name__)
-
-    def _create_site_sync_snapshot(self, site_id: SiteId, snapshot_settings: SnapshotSettings,
-                                   snapshot_creator: SnapshotCreator,
-                                   data_collector: 'ABCSnapshotDataCollector') -> None:
-        generic_site_components, custom_site_components = data_collector.get_site_components(
-            snapshot_settings)
-
-        # The CME produces individual snapshots in parallel subprocesses, the CEE mainly equal
-        # snapshots for all sites (with some minor differences, like site specific global settings).
-        # It creates a single snapshot and clones the result multiple times. Parallel creation of
-        # the snapshots would not work for the CEE.
-        if self._generate_in_subproces:
-            generate_function = snapshot_creator.generate_snapshot_in_subprocess
-        else:
-            generate_function = snapshot_creator.generate_snapshot
-
-        generate_function(snapshot_work_dir=snapshot_settings.work_dir,
-                          target_filepath=snapshot_settings.snapshot_path,
-                          generic_components=generic_site_components,
-                          custom_components=custom_site_components,
-                          reuse_identical_snapshots=self._reuse_identical_snapshots)
-
-    def generate_snapshots(self) -> None:
-        if not self._site_snapshot_settings:
-            # Nothing to do
-            return
-=======
+    def _get_replication_components(self, site_id):
+        paths = get_replication_paths()[:]
+        # Remove Event Console settings, if this site does not want it (might
+        # be removed in some future day)
+        if not config.sites[site_id].get("replicate_ec"):
+            paths = [e for e in paths if e[1] not in ["mkeventd", "mkeventd_mkp"]]
+
+        # Remove extensions if site does not want them
+        if not config.sites[site_id].get("replicate_mkps"):
+            paths = [e for e in paths if e[1] not in ["local", "mkps"]]
+
+        return paths
+
+    def create_site_globals_file(self, site_id, tmp_dir, sites=None):
+        # TODO: Cleanup this local import
+        import cmk.gui.watolib.sites  # pylint: disable=redefined-outer-name
+
+        try:
+            os.makedirs(tmp_dir)
+        except OSError as e:
+            if e.errno == errno.EEXIST:
+                pass
+            else:
+                raise
+
+        if not sites:
+            sites = cmk.gui.watolib.sites.SiteManagementFactory().factory().load_sites()
+        site = sites[site_id]
+        site_globals = site.get("globals", {})
+
+        site_globals.update({
+            "wato_enabled": not site.get("disable_wato", True),
+            "userdb_automatic_sync": site.get("user_sync",
+                                              userdb.user_sync_default_config(site_id)),
+        })
+
+        store.save_data_to_file(tmp_dir + "/sitespecific.mk", site_globals)
+
     def _start_activation(self):
         self._log_activation()
         site_snapshots = dict([
@@ -977,250 +726,53 @@
         job = ActivateChangesSchedulerBackgroundJob(self._activation_id, site_snapshots,
                                                     self._prevent_activate)
         job.start()
->>>>>>> 75a18bda
-
-        # 1. Collect files to "var/check_mk/site_configs" directory
-        self._data_collector.prepare_snapshot_files()
-
-        # 2. Create snapshot for synchronization (Only for pre 1.7 sites)
-        generic_components = self._data_collector.get_generic_components()
-        with SnapshotCreator(self._activation_work_dir, generic_components) as snapshot_creator:
-            for site_id, snapshot_settings in sorted(self._site_snapshot_settings.items(),
-                                                     key=lambda x: x[0]):
-                if snapshot_settings.create_pre_17_snapshot:
-                    self._create_site_sync_snapshot(site_id, snapshot_settings, snapshot_creator,
-                                                    self._data_collector)
-
-
-class ABCSnapshotDataCollector(metaclass=abc.ABCMeta):
-    """Prepares files to be synchronized to the remote sites"""
-    def __init__(self, site_snapshot_settings: Dict[SiteId, SnapshotSettings]) -> None:
-        super(ABCSnapshotDataCollector, self).__init__()
-        self._site_snapshot_settings = site_snapshot_settings
-        self._logger = logger.getChild(self.__class__.__name__)
-
-    @abc.abstractmethod
-    def prepare_snapshot_files(self) -> None:
-        """Site independent preparation of files to be used for the sync snapshots
-        This will be called once before iterating over all sites.
-        """
-        raise NotImplementedError()
-
-    @abc.abstractmethod
-    def get_generic_components(self) -> List[ReplicationPath]:
-        """Return the site independent snapshot components
-        These will be collected by the SnapshotManager once when entering the context manager
-        """
-        raise NotImplementedError()
-
-    @abc.abstractmethod
-    def get_site_components(
-            self, snapshot_settings: SnapshotSettings
-    ) -> Tuple[List[ReplicationPath], List[ReplicationPath]]:
-        """Split the snapshot components into generic and site specific components
-
-        The generic components have the advantage that they only need to be created once for all
-        sites and can be shared between the sites to optimize processing."""
-        raise NotImplementedError()
-
-
-class CRESnapshotDataCollector(ABCSnapshotDataCollector):
-    def prepare_snapshot_files(self):
-        """Collect the files to be synchronized for all sites
-
-        This is done by copying the things declared by the generic components together to a single
-        site_config for one site. This will result in a directory containing only hard links to
-        the original files.
-
-        This directory is then cloned recursively for all sites, again with the result of having
-        a single directory per site containing a lot of hard links to the original files.
-
-        As last step the site individual files will be added.
-        """
-        # Choose one site to create the first site config for
-        site_ids = list(self._site_snapshot_settings.keys())
-        first_site = site_ids.pop(0)
-
-        # Create first directory and clone it once for each destination site
-        self._prepare_site_config_directory(first_site)
-        self._clone_site_config_directories(first_site, site_ids)
-
-        for site_id, snapshot_settings in sorted(self._site_snapshot_settings.items(),
-                                                 key=lambda x: x[0]):
-
-            site_globals = get_site_globals(site_id, snapshot_settings.site_config)
-
-            # Generate site specific global settings file
-            if snapshot_settings.create_pre_17_snapshot:
-                create_site_globals_file(site_id, snapshot_settings.work_dir, site_globals)
-            else:
-                save_site_global_settings(site_globals, custom_site_path=snapshot_settings.work_dir)
-
-            if not self._site_snapshot_settings[site_id].create_pre_17_snapshot:
-                create_distributed_wato_files(Path(snapshot_settings.work_dir),
-                                              site_id,
-                                              is_remote=True)
-
-<<<<<<< HEAD
-    def _prepare_site_config_directory(self, site_id: SiteId) -> None:
-        """
-        Gather files to be synchronized to remote sites from etc hierarchy
-
-        - Iterate all files declared by snapshot components
-        - Synchronize site hierarchy with site_config directory
-          - Remove files that do not exist anymore
-          - Add hard links
-        """
-        self._logger.debug("Processing first site %s", site_id)
-        snapshot_settings = self._site_snapshot_settings[site_id]
-=======
+
+    def _log_activation(self):
+        log_msg = _("Starting activation (Sites: %s)") % ",".join(self._sites)
+        log_audit(None, "activate-changes", log_msg)
+
+        if self._comment:
+            log_audit(None, "activate-changes", "%s: %s" % (_("Comment"), self._comment))
+
     def get_state(self):
         state = {
             "sites": {},
         }
->>>>>>> 75a18bda
-
-        # Currently we don't have an incremental sync on disk. The performance of some mkdir/link
-        # calls should be good enough
-        if os.path.exists(snapshot_settings.work_dir):
-            shutil.rmtree(snapshot_settings.work_dir)
-
-        for component in snapshot_settings.snapshot_components:
-            if component.ident == "sitespecific":
-                continue  # Will be created for each site individually later
-
-            source_path = Path(cmk.utils.paths.omd_root).joinpath(component.site_path)
-            target_path = Path(snapshot_settings.work_dir).joinpath(component.site_path)
-
-            store.makedirs(target_path.parent)
-
-            if not source_path.exists():
-                # Not existing files things can simply be skipped, not existing files could also be
-                # skipped, but we create them here to be 1:1 compatible with the pre 1.7 sync.
-                if component.ty == "dir":
-                    store.makedirs(target_path)
-
-                continue
-
-            # Recursively hard link files (rsync --link-dest or cp -al)
-            # With Python 3 we could use "shutil.copytree(src, dst, copy_function=os.link)", but
-            # please have a look at the performance before switching over...
-            #shutil.copytree(source_path, str(target_path.parent) + "/", copy_function=os.link)
-            p = subprocess.Popen(
-                ["cp", "-al", str(source_path),
-                 str(target_path.parent) + "/"],
-                stdout=subprocess.PIPE,
-                stderr=subprocess.STDOUT,
-                stdin=open(os.devnull),
-                shell=False,
-                close_fds=True)
-            stdout = p.communicate()[0]
-            if p.returncode != 0:
-                self._logger.error("Failed to clone files from %s to %s: %s", source_path,
-                                   str(target_path), stdout)
-                raise MKGeneralException("Failed to create site config directory")
-
-        self._logger.debug("Finished site")
-
-    def _clone_site_config_directories(self, origin_site_id: SiteId,
-                                       site_ids: List[SiteId]) -> None:
-        origin_site_work_dir = self._site_snapshot_settings[origin_site_id].work_dir
-
-        for site_id in site_ids:
-            self._logger.debug("Processing site %s", site_id)
-            snapshot_settings = self._site_snapshot_settings[site_id]
-
-            if os.path.exists(snapshot_settings.work_dir):
-                shutil.rmtree(snapshot_settings.work_dir)
-
-            p = subprocess.Popen(["cp", "-al", origin_site_work_dir, snapshot_settings.work_dir],
-                                 shell=False,
-                                 close_fds=True)
-            p.wait()
-            assert p.returncode == 0
-            self._logger.debug("Finished site")
-
-    def get_generic_components(self) -> List[ReplicationPath]:
-        return get_replication_paths()
-
-    def get_site_components(
-            self, snapshot_settings: SnapshotSettings
-    ) -> Tuple[List[ReplicationPath], List[ReplicationPath]]:
-        generic_site_components = []
-        custom_site_components = []
-
-        for component in snapshot_settings.snapshot_components:
-            if component.ident == "sitespecific":
-                # Only the site specific global files are individually handled in the non CME snapshot
-                custom_site_components.append(component)
-            else:
-                generic_site_components.append(component)
-
-        return generic_site_components, custom_site_components
-
-
-@gui_background_job.job_registry.register
-class ActivationCleanupBackgroundJob(WatoBackgroundJob):
-    job_prefix = "activation_cleanup"
+
+        for site_id in self._sites:
+            state["sites"][site_id] = self._load_site_state(site_id)
+
+        return state
+
+    def get_site_state(self, site_id):
+        return self._load_site_state(site_id)
+
+    def _load_site_state(self, site_id):
+        return store.load_data_from_file(self.site_state_path(site_id), {})
+
+    def site_state_path(self, site_id):
+        return os.path.join(self.activation_tmp_base_dir, self._activation_id,
+                            self.site_filename(site_id))
 
     @classmethod
-    def gui_title(cls):
-        return _("Activation cleanup")
-
-    def __init__(self):
-        super(ActivationCleanupBackgroundJob, self).__init__(
-            self.job_prefix,
-            title=self.gui_title(),
-            lock_wato=False,
-            stoppable=False,
-        )
-
-    def do_execute(self, job_interface):
-        self._do_housekeeping()
-        job_interface.send_result_message(_("Activation cleanup finished"))
-
-    def _do_housekeeping(self) -> None:
+    def site_filename(cls, site_id):
+        return "site_%s.mk" % site_id
+
+    def _do_housekeeping(self):
         """Cleanup stale activations in case it is needed"""
         with store.lock_checkmk_configuration():
             for activation_id in self._existing_activation_ids():
-                self._logger.info("Check activation: %s", activation_id)
+                # skip the current activation_id
+                if self._activation_id == activation_id:
+                    continue
+
                 delete = False
                 manager = ActivateChangesManager()
                 manager.load()
 
-                # Try to detect whether or not the activation is still in progress. In case the
-                # activation information can not be read, it is likely that the activation has
-                # just finished while we were iterating the activations.
-                # In case loading fails continue with the next activations
                 try:
-                    delete = True
-
                     try:
                         manager.load_activation(activation_id)
-<<<<<<< HEAD
-                        delete = not manager.is_running()
-                    except MKUserError:
-                        # "Unknown activation process", is normal after activation -> Delete, but no
-                        # error message logging
-                        self._logger.debug("Is not running")
-                except Exception as e:
-                    self._logger.warning("  Failed to load activation (%s), trying to delete...",
-                                         e,
-                                         exc_info=True)
-
-                self._logger.info("  -> %s", "Delete" if delete else "Keep")
-                if not delete:
-                    continue
-
-                activation_dir = os.path.join(ActivateChangesManager.activation_tmp_base_dir,
-                                              activation_id)
-                try:
-                    shutil.rmtree(activation_dir)
-                except Exception:
-                    self._logger.error("  Failed to delete the activation directory '%s'" %
-                                       activation_dir,
-                                       exc_info=True)
-=======
                     except RequestTimeout:
                         raise
                     except Exception:
@@ -1234,39 +786,17 @@
                         shutil.rmtree(
                             "%s/%s" %
                             (ActivateChangesManager.activation_tmp_base_dir, activation_id))
->>>>>>> 75a18bda
 
     def _existing_activation_ids(self):
-        try:
-            files = os.listdir(ActivateChangesManager.activation_tmp_base_dir)
-        except OSError as e:
-            if e.errno != errno.ENOENT:
-                raise
-            files = []
-
         ids = []
-        for activation_id in files:
+
+        for activation_id in os.listdir(ActivateChangesManager.activation_tmp_base_dir):
             if len(activation_id) == 36 and activation_id[8] == "-" and activation_id[13] == "-":
                 ids.append(activation_id)
+
         return ids
 
 
-<<<<<<< HEAD
-def execute_activation_cleanup_background_job() -> None:
-    """This function is called by the GUI cron job once a minute.
-
-    Errors are logged to var/log/web.log. """
-    job = ActivationCleanupBackgroundJob()
-    if job.is_active():
-        logger.debug("Another activation cleanup job is already running: Skipping this time")
-        return
-
-    job.set_function(job.do_execute)
-    job.start()
-
-
-=======
->>>>>>> 75a18bda
 @gui_background_job.job_registry.register
 class ActivateChangesSchedulerBackgroundJob(WatoBackgroundJob):
     job_prefix = "activate-changes-scheduler"
@@ -1277,34 +807,12 @@
     def gui_title(cls):
         return _("Activate Changes Scheduler")
 
-<<<<<<< HEAD
-    def __init__(self, activation_id: str, site_snapshot_settings: Dict[SiteId, SnapshotSettings],
-                 prevent_activate: bool) -> None:
-=======
     def __init__(self, activation_id, site_snapshots, prevent_activate):
->>>>>>> 75a18bda
         super(ActivateChangesSchedulerBackgroundJob,
               self).__init__("%s-%s" % (self.job_prefix, activation_id),
                              deletable=False,
                              stoppable=False)
         self._activation_id = activation_id
-<<<<<<< HEAD
-        self._site_snapshot_settings = site_snapshot_settings
-        self._prevent_activate = prevent_activate
-        self.set_function(self._schedule_sites)
-
-    def _schedule_sites(self, job_interface):
-        # Prepare queued jobs
-
-        job_interface.send_progress_update(_("Activate Changes Scheduler started"),
-                                           with_timestamp=True)
-        queued_jobs = self._get_queued_jobs()
-
-        job_interface.send_progress_update(_("Going to update %d sites") % len(queued_jobs),
-                                           with_timestamp=True)
-
-        running_jobs: List[ActivateChangesSite] = []
-=======
         self._site_snapshots = site_snapshots
         self._prevent_activate = prevent_activate
         self._job_interface = None
@@ -1323,19 +831,13 @@
         self._send_progress_update(_("Going to update %d sites") % len(queued_jobs))
 
         running_jobs = []
->>>>>>> 75a18bda
         max_jobs = self._get_maximum_concurrent_jobs()
         while queued_jobs or len(running_jobs) > 0:
             # Housekeeping, remove finished jobs
             for job in running_jobs[:]:
                 if job.is_alive():
                     continue
-<<<<<<< HEAD
-                job_interface.send_progress_update(_("Finished site update: %s") % job.site_id,
-                                                   with_timestamp=True)
-=======
                 self._send_progress_update(_("Finished site update: %s") % job.site_id)
->>>>>>> 75a18bda
                 job.join()
                 running_jobs.remove(job)
 
@@ -1348,22 +850,13 @@
             # Start new jobs
             while queued_jobs:
                 job = queued_jobs.pop(0)
-<<<<<<< HEAD
-                job_interface.send_progress_update(_("Starting site update: %s") % job.site_id,
-                                                   with_timestamp=True)
-=======
                 self._send_progress_update(_("Starting site update: %s") % job.site_id)
->>>>>>> 75a18bda
                 job.start()
                 running_jobs.append(job)
                 if len(running_jobs) == max_jobs:
                     break
 
-<<<<<<< HEAD
-        job_interface.send_result_message(_("Activate changes finished"))
-=======
         self._job_interface.send_result_message(_("Activate changes finished"))
->>>>>>> 75a18bda
 
     def _get_maximum_concurrent_jobs(self):
         if config.wato_activate_changes_concurrency == "auto":
@@ -1382,17 +875,6 @@
             return (0.9 * psutil.virtual_memory().available) // size
         except RequestTimeout:
             raise
-<<<<<<< HEAD
-        except Exception:
-            return 1
-
-    def _get_queued_jobs(self) -> 'List[ActivateChangesSite]':
-        queued_jobs = []
-        for site_id, snapshot_settings in sorted(self._site_snapshot_settings.items(),
-                                                 key=lambda e: e[0]):
-            site_job = ActivateChangesSite(site_id, snapshot_settings, self._activation_id,
-                                           self._prevent_activate)
-=======
         except:
             return 1
 
@@ -1401,7 +883,6 @@
         for site_id in sorted(self._site_snapshots):
             site_job = ActivateChangesSite(site_id, self._activation_id,
                                            self._site_snapshots[site_id], self._prevent_activate)
->>>>>>> 75a18bda
             site_job.load()
             if site_job.lock_activation():
                 queued_jobs.append(site_job)
@@ -1409,30 +890,25 @@
 
 
 class ActivateChangesSite(multiprocessing.Process, ActivateChanges):
-    """Executes and monitors a single activation for one site"""
-    def __init__(self,
-                 site_id: SiteId,
-                 snapshot_settings: SnapshotSettings,
-                 activation_id: str,
-                 prevent_activate: bool = False) -> None:
+    def __init__(self, site_id, activation_id, site_snapshot_file, prevent_activate=False):
         super(ActivateChangesSite, self).__init__()
         self._site_id = site_id
-        self._site_changes: List = []
+        self._site_changes = []
         self._activation_id = activation_id
-        self._snapshot_settings = snapshot_settings
+        self._snapshot_file = site_snapshot_file
         self.daemon = True
         self._prevent_activate = prevent_activate
 
-        self._time_started: Optional[float] = None
-        self._time_updated: Optional[float] = None
-        self._time_ended: Optional[float] = None
+        self._time_started = None
+        self._time_updated = None
+        self._time_ended = None
         self._phase = None
         self._state = None
         self._status_text = None
-        self._status_details: Optional[str] = None
-        self._pid: Optional[int] = None
+        self._status_details = None
+        self._warnings = []
+        self._pid = None
         self._expected_duration = 10.0
-        self._logger = logger.getChild("site[%s]" % self._site_id)
 
         self._set_result(PHASE_INITIALIZED, _("Initialized"))
 
@@ -1462,29 +938,14 @@
 
     def run(self):
         # Ensure this process is not detected as apache process by the apache init script
-        daemon.set_procname(b"cmk-activate-changes")
-
-        self._detach_from_parent()
-
-        # Cleanup existing livestatus connections (may be opened later when needed)
-        if g:
-            sites_disconnect()
-
-        self._close_apache_fds()
-
-        # Reinitialize logging targets
-        log.init_logging()  # NOTE: We run in a subprocess!
-
-        try:
-            self._do_run()
-        except Exception:
-            self._logger.exception("error running activate changes")
-
-    def _detach_from_parent(self):
+        daemon.set_procname("cmk-activate-changes")
+
         # Detach from parent (apache) -> Remain running when apache is restarted
         os.setsid()
 
-    def _close_apache_fds(self):
+        # Cleanup existing livestatus connections (may be opened later when needed)
+        cmk.gui.sites.disconnect()
+
         # Cleanup resources of the apache
         for x in range(3, 256):
             try:
@@ -1495,8 +956,6 @@
                 else:
                     raise
 
-<<<<<<< HEAD
-=======
         # Reinitialize logging targets
         log.init_logging()  # NOTE: We run in a subprocess!
 
@@ -1505,7 +964,6 @@
         except:
             logger.exception()
 
->>>>>>> 75a18bda
     def _do_run(self):
         try:
             self._time_started = time.time()
@@ -1515,14 +973,7 @@
             # The PID itself is used to detect whether the sites activation process is still running
             self._mark_running()
 
-<<<<<<< HEAD
-            log_audit("activate-changes", _("Started activation of site %s") % self._site_id)
-
-            if cmk_version.is_expired_trial() and self._site_id != config.omd_site():
-                raise MKGeneralException(get_trial_expired_message())
-=======
             log_audit(None, "activate-changes", _("Started activation of site %s") % self._site_id)
->>>>>>> 75a18bda
 
             if self.is_sync_needed(self._site_id):
                 self._synchronize_site()
@@ -1538,8 +989,8 @@
 
             self._set_done_result(configuration_warnings)
         except Exception as e:
-            self._logger.exception("error activating changes")
-            self._set_result(PHASE_DONE, _("Failed"), str(e), state=STATE_ERROR)
+            logger.exception()
+            self._set_result(PHASE_DONE, _("Failed"), _("Failed: %s") % e, state=STATE_ERROR)
 
         finally:
             self._unlock_activation()
@@ -1557,21 +1008,22 @@
         manager.load_activation(self._activation_id)
         return manager.activate_until()
 
-    def _set_done_result(self, configuration_warnings: ConfigWarnings) -> None:
-        if any(configuration_warnings.values()):
+    def _set_done_result(self, configuration_warnings):
+        if any(configuration_warnings.itervalues()):
+            self._warnings = configuration_warnings
             details = self._render_warnings(configuration_warnings)
             self._set_result(PHASE_DONE, _("Activated"), details, state=STATE_WARNING)
         else:
             self._set_result(PHASE_DONE, _("Success"), state=STATE_SUCCESS)
 
-    def _render_warnings(self, configuration_warnings: ConfigWarnings) -> str:
-        html_code = u"<div class=warning>"
+    def _render_warnings(self, configuration_warnings):
+        html_code = "<div class=warning>"
         html_code += "<b>%s</b>" % _("Warnings:")
         html_code += "<ul>"
         for domain, warnings in sorted(configuration_warnings.items()):
             for warning in warnings:
                 html_code += "<li>%s: %s</li>" % \
-                    (escaping.escape_attribute(domain), escaping.escape_attribute(warning))
+                    (html.attrencode(domain), html.attrencode(warning))
         html_code += "</ul>"
         html_code += "</div>"
         return html_code
@@ -1639,125 +1091,16 @@
             "current_activation": None,
         })
 
+    # This is done on the central site to initiate the sync process
     def _synchronize_site(self):
-<<<<<<< HEAD
-        """This is done on the central site to initiate the sync process"""
-        self._set_sync_state()
-=======
         self._set_result(PHASE_SYNC, _("Synchronizing"))
->>>>>>> 75a18bda
 
         start = time.time()
 
-        try:
-            if self._snapshot_settings.create_pre_17_snapshot:
-                self._synchronize_pre_17_site()
-            else:
-                self._synchronize_17_or_newer_site()
-        finally:
-            duration = time.time() - start
-            self.update_activation_time(self._site_id, ACTIVATION_TIME_SYNC, duration)
-
-    def _synchronize_17_or_newer_site(self) -> None:
-        """Realizes the incremental config sync from the central to the remote site
-
-        1. Gather the replication paths handled by the central site.
-
-           We want the state of these files from the remote site to be able to compare the state of
-           the central sites site_config directory with it. Warning: In mixed version setups it
-           would not be enough to use the replication paths known by the remote site. We really need
-           the central sites definitions.
-
-        2. Send them over to the remote site and request the current state of the mentioned files
-        3. Compare the response with the site_config directory of the site
-        4. Collect needed files and send them over to the remote site (+ remote config hash)
-        5. Raise when something failed on the remote site while applying the sent files
-        """
-        self._set_sync_state(_("Fetching sync state"))
-        self._logger.debug("Starting config sync with >1.7 site")
-        replication_paths = self._snapshot_settings.snapshot_components
-        remote_file_infos, remote_config_generation = self._get_config_sync_state(replication_paths)
-        self._logger.debug("Received %d file infos from remote", len(remote_file_infos))
-
-        # In case we experience performance issues here, we could postpone the hashing of the
-        # central files to only be done ad-hoc in _get_file_names_to_sync when the other attributes
-        # are not enough to detect a differing file.
-        site_config_dir = Path(self._snapshot_settings.work_dir)
-        central_file_infos = _get_config_sync_file_infos(replication_paths, site_config_dir)
-        self._logger.debug("Got %d file infos from %s", len(remote_file_infos), site_config_dir)
-
-        self._set_sync_state(_("Computing differences"))
-        to_sync_new, to_sync_changed, to_delete = _get_file_names_to_sync(
-            self._logger, central_file_infos, remote_file_infos)
-
-        self._logger.debug("New files to be synchronized: %r", to_sync_new)
-        self._logger.debug("Changed files to be synchronized: %r", to_sync_changed)
-        self._logger.debug("Obsolete files to be deleted: %r", to_delete)
-
-        if not to_sync_new and not to_sync_changed and not to_delete:
-            self._logger.debug("Finished config sync (Nothing to be done)")
-            return
-
-        self._set_sync_state(
-            _("Transfering: %d new, %d changed and %d vanished files") %
-            (len(to_sync_new), len(to_sync_changed), len(to_delete)))
-        self._synchronize_files(to_sync_new + to_sync_changed, to_delete, remote_config_generation,
-                                site_config_dir)
-        self._logger.debug("Finished config sync")
-
-    def _set_sync_state(self, status_details: Optional[str] = None) -> None:
-        self._set_result(PHASE_SYNC, _("Synchronizing"), status_details=status_details)
-
-    def _get_config_sync_state(
-            self, replication_paths: List[ReplicationPath]
-    ) -> 'Tuple[Dict[str, ConfigSyncFileInfo], int]':
-        """Get the config file states from the remote sites
-
-        Calls the automation call "get-config-sync-state" on the remote site,
-        which is handled by AutomationGetConfigSyncState."""
-        site = config.site(self._site_id)
-        response = cmk.gui.watolib.automations.do_remote_automation(
-            site,
-            "get-config-sync-state",
-            [("replication_paths", repr([tuple(r) for r in replication_paths]))],
-        )
-
-        return {k: ConfigSyncFileInfo(*v) for k, v in response[0].items()}, response[1]
-
-    def _synchronize_files(self, files_to_sync: List[str], files_to_delete: List[str],
-                           remote_config_generation: int, site_config_dir: Path) -> None:
-        """Pack the files in a simple tar archive and send it to the remote site
-
-        We build a simple tar archive containing all files to be synchronized.  The list of file to
-        be deleted and the current config generation is handed over using dedicated HTTP parameters.
-        """
-
-        sync_archive = _get_sync_archive(files_to_sync, site_config_dir)
-
-        site = config.site(self._site_id)
-        response = cmk.gui.watolib.automations.do_remote_automation(
-            site,
-            "receive-config-sync",
-            [
-                ("site_id", self._site_id),
-                ("sync_archive", sync_archive),
-                ("to_delete", repr(files_to_delete)),
-                ("config_generation", "%d" % remote_config_generation),
-            ],
-            files={
-                "sync_archive": io.BytesIO(sync_archive),
-            },
-        )
-
-        if response is not True:
-            raise MKGeneralException(_("Failed to synchronize with site: %s") % response)
-
-    # TODO: Compatibility for 1.6 -> 1.7 migration. Can be removed with 1.8.
-    def _synchronize_pre_17_site(self) -> None:
-        """This is done on the central site to initiate the sync process"""
-        self._logger.debug("Starting config sync with pre 1.7 site")
-        result = self._push_pre_17_snapshot_to_site()
-        self._logger.debug("Finished config sync")
+        result = self._push_snapshot_to_site()
+
+        duration = time.time() - start
+        self.update_activation_time(self._site_id, ACTIVATION_TIME_SYNC, duration)
 
         # Pre 1.2.7i3 and sites return True on success and a string on error.
         # 1.2.7i3 and later return a list of warning messages on success.
@@ -1766,21 +1109,21 @@
         if isinstance(result, list):
             result = True
 
-        if result is not True:
+        if result != True:
             raise MKGeneralException(_("Failed to synchronize with site: %s") % result)
 
-    def _push_pre_17_snapshot_to_site(self) -> bool:
+    def _push_snapshot_to_site(self):
         """Calls a remote automation call push-snapshot which is handled by AutomationPushSnapshot()"""
         site = config.site(self._site_id)
 
-        url = append_query_string(
-            site["multisiteurl"] + "automation.py",
+        url = html.makeuri_contextless(
             [
                 ("command", "push-snapshot"),
                 ("secret", site["secret"]),
                 ("siteid", site["id"]),
                 ("debug", config.debug and "1" or ""),
             ],
+            filename=site["multisiteurl"] + "automation.py",
         )
 
         response_text = self._upload_file(url, site.get('insecure', False))
@@ -1789,14 +1132,22 @@
             return ast.literal_eval(response_text)
         except SyntaxError:
             raise cmk.gui.watolib.automations.MKAutomationException(
-                _("Garbled automation response: <pre>%s</pre>") %
-                (escaping.escape_attribute(response_text)))
+                _("Garbled automation response: <pre>%s</pre>") % (html.attrencode(response_text)))
 
     def _upload_file(self, url, insecure):
-        with open(self._snapshot_settings.snapshot_path, "rb") as f:
-            return cmk.gui.watolib.automations.get_url(url, insecure, files={"snapshot": f})
-
-    def _do_activate(self) -> ConfigWarnings:
+        return cmk.gui.watolib.automations.get_url(
+            url, insecure, files={"snapshot": open(self._snapshot_file, "r")})
+
+    def _cleanup_snapshot(self):
+        try:
+            os.unlink(self._snapshot_file)
+        except OSError as e:
+            if e.errno == errno.ENOENT:
+                pass  # Not existant -> OK
+            else:
+                raise
+
+    def _do_activate(self):
         self._set_result(PHASE_ACTIVATE, _("Activating"))
 
         start = time.time()
@@ -1807,7 +1158,7 @@
         self.update_activation_time(self._site_id, ACTIVATION_TIME_RESTART, duration)
         return configuration_warnings
 
-    def _call_activate_changes_automation(self) -> ConfigWarnings:
+    def _call_activate_changes_automation(self):
         domains = self._get_domains_needing_activation()
 
         if config.site_is_local(self._site_id):
@@ -1823,7 +1174,8 @@
             if "Invalid automation command: activate-changes" in "%s" % e:
                 raise MKGeneralException(
                     "Activate changes failed (%s). The version of this site may be too old.")
-            raise
+            else:
+                raise
 
         return response
 
@@ -1835,34 +1187,24 @@
         return sorted(list(domains))
 
     def _confirm_activated_changes(self):
-        site_changes = SiteChanges(SiteChanges.make_path(self._site_id))
-        changes = site_changes.read(lock=True)
+        site_changes = SiteChanges(self._site_id)
+        changes = site_changes.load(lock=True)
 
         try:
             changes = changes[len(self._site_changes):]
         finally:
-            site_changes.write(changes)
+            site_changes.save(changes)
 
     def _confirm_synchronized_changes(self):
-        site_changes = SiteChanges(SiteChanges.make_path(self._site_id))
-        changes = site_changes.read(lock=True)
+        site_changes = SiteChanges(self._site_id)
+        changes = site_changes.load(lock=True)
         try:
             for change in changes:
                 change["need_sync"] = False
         finally:
-            site_changes.write(changes)
+            site_changes.save(changes)
 
     def _set_result(self, phase, status_text, status_details=None, state=STATE_SUCCESS):
-        """Stores the current state for displaying in the GUI
-
-        Args:
-            phase: Identity of the current phase
-            status_text: Short label. Is used as text on the progress bar.
-            status_details: HTML code that is rendered into the Details cell.
-            state: String identifying the state of the activation. Is used as part of the
-                progress bar CSS class ("state_[state]").
-        """
-
         self._phase = phase
         self._status_text = status_text
 
@@ -1877,29 +1219,15 @@
         self._save_state()
 
     def _set_status_details(self, phase, status_details):
-<<<<<<< HEAD
-        # As long as the site is in queue, there is no time started
-        if phase == PHASE_QUEUED:
-            self._status_details = _("Queued for update")
-        elif self._time_started is not None:
-            self._status_details = _("Started at: %s.") % render.time_of_day(self._time_started)
-        else:
-            self._status_details = _("Not started.")
-=======
         # As long as the site is lying in queue, there is no time started
         if phase == PHASE_QUEUED:
             self._status_details = _("Queued for update")
         else:
             self._status_details = _("Started at: %s.") % render.time_of_day(self._time_started)
->>>>>>> 75a18bda
 
         if phase == PHASE_DONE:
             self._status_details += _(" Finished at: %s.") % render.time_of_day(self._time_ended)
         elif phase != PHASE_QUEUED:
-<<<<<<< HEAD
-            assert isinstance(self._time_started, (int, float))
-=======
->>>>>>> 75a18bda
             estimated_time_left = self._expected_duration - (time.time() - self._time_started)
             if estimated_time_left < 0:
                 self._status_details += " " + _("Takes %.1f seconds longer than expected") % \
@@ -1916,13 +1244,14 @@
                                   self._activation_id,
                                   ActivateChangesManager.site_filename(self._site_id))
 
-        return store.save_object_to_file(
+        return store.save_data_to_file(
             state_path, {
                 "_site_id": self._site_id,
                 "_phase": self._phase,
                 "_state": self._state,
                 "_status_text": self._status_text,
                 "_status_details": self._status_details,
+                "_warnings": self._warnings,
                 "_time_started": self._time_started,
                 "_time_updated": self._time_updated,
                 "_time_ended": self._time_ended,
@@ -1947,623 +1276,28 @@
         self._expected_duration = duration
 
 
-def execute_activate_changes(domains: List[ConfigDomainName]) -> ConfigWarnings:
-    activation_domains = set(domains).union(ABCConfigDomain.get_always_activate_domain_idents())
-
-    results: ConfigWarnings = {}
-    for domain in sorted(activation_domains):
-        domain_class = ABCConfigDomain.get_class(domain)
+def execute_activate_changes(domains):
+    domains = set(domains).union(ConfigDomain.get_always_activate_domain_idents())
+
+    results = {}
+    for domain in sorted(domains):
+        domain_class = ConfigDomain.get_class(domain)
         warnings = domain_class().activate()
         results[domain] = warnings or []
 
-    _add_extensions_for_license_usage()
-
     return results
 
 
-def _add_extensions_for_license_usage():
-    license_usage_dir = cmk.utils.paths.license_usage_dir
-    license_usage_dir.mkdir(parents=True, exist_ok=True)
-    extensions_filepath = license_usage_dir.joinpath("extensions.json")
-
-    with store.locked(extensions_filepath):
-        extensions = license_usage_samples.LicenseUsageExtensions(ntop=config.is_ntop_configured(),)
-        store.save_bytes_to_file(extensions_filepath, extensions.serialize())
-
-
-def confirm_all_local_changes() -> None:
+def confirm_all_local_changes():
     ActivateChanges().confirm_site_changes(config.omd_site())
 
 
-def get_pending_changes_info() -> Optional[str]:
+def get_pending_changes_info():
     changes = ActivateChanges()
     return changes.get_changes_estimate()
 
 
-def get_number_of_pending_changes() -> int:
+def get_number_of_pending_changes():
     changes = ActivateChanges()
     changes.load()
-    return len(changes.grouped_changes())
-
-
-def apply_pre_17_sync_snapshot(site_id: SiteId, tar_content: bytes, base_dir: Path,
-                               components: List[ReplicationPath]) -> bool:
-    """Apply the snapshot received from a central site to the local site"""
-    extract_from_buffer(tar_content, base_dir, components)
-
-    _save_pre_17_site_globals_on_slave_site(tar_content)
-
-    # Create rule making this site only monitor our hosts
-    create_distributed_wato_files(Path(cmk.utils.paths.omd_root), site_id, is_remote=True)
-
-    _execute_post_config_sync_actions(site_id)
-    return True
-
-
-def _execute_post_config_sync_actions(site_id):
-    try:
-        # pending changes are lost
-        confirm_all_local_changes()
-
-        hooks.call("snapshot-pushed")
-    except Exception:
-        raise MKGeneralException(
-            _("Failed to deploy configuration: \"%s\". "
-              "Please note that the site configuration has been synchronized "
-              "partially.") % traceback.format_exc())
-
-    cmk.gui.watolib.changes.log_audit("replication",
-                                      _("Synchronized with master (my site id is %s.)") % site_id)
-
-
-def verify_remote_site_config(site_id: SiteId) -> None:
-    our_id = config.omd_site()
-
-    if not config.is_single_local_site():
-        raise MKGeneralException(
-            _("Configuration error. You treat us as "
-              "a <b>remote</b>, but we have an own distributed WATO configuration!"))
-
-    if our_id is not None and our_id != site_id:
-        raise MKGeneralException(
-            _("Site ID mismatch. Our ID is '%s', but you are saying we are '%s'.") %
-            (our_id, site_id))
-
-    # Make sure there are no local changes we would lose!
-    changes = cmk.gui.watolib.activate_changes.ActivateChanges()
-    changes.load()
-    pending = list(reversed(changes.grouped_changes()))
-    if pending:
-        message = _("There are %d pending changes that would get lost. The most recent are: "
-                   ) % len(pending)
-        message += ", ".join(change["text"] for _change_id, change in pending[:10])
-
-        raise MKGeneralException(message)
-
-
-def _save_pre_17_site_globals_on_slave_site(tarcontent: bytes) -> None:
-    tmp_dir = cmk.utils.paths.tmp_dir + "/sitespecific-%s" % id(object)
-    try:
-        if not os.path.exists(tmp_dir):
-            store.mkdir(tmp_dir)
-
-        extract_from_buffer(
-            tarcontent, Path(tmp_dir),
-            [ReplicationPath("dir", "sitespecific", "site_globals/sitespecific.mk", [])])
-
-        site_globals = store.load_object_from_file(tmp_dir + "site_globals/sitespecific.mk",
-                                                   default={})
-        save_site_global_settings(site_globals)
-    finally:
-        shutil.rmtree(tmp_dir)
-
-
-def create_distributed_wato_files(base_dir: Path, site_id: SiteId, is_remote: bool) -> None:
-    _create_distributed_wato_file_for_base(base_dir, site_id, is_remote)
-    _create_distributed_wato_file_for_dcd(base_dir, is_remote)
-
-
-def _create_distributed_wato_file_for_base(base_dir: Path, site_id: SiteId,
-                                           is_remote: bool) -> None:
-    output = wato_fileheader()
-    output += ("# This file has been created by the master site\n"
-               "# push the configuration to us. It makes sure that\n"
-               "# we only monitor hosts that are assigned to our site.\n\n")
-    output += "distributed_wato_site = '%s'\n" % site_id
-    output += "is_wato_slave_site = %r\n" % is_remote
-
-    store.save_file(base_dir.joinpath("etc/check_mk/conf.d/distributed_wato.mk"), output)
-
-
-def _create_distributed_wato_file_for_dcd(base_dir: Path, is_remote: bool) -> None:
-    if cmk_version.is_raw_edition():
-        return
-
-    output = wato_fileheader()
-    output += "dcd_is_wato_remote_site = %r\n" % is_remote
-
-    store.save_file(base_dir.joinpath("etc/check_mk/dcd.d/wato/distributed.mk"), output)
-
-
-def create_site_globals_file(site_id: SiteId, tmp_dir: str,
-                             site_globals: SiteConfiguration) -> None:
-    site_globals_dir = os.path.join(tmp_dir, "site_globals")
-    store.makedirs(site_globals_dir)
-    store.save_object_to_file(os.path.join(site_globals_dir, "sitespecific.mk"), site_globals)
-
-
-def get_site_globals(site_id: SiteId, site_config: SiteConfiguration) -> Dict:
-    site_globals = site_config.get("globals", {}).copy()
-    site_globals.update({
-        "wato_enabled": not site_config.get("disable_wato", True),
-        "userdb_automatic_sync": site_config.get("user_sync", user_sync_default_config(site_id)),
-        "user_login": site_config.get("user_login", False),
-    })
-    return site_globals
-
-
-def _get_replication_components(work_dir: str, site_config: SiteConfiguration,
-                                is_pre_17_site: bool) -> List[ReplicationPath]:
-    """Gives a list of ReplicationPath instances.
-
-    These represent the folders which need to be sent to remote sites. Whether a specific subset
-    of paths need to be sent is being determined by the site-specific `site_config`.
-
-    Note:
-        "Replication path" or "replication component" or "snapshot component" are the same concept.
-
-    Args:
-        work_dir:
-            Something no longer used apparently.
-
-        site_config:
-            The site configuration. Specifically the following keys on it are used:
-
-                 - `replicate_ec`:
-                 - `replicate_mkps`
-
-        is_pre_17_site:
-            This is true if the site in question (as supplied in `site_config`) is of a version
-            1.6.x or less.
-
-    Returns:
-        A list of ReplicationPath instances, specifying which paths shall be packaged for this
-        particular site.
-
-    """
-    paths = get_replication_paths()[:]
-
-    # Remove Event Console settings, if this site does not want it (might
-    # be removed in some future day)
-    if not site_config.get("replicate_ec"):
-        paths = [e for e in paths if e.ident not in ["mkeventd", "mkeventd_mkp"]]
-
-    # Remove extensions if site does not want them
-    if not site_config.get("replicate_mkps"):
-        paths = [e for e in paths if e.ident not in ["local", "mkps"]]
-
-    # Add site-specific global settings
-    if is_pre_17_site:
-        # When synchronizing with pre 1.7 sites, the sitespecific.mk from the config domain
-        # directories must not be used. Instead of this, they are transfered using the
-        # site_globals/sitespecific.mk (see below) and written on the remote site.
-        paths = _add_pre_17_sitespecific_excludes(paths)
-
-        paths.append(
-            ReplicationPath(
-                ty="file",
-                ident="sitespecific",
-                site_path="site_globals/sitespecific.mk",
-                excludes=[],
-            ))
-
-    # Add distributed_wato.mk
-    if not is_pre_17_site:
-        paths.append(
-            ReplicationPath(
-                ty="file",
-                ident="distributed_wato",
-                site_path="etc/check_mk/conf.d/distributed_wato.mk",
-                excludes=[],
-            ))
-
-    return paths
-
-
-def _add_pre_17_sitespecific_excludes(paths: List[ReplicationPath]) -> List[ReplicationPath]:
-    add_domains = {"check_mk", "multisite", "liveproxyd", "mkeventd", "dcd", "mknotify"}
-    new_paths = []
-    for p in paths:
-        if p.ident in add_domains:
-            excludes = p.excludes[:] + ["sitespecific.mk"]
-            if p.ident == "dcd":
-                excludes.append("distributed.mk")
-
-            p = ReplicationPath(
-                ty=p.ty,
-                ident=p.ident,
-                site_path=p.site_path,
-                excludes=excludes,
-            )
-
-        new_paths.append(p)
-    return new_paths
-
-
-def _get_file_names_to_sync(
-        site_logger: Logger, central_file_infos: 'Dict[str, ConfigSyncFileInfo]',
-        remote_file_infos: 'Dict[str, ConfigSyncFileInfo]'
-) -> Tuple[List[str], List[str], List[str]]:
-    """Compare the response with the site_config directory of the site
-
-    Comparing both file lists and returning all files for synchronization that
-
-    a) Do not exist on the remote site
-    b) Differ from the central site
-    c) Exist on the remote site but not on the central site as
-    """
-
-    # New files
-    central_files = set(central_file_infos.keys())
-    remote_files = set(remote_file_infos.keys())
-    to_sync_new = list(central_files - remote_files)
-
-    # Add differing files
-    to_sync_changed = []
-    for existing in central_files.intersection(remote_files):
-        if central_file_infos[existing] != remote_file_infos[existing]:
-            site_logger.debug("Sync needed %s: %r <> %r", existing, central_file_infos[existing],
-                              remote_file_infos[existing])
-            to_sync_changed.append(existing)
-
-    # Files to be deleted
-    to_delete = list(remote_files - central_files)
-
-    return to_sync_new, to_sync_changed, to_delete
-
-
-def _get_sync_archive(to_sync: List[str], base_dir: Path) -> bytes:
-    # Use native tar instead of python tarfile for performance reasons
-    p = subprocess.Popen(
-        [
-            "tar", "-c", "-C",
-            str(base_dir), "-f", "-", "--null", "-T", "-", "--preserve-permissions"
-        ],
-        stdin=subprocess.PIPE,
-        stdout=subprocess.PIPE,
-        stderr=subprocess.PIPE,
-        close_fds=True,
-        shell=False,
-    )
-
-    # Since we don't stream the archive to the remote site (we could probably do this) it should be
-    # no problem to buffer it in memory for the moment
-    archive, stderr = p.communicate(b"\0".join(ensure_binary(f) for f in to_sync))
-
-    if p.returncode != 0:
-        raise MKGeneralException(
-            _("Failed to create sync archive [%d]: %s") % (p.returncode, ensure_str(stderr)))
-
-    return archive
-
-
-def _unpack_sync_archive(sync_archive: bytes, base_dir: Path) -> None:
-    p = subprocess.Popen(
-        [
-            "tar", "-x", "-C",
-            str(base_dir), "-f", "-", "-U", "--recursive-unlink", "--preserve-permissions"
-        ],
-        stdin=subprocess.PIPE,
-        stdout=subprocess.PIPE,
-        stderr=subprocess.PIPE,
-        close_fds=True,
-        shell=False,
-    )
-    assert p.stdin is not None
-    assert p.stdout is not None
-    assert p.stderr is not None
-
-    stderr = p.communicate(sync_archive)[1]
-    if p.returncode != 0:
-        raise MKGeneralException(
-            _("Failed to create sync archive [%d]: %s") % (p.returncode, ensure_str(stderr)))
-
-
-ConfigSyncFileInfo = NamedTuple("ConfigSyncFileInfo", [
-    ("st_mode", int),
-    ("st_size", int),
-    ("link_target", Optional[str]),
-    ("file_hash", Optional[str]),
-])
-
-# Would've used some kind of named tuple here, but the serialization and deserialization is a pain.
-# Using some simpler data structure for transport now to reduce the pain.
-#GetConfigSyncStateResponse = NamedTuple("GetConfigSyncStateResponse", [
-#    ("file_infos", Dict[str, ConfigSyncFileInfo]),
-#    ("config_generation", int),
-#])
-GetConfigSyncStateResponse = Tuple[Dict[str, Tuple[int, int, Optional[str], Optional[str]]], int]
-
-
-@automation_command_registry.register
-class AutomationGetConfigSyncState(AutomationCommand):
-    """Called on remote site from a central site to get the current config sync state
-
-    The central site hands over the list of replication paths it will try to synchronize later.  The
-    remote site computes the list of replication files and sends it back together with the current
-    configuration generation ID. The config generation ID is increased on every WATO modification
-    and ensures that nothing is changed between the two config sync steps.
-    """
-    def command_name(self):
-        return "get-config-sync-state"
-
-    def get_request(self) -> List[ReplicationPath]:
-        return [
-            ReplicationPath(*e)
-            for e in ast.literal_eval(_request.get_ascii_input_mandatory("replication_paths"))
-        ]
-
-    def execute(self, request: List[ReplicationPath]) -> GetConfigSyncStateResponse:
-        with store.lock_checkmk_configuration():
-            file_infos = _get_config_sync_file_infos(request,
-                                                     base_dir=Path(cmk.utils.paths.omd_root))
-            transport_file_infos = {
-                k: (v.st_mode, v.st_size, v.link_target, v.file_hash)
-                for k, v in file_infos.items()
-            }
-            return (transport_file_infos, _get_current_config_generation())
-
-
-def _get_config_sync_file_infos(replication_paths: List[ReplicationPath],
-                                base_dir: Path) -> Dict[str, ConfigSyncFileInfo]:
-    """Scans the given replication paths for the information needed for the config sync
-
-    It produces a dictionary of sync file infos. One entry is created for each file.  Directories
-    are not added to the dictionary.
-    """
-    infos = {}
-
-    for replication_path in replication_paths:
-        path = base_dir.joinpath(replication_path.site_path)
-
-        if not path.exists():
-            continue  # Only report back existing things
-
-        if replication_path.ty == "file":
-            infos[replication_path.site_path] = _get_config_sync_file_info(path)
-
-        elif replication_path.ty == "dir":
-            for entry in path.glob("**/*"):
-                if entry.is_dir() and not entry.is_symlink():
-                    continue  # Do not add directories at all
-
-                entry_site_path = entry.relative_to(base_dir)
-                infos[str(entry_site_path)] = _get_config_sync_file_info(entry)
-
-        else:
-            raise NotImplementedError()
-    return infos
-
-
-def _get_config_sync_file_info(file_path: Path) -> ConfigSyncFileInfo:
-    stat = file_path.lstat()
-    is_symlink = file_path.is_symlink()
-    return ConfigSyncFileInfo(
-        stat.st_mode,
-        stat.st_size,
-        os.readlink(str(file_path)) if is_symlink else None,
-        _create_config_sync_file_hash(file_path) if not is_symlink else None,
-    )
-
-
-def _create_config_sync_file_hash(file_path: Path) -> str:
-    sha256 = hashlib.sha256()
-    with file_path.open("rb") as f:
-        while True:
-            chunk = f.read(65536)
-            if not chunk:
-                break
-            sha256.update(chunk)
-    return sha256.hexdigest()
-
-
-def update_config_generation():
-    """Increase the config generation ID
-
-    This ID is used to detect whether something else has been changed in the configuration between
-    two points in time. Therefore, all places that change the configuration must call this function
-    at least once.
-    """
-    store.save_object_to_file(_config_generation_path(),
-                              _get_current_config_generation(lock=True) + 1)
-
-
-def _get_current_config_generation(lock: bool = False) -> int:
-    return store.load_object_from_file(_config_generation_path(), default=0, lock=lock)
-
-
-def _config_generation_path():
-    return Path(cmk.utils.paths.var_dir) / "wato" / "config-generation.mk"
-
-
-ReceiveConfigSyncRequest = NamedTuple("ReceiveConfigSyncRequest", [
-    ("site_id", SiteId),
-    ("sync_archive", bytes),
-    ("to_delete", List[str]),
-    ("config_generation", int),
-])
-
-
-@automation_command_registry.register
-class AutomationReceiveConfigSync(AutomationCommand):
-    """Called on remote site from a central site to update the Checkmk configuration
-
-    The central site hands over the a tar archive with the files to be written and a list of
-    files to be deleted. The configuration generation is used to validate that no modification has
-    been made between the two sync steps (get-config-sync-state and this autmoation).
-    """
-    def command_name(self):
-        return "receive-config-sync"
-
-    def get_request(self) -> ReceiveConfigSyncRequest:
-        site_id = SiteId(_request.get_ascii_input_mandatory("site_id"))
-        verify_remote_site_config(site_id)
-
-        return ReceiveConfigSyncRequest(
-            site_id,
-            _request.uploaded_file("sync_archive")[2],
-            ast.literal_eval(_request.get_ascii_input_mandatory("to_delete")),
-            _request.get_integer_input_mandatory("config_generation"),
-        )
-
-    def execute(self, request: ReceiveConfigSyncRequest) -> bool:
-        with store.lock_checkmk_configuration():
-            if request.config_generation != _get_current_config_generation():
-                raise MKGeneralException(
-                    _("The configuration was changed during activation. "
-                      "Terminating this activation to ensure configuration integrity. "
-                      "Please try again."))
-
-            self._update_config_on_remote_site(request.sync_archive, request.to_delete)
-
-            _execute_post_config_sync_actions(request.site_id)
-            return True
-
-    def _update_config_on_remote_site(self, sync_archive: bytes, to_delete: List[str]) -> None:
-        """Use the given tar archive and list of files to be deleted to update the local files"""
-        base_dir = Path(cmk.utils.paths.omd_root)
-
-        for site_path in to_delete:
-            site_file = base_dir.joinpath(site_path)
-            try:
-                site_file.unlink()
-            except OSError as e:
-                # errno.ENOENT - File already removed. Fine
-                # errno.ENOTDIR - dir with files was replaced by e.g. symlink
-                if e.errno not in [errno.ENOENT, errno.ENOTDIR]:
-                    raise
-
-        _unpack_sync_archive(sync_archive, base_dir)
-
-
-def activate_changes_start(
-    sites: List[SiteId],
-    comment: Optional[str] = None,
-    force_foreign_changes: bool = False,
-) -> ActivationId:
-    """Start activation of configuration changes on specific or "dirty" sites.
-
-    A "dirty" site is defined by having pending configuration changes to be activated.
-
-    Args:
-        sites:
-            A list of site names which to activate.
-
-        comment:
-            A comment which shall be associated with this activation.
-
-        force_foreign_changes:
-            Will activate changes even if the user who made those changes is not the currently
-            logged in user.
-
-    Returns:
-        An activation id.
-
-    """
-    changes = ActivateChanges()
-    changes.load()
-
-    if changes.has_foreign_changes():
-        if not config.user.may("wato.activateforeign"):
-            raise MKAuthException(_("You are not allowed to activate changes of other users."))
-        if not force_foreign_changes:
-            raise MKAuthException(
-                _("There are changes from other users and foreign changes are "
-                  "not allowed in this API call."))
-
-    known_sites = config.allsites().keys()
-    for site in sites:
-        if site not in known_sites:
-            raise MKUserError(None, _("Unknown site %s") % escaping.escape_attribute(site))
-
-    manager = ActivateChangesManager()
-    manager.load()
-    if manager.is_running():
-        raise MKUserError(None, _("There is an activation already running."))
-
-    if not manager.has_changes():
-        raise MKUserError(None, _("Currently there are no changes to activate."))
-
-    if not sites:
-        dirty_sites = manager.dirty_sites()
-        if not dirty_sites:
-            raise MKUserError(None, _("Currently there are no changes to activate."))
-
-        sites = manager.filter_not_activatable_sites(dirty_sites)
-        if not sites:
-            raise MKUserError(
-                None,
-                _("There are changes to activate, but no site can be "
-                  "activated (The sites %s have changes, but may be "
-                  "offline or not logged in).") %
-                ", ".join([site_id for site_id, _site in dirty_sites]))
-
-    return manager.start(sites, comment=comment, activate_foreign=force_foreign_changes)
-
-
-def activate_changes_wait(activation_id: ActivationId,
-                          timeout: Optional[Union[float, int]] = None) -> Optional[ActivationState]:
-    """Wait for configuration changes to complete activating.
-
-    Args:
-        activation_id:
-            The activation_id representing the activation to wait for.
-
-        timeout:
-            An optional timeout for the waiting time. If timeout is set to None, it will run
-            until finished. A timeout set to 0 will time out immediately.
-
-    Returns:
-        The activation-state when finished, if not yet finished it will return None
-    """
-    manager = ActivateChangesManager()
-    manager.load()
-    manager.load_activation(activation_id)
-    if manager.wait_for_completion(timeout=timeout):
-        return manager.get_state()
-    return None
-
-
-def append_query_string(url: str, variables: HTTPVariables) -> str:
-    """Append a query string to an URL.
-
-    Non-str values are converted to str, None values are omitted in the result.
-
-    Examples:
-
-        None values are filtered out:
-
-            >>> append_query_string("foo", [('b', 2), ('c', None), ('a', '1'),])
-            'foo?a=1&b=2'
-
-        Empty values are kept:
-
-            >>> append_query_string("foo", [('c', ''), ('a', 1), ('b', '2'),])
-            'foo?a=1&b=2&c='
-
-    Args:
-        url:
-            The url to append the query string to.
-        variables:
-            The query string variables as a list of tuples.
-
-    Returns:
-        The url with the query string appended.
-
-    """
-    if variables:
-        # Encoding would work even with byte-string keys, yet these are
-        # excluded via our type signature.
-        url += "?" + werkzeug.urls.url_encode(variables, sort=True)
-
-    return url+    return len(changes.grouped_changes())