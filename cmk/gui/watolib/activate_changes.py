--- conflicted
+++ resolved
@@ -1,38 +1,28 @@
-#!/usr/bin/python
-# -*- encoding: utf-8; py-indent-offset: 4 -*-
-# +------------------------------------------------------------------+
-# |             ____ _               _        __  __ _  __           |
-# |            / ___| |__   ___  ___| | __   |  \/  | |/ /           |
-# |           | |   | '_ \ / _ \/ __| |/ /   | |\/| | ' /            |
-# |           | |___| | | |  __/ (__|   <    | |  | | . \            |
-# |            \____|_| |_|\___|\___|_|\_\___|_|  |_|_|\_\           |
-# |                                                                  |
-# | Copyright Mathias Kettner 2014             mk@mathias-kettner.de |
-# +------------------------------------------------------------------+
-#
-# This file is part of Check_MK.
-# The official homepage is at http://mathias-kettner.de/check_mk.
-#
-# check_mk is free software;  you can redistribute it and/or modify it
-# under the  terms of the  GNU General Public License  as published by
-# the Free Software Foundation in version 2.  check_mk is  distributed
-# in the hope that it will be useful, but WITHOUT ANY WARRANTY;  with-
-# out even the implied warranty of  MERCHANTABILITY  or  FITNESS FOR A
-# PARTICULAR PURPOSE. See the  GNU General Public License for more de-
-# tails. You should have  received  a copy of the  GNU  General Public
-# License along with GNU Make; see the file  COPYING.  If  not,  write
-# to the Free Software Foundation, Inc., 51 Franklin St,  Fifth Floor,
-# Boston, MA 02110-1301 USA.
-
+#!/usr/bin/env python3
+# -*- coding: utf-8 -*-
+# Copyright (C) 2019 tribe29 GmbH - License: GNU General Public License v2
+# This file is part of Checkmk (https://checkmk.com). It is subject to the terms and
+# conditions defined in the file COPYING, which is part of this source code package.
+"""Managing configuration activation of Checkmk
+
+The major elements here are:
+
+ActivateChangesManager   - Coordinates a single activation of Checkmk config changes for all
+                           affected sites.
+SnapshotManager          - Coordinates the collection and packing of snapshots
+ABCSnapshotDataCollector - Copying or generating files to be put into snapshots
+SnapshotCreator          - Packing the snapshots into snapshot archives
+ActivateChangesSite      - Executes the activation procedure for a single site.
+"""
+
+import io
 import errno
 import ast
 import os
 import shutil
 import time
+import abc
 import multiprocessing
-<<<<<<< HEAD
-import psutil
-=======
 import traceback
 import subprocess
 import hashlib
@@ -49,46 +39,57 @@
     SiteId,
     SiteConfiguration,
 )
->>>>>>> be098c13
 
 import cmk.utils
+import cmk.utils.paths
+import cmk.utils.version as cmk_version
 import cmk.utils.daemon as daemon
 import cmk.utils.store as store
 import cmk.utils.render as render
-
+import cmk.utils.license_usage.samples as license_usage_samples
+
+import cmk.ec.export as ec  # pylint: disable=cmk-module-layer-violation
+
+from cmk.gui.type_defs import ConfigDomainName, HTTPVariables
 import cmk.gui.utils
 import cmk.gui.hooks as hooks
-import cmk.gui.sites
-import cmk.gui.userdb as userdb
+from cmk.gui.sites import (
+    SiteStatus,
+    states as sites_states,
+    disconnect as sites_disconnect,
+)
 import cmk.gui.config as config
-import cmk.gui.multitar as multitar
 import cmk.gui.log as log
+import cmk.gui.escaping as escaping
 from cmk.gui.i18n import _
-from cmk.gui.globals import html
+from cmk.gui.globals import g, request as _request
 from cmk.gui.log import logger
 from cmk.gui.exceptions import (
     MKGeneralException,
+    RequestTimeout,
     MKUserError,
-    RequestTimeout,
+    MKAuthException,
 )
+import cmk.gui.gui_background_job as gui_background_job
+from cmk.gui.plugins.userdb.utils import user_sync_default_config
+from cmk.gui.plugins.watolib.utils import wato_fileheader
 
 import cmk.gui.watolib.git
 import cmk.gui.watolib.automations
 import cmk.gui.watolib.utils
 import cmk.gui.watolib.sidebar_reload
 import cmk.gui.watolib.snapshots
+from cmk.gui.watolib.config_sync import SnapshotCreator, ReplicationPath
+from cmk.gui.watolib.wato_background_job import WatoBackgroundJob
+from cmk.gui.watolib.config_sync import extract_from_buffer
+from cmk.gui.watolib.global_settings import save_site_global_settings
+from cmk.gui.watolib.automation_commands import automation_command_registry, AutomationCommand
 
 from cmk.gui.watolib.changes import (
     SiteChanges,
     log_audit,
-    activation_site_ids,
-    activation_sites,
 )
-from cmk.gui.plugins.watolib import ConfigDomain
-
-import cmk.gui.gui_background_job as gui_background_job
-
-from cmk.gui.watolib.wato_background_job import WatoBackgroundJob
+from cmk.gui.plugins.watolib import ABCConfigDomain
 
 # TODO: Make private
 PHASE_INITIALIZED = "initialized"  # Process has been initialized (not in thread yet)
@@ -113,55 +114,143 @@
 
 var_dir = cmk.utils.paths.var_dir + "/wato/"
 
+SnapshotSettings = NamedTuple(
+    "SnapshotSettings",
+    [
+        # TODO: Refactor to Path
+        ("snapshot_path", str),
+        # TODO: Refactor to Path
+        ("work_dir", str),
+        # TODO: Clarify naming (-> replication path or snapshot component?)
+        ("snapshot_components", List[ReplicationPath]),
+        ("component_names", Set[str]),
+        ("site_config", SiteConfiguration),
+        # TODO: Remove with 1.8
+        ("create_pre_17_snapshot", bool),
+    ])
+
 # Directories and files to synchronize during replication
-_replication_paths = []
-
-
-def add_replication_paths(paths):
-    _replication_paths.extend(paths)
-
-
-def get_replication_paths():
-    paths = [
-        ("dir", "check_mk", cmk.gui.watolib.utils.wato_root_dir(), ["sitespecific.mk"]),
-        ("dir", "multisite", cmk.gui.watolib.utils.multisite_dir(), ["sitespecific.mk"]),
-        ("file", "htpasswd", cmk.utils.paths.htpasswd_file),
-        ("file", "auth.secret", '%s/auth.secret' % os.path.dirname(cmk.utils.paths.htpasswd_file)),
-        ("file", "auth.serials",
-         '%s/auth.serials' % os.path.dirname(cmk.utils.paths.htpasswd_file)),
+_replication_paths: List[ReplicationPath] = []
+
+ReplicationPathPre16 = Union[Tuple[str, str, str, List[str]], Tuple[str, str, str]]
+ReplicationPathCompat = Union[ReplicationPathPre16, ReplicationPath]
+ConfigWarnings = Dict[ConfigDomainName, List[str]]
+ActivationId = str
+ActivationState = Dict[str, Dict[str, Any]]
+
+
+def get_trial_expired_message() -> str:
+    return _(
+        "Sorry, but your unlimited 30-day trial of Checkmk has ended. "
+        "The Checkmk Free Edition does not allow distributed setups after the 30-day trial period. "
+        "In case you want to test distributed setups, please "
+        "<a href=\"https://checkmk.com/contact.php?\" target=\"_blank\">contact us</a>.")
+
+
+def add_replication_paths(paths: List[ReplicationPathCompat]) -> None:
+
+    clean_paths: List[ReplicationPath] = []
+
+    for path in paths:
+        # Be compatible to pre 1.7 tuple syntax and convert it to the
+        # new internal strucure
+        # TODO: Remove with 1.8
+        if isinstance(path, tuple) and not isinstance(path, ReplicationPath):
+            if len(path) not in [3, 4]:
+                raise Exception("invalid replication path %r" % (path,))
+
+            # add_replication_paths with tuples used absolute paths, make them relative to our
+            # OMD_ROOT directory now
+            site_path = os.path.relpath(path[2], cmk.utils.paths.omd_root)
+
+            excludes: List[str] = []
+            # mypy does not understand this
+            if len(path) == 4:
+                excludes = path[3]  # type: ignore[misc]
+
+            clean_paths.append(ReplicationPath(path[0], path[1], site_path, excludes))
+            continue
+
+        clean_paths.append(path)
+
+    _replication_paths.extend(clean_paths)
+
+
+def get_replication_paths() -> List[ReplicationPath]:
+    paths: List[ReplicationPath] = [
+        ReplicationPath(
+            "dir", "check_mk",
+            os.path.relpath(cmk.gui.watolib.utils.wato_root_dir(), cmk.utils.paths.omd_root), []),
+        ReplicationPath(
+            "dir", "multisite",
+            os.path.relpath(cmk.gui.watolib.utils.multisite_dir(), cmk.utils.paths.omd_root), []),
+        ReplicationPath("file", "htpasswd",
+                        os.path.relpath(cmk.utils.paths.htpasswd_file, cmk.utils.paths.omd_root),
+                        []),
+        ReplicationPath(
+            "file", "auth.secret",
+            os.path.relpath('%s/auth.secret' % os.path.dirname(cmk.utils.paths.htpasswd_file),
+                            cmk.utils.paths.omd_root), []),
+        ReplicationPath(
+            "file", "auth.serials",
+            os.path.relpath('%s/auth.serials' % os.path.dirname(cmk.utils.paths.htpasswd_file),
+                            cmk.utils.paths.omd_root), []),
         # Also replicate the user-settings of Multisite? While the replication
         # as such works pretty well, the count of pending changes will not
         # know.
-        ("dir", "usersettings", cmk.utils.paths.var_dir + "/web", ["*/report-thumbnails"]),
-        ("dir", "mkps", cmk.utils.paths.var_dir + "/packages"),
-        ("dir", "local", cmk.utils.paths.omd_root + "/local"),
+        ReplicationPath("dir", "usersettings",
+                        os.path.relpath(cmk.utils.paths.var_dir + "/web", cmk.utils.paths.omd_root),
+                        ["*/report-thumbnails"]),
+        ReplicationPath(
+            "dir", "mkps",
+            os.path.relpath(cmk.utils.paths.var_dir + "/packages", cmk.utils.paths.omd_root), []),
+        ReplicationPath(
+            "dir", "local",
+            os.path.relpath(cmk.utils.paths.omd_root + "/local", cmk.utils.paths.omd_root), []),
     ]
 
     # TODO: Move this to CEE specific code again
-    if not cmk.is_raw_edition():
+    if not cmk_version.is_raw_edition():
         paths += [
-            ("dir", "liveproxyd", cmk.gui.watolib.utils.liveproxyd_config_dir(),
-             ["sitespecific.mk"]),
+            ReplicationPath(
+                "dir", "liveproxyd",
+                os.path.relpath(cmk.gui.watolib.utils.liveproxyd_config_dir(),
+                                cmk.utils.paths.omd_root), []),
         ]
 
     # Include rule configuration into backup/restore/replication. Current
     # status is not backed up.
     if config.mkeventd_enabled:
-        _rule_pack_dir = str(cmk.ec.export.rule_pack_dir())
-        paths.append(("dir", "mkeventd", _rule_pack_dir, ["sitespecific.mk"]))
-
-        _mkp_rule_pack_dir = str(cmk.ec.export.mkp_rule_pack_dir())
-        paths.append(("dir", "mkeventd_mkp", _mkp_rule_pack_dir))
-
-    return paths + _replication_paths
+        _rule_pack_dir = str(ec.rule_pack_dir().relative_to(cmk.utils.paths.omd_root))
+        paths.append(ReplicationPath("dir", "mkeventd", _rule_pack_dir, []))
+
+        _mkp_rule_pack_dir = str(ec.mkp_rule_pack_dir().relative_to(cmk.utils.paths.omd_root))
+        paths.append(ReplicationPath("dir", "mkeventd_mkp", _mkp_rule_pack_dir, []))
+
+    # There are some edition specific paths available during unit tests when testing other
+    # editions. Filter them out there, even when they are registered.
+    filtered = _replication_paths[:]
+    if not cmk_version.is_managed_edition():
+        filtered = [
+            p for p in filtered if p.ident not in {
+                "customer_multisite", "customer_check_mk", "customer_gui_design", "gui_logo",
+                "gui_logo_facelift", "gui_logo_dark"
+            }
+        ]
+
+    return paths + filtered
 
 
 def _load_site_replication_status(site_id, lock=False):
-    return store.load_data_from_file(_site_replication_status_path(site_id), {}, lock)
+    return store.load_object_from_file(
+        _site_replication_status_path(site_id),
+        default={},
+        lock=lock,
+    )
 
 
 def _save_site_replication_status(site_id, repl_status):
-    store.save_data_to_file(_site_replication_status_path(site_id), repl_status, pretty=False)
+    store.save_object_to_file(_site_replication_status_path(site_id), repl_status, pretty=False)
     _cleanup_legacy_replication_status()
 
 
@@ -209,14 +298,17 @@
     return {site_id: _load_site_replication_status(site_id, lock=lock) for site_id in config.sites}
 
 
-def _save_replication_status(status):
-    status = {}
-
-    for site_id, repl_status in config.sites.items():
-        _save_site_replication_status(site_id, repl_status)
-
-
-class ActivateChanges(object):
+def remove_site_config_directory(site_id: SiteId) -> None:
+    work_dir = cmk.utils.paths.site_config_dir / site_id
+
+    try:
+        shutil.rmtree(str(work_dir))
+    except OSError as e:
+        if e.errno != errno.ENOENT:  # No such file or directory
+            raise
+
+
+class ActivateChanges:
     def __init__(self):
         self._repstatus = {}
 
@@ -230,61 +322,21 @@
         super(ActivateChanges, self).__init__()
 
     def load(self):
-        self._load_replication_status()
-        self._load_changes_by_site()
-        self._load_changes_by_id()
-
-    def _load_replication_status(self):
         self._repstatus = _load_replication_status()
-
-    def _load_changes_by_site(self):
+        self._load_changes()
+
+    def _load_changes(self):
         self._changes_by_site = {}
-
-        self._migrate_old_changes()
-
-        for site_id in activation_site_ids():
-            self._changes_by_site[site_id] = SiteChanges(site_id).load()
-
-    # Between 1.4.0i* and 1.4.0b4 the changes were stored in
-    # self._repstatus[site_id]["changes"], migrate them.
-    # TODO: Drop this one day.
-    def _migrate_old_changes(self):
-        has_old_changes = False
-        for site_id, status in self._repstatus.items():
-            if status.get("changes"):
-                has_old_changes = True
-                break
-
-        if not has_old_changes:
-            return
-
-        repstatus = _load_replication_status(lock=True)
-
-        for site_id, status in self._repstatus.items():
-            site_changes = SiteChanges(site_id)
-            for change_spec in status.get("changes", []):
-                site_changes.save_change(change_spec)
-
-            try:
-                del status["changes"]
-            except KeyError:
-                pass
-
-        _save_replication_status(repstatus)
-
-    def confirm_site_changes(self, site_id):
-        SiteChanges(site_id).clear()
-        cmk.gui.watolib.sidebar_reload.need_sidebar_reload()
-
-    # Returns a list of changes ordered by time and grouped by the change.
-    # Each change contains a list of affected sites.
-    def _load_changes_by_id(self):
         changes = {}
 
-        for site_id, site_changes in self._changes_by_site.items():
+        for site_id in config.activation_sites():
+            site_changes = SiteChanges(SiteChanges.make_path(site_id)).read()
+            self._changes_by_site[site_id] = site_changes
+
             if not site_changes:
                 continue
 
+            # Assume changes can be recorded multiple times and deduplicate them.
             for change in site_changes:
                 change_id = change["id"]
 
@@ -296,16 +348,21 @@
 
         self._changes = sorted(changes.items(), key=lambda k_v: k_v[1]["time"])
 
-    def get_changes_estimate(self):
+    def confirm_site_changes(self, site_id):
+        SiteChanges(SiteChanges.make_path(site_id)).clear()
+        cmk.gui.watolib.sidebar_reload.need_sidebar_reload()
+
+    def get_changes_estimate(self) -> Optional[str]:
         changes_counter = 0
-        for site_id in activation_site_ids():
-            changes_counter += len(SiteChanges(site_id).load())
+        for site_id in config.activation_sites():
+            changes_counter += len(SiteChanges(SiteChanges.make_path(site_id)).read())
             if changes_counter > 10:
                 return _("10+ changes")
         if changes_counter == 1:
             return _("1 change")
-        elif changes_counter > 1:
+        if changes_counter > 1:
             return _("%d changes") % changes_counter
+        return None
 
     def grouped_changes(self):
         return self._changes
@@ -313,31 +370,38 @@
     def _changes_of_site(self, site_id):
         return self._changes_by_site[site_id]
 
-    # Returns the list of sites that should be used when activating all
-    # affected sites.
-    def dirty_and_active_activation_sites(self):
+    def dirty_and_active_activation_sites(self) -> List[SiteId]:
+        """Returns the list of sites that should be used when activating all affected sites"""
+        return self.filter_not_activatable_sites(self.dirty_sites())
+
+    def filter_not_activatable_sites(self, sites: List[Tuple[SiteId,
+                                                             SiteConfiguration]]) -> List[SiteId]:
         dirty = []
-        for site_id, site in activation_sites():
+        for site_id, site in sites:
             status = self._get_site_status(site_id, site)[1]
             is_online = self._site_is_online(status)
             is_logged_in = self._site_is_logged_in(site_id, site)
 
-            if is_online and is_logged_in and self._changes_of_site(site_id):
+            if is_online and is_logged_in:
                 dirty.append(site_id)
         return dirty
 
+    def dirty_sites(self) -> List[Tuple[SiteId, SiteConfiguration]]:
+        """Returns the list of sites that have changes (including offline sites)"""
+        return [s for s in config.activation_sites().items() if self._changes_of_site(s[0])]
+
     def _site_is_logged_in(self, site_id, site):
         return config.site_is_local(site_id) or "secret" in site
 
-    def _site_is_online(self, status):
+    def _site_is_online(self, status: str) -> bool:
         return status in ["online", "disabled"]
 
-    def _get_site_status(self, site_id, site):
+    def _get_site_status(self, site_id: SiteId, site: SiteConfiguration) -> Tuple[SiteStatus, str]:
         if site.get("disabled"):
-            site_status = {}
+            site_status = SiteStatus({})
             status = "disabled"
         else:
-            site_status = cmk.gui.sites.state(site_id, {})
+            site_status = sites_states().get(site_id, SiteStatus({}))
             status = site_status.get("state", "unknown")
 
         return site_status, status
@@ -350,19 +414,19 @@
         if config.site_is_local(site_id):
             return False
 
-        return any([c["need_sync"] for c in self._changes_of_site(site_id)])
+        return any(c["need_sync"] for c in self._changes_of_site(site_id))
 
     def _is_activate_needed(self, site_id):
-        return any([c["need_restart"] for c in self._changes_of_site(site_id)])
+        return any(c["need_restart"] for c in self._changes_of_site(site_id))
 
     # This function returns the last known persisted activation state
     def _last_activation_state(self, site_id):
         manager = ActivateChangesManager()
         site_state_path = os.path.join(manager.activation_persisted_dir,
                                        manager.site_filename(site_id))
-        return store.load_data_from_file(site_state_path, {})
-
-    def _get_last_change_id(self):
+        return store.load_object_from_file(site_state_path, {})
+
+    def _get_last_change_id(self) -> str:
         return self._changes[-1][1]["id"]
 
     def has_changes(self):
@@ -379,7 +443,8 @@
         return change["user_id"] and change["user_id"] != config.user.id
 
     def _affects_all_sites(self, change):
-        return not set(change["affected_sites"]).symmetric_difference(set(activation_site_ids()))
+        return not set(change["affected_sites"]).symmetric_difference(set(
+            config.activation_sites()))
 
     def update_activation_time(self, site_id, ty, duration):
         repl_status = _load_site_replication_status(site_id, lock=True)
@@ -402,29 +467,48 @@
 
 
 class ActivateChangesManager(ActivateChanges):
+    """Manages the activation of pending configuration changes
+
+    A single object cares about one activation for all affected sites.
+
+    It is used to execute an activation using ActivateChangesManager.start().  During execution it
+    persists it's activation information. This makes it possible to gather the activation state
+    asynchronously.
+
+    Prepares the snapshots for synchronization and handles all the ActivateChangesSite objects that
+    manage the activation for the single sites.
+    """
     # Temporary data
     activation_tmp_base_dir = cmk.utils.paths.tmp_dir + "/wato/activation"
     # Persisted data
     activation_persisted_dir = cmk.utils.paths.var_dir + "/wato/activation"
 
+    # These keys will be persisted in <activation_id>/info.mk
+    info_keys = (
+        "_sites",
+        "_activate_until",
+        "_comment",
+        "_activate_foreign",
+        "_activation_id",
+        "_time_started",
+    )
+
     def __init__(self):
-        self._sites = []
-        self._activate_until = None
-        self._comment = None
+        self._sites: List[SiteId] = []
+        self._site_snapshot_settings: Dict[SiteId, SnapshotSettings] = {}
+        self._activate_until: Optional[str] = None
+        self._comment: Optional[str] = None
         self._activate_foreign = False
-        self._activation_id = None
-        self._snapshot_id = None
-        if not os.path.exists(self.activation_persisted_dir):
-            os.makedirs(self.activation_persisted_dir)
+        self._activation_id: Optional[str] = None
+        self._prevent_activate = False
+        store.makedirs(self.activation_persisted_dir)
         super(ActivateChangesManager, self).__init__()
 
-    def load_activation(self, activation_id):
+    def load_activation(self, activation_id: ActivationId) -> None:
         self._activation_id = activation_id
-
-        if not os.path.exists(self._info_path()):
-            raise MKUserError(None, "Unknown activation process")
-
-        self._load_activation()
+        from_file = self._load_activation_info(activation_id)
+        for key in self.info_keys:
+            setattr(self, key, from_file[key])
 
     # Creates the snapshot and starts the single site sync processes. In case these
     # steps could not be started, exceptions are raised and have to be handled by
@@ -439,156 +523,204 @@
     # configuration on that site. The state is checked by the general activation
     # thread.
     def start(self,
-              sites,
-              activate_until=None,
-              comment=None,
-              activate_foreign=False,
-              prevent_activate=False):
+              sites: List[SiteId],
+              activate_until: Optional[str] = None,
+              comment: Optional[str] = None,
+              activate_foreign: bool = False,
+              prevent_activate: bool = False) -> ActivationId:
+        """Start activation of changes.
+
+        For each site one background process will be launched, handling the activation of one
+        particular site. Handling of remote sites is done transparently through the use of
+        SyncSnapshots.
+
+        Args:
+            sites:
+                The sites for which activation should be started.
+
+            activate_until:
+                The most current change-id which shall be activated. If newer changes are present
+                the activation is aborted.
+
+            comment:
+                A comment which will be persisted in the temporary info.mk file and stored with the
+                newly created snapshot.
+
+            activate_foreign:
+                A boolean flag, indicating that even changes which do not originate from the
+                user requesting the activation shall be activated. If this is not set and there
+                are "foreign" changes, the activation will be aborted. In any case the user needs
+                to have the `wato.activateforeign` permission.
+
+            prevent_activate:
+                Doesn't seem to be doing much. Remove?
+
+        Returns:
+            The activation-id under which to track the progress of this particular run.
+
+        """
+        self._activate_foreign = activate_foreign
+
         self._sites = self._get_sites(sites)
-
-        if activate_until is None:
-            self._activate_until = self._get_last_change_id()
-        else:
-            self._activate_until = activate_until
-
+        self._site_snapshot_settings = self._get_site_snapshot_settings(self._sites)
+        self._activate_until = (self._get_last_change_id()
+                                if activate_until is None else activate_until)
         self._comment = comment
-        self._activate_foreign = activate_foreign
         self._activation_id = self._new_activation_id()
         self._time_started = time.time()
-        self._snapshot_id = None
         self._prevent_activate = prevent_activate
 
         self._verify_valid_host_config()
         self._save_activation()
 
-        try:
-            self._pre_activate_changes()
-            self._create_snapshots()
-            self._save_activation()
-            self._start_activation()
-        finally:
-            # Always do housekeeping - even on RequestTimeout
-            # Note: A RequestTimeout can still occur during housekeeping
-            self._do_housekeeping()
+        self._pre_activate_changes()
+        self._create_snapshots()
+        self._save_activation()
+
+        self._start_activation()
 
         return self._activation_id
 
     def _verify_valid_host_config(self):
-        # TODO: Cleanup this local import
-        import cmk.gui.watolib.hosts_and_folders  # pylint: disable=redefined-outer-name
-        defective_hosts = cmk.gui.watolib.hosts_and_folders.validate_all_hosts([], force_all=True)
+        defective_hosts = cmk.gui.watolib.validate_all_hosts([], force_all=True)
         if defective_hosts:
             raise MKUserError(
                 None,
                 _("You cannot activate changes while some hosts have "
                   "an invalid configuration: ") + ", ".join([
                       '<a href="%s">%s</a>' %
-                      (cmk.gui.watolib.hosts_and_folders.folder_preserving_link(
-                          [("mode", "edit_host"), ("host", hn)]), hn) for hn in defective_hosts
+                      (cmk.gui.watolib.folder_preserving_link([("mode", "edit_host"),
+                                                               ("host", hn)]), hn)
+                      for hn in defective_hosts
                   ]))
 
     def activate_until(self):
         return self._activate_until
 
-    def wait_for_completion(self):
+    def wait_for_completion(self, timeout: Optional[float] = None) -> bool:
+        """Wait for activation to be complete.
+
+        Optionally a soft timeout can be given and waiting will stop. The return value will then
+        be True if everything is completed and False if it isn't.
+
+        Args:
+            timeout: Optional timeout in seconds. If omitted the call will wait until completion.
+
+        Returns:
+            True if completed, False if still running.
+        """
+        start = time.time()
         while self.is_running():
             time.sleep(0.5)
+            if timeout and start + timeout >= time.time():
+                break
+
+        completed = not self.is_running()
+        return completed
+
+    def is_running(self) -> bool:
+        return bool(self.running_sites())
+
+    def _activation_running(self, site_id: SiteId) -> bool:
+        site_state = self.get_site_state(site_id)
+
+        # The site_state file may be missing/empty, if the operation has started recently.
+        # However, if the file is still missing after a considerable amount
+        # of time, we consider this site activation as dead
+        seconds_since_start = time.time() - self._time_started
+        if site_state == {} and seconds_since_start > _request.request_timeout - 10:
+            return False
+
+        if site_state == {} or site_state["_phase"] == PHASE_INITIALIZED:
+            # Just been initialized. Treat as running as it has not been
+            # started and could not lock the site stat file yet.
+            return True
+
+        # Check whether or not the process is still there
+        # The pid refers to
+        # - the site scheduler PID as long as the site is in queue
+        # - the site activate changes PID
+        # - None, if the site was locked by another process
+        if site_state["_pid"] is None:
+            return False
+
+        try:
+            os.kill(site_state["_pid"], 0)
+            return True
+        except OSError as e:
+            # ESRCH: no such process
+            # EPERM: operation not permitted (another process reused this)
+            # -> Both cases mean it is not running anymore
+            if e.errno in [errno.EPERM, errno.ESRCH]:
+                return False
+
+            raise
 
     # Check whether or not at least one site thread is still working
     # (flock on the <activation_id>/site_<site_id>.mk file)
-    def is_running(self):
-        state = self.get_state()
-
+    def running_sites(self) -> List[SiteId]:
+        running = []
         for site_id in self._sites:
-            site_state = state["sites"][site_id]
-
-            # The site_state file may be missing/empty, if the operation has started recently.
-            # However, if the file is still missing after a considerable amount
-            # of time, we consider this site activation as dead
-            seconds_since_start = time.time() - self._time_started
-            if site_state == {} and seconds_since_start > html.request.request_timeout - 10:
-                continue
-
-            if site_state == {} or site_state["_phase"] == PHASE_INITIALIZED:
-                # Just been initialized, not in queue yet
-                return True  # -> running
-
-            # Check whether or not the process is still there
-            # The pid refers to
-            # - the site scheduler PID as long as the site is in queue
-            # - the site activate changes PID
-            # - None, if the site was locked by another process
-            try:
-                if site_state["_pid"] is None:
-                    continue
-                os.kill(site_state["_pid"], 0)
-                return True  # -> running
-            except OSError as e:
-                # 3: not running
-                # 1: operation not permitted (another process reused this)
-                if e.errno in [3, 1]:
-                    pass  # -> not running
-                else:
-                    raise
-
-        return False  # No site reported running -> not running
-
-    def _new_activation_id(self):
+            if self._activation_running(site_id):
+                running.append(site_id)
+
+        return running
+
+    def _new_activation_id(self) -> ActivationId:
         return cmk.gui.utils.gen_id()
 
-    def _get_sites(self, sites):
+    def _get_sites(self, sites: List[SiteId]) -> List[SiteId]:
         for site_id in sites:
-            if site_id not in dict(activation_sites()):
+            if site_id not in config.activation_sites():
                 raise MKUserError("sites", _("The site \"%s\" does not exist.") % site_id)
 
         return sites
 
-    def _info_path(self):
-        return "%s/%s/info.mk" % (self.activation_tmp_base_dir, self._activation_id)
+    def _info_path(self, activation_id):
+        return "%s/%s/info.mk" % (self.activation_tmp_base_dir, activation_id)
+
+    def activations(self):
+        for activation_id in os.listdir(self.activation_tmp_base_dir):
+            yield activation_id, self._load_activation_info(activation_id)
 
     def _site_snapshot_file(self, site_id):
         return "%s/%s/site_%s_sync.tar.gz" % (self.activation_tmp_base_dir, self._activation_id,
                                               site_id)
 
-    def _load_activation(self):
-        self.__dict__.update(store.load_data_from_file(self._info_path(), {}))
+    def _load_activation_info(self, activation_id):
+        info_path = self._info_path(activation_id)
+        if not os.path.exists(info_path):
+            raise MKUserError(
+                None,
+                f"Unknown activation process: {info_path!r} not found",
+            )
+
+        return store.load_object_from_file(info_path, {})
 
     def _save_activation(self):
-        try:
-            os.makedirs(os.path.dirname(self._info_path()))
-        except OSError as e:
-            if e.errno == errno.EEXIST:
-                pass
-            else:
-                raise
-
-        return store.save_data_to_file(
-            self._info_path(), {
-                "_sites": self._sites,
-                "_activate_until": self._activate_until,
-                "_comment": self._comment,
-                "_activate_foreign": self._activate_foreign,
-                "_activation_id": self._activation_id,
-                "_snapshot_id": self._snapshot_id,
-                "_time_started": self._time_started,
-            })
+        store.makedirs(os.path.dirname(self._info_path(self._activation_id)))
+        to_file = {key: getattr(self, key) for key in self.info_keys}
+        return store.save_object_to_file(self._info_path(self._activation_id), to_file)
 
     # Give hooks chance to do some pre-activation things (and maybe stop
     # the activation)
     def _pre_activate_changes(self):
-        # TODO: Cleanup this local import
-        import cmk.gui.watolib.hosts_and_folders  # pylint: disable=redefined-outer-name
         try:
             if hooks.registered('pre-distribute-changes'):
-                hooks.call("pre-distribute-changes",
-                           cmk.gui.watolib.hosts_and_folders.collect_all_hosts())
+                hooks.call("pre-distribute-changes", cmk.gui.watolib.collect_all_hosts())
         except Exception as e:
-            logger.exception()
+            logger.exception("error calling pre-distribute-changes hook")
             if config.debug:
                 raise
             raise MKUserError(None, _("Can not start activation: %s") % e)
 
     def _create_snapshots(self):
+        """Creates the needed SyncSnapshots for each applicable site.
+
+        Some conflict prevention is being done. This function checks for the presence of
+        newer changes than the ones to be activated.
+
+        """
         with store.lock_checkmk_configuration():
             if not self._changes:
                 raise MKUserError(None, _("Currently there are no changes to activate."))
@@ -600,85 +732,61 @@
                       "to ensure you also want to activate it now and start the "
                       "activation again."))
 
-            # Create (legacy) WATO config snapshot
+            backup_snapshot_proc = multiprocessing.Process(
+                target=cmk.gui.watolib.snapshots.create_snapshot, args=(self._comment,))
+            backup_snapshot_proc.start()
+
+            if self._activation_id is None:
+                raise Exception("activation ID is not set")
+
+            logger.debug("Start creating config sync snapshots")
             start = time.time()
-            logger.debug("Snapshot creation started")
-            # TODO: Remove/Refactor once new changes mechanism has been implemented
-            #       This single function is responsible for the slow activate changes (python tar packaging..)
-            snapshot_name = cmk.gui.watolib.snapshots.create_snapshot(self._comment)
-            log_audit(None, "snapshot-created", _("Created snapshot %s") % snapshot_name)
-
             work_dir = os.path.join(self.activation_tmp_base_dir, self._activation_id)
-            if cmk.is_managed_edition():
-                import cmk.gui.cme.managed_snapshots as managed_snapshots
-                managed_snapshots.CMESnapshotManager(
-                    work_dir, self._get_site_configurations()).generate_snapshots()
-            else:
-                self._generate_snapshots(work_dir)
-
-            logger.debug("Snapshot creation took %.4f" % (time.time() - start))
-
-    def _get_site_configurations(self):
-        site_configurations = {}
-
-        for site_id in self._sites:
-            site_configuration = {}
+
+            # Do not create a snapshot for the local site. All files are already in place
+            site_snapshot_settings = self._site_snapshot_settings.copy()
+            try:
+                del site_snapshot_settings[config.omd_site()]
+            except KeyError:
+                pass
+
+            snapshot_manager = SnapshotManager.factory(work_dir, site_snapshot_settings)
+            snapshot_manager.generate_snapshots()
+            logger.debug("Config sync snapshot creation took %.4f", time.time() - start)
+
+            logger.debug("Waiting for backup snapshot creation to complete")
+            backup_snapshot_proc.join()
+
+        logger.debug("Finished all snapshots")
+
+    def _get_site_snapshot_settings(self, sites: List[SiteId]) -> Dict[SiteId, SnapshotSettings]:
+        snapshot_settings = {}
+
+        for site_id in sites:
             self._check_snapshot_creation_permissions(site_id)
 
-            site_configuration["snapshot_path"] = self._site_snapshot_file(site_id)
-            site_configuration["work_dir"] = self._get_site_tmp_dir(site_id)
-
-            # Change all default replication paths to be in the site specific temporary directory
-            # These paths are then packed into the sync snapshot
-            replication_components = []
-            for entry in map(list, self._get_replication_components(site_id)):
-                entry[2] = entry[2].replace(cmk.utils.paths.omd_root,
-                                            site_configuration["work_dir"])
-                replication_components.append(tuple(entry))
-
-            # Add site-specific global settings
-            replication_components.append(("file", "sitespecific",
-                                           os.path.join(site_configuration["work_dir"],
-                                                        "site_globals", "sitespecific.mk")))
+            site_config = config.sites[site_id]
+            work_dir = cmk.utils.paths.site_config_dir / site_id
+
+            site_status = self._get_site_status(site_id, site_config)[0]
+            is_pre_17_site = cmk.gui.watolib.utils.is_pre_17_remote_site(site_status)
+
+            snapshot_components = _get_replication_components(str(work_dir), site_config,
+                                                              is_pre_17_site)
 
             # Generate a quick reference_by_name for each component
-            site_configuration["snapshot_components"] = replication_components
-            site_configuration["component_names"] = set()
-            for component in site_configuration["snapshot_components"]:
-                site_configuration["component_names"].add(component[1])
-
-            site_configurations[site_id] = site_configuration
-
-        return site_configurations
-
-    def _generate_snapshots(self, work_dir):
-        with multitar.SnapshotCreator(work_dir, get_replication_paths()) as snapshot_creator:
-            for site_id in self._sites:
-                self._create_site_sync_snapshot(site_id, snapshot_creator)
-
-    def _create_site_sync_snapshot(self, site_id, snapshot_creator=None):
-        self._check_snapshot_creation_permissions(site_id)
-
-        snapshot_path = self._site_snapshot_file(site_id)
-
-        site_tmp_dir = self._get_site_tmp_dir(site_id)
-
-        paths = self._get_replication_components(site_id)
-        self.create_site_globals_file(site_id, site_tmp_dir)
-
-        # Add site-specific global settings
-        site_specific_paths = [("file", "sitespecific", os.path.join(site_tmp_dir,
-                                                                     "sitespecific.mk"))]
-        snapshot_creator.generate_snapshot(snapshot_path,
-                                           paths,
-                                           site_specific_paths,
-                                           reuse_identical_snapshots=True)
-
-        shutil.rmtree(site_tmp_dir)
-
-    def _get_site_tmp_dir(self, site_id):
-        return os.path.join(self.activation_tmp_base_dir, self._activation_id,
-                            "sync-%s-specific-%.4f" % (site_id, time.time()))
+            component_names = {c[1] for c in snapshot_components}
+
+            snapshot_settings[site_id] = SnapshotSettings(
+                snapshot_path=self._site_snapshot_file(site_id),
+                work_dir=str(work_dir),
+                snapshot_components=snapshot_components,
+                component_names=component_names,
+                site_config=site_config,
+                create_pre_17_snapshot=is_pre_17_site,
+            )
+
+        return snapshot_settings
 
     def _check_snapshot_creation_permissions(self, site_id):
         if self._site_has_foreign_changes(site_id) and not self._activate_foreign:
@@ -699,77 +807,35 @@
                   "have to confirm the activation or ask you colleagues to activate "
                   "these changes in their own."))
 
-    def _get_replication_components(self, site_id):
-        paths = get_replication_paths()[:]
-        # Remove Event Console settings, if this site does not want it (might
-        # be removed in some future day)
-        if not config.sites[site_id].get("replicate_ec"):
-            paths = [e for e in paths if e[1] not in ["mkeventd", "mkeventd_mkp"]]
-
-        # Remove extensions if site does not want them
-        if not config.sites[site_id].get("replicate_mkps"):
-            paths = [e for e in paths if e[1] not in ["local", "mkps"]]
-
-        return paths
-
-    def create_site_globals_file(self, site_id, tmp_dir, sites=None):
-        # TODO: Cleanup this local import
-        import cmk.gui.watolib.sites  # pylint: disable=redefined-outer-name
-
-        try:
-            os.makedirs(tmp_dir)
-        except OSError as e:
-            if e.errno == errno.EEXIST:
-                pass
-            else:
-                raise
-
-        if not sites:
-            sites = cmk.gui.watolib.sites.SiteManagementFactory().factory().load_sites()
-        site = sites[site_id]
-        site_globals = site.get("globals", {})
-
-        site_globals.update({
-            "wato_enabled": not site.get("disable_wato", True),
-            "userdb_automatic_sync": site.get("user_sync",
-                                              userdb.user_sync_default_config(site_id)),
-        })
-
-        store.save_data_to_file(tmp_dir + "/sitespecific.mk", site_globals)
-
-    def _start_activation(self):
+    def _start_activation(self) -> None:
         self._log_activation()
-        site_snapshots = dict([
-            (site_id, self._site_snapshot_file(site_id)) for site_id in self._sites
-        ])
-        job = ActivateChangesSchedulerBackgroundJob(self._activation_id, site_snapshots,
+        assert self._activation_id is not None
+        job = ActivateChangesSchedulerBackgroundJob(self._activation_id,
+                                                    self._site_snapshot_settings,
                                                     self._prevent_activate)
         job.start()
 
     def _log_activation(self):
         log_msg = _("Starting activation (Sites: %s)") % ",".join(self._sites)
-        log_audit(None, "activate-changes", log_msg)
+        log_audit("activate-changes", log_msg)
 
         if self._comment:
-            log_audit(None, "activate-changes", "%s: %s" % (_("Comment"), self._comment))
-
-    def get_state(self):
-        state = {
-            "sites": {},
+            log_audit("activate-changes", "%s: %s" % (_("Comment"), self._comment))
+
+    def get_state(self) -> ActivationState:
+        return {
+            "sites": {
+                site_id: self.get_site_state(site_id)  #
+                for site_id in self._sites
+            }
         }
 
-        for site_id in self._sites:
-            state["sites"][site_id] = self._load_site_state(site_id)
-
-        return state
-
     def get_site_state(self, site_id):
-        return self._load_site_state(site_id)
-
-    def _load_site_state(self, site_id):
-        return store.load_data_from_file(self.site_state_path(site_id), {})
+        return store.load_object_from_file(self.site_state_path(site_id), {})
 
     def site_state_path(self, site_id):
+        if self._activation_id is None:
+            raise Exception("activation ID is not set")
         return os.path.join(self.activation_tmp_base_dir, self._activation_id,
                             self.site_filename(site_id))
 
@@ -777,43 +843,329 @@
     def site_filename(cls, site_id):
         return "site_%s.mk" % site_id
 
-    def _do_housekeeping(self):
+
+class SnapshotManager:
+    @staticmethod
+    def factory(work_dir: str, site_snapshot_settings: Dict[SiteId,
+                                                            SnapshotSettings]) -> 'SnapshotManager':
+        if cmk_version.is_managed_edition():
+            import cmk.gui.cme.managed_snapshots as managed_snapshots  # pylint: disable=no-name-in-module
+            return SnapshotManager(
+                work_dir,
+                site_snapshot_settings,
+                managed_snapshots.CMESnapshotDataCollector(site_snapshot_settings),
+                reuse_identical_snapshots=False,
+                generate_in_suprocess=True,
+            )
+
+        return SnapshotManager(
+            work_dir,
+            site_snapshot_settings,
+            CRESnapshotDataCollector(site_snapshot_settings),
+            reuse_identical_snapshots=True,
+            generate_in_suprocess=False,
+        )
+
+    def __init__(self, activation_work_dir: str, site_snapshot_settings: Dict[SiteId,
+                                                                              SnapshotSettings],
+                 data_collector: 'ABCSnapshotDataCollector', reuse_identical_snapshots: bool,
+                 generate_in_suprocess: bool) -> None:
+        super(SnapshotManager, self).__init__()
+        self._activation_work_dir = activation_work_dir
+        self._site_snapshot_settings = site_snapshot_settings
+        self._data_collector = data_collector
+        self._reuse_identical_snapshots = reuse_identical_snapshots
+        self._generate_in_subproces = generate_in_suprocess
+
+        # Stores site and folder specific information to speed-up the snapshot generation
+        self._logger = logger.getChild(self.__class__.__name__)
+
+    def _create_site_sync_snapshot(self, site_id: SiteId, snapshot_settings: SnapshotSettings,
+                                   snapshot_creator: SnapshotCreator,
+                                   data_collector: 'ABCSnapshotDataCollector') -> None:
+        generic_site_components, custom_site_components = data_collector.get_site_components(
+            snapshot_settings)
+
+        # The CME produces individual snapshots in parallel subprocesses, the CEE mainly equal
+        # snapshots for all sites (with some minor differences, like site specific global settings).
+        # It creates a single snapshot and clones the result multiple times. Parallel creation of
+        # the snapshots would not work for the CEE.
+        if self._generate_in_subproces:
+            generate_function = snapshot_creator.generate_snapshot_in_subprocess
+        else:
+            generate_function = snapshot_creator.generate_snapshot
+
+        generate_function(snapshot_work_dir=snapshot_settings.work_dir,
+                          target_filepath=snapshot_settings.snapshot_path,
+                          generic_components=generic_site_components,
+                          custom_components=custom_site_components,
+                          reuse_identical_snapshots=self._reuse_identical_snapshots)
+
+    def generate_snapshots(self) -> None:
+        if not self._site_snapshot_settings:
+            # Nothing to do
+            return
+
+        # 1. Collect files to "var/check_mk/site_configs" directory
+        self._data_collector.prepare_snapshot_files()
+
+        # 2. Create snapshot for synchronization (Only for pre 1.7 sites)
+        generic_components = self._data_collector.get_generic_components()
+        with SnapshotCreator(self._activation_work_dir, generic_components) as snapshot_creator:
+            for site_id, snapshot_settings in sorted(self._site_snapshot_settings.items(),
+                                                     key=lambda x: x[0]):
+                if snapshot_settings.create_pre_17_snapshot:
+                    self._create_site_sync_snapshot(site_id, snapshot_settings, snapshot_creator,
+                                                    self._data_collector)
+
+
+class ABCSnapshotDataCollector(metaclass=abc.ABCMeta):
+    """Prepares files to be synchronized to the remote sites"""
+    def __init__(self, site_snapshot_settings: Dict[SiteId, SnapshotSettings]) -> None:
+        super(ABCSnapshotDataCollector, self).__init__()
+        self._site_snapshot_settings = site_snapshot_settings
+        self._logger = logger.getChild(self.__class__.__name__)
+
+    @abc.abstractmethod
+    def prepare_snapshot_files(self) -> None:
+        """Site independent preparation of files to be used for the sync snapshots
+        This will be called once before iterating over all sites.
+        """
+        raise NotImplementedError()
+
+    @abc.abstractmethod
+    def get_generic_components(self) -> List[ReplicationPath]:
+        """Return the site independent snapshot components
+        These will be collected by the SnapshotManager once when entering the context manager
+        """
+        raise NotImplementedError()
+
+    @abc.abstractmethod
+    def get_site_components(
+            self, snapshot_settings: SnapshotSettings
+    ) -> Tuple[List[ReplicationPath], List[ReplicationPath]]:
+        """Split the snapshot components into generic and site specific components
+
+        The generic components have the advantage that they only need to be created once for all
+        sites and can be shared between the sites to optimize processing."""
+        raise NotImplementedError()
+
+
+class CRESnapshotDataCollector(ABCSnapshotDataCollector):
+    def prepare_snapshot_files(self):
+        """Collect the files to be synchronized for all sites
+
+        This is done by copying the things declared by the generic components together to a single
+        site_config for one site. This will result in a directory containing only hard links to
+        the original files.
+
+        This directory is then cloned recursively for all sites, again with the result of having
+        a single directory per site containing a lot of hard links to the original files.
+
+        As last step the site individual files will be added.
+        """
+        # Choose one site to create the first site config for
+        site_ids = list(self._site_snapshot_settings.keys())
+        first_site = site_ids.pop(0)
+
+        # Create first directory and clone it once for each destination site
+        self._prepare_site_config_directory(first_site)
+        self._clone_site_config_directories(first_site, site_ids)
+
+        for site_id, snapshot_settings in sorted(self._site_snapshot_settings.items(),
+                                                 key=lambda x: x[0]):
+
+            site_globals = get_site_globals(site_id, snapshot_settings.site_config)
+
+            # Generate site specific global settings file
+            if snapshot_settings.create_pre_17_snapshot:
+                create_site_globals_file(site_id, snapshot_settings.work_dir, site_globals)
+            else:
+                save_site_global_settings(site_globals, custom_site_path=snapshot_settings.work_dir)
+
+            if not self._site_snapshot_settings[site_id].create_pre_17_snapshot:
+                create_distributed_wato_files(Path(snapshot_settings.work_dir),
+                                              site_id,
+                                              is_remote=True)
+
+    def _prepare_site_config_directory(self, site_id: SiteId) -> None:
+        """
+        Gather files to be synchronized to remote sites from etc hierarchy
+
+        - Iterate all files declared by snapshot components
+        - Synchronize site hierarchy with site_config directory
+          - Remove files that do not exist anymore
+          - Add hard links
+        """
+        self._logger.debug("Processing first site %s", site_id)
+        snapshot_settings = self._site_snapshot_settings[site_id]
+
+        # Currently we don't have an incremental sync on disk. The performance of some mkdir/link
+        # calls should be good enough
+        if os.path.exists(snapshot_settings.work_dir):
+            shutil.rmtree(snapshot_settings.work_dir)
+
+        for component in snapshot_settings.snapshot_components:
+            if component.ident == "sitespecific":
+                continue  # Will be created for each site individually later
+
+            source_path = Path(cmk.utils.paths.omd_root).joinpath(component.site_path)
+            target_path = Path(snapshot_settings.work_dir).joinpath(component.site_path)
+
+            store.makedirs(target_path.parent)
+
+            if not source_path.exists():
+                # Not existing files things can simply be skipped, not existing files could also be
+                # skipped, but we create them here to be 1:1 compatible with the pre 1.7 sync.
+                if component.ty == "dir":
+                    store.makedirs(target_path)
+
+                continue
+
+            # Recursively hard link files (rsync --link-dest or cp -al)
+            # With Python 3 we could use "shutil.copytree(src, dst, copy_function=os.link)", but
+            # please have a look at the performance before switching over...
+            #shutil.copytree(source_path, str(target_path.parent) + "/", copy_function=os.link)
+            p = subprocess.Popen(
+                ["cp", "-al", str(source_path),
+                 str(target_path.parent) + "/"],
+                stdout=subprocess.PIPE,
+                stderr=subprocess.STDOUT,
+                stdin=open(os.devnull),
+                shell=False,
+                close_fds=True)
+            stdout = p.communicate()[0]
+            if p.returncode != 0:
+                self._logger.error("Failed to clone files from %s to %s: %s", source_path,
+                                   str(target_path), stdout)
+                raise MKGeneralException("Failed to create site config directory")
+
+        self._logger.debug("Finished site")
+
+    def _clone_site_config_directories(self, origin_site_id: SiteId,
+                                       site_ids: List[SiteId]) -> None:
+        origin_site_work_dir = self._site_snapshot_settings[origin_site_id].work_dir
+
+        for site_id in site_ids:
+            self._logger.debug("Processing site %s", site_id)
+            snapshot_settings = self._site_snapshot_settings[site_id]
+
+            if os.path.exists(snapshot_settings.work_dir):
+                shutil.rmtree(snapshot_settings.work_dir)
+
+            p = subprocess.Popen(["cp", "-al", origin_site_work_dir, snapshot_settings.work_dir],
+                                 shell=False,
+                                 close_fds=True)
+            p.wait()
+            assert p.returncode == 0
+            self._logger.debug("Finished site")
+
+    def get_generic_components(self) -> List[ReplicationPath]:
+        return get_replication_paths()
+
+    def get_site_components(
+            self, snapshot_settings: SnapshotSettings
+    ) -> Tuple[List[ReplicationPath], List[ReplicationPath]]:
+        generic_site_components = []
+        custom_site_components = []
+
+        for component in snapshot_settings.snapshot_components:
+            if component.ident == "sitespecific":
+                # Only the site specific global files are individually handled in the non CME snapshot
+                custom_site_components.append(component)
+            else:
+                generic_site_components.append(component)
+
+        return generic_site_components, custom_site_components
+
+
+@gui_background_job.job_registry.register
+class ActivationCleanupBackgroundJob(WatoBackgroundJob):
+    job_prefix = "activation_cleanup"
+
+    @classmethod
+    def gui_title(cls):
+        return _("Activation cleanup")
+
+    def __init__(self):
+        super(ActivationCleanupBackgroundJob, self).__init__(
+            self.job_prefix,
+            title=self.gui_title(),
+            lock_wato=False,
+            stoppable=False,
+        )
+
+    def do_execute(self, job_interface):
+        self._do_housekeeping()
+        job_interface.send_result_message(_("Activation cleanup finished"))
+
+    def _do_housekeeping(self) -> None:
         """Cleanup stale activations in case it is needed"""
         with store.lock_checkmk_configuration():
             for activation_id in self._existing_activation_ids():
-                # skip the current activation_id
-                if self._activation_id == activation_id:
-                    continue
-
+                self._logger.info("Check activation: %s", activation_id)
                 delete = False
                 manager = ActivateChangesManager()
                 manager.load()
 
+                # Try to detect whether or not the activation is still in progress. In case the
+                # activation information can not be read, it is likely that the activation has
+                # just finished while we were iterating the activations.
+                # In case loading fails continue with the next activations
                 try:
+                    delete = True
+
                     try:
                         manager.load_activation(activation_id)
-                    except RequestTimeout:
-                        raise
-                    except Exception:
-                        # Not existant anymore!
-                        delete = True
-                        raise
-
-                    delete = not manager.is_running()
-                finally:
-                    if delete:
-                        shutil.rmtree(
-                            "%s/%s" %
-                            (ActivateChangesManager.activation_tmp_base_dir, activation_id))
+                        delete = not manager.is_running()
+                    except MKUserError:
+                        # "Unknown activation process", is normal after activation -> Delete, but no
+                        # error message logging
+                        self._logger.debug("Is not running")
+                except Exception as e:
+                    self._logger.warning("  Failed to load activation (%s), trying to delete...",
+                                         e,
+                                         exc_info=True)
+
+                self._logger.info("  -> %s", "Delete" if delete else "Keep")
+                if not delete:
+                    continue
+
+                activation_dir = os.path.join(ActivateChangesManager.activation_tmp_base_dir,
+                                              activation_id)
+                try:
+                    shutil.rmtree(activation_dir)
+                except Exception:
+                    self._logger.error("  Failed to delete the activation directory '%s'" %
+                                       activation_dir,
+                                       exc_info=True)
 
     def _existing_activation_ids(self):
+        try:
+            files = os.listdir(ActivateChangesManager.activation_tmp_base_dir)
+        except OSError as e:
+            if e.errno != errno.ENOENT:
+                raise
+            files = []
+
         ids = []
-
-        for activation_id in os.listdir(ActivateChangesManager.activation_tmp_base_dir):
+        for activation_id in files:
             if len(activation_id) == 36 and activation_id[8] == "-" and activation_id[13] == "-":
                 ids.append(activation_id)
-
         return ids
+
+
+def execute_activation_cleanup_background_job() -> None:
+    """This function is called by the GUI cron job once a minute.
+
+    Errors are logged to var/log/web.log. """
+    job = ActivationCleanupBackgroundJob()
+    if job.is_active():
+        logger.debug("Another activation cleanup job is already running: Skipping this time")
+        return
+
+    job.set_function(job.do_execute)
+    job.start()
 
 
 @gui_background_job.job_registry.register
@@ -826,37 +1178,36 @@
     def gui_title(cls):
         return _("Activate Changes Scheduler")
 
-    def __init__(self, activation_id, site_snapshots, prevent_activate):
+    def __init__(self, activation_id: str, site_snapshot_settings: Dict[SiteId, SnapshotSettings],
+                 prevent_activate: bool) -> None:
         super(ActivateChangesSchedulerBackgroundJob,
               self).__init__("%s-%s" % (self.job_prefix, activation_id),
                              deletable=False,
                              stoppable=False)
         self._activation_id = activation_id
-        self._site_snapshots = site_snapshots
+        self._site_snapshot_settings = site_snapshot_settings
         self._prevent_activate = prevent_activate
-        self._job_interface = None
         self.set_function(self._schedule_sites)
 
-    def _send_progress_update(self, info):
-        self._job_interface.send_progress_update("%s %s" % (render.time_of_day(time.time()), info))
-
     def _schedule_sites(self, job_interface):
-        self._job_interface = job_interface
         # Prepare queued jobs
 
-        self._send_progress_update(_("Activate Changes Scheduler started"))
+        job_interface.send_progress_update(_("Activate Changes Scheduler started"),
+                                           with_timestamp=True)
         queued_jobs = self._get_queued_jobs()
 
-        self._send_progress_update(_("Going to update %d sites") % len(queued_jobs))
-
-        running_jobs = []
+        job_interface.send_progress_update(_("Going to update %d sites") % len(queued_jobs),
+                                           with_timestamp=True)
+
+        running_jobs: List[ActivateChangesSite] = []
         max_jobs = self._get_maximum_concurrent_jobs()
         while queued_jobs or len(running_jobs) > 0:
             # Housekeeping, remove finished jobs
             for job in running_jobs[:]:
                 if job.is_alive():
                     continue
-                self._send_progress_update(_("Finished site update: %s") % job.site_id)
+                job_interface.send_progress_update(_("Finished site update: %s") % job.site_id,
+                                                   with_timestamp=True)
                 job.join()
                 running_jobs.remove(job)
 
@@ -869,13 +1220,14 @@
             # Start new jobs
             while queued_jobs:
                 job = queued_jobs.pop(0)
-                self._send_progress_update(_("Starting site update: %s") % job.site_id)
+                job_interface.send_progress_update(_("Starting site update: %s") % job.site_id,
+                                                   with_timestamp=True)
                 job.start()
                 running_jobs.append(job)
                 if len(running_jobs) == max_jobs:
                     break
 
-        self._job_interface.send_result_message(_("Activate changes finished"))
+        job_interface.send_result_message(_("Activate changes finished"))
 
     def _get_maximum_concurrent_jobs(self):
         if config.wato_activate_changes_concurrency == "auto":
@@ -894,16 +1246,9 @@
             return (0.9 * psutil.virtual_memory().available) // size
         except RequestTimeout:
             raise
-        except:
+        except Exception:
             return 1
 
-<<<<<<< HEAD
-    def _get_queued_jobs(self):
-        queued_jobs = []
-        for site_id in sorted(self._site_snapshots):
-            site_job = ActivateChangesSite(site_id, self._activation_id,
-                                           self._site_snapshots[site_id], self._prevent_activate)
-=======
     def _get_queued_jobs(self) -> 'List[ActivateChangesSite]':
         queued_jobs: List[ActivateChangesSite] = []
 
@@ -916,7 +1261,6 @@
                                                  key=lambda e: e[0]):
             site_job = ActivateChangesSite(site_id, snapshot_settings, self._activation_id,
                                            self._prevent_activate, file_filter_func)
->>>>>>> be098c13
             site_job.load()
             if site_job.lock_activation():
                 queued_jobs.append(site_job)
@@ -924,9 +1268,6 @@
 
 
 class ActivateChangesSite(multiprocessing.Process, ActivateChanges):
-<<<<<<< HEAD
-    def __init__(self, site_id, activation_id, site_snapshot_file, prevent_activate=False):
-=======
     """Executes and monitors a single activation for one site"""
     def __init__(self,
                  site_id: SiteId,
@@ -934,30 +1275,25 @@
                  activation_id: str,
                  prevent_activate: bool = False,
                  file_filter_func: Optional[Callable[[str], bool]] = None) -> None:
->>>>>>> be098c13
         super(ActivateChangesSite, self).__init__()
         self._site_id = site_id
-        self._site_changes = []
+        self._site_changes: List = []
         self._activation_id = activation_id
-<<<<<<< HEAD
-        self._snapshot_file = site_snapshot_file
-=======
         self._snapshot_settings = snapshot_settings
         self._file_filter_func = file_filter_func
->>>>>>> be098c13
         self.daemon = True
         self._prevent_activate = prevent_activate
 
-        self._time_started = None
-        self._time_updated = None
-        self._time_ended = None
+        self._time_started: Optional[float] = None
+        self._time_updated: Optional[float] = None
+        self._time_ended: Optional[float] = None
         self._phase = None
         self._state = None
         self._status_text = None
-        self._status_details = None
-        self._warnings = []
-        self._pid = None
+        self._status_details: Optional[str] = None
+        self._pid: Optional[int] = None
         self._expected_duration = 10.0
+        self._logger = logger.getChild("site[%s]" % self._site_id)
 
         self._set_result(PHASE_INITIALIZED, _("Initialized"))
 
@@ -987,14 +1323,29 @@
 
     def run(self):
         # Ensure this process is not detected as apache process by the apache init script
-        daemon.set_procname("cmk-activate-changes")
-
+        daemon.set_procname(b"cmk-activate-changes")
+
+        self._detach_from_parent()
+
+        # Cleanup existing livestatus connections (may be opened later when needed)
+        if g:
+            sites_disconnect()
+
+        self._close_apache_fds()
+
+        # Reinitialize logging targets
+        log.init_logging()  # NOTE: We run in a subprocess!
+
+        try:
+            self._do_run()
+        except Exception:
+            self._logger.exception("error running activate changes")
+
+    def _detach_from_parent(self):
         # Detach from parent (apache) -> Remain running when apache is restarted
         os.setsid()
 
-        # Cleanup existing livestatus connections (may be opened later when needed)
-        cmk.gui.sites.disconnect()
-
+    def _close_apache_fds(self):
         # Cleanup resources of the apache
         for x in range(3, 256):
             try:
@@ -1005,14 +1356,6 @@
                 else:
                     raise
 
-        # Reinitialize logging targets
-        log.init_logging()  # NOTE: We run in a subprocess!
-
-        try:
-            self._do_run()
-        except:
-            logger.exception()
-
     def _do_run(self):
         try:
             self._time_started = time.time()
@@ -1022,7 +1365,10 @@
             # The PID itself is used to detect whether the sites activation process is still running
             self._mark_running()
 
-            log_audit(None, "activate-changes", _("Started activation of site %s") % self._site_id)
+            log_audit("activate-changes", _("Started activation of site %s") % self._site_id)
+
+            if cmk_version.is_expired_trial() and self._site_id != config.omd_site():
+                raise MKGeneralException(get_trial_expired_message())
 
             if self.is_sync_needed(self._site_id):
                 self._synchronize_site()
@@ -1038,8 +1384,8 @@
 
             self._set_done_result(configuration_warnings)
         except Exception as e:
-            logger.exception()
-            self._set_result(PHASE_DONE, _("Failed"), _("Failed: %s") % e, state=STATE_ERROR)
+            self._logger.exception("error activating changes")
+            self._set_result(PHASE_DONE, _("Failed"), str(e), state=STATE_ERROR)
 
         finally:
             self._unlock_activation()
@@ -1057,22 +1403,21 @@
         manager.load_activation(self._activation_id)
         return manager.activate_until()
 
-    def _set_done_result(self, configuration_warnings):
-        if any(configuration_warnings.itervalues()):
-            self._warnings = configuration_warnings
+    def _set_done_result(self, configuration_warnings: ConfigWarnings) -> None:
+        if any(configuration_warnings.values()):
             details = self._render_warnings(configuration_warnings)
             self._set_result(PHASE_DONE, _("Activated"), details, state=STATE_WARNING)
         else:
             self._set_result(PHASE_DONE, _("Success"), state=STATE_SUCCESS)
 
-    def _render_warnings(self, configuration_warnings):
-        html_code = "<div class=warning>"
+    def _render_warnings(self, configuration_warnings: ConfigWarnings) -> str:
+        html_code = u"<div class=warning>"
         html_code += "<b>%s</b>" % _("Warnings:")
         html_code += "<ul>"
         for domain, warnings in sorted(configuration_warnings.items()):
             for warning in warnings:
                 html_code += "<li>%s: %s</li>" % \
-                    (html.attrencode(domain), html.attrencode(warning))
+                    (escaping.escape_attribute(domain), escaping.escape_attribute(warning))
         html_code += "</ul>"
         html_code += "</div>"
         return html_code
@@ -1140,15 +1485,12 @@
             "current_activation": None,
         })
 
-    # This is done on the central site to initiate the sync process
     def _synchronize_site(self):
-        self._set_result(PHASE_SYNC, _("Synchronizing"))
+        """This is done on the central site to initiate the sync process"""
+        self._set_sync_state()
 
         start = time.time()
 
-<<<<<<< HEAD
-        result = self._push_snapshot_to_site()
-=======
         try:
             if self._snapshot_settings.create_pre_17_snapshot:
                 self._synchronize_pre_17_site()
@@ -1248,10 +1590,16 @@
                 "sync_archive": io.BytesIO(sync_archive),
             },
         )
->>>>>>> be098c13
-
-        duration = time.time() - start
-        self.update_activation_time(self._site_id, ACTIVATION_TIME_SYNC, duration)
+
+        if response is not True:
+            raise MKGeneralException(_("Failed to synchronize with site: %s") % response)
+
+    # TODO: Compatibility for 1.6 -> 1.7 migration. Can be removed with 1.8.
+    def _synchronize_pre_17_site(self) -> None:
+        """This is done on the central site to initiate the sync process"""
+        self._logger.debug("Starting config sync with pre 1.7 site")
+        result = self._push_pre_17_snapshot_to_site()
+        self._logger.debug("Finished config sync")
 
         # Pre 1.2.7i3 and sites return True on success and a string on error.
         # 1.2.7i3 and later return a list of warning messages on success.
@@ -1260,21 +1608,21 @@
         if isinstance(result, list):
             result = True
 
-        if result != True:
+        if result is not True:
             raise MKGeneralException(_("Failed to synchronize with site: %s") % result)
 
-    def _push_snapshot_to_site(self):
+    def _push_pre_17_snapshot_to_site(self) -> bool:
         """Calls a remote automation call push-snapshot which is handled by AutomationPushSnapshot()"""
         site = config.site(self._site_id)
 
-        url = html.makeuri_contextless(
+        url = append_query_string(
+            site["multisiteurl"] + "automation.py",
             [
                 ("command", "push-snapshot"),
                 ("secret", site["secret"]),
                 ("siteid", site["id"]),
                 ("debug", config.debug and "1" or ""),
             ],
-            filename=site["multisiteurl"] + "automation.py",
         )
 
         response_text = self._upload_file(url, site.get('insecure', False))
@@ -1283,22 +1631,14 @@
             return ast.literal_eval(response_text)
         except SyntaxError:
             raise cmk.gui.watolib.automations.MKAutomationException(
-                _("Garbled automation response: <pre>%s</pre>") % (html.attrencode(response_text)))
+                _("Garbled automation response: <pre>%s</pre>") %
+                (escaping.escape_attribute(response_text)))
 
     def _upload_file(self, url, insecure):
-        return cmk.gui.watolib.automations.get_url(
-            url, insecure, files={"snapshot": open(self._snapshot_file, "r")})
-
-    def _cleanup_snapshot(self):
-        try:
-            os.unlink(self._snapshot_file)
-        except OSError as e:
-            if e.errno == errno.ENOENT:
-                pass  # Not existant -> OK
-            else:
-                raise
-
-    def _do_activate(self):
+        with open(self._snapshot_settings.snapshot_path, "rb") as f:
+            return cmk.gui.watolib.automations.get_url(url, insecure, files={"snapshot": f})
+
+    def _do_activate(self) -> ConfigWarnings:
         self._set_result(PHASE_ACTIVATE, _("Activating"))
 
         start = time.time()
@@ -1309,7 +1649,7 @@
         self.update_activation_time(self._site_id, ACTIVATION_TIME_RESTART, duration)
         return configuration_warnings
 
-    def _call_activate_changes_automation(self):
+    def _call_activate_changes_automation(self) -> ConfigWarnings:
         domains = self._get_domains_needing_activation()
 
         if config.site_is_local(self._site_id):
@@ -1325,8 +1665,7 @@
             if "Invalid automation command: activate-changes" in "%s" % e:
                 raise MKGeneralException(
                     "Activate changes failed (%s). The version of this site may be too old.")
-            else:
-                raise
+            raise
 
         return response
 
@@ -1338,24 +1677,34 @@
         return sorted(list(domains))
 
     def _confirm_activated_changes(self):
-        site_changes = SiteChanges(self._site_id)
-        changes = site_changes.load(lock=True)
+        site_changes = SiteChanges(SiteChanges.make_path(self._site_id))
+        changes = site_changes.read(lock=True)
 
         try:
             changes = changes[len(self._site_changes):]
         finally:
-            site_changes.save(changes)
+            site_changes.write(changes)
 
     def _confirm_synchronized_changes(self):
-        site_changes = SiteChanges(self._site_id)
-        changes = site_changes.load(lock=True)
+        site_changes = SiteChanges(SiteChanges.make_path(self._site_id))
+        changes = site_changes.read(lock=True)
         try:
             for change in changes:
                 change["need_sync"] = False
         finally:
-            site_changes.save(changes)
+            site_changes.write(changes)
 
     def _set_result(self, phase, status_text, status_details=None, state=STATE_SUCCESS):
+        """Stores the current state for displaying in the GUI
+
+        Args:
+            phase: Identity of the current phase
+            status_text: Short label. Is used as text on the progress bar.
+            status_details: HTML code that is rendered into the Details cell.
+            state: String identifying the state of the activation. Is used as part of the
+                progress bar CSS class ("state_[state]").
+        """
+
         self._phase = phase
         self._status_text = status_text
 
@@ -1370,15 +1719,18 @@
         self._save_state()
 
     def _set_status_details(self, phase, status_details):
-        # As long as the site is lying in queue, there is no time started
+        # As long as the site is in queue, there is no time started
         if phase == PHASE_QUEUED:
             self._status_details = _("Queued for update")
+        elif self._time_started is not None:
+            self._status_details = _("Started at: %s.") % render.time_of_day(self._time_started)
         else:
-            self._status_details = _("Started at: %s.") % render.time_of_day(self._time_started)
+            self._status_details = _("Not started.")
 
         if phase == PHASE_DONE:
             self._status_details += _(" Finished at: %s.") % render.time_of_day(self._time_ended)
         elif phase != PHASE_QUEUED:
+            assert isinstance(self._time_started, (int, float))
             estimated_time_left = self._expected_duration - (time.time() - self._time_started)
             if estimated_time_left < 0:
                 self._status_details += " " + _("Takes %.1f seconds longer than expected") % \
@@ -1395,14 +1747,13 @@
                                   self._activation_id,
                                   ActivateChangesManager.site_filename(self._site_id))
 
-        return store.save_data_to_file(
+        return store.save_object_to_file(
             state_path, {
                 "_site_id": self._site_id,
                 "_phase": self._phase,
                 "_state": self._state,
                 "_status_text": self._status_text,
                 "_status_details": self._status_details,
-                "_warnings": self._warnings,
                 "_time_started": self._time_started,
                 "_time_updated": self._time_updated,
                 "_time_ended": self._time_ended,
@@ -1427,33 +1778,42 @@
         self._expected_duration = duration
 
 
-def execute_activate_changes(domains):
-    domains = set(domains).union(ConfigDomain.get_always_activate_domain_idents())
-
-    results = {}
-    for domain in sorted(domains):
-        domain_class = ConfigDomain.get_class(domain)
+def execute_activate_changes(domains: List[ConfigDomainName]) -> ConfigWarnings:
+    activation_domains = set(domains).union(ABCConfigDomain.get_always_activate_domain_idents())
+
+    results: ConfigWarnings = {}
+    for domain in sorted(activation_domains):
+        domain_class = ABCConfigDomain.get_class(domain)
         warnings = domain_class().activate()
         results[domain] = warnings or []
 
+    _add_extensions_for_license_usage()
+
     return results
 
 
-def confirm_all_local_changes():
+def _add_extensions_for_license_usage():
+    license_usage_dir = cmk.utils.paths.license_usage_dir
+    license_usage_dir.mkdir(parents=True, exist_ok=True)
+    extensions_filepath = license_usage_dir.joinpath("extensions.json")
+
+    with store.locked(extensions_filepath):
+        extensions = license_usage_samples.LicenseUsageExtensions(ntop=config.is_ntop_configured(),)
+        store.save_bytes_to_file(extensions_filepath, extensions.serialize())
+
+
+def confirm_all_local_changes() -> None:
     ActivateChanges().confirm_site_changes(config.omd_site())
 
 
-def get_pending_changes_info():
+def get_pending_changes_info() -> Optional[str]:
     changes = ActivateChanges()
     return changes.get_changes_estimate()
 
 
-def get_number_of_pending_changes():
+def get_number_of_pending_changes() -> int:
     changes = ActivateChanges()
     changes.load()
-<<<<<<< HEAD
-    return len(changes.grouped_changes())
-=======
     return len(changes.grouped_changes())
 
 
@@ -2043,5 +2403,4 @@
         # excluded via our type signature.
         url += "?" + werkzeug.urls.url_encode(variables, sort=True)
 
-    return url
->>>>>>> be098c13
+    return url