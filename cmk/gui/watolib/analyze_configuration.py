--- conflicted
+++ resolved
@@ -1,35 +1,55 @@
-#!/usr/bin/env python3
-# -*- coding: utf-8 -*-
-# Copyright (C) 2019 tribe29 GmbH - License: GNU General Public License v2
-# This file is part of Checkmk (https://checkmk.com). It is subject to the terms and
-# conditions defined in the file COPYING, which is part of this source code package.
+#!/usr/bin/python
+# -*- encoding: utf-8; py-indent-offset: 4 -*-
+# +------------------------------------------------------------------+
+# |             ____ _               _        __  __ _  __           |
+# |            / ___| |__   ___  ___| | __   |  \/  | |/ /           |
+# |           | |   | '_ \ / _ \/ __| |/ /   | |\/| | ' /            |
+# |           | |___| | | |  __/ (__|   <    | |  | | . \            |
+# |            \____|_| |_|\___|\___|_|\_\___|_|  |_|_|\_\           |
+# |                                                                  |
+# | Copyright Mathias Kettner 2014             mk@mathias-kettner.de |
+# +------------------------------------------------------------------+
+#
+# This file is part of Check_MK.
+# The official homepage is at http://mathias-kettner.de/check_mk.
+#
+# check_mk is free software;  you can redistribute it and/or modify it
+# under the  terms of the  GNU General Public License  as published by
+# the Free Software Foundation in version 2.  check_mk is  distributed
+# in the hope that it will be useful, but WITHOUT ANY WARRANTY;  with-
+# out even the implied warranty of  MERCHANTABILITY  or  FITNESS FOR A
+# PARTICULAR PURPOSE. See the  GNU General Public License for more de-
+# tails. You should have  received  a copy of the  GNU  General Public
+# License along with GNU Make; see the file  COPYING.  If  not,  write
+# to the Free Software Foundation, Inc., 51 Franklin St,  Fifth Floor,
+# Boston, MA 02110-1301 USA.
 """Provides the user with hints about his setup. Performs different
 checks and tells the user what could be improved."""
 
 import traceback
-from typing import Dict, Type, Iterator, Optional, List, Any
-
-from livestatus import LocalConnection
+
 import cmk.utils.defines
 
 import cmk.gui.sites
 import cmk.gui.config as config
-import cmk.gui.escaping as escaping
 from cmk.gui.i18n import _
 from cmk.gui.log import logger
 from cmk.gui.exceptions import MKGeneralException
-
+from cmk.gui.globals import html
+
+from cmk.gui.watolib.global_settings import load_configuration_settings
+from cmk.gui.watolib.sites import SiteManagementFactory
+from cmk.gui.plugins.watolib.utils import ConfigDomain
 from cmk.gui.watolib.automation_commands import (
     AutomationCommand,
     automation_command_registry,
 )
-from cmk.gui.watolib.sites import get_effective_global_setting
-
-
-class ACResult:
-    status: Optional[int] = None
-
-    def __init__(self, text: str) -> None:
+
+
+class ACResult(object):
+    status = None
+
+    def __init__(self, text):
         super(ACResult, self).__init__()
         self.text = text
         self.site_id = config.omd_site()
@@ -59,13 +79,11 @@
 
         return worst_cls(", ".join(texts))
 
-    def status_name(self) -> str:
-        if self.status is None:
-            return u""
+    def status_name(self):
         return cmk.utils.defines.short_service_state_name(self.status)
 
     @classmethod
-    def from_repr(cls, repr_data: Dict[str, Any]) -> 'ACResult':
+    def from_repr(cls, repr_data):
         result_class_name = repr_data.pop("class_name")
         result = globals()[result_class_name](repr_data["text"])
 
@@ -74,7 +92,7 @@
 
         return result
 
-    def __repr__(self) -> str:
+    def __repr__(self):
         return repr({
             "site_id": self.site_id,
             "class_name": self.__class__.__name__,
@@ -105,11 +123,7 @@
     status = 0
 
 
-<<<<<<< HEAD
-class ACTestCategories:
-=======
 class ACTestCategories(object):
->>>>>>> 75a18bda
     connectivity = "connectivity"
     usability = "usability"
     performance = "performance"
@@ -129,31 +143,31 @@
         }[ident]
 
 
-class ACTest:
-    def __init__(self) -> None:
+class ACTest(object):
+    def __init__(self):
         self._executed = False
-        self._results: List[ACResult] = []
-
-    def id(self) -> str:
+        self._results = []
+
+    def id(self):
         return self.__class__.__name__
 
-    def category(self) -> str:
+    def category(self):
         """Return the internal name of the category the BP test is associated with"""
         raise NotImplementedError()
 
-    def title(self) -> str:
-        raise NotImplementedError()
-
-    def help(self) -> str:
-        raise NotImplementedError()
-
-    def is_relevant(self) -> bool:
+    def title(self):
+        raise NotImplementedError()
+
+    def help(self):
+        raise NotImplementedError()
+
+    def is_relevant(self):
         """A test can check whether or not is relevant for the current evnironment.
         In case this method returns False, the check will not be executed and not
         be shown to the user."""
         raise NotImplementedError()
 
-    def execute(self) -> Iterator[ACResult]:
+    def execute(self):
         """Implement the test logic here. The method needs to add one or more test
         results like this:
 
@@ -161,7 +175,7 @@
         """
         raise NotImplementedError()
 
-    def run(self) -> Iterator[ACResult]:
+    def run(self):
         self._executed = True
         try:
             # Do not merge results that have been gathered on one site for different sites
@@ -178,46 +192,57 @@
             total_result.from_test(self)
             yield total_result
         except Exception:
-            logger.exception("error executing configuration test %s", self.__class__.__name__)
+            logger.exception()
             result = ACResultCRIT(
                 "<pre>%s</pre>" % _("Failed to execute the test %s: %s") %
-<<<<<<< HEAD
-                (escaping.escape_attribute(self.__class__.__name__), traceback.format_exc()))
-=======
                 (html.attrencode(self.__class__.__name__), traceback.format_exc()))
->>>>>>> 75a18bda
             result.from_test(self)
             yield result
 
-    def status(self) -> int:
-        return max([0] + [(r.status or 0) for r in self.results])
-
-    def status_name(self) -> str:
+    def status(self):
+        return max([0] + [r.status for r in self.results])
+
+    def status_name(self):
         return cmk.utils.defines.short_service_state_name(self.status())
 
     @property
-    def results(self) -> List[ACResult]:
+    def results(self):
         if not self._executed:
             raise MKGeneralException(_("The test has not been executed yet"))
         return self._results
 
-    def _uses_microcore(self) -> bool:
+    def _uses_microcore(self):
         """Whether or not the local site is using the CMC"""
-        local_connection = LocalConnection()
+        local_connection = cmk.gui.sites.livestatus.LocalConnection()
         version = local_connection.query_value("GET status\nColumns: program_version\n", deflt="")
         return version.startswith("Check_MK")
 
-    def _get_effective_global_setting(self, varname: str) -> Any:
-        return get_effective_global_setting(
-            config.omd_site(),
-            cmk.gui.config.is_wato_slave_site(),
-            varname,
-        )
-
-
-class ACTestRegistry(cmk.utils.plugin_registry.Registry[Type[ACTest]]):
-    def plugin_name(self, instance: Type[ACTest]) -> str:
-        return instance.__name__
+    def _get_effective_global_setting(self, varname):
+        global_settings = load_configuration_settings()
+        default_values = ConfigDomain().get_all_default_globals()
+
+        if cmk.gui.config.is_wato_slave_site():
+            current_settings = load_configuration_settings(site_specific=True)
+        else:
+            sites = SiteManagementFactory.factory().load_sites()
+            current_settings = sites[config.omd_site()].get("globals", {})
+
+        if varname in current_settings:
+            value = current_settings[varname]
+        elif varname in global_settings:
+            value = global_settings[varname]
+        else:
+            value = default_values[varname]
+
+        return value
+
+
+class ACTestRegistry(cmk.utils.plugin_registry.ClassRegistry):
+    def plugin_base_class(self):
+        return ACTest
+
+    def plugin_name(self, plugin_class):
+        return plugin_class.__name__
 
 
 ac_test_registry = ACTestRegistry()
@@ -225,14 +250,14 @@
 
 @automation_command_registry.register
 class AutomationCheckAnalyzeConfig(AutomationCommand):
-    def command_name(self) -> str:
+    def command_name(self):
         return "check-analyze-config"
 
     def get_request(self):
         return None
 
-    def execute(self, _unused_request: None) -> List[ACResult]:
-        results: List[ACResult] = []
+    def execute(self, _unused_request):
+        results = []
         for test_cls in ac_test_registry.values():
             test = test_cls()
 
