--- conflicted
+++ resolved
@@ -1,13 +1,30 @@
-#!/usr/bin/env python3
-# -*- coding: utf-8 -*-
-# Copyright (C) 2019 tribe29 GmbH - License: GNU General Public License v2
-# This file is part of Checkmk (https://checkmk.com). It is subject to the terms and
-# conditions defined in the file COPYING, which is part of this source code package.
-
-from typing import NamedTuple, List
-
-import cmk.utils.store as store
-from cmk.utils.type_defs import DiscoveryResult
+#!/usr/bin/env python
+# -*- encoding: utf-8; py-indent-offset: 4 -*-
+# +------------------------------------------------------------------+
+# |             ____ _               _        __  __ _  __           |
+# |            / ___| |__   ___  ___| | __   |  \/  | |/ /           |
+# |           | |   | '_ \ / _ \/ __| |/ /   | |\/| | ' /            |
+# |           | |___| | | |  __/ (__|   <    | |  | | . \            |
+# |            \____|_| |_|\___|\___|_|\_\___|_|  |_|_|\_\           |
+# |                                                                  |
+# | Copyright Mathias Kettner 2014             mk@mathias-kettner.de |
+# +------------------------------------------------------------------+
+#
+# This file is part of Check_MK.
+# The official homepage is at http://mathias-kettner.de/check_mk.
+#
+# check_mk is free software;  you can redistribute it and/or modify it
+# under the  terms of the  GNU General Public License  as published by
+# the Free Software Foundation in version 2.  check_mk is  distributed
+# in the hope that it will be useful, but WITHOUT ANY WARRANTY;  with-
+# out even the implied warranty of  MERCHANTABILITY  or  FITNESS FOR A
+# PARTICULAR PURPOSE. See the  GNU General Public License for more de-
+# tails. You should have  received  a copy of the  GNU  General Public
+# License along with GNU Make; see the file  COPYING.  If  not,  write
+# to the Free Software Foundation, Inc., 51 Franklin St,  Fifth Floor,
+# Boston, MA 02110-1301 USA.
+
+from typing import NamedTuple, List  # pylint: disable=unused-import
 
 import cmk.utils.store as store
 
@@ -16,49 +33,32 @@
 from cmk.gui.valuespec import (
     Checkbox,
     Dictionary,
-    DropdownChoice,
+    RadioChoice,
     Tuple,
     Integer,
 )
-from cmk.gui.valuespec import ValueSpec
 
 from cmk.gui.watolib.hosts_and_folders import Folder
-from cmk.gui.watolib.automations import execute_automation_discovery, AutomationDiscoveryResponse
+from cmk.gui.watolib.automations import check_mk_automation
 from cmk.gui.watolib.changes import add_service_change
 import cmk.gui.gui_background_job as gui_background_job
-from cmk.gui.watolib.wato_background_job import WatoBackgroundJob
-
-<<<<<<< HEAD
-DiscoveryHost = NamedTuple("DiscoveryHost", [
-    ("site_id", str),
-    ("folder_path", str),
-    ("host_name", str),
-])
-DiscoveryTask = NamedTuple("DiscoveryTask", [
-    ("site_id", str),
-    ("folder_path", str),
-    ("host_names", list),
-])
-=======
+from cmk.gui.plugins.wato import WatoBackgroundJob
+
 DiscoveryHost = NamedTuple("DiscoveryHost", [("site_id", str), ("folder_path", str),
                                              ("host_name", str)])
 DiscoveryTask = NamedTuple("DiscoveryTask", [("site_id", str), ("folder_path", str),
                                              ("host_names", list)])
->>>>>>> 75a18bda
-
-
-def get_tasks(hosts_to_discover: List[DiscoveryHost], bulk_size: int) -> List[DiscoveryTask]:
+
+
+def get_tasks(hosts_to_discover, bulk_size):
+    # type: (List[DiscoveryHost], int) -> List[DiscoveryTask]
     """Create a list of tasks for the job
 
     Each task groups the hosts together that are in the same folder and site. This is
     mainly done to reduce the overhead of site communication and loading/saving of files
     """
     current_site_and_folder = None
-<<<<<<< HEAD
-    tasks: List[DiscoveryTask] = []
-=======
     tasks = []  # type: List[DiscoveryTask]
->>>>>>> 75a18bda
 
     for site_id, folder_path, host_name in sorted(hosts_to_discover):
         if not tasks or (site_id, folder_path) != current_site_and_folder or \
@@ -71,10 +71,15 @@
 
 
 def vs_bulk_discovery(render_form=False, include_subfolders=True):
-    selection_elements: List[ValueSpec] = []
+    if render_form:
+        render = "form"
+    else:
+        render = None
 
     if include_subfolders:
-        selection_elements.append(Checkbox(label=_("Include all subfolders"), default_value=True))
+        selection_elements = [Checkbox(label=_("Include all subfolders"), default_value=True)]
+    else:
+        selection_elements = []
 
     selection_elements += [
         Checkbox(label=_("Only include hosts that failed on previous discovery"),
@@ -85,11 +90,12 @@
 
     return Dictionary(
         title=_("Bulk discovery"),
-        render="form" if render_form else "normal",
+        render=render,
         elements=[
             ("mode",
-             DropdownChoice(
+             RadioChoice(
                  title=_("Mode"),
+                 orientation="vertical",
                  default_value="new",
                  choices=[
                      ("new", _("Add unmonitored services and new host labels")),
@@ -97,27 +103,12 @@
                      ("fixall",
                       _("Add unmonitored services and new host labels, remove vanished services")),
                      ("refresh", _("Refresh all services (tabula rasa), add new host labels")),
-<<<<<<< HEAD
-                     ("only-host-labels", _("Only discover new host labels")),
-=======
->>>>>>> 75a18bda
                  ],
              )),
             ("selection", Tuple(title=_("Selection"), elements=selection_elements)),
             ("performance",
              Tuple(title=_("Performance options"),
                    elements=[
-<<<<<<< HEAD
-                       Checkbox(label=_("Do a full service scan"), default_value=True),
-                       Integer(label=_("Number of hosts to handle at once"), default_value=10),
-                   ])),
-            ("error_handling",
-             Checkbox(
-                 title=_("Error handling"),
-                 label=_("Ignore errors in single check plugins"),
-                 default_value=True,
-             )),
-=======
                        Checkbox(label=_("Use cached data if present"), default_value=True),
                        Checkbox(label=_("Do full SNMP scan for SNMP devices"), default_value=True),
                        Integer(label=_("Number of hosts to handle at once"), default_value=10),
@@ -126,7 +117,6 @@
              Checkbox(title=_("Error handling"),
                       label=_("Ignore errors in single check plugins"),
                       default_value=True)),
->>>>>>> 75a18bda
         ],
         optional_keys=[],
     )
@@ -142,31 +132,22 @@
         return _("Bulk Discovery")
 
     def __init__(self):
-<<<<<<< HEAD
-        super(BulkDiscoveryBackgroundJob, self).__init__(
-            self.job_prefix,
-            title=self.gui_title(),
-            lock_wato=False,
-            stoppable=False,
-        )
-=======
         kwargs = {}
         kwargs["title"] = self.gui_title()
         kwargs["lock_wato"] = False
         kwargs["stoppable"] = False
 
         super(BulkDiscoveryBackgroundJob, self).__init__(self.job_prefix, **kwargs)
->>>>>>> 75a18bda
 
     def _back_url(self):
         return Folder.current().url()
 
-    def do_execute(self, mode, do_scan, error_handling, tasks, job_interface=None):
+    def do_execute(self, mode, use_cache, do_scan, error_handling, tasks, job_interface=None):
         self._initialize_statistics()
         job_interface.send_progress_update(_("Bulk discovery started..."))
 
         for task in tasks:
-            self._bulk_discover_item(task, mode, do_scan, error_handling, job_interface)
+            self._bulk_discover_item(task, mode, use_cache, do_scan, error_handling, job_interface)
 
         job_interface.send_progress_update(_("Bulk discovery finished."))
 
@@ -196,12 +177,13 @@
         self._num_host_labels_total = 0
         self._num_host_labels_added = 0
 
-    def _bulk_discover_item(self, task, mode, do_scan, error_handling, job_interface):
+    def _bulk_discover_item(self, task, mode, use_cache, do_scan, error_handling, job_interface):
         self._num_hosts_total += len(task.host_names)
 
         try:
-            response = self._execute_discovery(task, mode, do_scan, error_handling)
-            self._process_discovery_results(task, job_interface, response)
+            counts, failed_hosts = self._execute_discovery(task, mode, use_cache, do_scan,
+                                                           error_handling)
+            self._process_discovery_results(task, job_interface, counts, failed_hosts)
         except Exception:
             self._num_hosts_failed += len(task.host_names)
             if task.site_id:
@@ -211,10 +193,11 @@
                 msg = _("Error during discovery of %s") % (", ".join(task.host_names))
             self._logger.exception(msg)
 
-    def _execute_discovery(self, task, mode, do_scan,
-                           error_handling) -> AutomationDiscoveryResponse:
+    def _execute_discovery(self, task, mode, use_cache, do_scan, error_handling):
         arguments = [mode] + task.host_names
 
+        if use_cache:
+            arguments = ["@cache"] + arguments
         if do_scan:
             arguments = ["@scan"] + arguments
         if not error_handling:
@@ -222,42 +205,20 @@
 
         timeout = html.request.request_timeout - 2
 
-<<<<<<< HEAD
-        return execute_automation_discovery(site_id=task.site_id,
-                                            args=arguments,
-                                            timeout=timeout,
-                                            non_blocking_http=True)
-=======
         counts, failed_hosts = check_mk_automation(task.site_id,
                                                    "inventory",
                                                    arguments,
                                                    timeout=timeout)
 
         return counts, failed_hosts
->>>>>>> 75a18bda
-
-    def _process_discovery_results(self, task, job_interface,
-                                   response: AutomationDiscoveryResponse) -> None:
+
+    def _process_discovery_results(self, task, job_interface, counts, failed_hosts):
         # The following code updates the host config. The progress from loading the WATO folder
         # until it has been saved needs to be locked.
         with store.lock_checkmk_configuration():
             Folder.invalidate_caches()
             folder = Folder.folder(task.folder_path)
             for hostname in task.host_names:
-<<<<<<< HEAD
-                self._process_service_counts_for_host(response.results[hostname])
-                msg = self._process_discovery_result_for_host(folder.host(hostname),
-                                                              response.results[hostname])
-                job_interface.send_progress_update("%s: %s" % (hostname, msg))
-
-    def _process_service_counts_for_host(self, result: DiscoveryResult) -> None:
-        self._num_services_added += result.self_new
-        self._num_services_removed += result.self_removed
-        self._num_services_kept += result.self_kept
-        self._num_services_total += result.self_total
-        self._num_host_labels_added += result.self_new_host_labels
-        self._num_host_labels_total += result.self_total_host_labels
-=======
                 self._process_service_counts_for_host(counts[hostname])
                 msg = self._process_discovery_result_for_host(folder.host(hostname),
                                                               failed_hosts.get(hostname, False),
@@ -272,33 +233,25 @@
         if len(host_counts) > 5:  # Added in 1.6b
             self._num_host_labels_added += host_counts[4]
             self._num_host_labels_total += host_counts[5]
->>>>>>> 75a18bda
-
-    def _process_discovery_result_for_host(self, host, result: DiscoveryResult) -> str:
-        if result.error_text == "":
+
+    def _process_discovery_result_for_host(self, host, failed_reason, host_counts):
+        if failed_reason is None:
             self._num_hosts_skipped += 1
             return _("discovery skipped: host not monitored")
 
-        if result.error_text is not None:
+        if failed_reason is not False:
             self._num_hosts_failed += 1
             if not host.locked():
                 host.set_discovery_failed()
-            return _("discovery failed: %s") % result.error_text
+            return _("discovery failed: %s") % failed_reason
 
         self._num_hosts_succeeded += 1
 
         add_service_change(
-            host,
-            "bulk-discovery",
+            host, "bulk-discovery",
             _("Did service discovery on host %s: %d added, %d removed, %d kept, "
               "%d total services and %d host labels added, %d host labels total") %
-<<<<<<< HEAD
-            (host.name(), result.self_new, result.self_removed, result.self_kept, result.self_total,
-             result.self_new_host_labels, result.self_total_host_labels),
-            diff_text=result.diff_text)
-=======
             tuple([host.name()] + host_counts))
->>>>>>> 75a18bda
 
         if not host.locked():
             host.clear_discovery_failed()
