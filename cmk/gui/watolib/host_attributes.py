#!/usr/bin/env python3
# -*- coding: utf-8 -*-
# Copyright (C) 2019 tribe29 GmbH - License: GNU General Public License v2
# This file is part of Checkmk (https://checkmk.com). It is subject to the terms and
# conditions defined in the file COPYING, which is part of this source code package.
"""A host attribute is something that is inherited from folders to
hosts. Examples are the IP address and the host tags."""

import abc
<<<<<<< HEAD
import functools
import re
from typing import Any, Dict, List, Optional, Set, Tuple, Type
=======
import re
from typing import Dict, Optional, Any, Set, List, Tuple, Type, Text  # pylint: disable=unused-import
import six
>>>>>>> 75a18bda

import cmk.utils.plugin_registry

import cmk.gui.config as config
from cmk.gui.htmllib import HTML
<<<<<<< HEAD
from cmk.gui.globals import html
=======
from cmk.gui.globals import html, current_app
>>>>>>> 75a18bda
from cmk.gui.i18n import _, _u
from cmk.gui.exceptions import MKUserError, MKGeneralException
from cmk.gui.valuespec import (
    TextAscii,
    Transform,
    Checkbox,
    DropdownChoice,
    Dictionary,
)
from cmk.gui.watolib.utils import host_attribute_matches
from cmk.gui.type_defs import Choices


class HostAttributeTopic(metaclass=abc.ABCMeta):
    @abc.abstractproperty
    def ident(self) -> str:
        """Unique internal ID of this attribute. Only ASCII characters allowed."""
        raise NotImplementedError()

    @abc.abstractproperty
    def title(self) -> str:
        """Used as title for the attribute topics on the host edit page"""
        raise NotImplementedError()

    @abc.abstractproperty
    def sort_index(self) -> int:
        """The topics are sorted by this number wherever displayed as a list"""
        raise NotImplementedError()


class HostAttributeTopicRegistry(cmk.utils.plugin_registry.Registry[Type[HostAttributeTopic]]):
    def plugin_name(self, instance: Type[HostAttributeTopic]):
        return instance().ident

    def get_choices(self):
        return [
            (t.ident, t.title)
            for t in sorted([t_class() for t_class in self.values()], key=lambda e: e.sort_index)
        ]


host_attribute_topic_registry = HostAttributeTopicRegistry()


# TODO: Move these plugins?
@host_attribute_topic_registry.register
class HostAttributeTopicBasicSettings(HostAttributeTopic):
    @property
    def ident(self):
        return "basic"

    @property
    def title(self):
        return _("Basic settings")

    @property
    def sort_index(self):
        return 0


@host_attribute_topic_registry.register
class HostAttributeTopicAddress(HostAttributeTopic):
    @property
    def ident(self):
        return "address"

    @property
    def title(self):
        return _("Network Address")

    @property
    def sort_index(self):
        return 10


@host_attribute_topic_registry.register
class HostAttributeTopicDataSources(HostAttributeTopic):
    @property
    def ident(self):
        return "data_sources"

    @property
    def title(self):
        return _("Data sources")

    @property
    def sort_index(self):
        return 20


@host_attribute_topic_registry.register
class HostAttributeTopicHostTags(HostAttributeTopic):
    @property
    def ident(self):
        return "host_tags"

    @property
    def title(self):
        return _("Host tags")

    @property
    def sort_index(self):
        return 30


@host_attribute_topic_registry.register
class HostAttributeTopicNetworkScan(HostAttributeTopic):
    @property
    def ident(self):
        return "network_scan"

    @property
    def title(self):
        return _("Network Scan")

    @property
    def sort_index(self):
        return 40


@host_attribute_topic_registry.register
class HostAttributeTopicManagementBoard(HostAttributeTopic):
    @property
    def ident(self):
        return "management_board"

    @property
    def title(self):
        return _("Management Board")

    @property
    def sort_index(self):
        return 50


@host_attribute_topic_registry.register
class HostAttributeTopicCustomAttributes(HostAttributeTopic):
    @property
    def ident(self):
        return "custom_attributes"

    @property
    def title(self):
        return _("Custom attributes")

    @property
    def sort_index(self):
        return 35


@host_attribute_topic_registry.register
class HostAttributeTopicMetaData(HostAttributeTopic):
    @property
    def ident(self):
        return "meta_data"

    @property
    def title(self):
        return _("Creation / Locking")

    @property
    def sort_index(self):
        return 60


class ABCHostAttribute(metaclass=abc.ABCMeta):
    """Base class for all registered host attributes"""
<<<<<<< HEAD
=======
    __metaclass__ = abc.ABCMeta

>>>>>>> 75a18bda
    @classmethod
    def sort_index(cls):
        return 85

    @abc.abstractmethod
    def name(self) -> str:
        """Return the name (= identifier) of the attribute"""
        raise NotImplementedError()

    @abc.abstractmethod
    def title(self) -> str:
        """Return the title to be displayed to the user"""
        raise NotImplementedError()

    @abc.abstractmethod
    def topic(self) -> Type[HostAttributeTopic]:
        raise NotImplementedError()

    @abc.abstractmethod
    def render_input(self, varprefix, value):
        """Render HTML input fields displaying the value and
        make it editable. If filter == True, then the field
        is to be displayed in filter mode (as part of the
        search filter)"""
        raise NotImplementedError()

    @abc.abstractmethod
    def from_html_vars(self, varprefix):
        """Create value from HTML variables."""
        raise NotImplementedError()

    def nagios_name(self) -> Optional[str]:
        """Return the name of the Nagios configuration variable
        if this is a Nagios-bound attribute (e.g. "alias" or "_SERIAL")"""
        return None

    def is_explicit(self) -> bool:
        """The return value indicates if this attribute represents an explicit set
        value. Explicit attributes do not require cpu-intensive rule evaluations.
        Instead, an exclicit_host_config entry will be generated, e.g.
        explicit_host_config["alias"][hostname] = value

        Used in: cmk.gui.watolib.hosts_and_folders:CREFolder:_save_hosts_file
        """
        return False

    def help(self) -> Optional[str]:
        """Return an optional help text"""
        return None

    def default_value(self):
        """Return the default value for new hosts"""
        return None

    def paint(self, value, hostname):
        """Render HTML code displaying a value"""
        return "", value

    def may_edit(self) -> bool:
        """Whether or not the user is able to edit this attribute. If
        not, the value is shown read-only (when the user is permitted
        to see the attribute)."""
        return True

    def show_in_table(self) -> bool:
        """Whether or not to show this attribute in tables.
        This value is set by declare_host_attribute"""
        return True

    def show_in_form(self) -> bool:
        """Whether or not to show this attribute in the edit form.
        This value is set by declare_host_attribute"""
        return True

<<<<<<< HEAD
    def show_on_create(self) -> bool:
        """Whether or not to show this attribute during object creation."""
        return True

    def show_in_folder(self) -> bool:
=======
    def show_on_create(self):
        # type: () -> bool
        """Whether or not to show this attribute during object creation."""
        return True

    def show_in_folder(self):
        # type: () -> bool
>>>>>>> 75a18bda
        """Whether or not to make this attribute configurable in
        files and folders (as defaule value for the hosts)"""
        return True

    def show_in_host_search(self) -> bool:
        """Whether or not to make this attribute configurable in
        the host search form"""
        return True

<<<<<<< HEAD
    def show_in_host_cleanup(self) -> bool:
=======
    def show_in_host_cleanup(self):
        # type: () -> bool
>>>>>>> 75a18bda
        """Whether or not to make this attribute selectable in
        the host cleanup form"""
        return self.editable()

<<<<<<< HEAD
    def editable(self) -> bool:
=======
    def editable(self):
        # type: () -> bool
>>>>>>> 75a18bda
        """Whether or not this attribute can be edited using the GUI.
        This makes the attribute a read only attribute in the GUI."""
        return True

    def is_mandatory(self) -> bool:
        """Whether it is allowed that a host has no explicit
        value here (inherited or direct value). An mandatory
        has *no* default value."""
        return False

    def show_inherited_value(self) -> bool:
        """Return information about whether or not either the
        inherited value or the default value should be shown
        for an attribute.
        _depends_on_roles is set by declare_host_attribute()."""
        return True

    def depends_on_roles(self) -> List[str]:
        """Return information about the user roles we depend on.
        The method is usually not overridden, but the variable
        _depends_on_roles is set by declare_host_attribute()."""
        return []

    def depends_on_tags(self) -> List[str]:
        """Return information about the host tags we depend on.
        The method is usually not overridden, but the variable
        _depends_on_tags is set by declare_host_attribute()."""
        return []

    def from_config(self) -> bool:
        """Whether or not this attribute has been created from the
        config of the site.
        The method is usually not overridden, but the variable
        _from_config is set by declare_host_attribute()."""
        return False

<<<<<<< HEAD
    def needs_validation(self, for_what: str, new: bool) -> bool:
=======
    def needs_validation(self, for_what, new):
        # type: (str, bool) -> bool
>>>>>>> 75a18bda
        """Check whether this attribute needs to be validated at all
        Attributes might be permanently hidden (show_in_form = False)
        or dynamically hidden by the depends_on_tags, editable features"""
        if not self.is_visible(for_what, new):
            return False
        if not html:
            return True
        return html.request.var('attr_display_%s' % self.name(), "1") == "1"

<<<<<<< HEAD
    def is_visible(self, for_what: str, new: bool) -> bool:
=======
    def is_visible(self, for_what, new):
        # type: (str, bool) -> bool
>>>>>>> 75a18bda
        """Gets the type of current view as argument and returns whether or not
        this attribute is shown in this type of view"""

        if new and not self.show_on_create():
            return False

        if for_what in ["host", "cluster", "bulk"] and not self.show_in_form():
            return False

        if for_what == "folder" and not self.show_in_folder():
            return False

        if for_what == "host_search" and not self.show_in_host_search():
            return False

        return True

    def validate_input(self, value, varprefix):
        """Check if the value entered by the user is valid.
        This method may raise MKUserError in case of invalid user input."""

    def to_nagios(self, value):
        """If this attribute should be present in Nagios as a host custom
        macro, then the value of that macro should be returned here - otherwise None"""
        return None

    def filter_matches(self, crit: Any, value: Any, hostname: str) -> bool:
        """Checks if the give value matches the search attributes
        that are represented by the current HTML variables."""
        return crit == value

    def get_tag_groups(self, value: Any) -> Dict[str, str]:
        """Each attribute may set multiple tag groups for a host
        This is used for calculating the effective host tags when writing the hosts.mk"""
        return {}

    @property
    def is_checkbox_tag(self) -> bool:
        return False

    @property
    def is_tag_attribute(self) -> bool:
        return False

    def is_show_more(self) -> bool:
        """Whether or not this attribute is treated as an element only shown on
        show more button in the GUI"""
        return False


class HostAttributeRegistry(cmk.utils.plugin_registry.Registry[Type[ABCHostAttribute]]):
    _index = 0

<<<<<<< HEAD
    def plugin_name(self, instance: Type[ABCHostAttribute]) -> str:
        return instance().name()

    def registration_hook(self, instance: Type[ABCHostAttribute]) -> None:
=======
    def registration_hook(self, plugin_class):
>>>>>>> 75a18bda
        """Add missing sort indizes

        Internally defined attributes have a defined sort index. Attributes defined by the users
        configuration, like tag based attributes or custom host attributes automatically get
        a sort index based on the last index used.
        """
<<<<<<< HEAD
        # FIXME: Replace this automatic implementation of sort_index in derived classes without
        # an own implementation by something more sane.
        if instance.sort_index.__code__ is ABCHostAttribute.sort_index.__code__:
            instance._sort_index = self.__class__._index  # type: ignore[attr-defined]
            instance.sort_index = classmethod(lambda c: c._sort_index)  # type: ignore[assignment]
            self.__class__._index += 1
        else:
            self.__class__._index = max(instance.sort_index(), self.__class__._index)
=======
        if plugin_class.sort_index.__code__ is ABCHostAttribute.sort_index.__code__:
            plugin_class._sort_index = self.__class__._index
            plugin_class.sort_index = classmethod(lambda c: c._sort_index)
            self.__class__._index += 1
        else:
            self.__class__._index = max(plugin_class.sort_index(), self.__class__._index)
>>>>>>> 75a18bda

    def attributes(self) -> List[ABCHostAttribute]:
        return [cls() for cls in self.values()]

    def get_sorted_host_attributes(self) -> List[ABCHostAttribute]:
        """Return host attribute objects in the order they should be displayed (in edit dialogs)"""
<<<<<<< HEAD
        return sorted(self.attributes(), key=lambda a: (a.sort_index(), a.topic()().title))
=======
        cache_id = "sorted_host_attributes"
        if cache_id not in current_app.g:
            current_app.g[cache_id] = sorted(self.attributes(),
                                             key=lambda a: (a.sort_index(), a.topic()))
        return current_app.g[cache_id]
>>>>>>> 75a18bda

    def get_choices(self) -> Choices:
        return [(a.name(), a.title()) for a in self.get_sorted_host_attributes()]


host_attribute_registry = HostAttributeRegistry()


<<<<<<< HEAD
def get_sorted_host_attribute_topics(for_what: str, new: bool) -> List[Tuple[str, str]]:
=======
def get_sorted_host_attribute_topics(for_what, new):
    # type: (str, bool) -> List[Tuple[str, Text]]
>>>>>>> 75a18bda
    """Return a list of needed topics for the given "what".
    Only returns the topics that are used by a visible attribute"""
    needed_topics: Set[Type[HostAttributeTopic]] = set()
    for attr_class in host_attribute_registry.values():
        attr = attr_class()
        if attr.topic() not in needed_topics and attr.is_visible(for_what, new):
            needed_topics.add(attr.topic())

    return [(t.ident, t.title) for t in sorted([t_class() for t_class in needed_topics],
                                               key=lambda e: (e.sort_index, e.title))]


def get_sorted_host_attributes_by_topic(topic_id):
    # Hack to sort the address family host tag attribute above the IPv4/v6 addresses
    # TODO: Clean this up by implementing some sort of explicit sorting
    def sort_host_attributes(a, b):
        if a.name() == "tag_address_family":
            return -1
        return 0

    sorted_attributes = []
    for attr in sorted(host_attribute_registry.get_sorted_host_attributes(),
<<<<<<< HEAD
                       key=functools.cmp_to_key(sort_host_attributes)):
=======
                       cmp=sort_host_attributes):
>>>>>>> 75a18bda
        if attr.topic() == host_attribute_topic_registry[topic_id]:
            sorted_attributes.append(attr)
    return sorted_attributes


# Is used for dynamic host attribute declaration (based on host tags)
# + Kept for comatibility with pre 1.6 plugins
def declare_host_attribute(a,
                           show_in_table=True,
                           show_in_folder=True,
                           show_in_host_search=True,
                           topic=None,
                           sort_index=None,
                           show_in_form=True,
                           depends_on_tags=None,
                           depends_on_roles=None,
                           editable=True,
                           show_inherited_value=True,
                           may_edit=None,
                           from_config=False):

    if not issubclass(a, ABCHostAttribute):
        raise MKGeneralException(
            _("Failed to load legacy host attribute from local plugins: %r") % a)

    attrs = {}
    if depends_on_tags is not None:
        attrs["_depends_on_tags"] = depends_on_tags
        attrs["depends_on_tags"] = lambda self: self._depends_on_tags

    if depends_on_roles is not None:
        attrs["_depends_on_roles"] = depends_on_roles
        attrs["depends_on_roles"] = lambda self: self._depends_on_roles

    if topic is None or isinstance(topic, str):
        ident = str(topic).replace(" ", "_").lower() if topic else None
        attrs["_topic"] = _declare_host_attribute_topic(ident, topic)
    elif issubclass(topic, HostAttributeTopic):
        attrs["_topic"] = topic
    else:
        raise NotImplementedError()
    attrs["topic"] = lambda self: self._topic

    if may_edit is not None:
        attrs["_may_edit_func"] = (may_edit,)
        attrs["may_edit"] = lambda self: self._may_edit_func[0]()

    if sort_index is not None:
        attrs["_sort_index"] = sort_index
        attrs["sort_index"] = classmethod(lambda c: c._sort_index)

    attrs.update({
        "_show_in_table": show_in_table,
        "show_in_table": lambda self: self._show_in_table,
        "_show_in_folder": show_in_folder,
        "show_in_folder": lambda self: self._show_in_folder,
        "_show_in_host_search": show_in_host_search,
        "show_in_host_search": lambda self: self._show_in_host_search,
        "_show_in_form": show_in_form,
        "show_in_form": lambda self: self._show_in_form,
        "_show_inherited_value": show_inherited_value,
        "show_inherited_value": lambda self: self._show_inherited_value,
        "_editable": editable,
        "editable": lambda self: self._editable,
        "_from_config": from_config,
        "from_config": lambda self: self._from_config,
    })

    # Apply the left over missing attributes that we get from the function arguments
    # by creating the final concrete class of this attribute
    final_class = type("%sConcrete" % a.__name__, (a,), attrs)
    host_attribute_registry.register(final_class)


def _declare_host_attribute_topic(ident, topic_title):
    """We get the "topic title" here. Create a topic class dynamically and
    returns a reference to this class"""
    if ident is None:
        return HostAttributeTopicBasicSettings

    try:
        return host_attribute_topic_registry[ident]
    except KeyError:
        pass

    topic_class = type("DynamicHostAttributeTopic%s" % ident.title(), (HostAttributeTopic,), {
        "ident": ident,
        "title": topic_title,
        "sort_index": 80,
    })
    host_attribute_topic_registry.register(topic_class)
    return topic_class


def undeclare_host_attribute(attrname):
    if attrname in host_attribute_registry:
        host_attribute_registry.unregister(attrname)


def undeclare_host_tag_attribute(tag_id):
    attrname = "tag_" + tag_id
    undeclare_host_attribute(attrname)


<<<<<<< HEAD
_update_config_based_host_attributes_config_hash: Optional[str] = None


def _update_config_based_host_attributes() -> None:
    global _update_config_based_host_attributes_config_hash

    def _compute_config_hash() -> str:
        return str(hash(repr(config.tags.get_dict_format()))) + repr(config.wato_host_attrs)
=======
def _update_config_based_host_attributes():
    def _compute_config_hash():
        return hash(repr(config.tags.get_dict_format()) + repr(config.wato_host_attrs))
>>>>>>> 75a18bda

    # The topic conversion needs to take place before the _compute_config_hash runs
    # The actual generated topics may be pre-1.5 converted topics
    # e.g. "Custom attributes" -> "custom_attributes"
    # If we do not convert the topics here, the config_hash comparison will always fail
    transform_pre_16_host_topics(config.wato_host_attrs)

<<<<<<< HEAD
    if _update_config_based_host_attributes_config_hash == _compute_config_hash():
=======
    if hasattr(_update_config_based_host_attributes, "_config_hash") \
       and _update_config_based_host_attributes._config_hash == _compute_config_hash():
>>>>>>> 75a18bda
        return  # No re-register needed :-)

    _clear_config_based_host_attributes()
    _declare_host_tag_attributes()
    declare_custom_host_attrs()

    from cmk.gui.watolib.hosts_and_folders import Folder  # pylint: disable=import-outside-toplevel
    Folder.invalidate_caches()

<<<<<<< HEAD
    _update_config_based_host_attributes_config_hash = _compute_config_hash()
=======
    _update_config_based_host_attributes._config_hash = _compute_config_hash()
>>>>>>> 75a18bda


# Make the config module initialize the host attributes after loading the config
config.register_post_config_load_hook(_update_config_based_host_attributes)


def _clear_config_based_host_attributes():
    for attr in host_attribute_registry.attributes():
        if attr.from_config():
            undeclare_host_attribute(attr.name())


def _declare_host_tag_attributes():
    for topic_spec, tag_groups in config.tags.get_tag_groups_by_topic():
        for tag_group in tag_groups:
            # Try to translate the title to a builtin topic ID. In case this is not possible mangle the given
            # custom topic to an internal ID and create the topic on demand.
            # TODO: We need to adapt the tag data structure to contain topic IDs
            topic_id = _transform_attribute_topic_title_to_id(topic_spec)

            # Build an internal ID from the given topic
            if topic_id is None:
                topic_id = str(re.sub(r"[^A-Za-z0-9_]+", "_", topic_spec)).lower()

            if topic_id not in host_attribute_topic_registry:
                topic = _declare_host_attribute_topic(topic_id, topic_spec)
            else:
                topic = host_attribute_topic_registry[topic_id]

            declare_host_attribute(
                _create_tag_group_attribute(tag_group),
                show_in_table=False,
                show_in_folder=True,
                topic=topic,
                sort_index=_tag_attribute_sort_index(tag_group),
                from_config=True,
            )


def _tag_attribute_sort_index(tag_group):
    """Return the host attribute sort index of tag group attributes

    The sort index is not configurable for tag groups, but we want some
    specific sorting at least for attributes that are related to other
    attributes (like the snmp tag group + snmp_community)"""
    if tag_group.id == "agent":
        return 63  # show above snmp_ds
    if tag_group.id == "snmp_ds":
        return 65  # show above snmp_community
    return None


def _create_tag_group_attribute(tag_group):
    if tag_group.is_checkbox_tag_group:
        base_class: Type = ABCHostAttributeHostTagCheckbox
    else:
        base_class = ABCHostAttributeHostTagList

    return type("HostAttributeTag%s" % str(tag_group.id).title(), (base_class,), {
        "_tag_group": tag_group,
        "help": lambda _: tag_group.help,
    })


def declare_custom_host_attrs():
    for attr in transform_pre_16_host_topics(config.wato_host_attrs):
        if attr['type'] == "TextAscii":
            # Hack: The API does not perform validate_datatype and we can currently not enable
            # this as fix in 1.6 (see cmk/gui/plugins/webapi/utils.py::ABCHostAttributeValueSpec.validate_input()).
            # As a local workaround we use a custom validate function here to ensure we only get ascii characters
            vs = TextAscii(title=attr['title'], help=attr['help'], validate=_validate_is_ascii)
        else:
            raise NotImplementedError()

        if attr['add_custom_macro']:
            a = NagiosValueSpecAttribute(attr["name"], "_" + attr["name"], vs)
        else:
            a = ValueSpecAttribute(attr["name"], vs)

        # Previous to 1.6 the topic was a the "topic title". Since 1.6
        # it's the internal ID of the topic. Because referenced topics may
        # have been removed, be compatible and dynamically create a topic
        # in case one is missing.
        topic_class = _declare_host_attribute_topic(attr['topic'], attr['topic'].title())

        declare_host_attribute(
            a,
            show_in_table=attr['show_in_table'],
            topic=topic_class,
            from_config=True,
        )


def _validate_is_ascii(value, varprefix):
<<<<<<< HEAD
    if isinstance(value, str):
=======
    if isinstance(value, six.text_type):
>>>>>>> 75a18bda
        try:
            value.encode("ascii")
        except UnicodeEncodeError:
            raise MKUserError(varprefix, _("Non-ASCII characters are not allowed here."))
<<<<<<< HEAD
    elif isinstance(value, bytes):
=======
    elif isinstance(value, six.binary_type):
>>>>>>> 75a18bda
        try:
            value.decode("ascii")
        except UnicodeDecodeError:
            raise MKUserError(varprefix, _("Non-ASCII characters are not allowed here."))


def transform_pre_16_host_topics(custom_attributes):
    """Previous to 1.6 the titles of the host attribute topics were stored.

    This lead to issues with localized topics. We now have internal IDs for
    all the topics and try to convert the values here to the new format.

    We translate the titles which have been distributed with Check_MK to their
    internal topic ID. No action should be needed. Custom topics or topics of
    other languages are not translated. The attributes are put into the
    "Custom attributes" topic once. Users will have to re-configure the topic,
    sorry :-/."""
    for custom_attr in custom_attributes:
        if custom_attr["topic"] in host_attribute_topic_registry:
            continue

        custom_attr["topic"] = _transform_attribute_topic_title_to_id(
            custom_attr["topic"]) or "custom_attributes"

    return custom_attributes


def _transform_attribute_topic_title_to_id(topic_title):
    _topic_title_to_id_map = {
        u"Basic settings": "basic",
        u"Address": "address",
        u"Data sources": "data_sources",
        u"Management Board": "management_board",
        u"Network Scan": "network_scan",
        u"Custom attributes": "custom_attributes",
        u"Host tags": "custom_attributes",
        u"Tags": "custom_attributes",
        u"Grundeinstellungen": "basic",
        u"Adresse": "address",
        u"Datenquellen": "data_sources",
        u"Management-Board": "management_board",
        u"Netzwerk-Scan": "network_scan",
        u"Eigene Attribute": "custom_attributes",
        u"Hostmerkmale": "custom_attributes",
        u"Merkmale": "custom_attributes",
    }

    try:
        return _topic_title_to_id_map[topic_title]
    except KeyError:
        return None


def host_attribute(name):
    return host_attribute_registry[name]()


# This is the counterpart of "configure_attributes". Another place which
# is related to these HTTP variables and so on is SearchFolder.
def collect_attributes(for_what, new, do_validate=True, varprefix=""):
    """Read attributes from HTML variables"""
    host = {}
    for attr in host_attribute_registry.attributes():
        attrname = attr.name()
        if not html.request.var(for_what + "_change_%s" % attrname, ""):
            continue

        value = attr.from_html_vars(varprefix)

        if do_validate and attr.needs_validation(for_what, new):
            attr.validate_input(value, varprefix)

        host[attrname] = value
    return host


class ABCHostAttributeText(ABCHostAttribute, metaclass=abc.ABCMeta):
    """A simple text attribute. It is stored in a Python unicode string"""
    @property
    def _allow_empty(self):
        return True

    @property
    def _size(self):
        return 25

    def paint(self, value, hostname):
        if not value:
            return "", ""
        return "", value

    def render_input(self, varprefix, value):
        if value is None:
            value = ""
        html.text_input(varprefix + "attr_" + self.name(), value, size=self._size)

    def from_html_vars(self, varprefix):
        value = html.request.get_unicode_input(varprefix + "attr_" + self.name())
        if value is None:
            value = ""
        return value.strip()

    def validate_input(self, value, varprefix):
        if self.is_mandatory() and not value:
            raise MKUserError(varprefix + "attr_" + self.name(),
                              _("Please specify a value for %s") % self.title())
        if not self._allow_empty and value.strip() == "":
            raise MKUserError(
                varprefix + "attr_" + self.name(),
                _("%s may be missing, if must not be empty if it is set.") % self.title())

    def filter_matches(self, crit, value, hostname):
        if value is None:  # Host does not have this attribute
            value = ""

        return host_attribute_matches(crit, value)

    def default_value(self):
        return ""


class ABCHostAttributeValueSpec(ABCHostAttribute):
    """An attribute using the generic ValueSpec mechanism"""
    @abc.abstractmethod
    def valuespec(self):
        raise NotImplementedError()

    def title(self):
        return self.valuespec().title()

    def help(self):
        return self.valuespec().help()

    def default_value(self):
        return self.valuespec().default_value()

    def paint(self, value, hostname):
        vs = self.valuespec()
        content = vs.value_to_text(value)

        # This should be the job of the valuespec: value_to_text should either
        # return a str (which is then escaped during rendering or a HTML object
        # which is not escaped). For Dictionary we know that it cares about
        # escaping it's values. For this reason it is OK to wrap it into HTML
        # to prevent escaping during rendering.
        if isinstance(vs, Dictionary):
            content = HTML(content)

        return "", content

    def render_input(self, varprefix, value):
        self.valuespec().render_input(varprefix + self.name(), value)

    def from_html_vars(self, varprefix):
        return self.valuespec().from_html_vars(varprefix + self.name())

    def validate_input(self, value, varprefix):
        # TODO: Would be really good to enable this to prevent unexpected data
        # types being written to the configuration. For the moment we can not
        # enable this because of the Web API: When using JSON as request_format
        # the JSON modules decodes all strings to unicode strings which are not
        # accepted by some attribute valuespecs which base on e.g. TextAscii.
        # This should be solved during Python3 transformation where we will
        # finally make a huge switch to unicode strings in many places.
        #self.valuespec().validate_datatype(value, varprefix + self.name())
        self.valuespec().validate_value(value, varprefix + self.name())


class ABCHostAttributeFixedText(ABCHostAttributeText, metaclass=abc.ABCMeta):
    """A simple text attribute that is not editable by the user.

    It can be used to store context information from other
    systems (e.g. during an import of a host database from
    another system)."""
    def render_input(self, varprefix, value):
        if value is not None:
            html.hidden_field(varprefix + "attr_" + self.name(), value)
            html.write(value)

    def from_html_vars(self, varprefix):
        return html.request.var(varprefix + "attr_" + self.name())


class ABCHostAttributeNagiosText(ABCHostAttributeText):
    """A text attribute that is stored in a Nagios custom macro"""
    @abc.abstractmethod
    def nagios_name(self):
        raise NotImplementedError()

    def to_nagios(self, value):
        if value:
            return value
        return None


class ABCHostAttributeEnum(ABCHostAttribute):
    """An attribute for selecting one item out of list using a drop down box (<select>)

    Enumlist is a list of pairs of keyword / title. The type of value is
    string.  In all cases where no value is defined or the value is not in the
    enumlist, the default value is being used."""
    @abc.abstractproperty
    def _enumlist(self):
        raise NotImplementedError()

    def paint(self, value, hostname):
        return "", dict(self._enumlist).get(value, self.default_value())

    def render_input(self, varprefix, value):
        html.dropdown(varprefix + "attr_" + self.name(), self._enumlist, value)

    def from_html_vars(self, varprefix):
        return html.request.var(varprefix + "attr_" + self.name(), self.default_value())


class ABCHostAttributeTag(ABCHostAttributeValueSpec, metaclass=abc.ABCMeta):
    @abc.abstractproperty
    def is_checkbox_tag(self) -> bool:
        raise NotImplementedError()

    @abc.abstractproperty
    def _tag_group(self):
        raise NotImplementedError()

    def name(self):
        return "tag_%s" % self._tag_group.id

    @property
    def is_tag_attribute(self):
        return True

    def get_tag_groups(self, value):
        """Return set of tag groups to set (handles secondary tags)"""
        return self._tag_group.get_tag_group_config(value)


class ABCHostAttributeHostTagList(ABCHostAttributeTag, metaclass=abc.ABCMeta):
    """A selection dropdown for a host tag"""
    def valuespec(self):
        # Since encode_value=False is set it is not possible to use empty tag
        # ID selections (Value: "None"). Transform that back and forth to make
        # that work.
        choices = [(k or "", v) for k, v in self._tag_group.get_tag_choices()]
        return Transform(
            DropdownChoice(
                title=self._tag_group.title,
                choices=choices,
                default_value=choices[0][0],
                on_change="cmk.wato.fix_visibility();",
                encode_value=False,
            ),
            forth=lambda s: "" if s is None else s,
            back=lambda s: None if s == "" else s,
        )

    @property
    def is_checkbox_tag(self):
        return False

    @property
    def is_tag_attribute(self):
        return True


class ABCHostAttributeHostTagCheckbox(ABCHostAttributeTag, metaclass=abc.ABCMeta):
    """A checkbox for a host tag group"""
    def valuespec(self):
        choice = self._tag_group.get_tag_choices()[0]
        return Checkbox(
            title=self._tag_group.title,
            label=_u(choice[1]),
            true_label=self._tag_group.title,
            false_label="%s %s" % (_("Not"), self._tag_group.title),
            onclick="cmk.wato.fix_visibility();",
        )

    @property
    def is_checkbox_tag(self):
        return True

    def render_input(self, varprefix, value):
        super(ABCHostAttributeHostTagCheckbox, self).render_input(varprefix, bool(value))

    def from_html_vars(self, varprefix):
        if super(ABCHostAttributeHostTagCheckbox, self).from_html_vars(varprefix):
            return self._tag_value()
        return None

    def _tag_value(self):
        return self._tag_group.get_tag_choices()[0][0]

    def get_tag_groups(self, value):
        if not value:
            return {}
        return super(ABCHostAttributeHostTagCheckbox, self).get_tag_groups(self._tag_value())


class ABCHostAttributeNagiosValueSpec(ABCHostAttributeValueSpec):
    @abc.abstractmethod
    def nagios_name(self):
        raise NotImplementedError()

    def to_nagios(self, value):
        value = self.valuespec().value_to_text(value)
        if value:
            return value
        return None

    def is_explicit(self) -> bool:
        return True


# TODO: Kept for pre 1.6 plugin compatibility
def TextAttribute(name,
                  title,
                  help_txt=None,
                  default_value="",
                  mandatory=False,
                  allow_empty=True,
                  size=25):
    return type(
        "HostAttribute%s" % name.title(), (ABCHostAttributeText,), {
            "_name": name,
            "name": lambda self: self._name,
            "_title": title,
            "title": lambda self: self._title,
            "_help": help_txt,
            "help": lambda self: self._help,
            "_default_value": default_value,
            "default_value": lambda self: self._default_value,
            "_mandatory": mandatory,
            "is_mandatory": lambda self: self._mandatory,
            "_allow_empty": allow_empty,
            "_size": size,
        })


# TODO: Kept for pre 1.6 plugin compatibility
def NagiosTextAttribute(name,
                        nag_name,
                        title,
                        help_txt=None,
                        default_value="",
                        mandatory=False,
                        allow_empty=True,
                        size=25):
    return type(
        "HostAttribute%s" % name.title(), (ABCHostAttributeNagiosText,), {
            "_name": name,
            "name": lambda self: self._name,
            "_title": title,
            "title": lambda self: self._title,
            "_help": help_txt,
            "help": lambda self: self._help,
            "_default_value": default_value,
            "default_value": lambda self: self._default_value,
            "_mandatory": mandatory,
            "is_mandatory": lambda self: self._mandatory,
            "_allow_empty": allow_empty,
            "_size": size,
            "_nagios_name": nag_name,
            "nagios_name": lambda self: self._nagios_name,
        })


# TODO: Kept for pre 1.6 plugin compatibility
def FixedTextAttribute(name, title, help_txt=None):
    return type(
        "HostAttributeFixedText%s" % name.title(), (ABCHostAttributeFixedText,), {
            "_name": name,
            "name": lambda self: self._name,
            "_title": title,
            "title": lambda self: self._title,
            "_help": help_txt,
            "help": lambda self: self._help,
        })


# TODO: Kept for pre 1.6 plugin compatibility
def ValueSpecAttribute(name, vs):
    return type(
        "HostAttributeValueSpec%s" % name.title(), (ABCHostAttributeValueSpec,), {
            "_name": name,
            "name": lambda self: self._name,
            "_valuespec": vs,
            "valuespec": lambda self: self._valuespec,
        })


# TODO: Kept for pre 1.6 plugin compatibility
def NagiosValueSpecAttribute(name, nag_name, vs):
    return type(
        "NagiosValueSpecAttribute%s" % name.title(), (ABCHostAttributeNagiosValueSpec,), {
            "_name": name,
            "name": lambda self: self._name,
            "_valuespec": vs,
            "valuespec": lambda self: self._valuespec,
            "_nagios_name": nag_name,
            "nagios_name": lambda self: self._nagios_name,
        })


# TODO: Kept for pre 1.6 plugin compatibility
def EnumAttribute(self, name, title, help_txt, default_value, enumlist):
    return type(
        "HostAttributeEnum%s" % name.title(), (ABCHostAttributeEnum,), {
            "_name": name,
            "name": lambda self: self._name,
            "_title": title,
            "title": lambda self: self._title,
            "_help": help_txt,
            "help": lambda self: self._help,
            "_default_value": default_value,
            "default_value": lambda self: self._default_value,
            "_enumlist": enumlist
        })<|MERGE_RESOLUTION|>--- conflicted
+++ resolved
@@ -1,31 +1,41 @@
-#!/usr/bin/env python3
-# -*- coding: utf-8 -*-
-# Copyright (C) 2019 tribe29 GmbH - License: GNU General Public License v2
-# This file is part of Checkmk (https://checkmk.com). It is subject to the terms and
-# conditions defined in the file COPYING, which is part of this source code package.
+#!/usr/bin/python
+# -*- encoding: utf-8; py-indent-offset: 4 -*-
+# +------------------------------------------------------------------+
+# |             ____ _               _        __  __ _  __           |
+# |            / ___| |__   ___  ___| | __   |  \/  | |/ /           |
+# |           | |   | '_ \ / _ \/ __| |/ /   | |\/| | ' /            |
+# |           | |___| | | |  __/ (__|   <    | |  | | . \            |
+# |            \____|_| |_|\___|\___|_|\_\___|_|  |_|_|\_\           |
+# |                                                                  |
+# | Copyright Mathias Kettner 2014             mk@mathias-kettner.de |
+# +------------------------------------------------------------------+
+#
+# This file is part of Check_MK.
+# The official homepage is at http://mathias-kettner.de/check_mk.
+#
+# check_mk is free software;  you can redistribute it and/or modify it
+# under the  terms of the  GNU General Public License  as published by
+# the Free Software Foundation in version 2.  check_mk is  distributed
+# in the hope that it will be useful, but WITHOUT ANY WARRANTY;  with-
+# out even the implied warranty of  MERCHANTABILITY  or  FITNESS FOR A
+# PARTICULAR PURPOSE. See the  GNU General Public License for more de-
+# tails. You should have  received  a copy of the  GNU  General Public
+# License along with GNU Make; see the file  COPYING.  If  not,  write
+# to the Free Software Foundation, Inc., 51 Franklin St,  Fifth Floor,
+# Boston, MA 02110-1301 USA.
 """A host attribute is something that is inherited from folders to
 hosts. Examples are the IP address and the host tags."""
 
 import abc
-<<<<<<< HEAD
-import functools
-import re
-from typing import Any, Dict, List, Optional, Set, Tuple, Type
-=======
 import re
 from typing import Dict, Optional, Any, Set, List, Tuple, Type, Text  # pylint: disable=unused-import
 import six
->>>>>>> 75a18bda
 
 import cmk.utils.plugin_registry
 
 import cmk.gui.config as config
 from cmk.gui.htmllib import HTML
-<<<<<<< HEAD
-from cmk.gui.globals import html
-=======
 from cmk.gui.globals import html, current_app
->>>>>>> 75a18bda
 from cmk.gui.i18n import _, _u
 from cmk.gui.exceptions import MKUserError, MKGeneralException
 from cmk.gui.valuespec import (
@@ -36,29 +46,36 @@
     Dictionary,
 )
 from cmk.gui.watolib.utils import host_attribute_matches
-from cmk.gui.type_defs import Choices
-
-
-class HostAttributeTopic(metaclass=abc.ABCMeta):
+
+
+class HostAttributeTopic(object):
+    __metaclass__ = abc.ABCMeta
+
     @abc.abstractproperty
-    def ident(self) -> str:
+    def ident(self):
+        # type: () -> str
         """Unique internal ID of this attribute. Only ASCII characters allowed."""
         raise NotImplementedError()
 
     @abc.abstractproperty
-    def title(self) -> str:
+    def title(self):
+        # type: () -> Text
         """Used as title for the attribute topics on the host edit page"""
         raise NotImplementedError()
 
     @abc.abstractproperty
-    def sort_index(self) -> int:
+    def sort_index(self):
+        # type: () -> int
         """The topics are sorted by this number wherever displayed as a list"""
         raise NotImplementedError()
 
 
-class HostAttributeTopicRegistry(cmk.utils.plugin_registry.Registry[Type[HostAttributeTopic]]):
-    def plugin_name(self, instance: Type[HostAttributeTopic]):
-        return instance().ident
+class HostAttributeTopicRegistry(cmk.utils.plugin_registry.ClassRegistry):
+    def plugin_base_class(self):
+        return HostAttributeTopic
+
+    def plugin_name(self, plugin_class):
+        return plugin_class().ident
 
     def get_choices(self):
         return [
@@ -191,29 +208,29 @@
         return 60
 
 
-class ABCHostAttribute(metaclass=abc.ABCMeta):
+class ABCHostAttribute(object):
     """Base class for all registered host attributes"""
-<<<<<<< HEAD
-=======
     __metaclass__ = abc.ABCMeta
 
->>>>>>> 75a18bda
     @classmethod
     def sort_index(cls):
         return 85
 
     @abc.abstractmethod
-    def name(self) -> str:
+    def name(self):
+        # type: () -> str
         """Return the name (= identifier) of the attribute"""
         raise NotImplementedError()
 
     @abc.abstractmethod
-    def title(self) -> str:
+    def title(self):
+        # type: () -> Text
         """Return the title to be displayed to the user"""
         raise NotImplementedError()
 
     @abc.abstractmethod
-    def topic(self) -> Type[HostAttributeTopic]:
+    def topic(self):
+        # type: () -> Type[HostAttributeTopic]
         raise NotImplementedError()
 
     @abc.abstractmethod
@@ -229,22 +246,14 @@
         """Create value from HTML variables."""
         raise NotImplementedError()
 
-    def nagios_name(self) -> Optional[str]:
+    def nagios_name(self):
+        # type: () -> Optional[str]
         """Return the name of the Nagios configuration variable
         if this is a Nagios-bound attribute (e.g. "alias" or "_SERIAL")"""
         return None
 
-    def is_explicit(self) -> bool:
-        """The return value indicates if this attribute represents an explicit set
-        value. Explicit attributes do not require cpu-intensive rule evaluations.
-        Instead, an exclicit_host_config entry will be generated, e.g.
-        explicit_host_config["alias"][hostname] = value
-
-        Used in: cmk.gui.watolib.hosts_and_folders:CREFolder:_save_hosts_file
-        """
-        return False
-
-    def help(self) -> Optional[str]:
+    def help(self):
+        # type: () -> Optional[Text]
         """Return an optional help text"""
         return None
 
@@ -256,119 +265,102 @@
         """Render HTML code displaying a value"""
         return "", value
 
-    def may_edit(self) -> bool:
+    def may_edit(self):
+        # type: () -> bool
         """Whether or not the user is able to edit this attribute. If
         not, the value is shown read-only (when the user is permitted
         to see the attribute)."""
         return True
 
-    def show_in_table(self) -> bool:
+    def show_in_table(self):
+        # type: () -> bool
         """Whether or not to show this attribute in tables.
         This value is set by declare_host_attribute"""
         return True
 
-    def show_in_form(self) -> bool:
+    def show_in_form(self):
+        # type: () -> bool
         """Whether or not to show this attribute in the edit form.
         This value is set by declare_host_attribute"""
         return True
 
-<<<<<<< HEAD
-    def show_on_create(self) -> bool:
+    def show_on_create(self):
+        # type: () -> bool
         """Whether or not to show this attribute during object creation."""
         return True
 
-    def show_in_folder(self) -> bool:
-=======
-    def show_on_create(self):
-        # type: () -> bool
-        """Whether or not to show this attribute during object creation."""
-        return True
-
     def show_in_folder(self):
         # type: () -> bool
->>>>>>> 75a18bda
         """Whether or not to make this attribute configurable in
         files and folders (as defaule value for the hosts)"""
         return True
 
-    def show_in_host_search(self) -> bool:
+    def show_in_host_search(self):
+        # type: () -> bool
         """Whether or not to make this attribute configurable in
         the host search form"""
         return True
 
-<<<<<<< HEAD
-    def show_in_host_cleanup(self) -> bool:
-=======
     def show_in_host_cleanup(self):
         # type: () -> bool
->>>>>>> 75a18bda
         """Whether or not to make this attribute selectable in
         the host cleanup form"""
         return self.editable()
 
-<<<<<<< HEAD
-    def editable(self) -> bool:
-=======
     def editable(self):
         # type: () -> bool
->>>>>>> 75a18bda
         """Whether or not this attribute can be edited using the GUI.
         This makes the attribute a read only attribute in the GUI."""
         return True
 
-    def is_mandatory(self) -> bool:
+    def is_mandatory(self):
+        # type: () -> bool
         """Whether it is allowed that a host has no explicit
         value here (inherited or direct value). An mandatory
         has *no* default value."""
         return False
 
-    def show_inherited_value(self) -> bool:
+    def show_inherited_value(self):
+        # type: () -> bool
         """Return information about whether or not either the
         inherited value or the default value should be shown
         for an attribute.
         _depends_on_roles is set by declare_host_attribute()."""
         return True
 
-    def depends_on_roles(self) -> List[str]:
+    def depends_on_roles(self):
+        # type: () -> List[str]
         """Return information about the user roles we depend on.
         The method is usually not overridden, but the variable
         _depends_on_roles is set by declare_host_attribute()."""
         return []
 
-    def depends_on_tags(self) -> List[str]:
+    def depends_on_tags(self):
+        # type: () -> List[str]
         """Return information about the host tags we depend on.
         The method is usually not overridden, but the variable
         _depends_on_tags is set by declare_host_attribute()."""
         return []
 
-    def from_config(self) -> bool:
+    def from_config(self):
+        # type: () -> bool
         """Whether or not this attribute has been created from the
         config of the site.
         The method is usually not overridden, but the variable
         _from_config is set by declare_host_attribute()."""
         return False
 
-<<<<<<< HEAD
-    def needs_validation(self, for_what: str, new: bool) -> bool:
-=======
     def needs_validation(self, for_what, new):
         # type: (str, bool) -> bool
->>>>>>> 75a18bda
         """Check whether this attribute needs to be validated at all
         Attributes might be permanently hidden (show_in_form = False)
         or dynamically hidden by the depends_on_tags, editable features"""
         if not self.is_visible(for_what, new):
             return False
-        if not html:
-            return True
         return html.request.var('attr_display_%s' % self.name(), "1") == "1"
 
-<<<<<<< HEAD
-    def is_visible(self, for_what: str, new: bool) -> bool:
-=======
     def is_visible(self, for_what, new):
         # type: (str, bool) -> bool
->>>>>>> 75a18bda
         """Gets the type of current view as argument and returns whether or not
         this attribute is shown in this type of view"""
 
@@ -389,102 +381,83 @@
     def validate_input(self, value, varprefix):
         """Check if the value entered by the user is valid.
         This method may raise MKUserError in case of invalid user input."""
+        pass
 
     def to_nagios(self, value):
         """If this attribute should be present in Nagios as a host custom
         macro, then the value of that macro should be returned here - otherwise None"""
         return None
 
-    def filter_matches(self, crit: Any, value: Any, hostname: str) -> bool:
+    def filter_matches(self, crit, value, hostname):
+        # type: (Any, Any, str) -> bool
         """Checks if the give value matches the search attributes
         that are represented by the current HTML variables."""
         return crit == value
 
-    def get_tag_groups(self, value: Any) -> Dict[str, str]:
+    def get_tag_groups(self, value):
+        # type: (Any) -> Dict[str, str]
         """Each attribute may set multiple tag groups for a host
         This is used for calculating the effective host tags when writing the hosts.mk"""
         return {}
 
     @property
-    def is_checkbox_tag(self) -> bool:
+    def is_checkbox_tag(self):
+        # type: () -> bool
         return False
 
     @property
-    def is_tag_attribute(self) -> bool:
+    def is_tag_attribute(self):
+        # type: () -> bool
         return False
 
-    def is_show_more(self) -> bool:
-        """Whether or not this attribute is treated as an element only shown on
-        show more button in the GUI"""
-        return False
-
-
-class HostAttributeRegistry(cmk.utils.plugin_registry.Registry[Type[ABCHostAttribute]]):
+
+class HostAttributeRegistry(cmk.utils.plugin_registry.ClassRegistry):
     _index = 0
 
-<<<<<<< HEAD
-    def plugin_name(self, instance: Type[ABCHostAttribute]) -> str:
-        return instance().name()
-
-    def registration_hook(self, instance: Type[ABCHostAttribute]) -> None:
-=======
+    def plugin_base_class(self):
+        return ABCHostAttribute
+
+    def plugin_name(self, plugin_class):
+        return plugin_class().name()
+
     def registration_hook(self, plugin_class):
->>>>>>> 75a18bda
         """Add missing sort indizes
 
         Internally defined attributes have a defined sort index. Attributes defined by the users
         configuration, like tag based attributes or custom host attributes automatically get
         a sort index based on the last index used.
         """
-<<<<<<< HEAD
-        # FIXME: Replace this automatic implementation of sort_index in derived classes without
-        # an own implementation by something more sane.
-        if instance.sort_index.__code__ is ABCHostAttribute.sort_index.__code__:
-            instance._sort_index = self.__class__._index  # type: ignore[attr-defined]
-            instance.sort_index = classmethod(lambda c: c._sort_index)  # type: ignore[assignment]
-            self.__class__._index += 1
-        else:
-            self.__class__._index = max(instance.sort_index(), self.__class__._index)
-=======
         if plugin_class.sort_index.__code__ is ABCHostAttribute.sort_index.__code__:
             plugin_class._sort_index = self.__class__._index
             plugin_class.sort_index = classmethod(lambda c: c._sort_index)
             self.__class__._index += 1
         else:
             self.__class__._index = max(plugin_class.sort_index(), self.__class__._index)
->>>>>>> 75a18bda
-
-    def attributes(self) -> List[ABCHostAttribute]:
+
+    def attributes(self):
         return [cls() for cls in self.values()]
 
-    def get_sorted_host_attributes(self) -> List[ABCHostAttribute]:
+    def get_sorted_host_attributes(self):
+        # type: () -> List[ABCHostAttribute]
         """Return host attribute objects in the order they should be displayed (in edit dialogs)"""
-<<<<<<< HEAD
-        return sorted(self.attributes(), key=lambda a: (a.sort_index(), a.topic()().title))
-=======
         cache_id = "sorted_host_attributes"
         if cache_id not in current_app.g:
             current_app.g[cache_id] = sorted(self.attributes(),
                                              key=lambda a: (a.sort_index(), a.topic()))
         return current_app.g[cache_id]
->>>>>>> 75a18bda
-
-    def get_choices(self) -> Choices:
+
+    def get_choices(self):
         return [(a.name(), a.title()) for a in self.get_sorted_host_attributes()]
 
 
 host_attribute_registry = HostAttributeRegistry()
 
 
-<<<<<<< HEAD
-def get_sorted_host_attribute_topics(for_what: str, new: bool) -> List[Tuple[str, str]]:
-=======
 def get_sorted_host_attribute_topics(for_what, new):
     # type: (str, bool) -> List[Tuple[str, Text]]
->>>>>>> 75a18bda
     """Return a list of needed topics for the given "what".
     Only returns the topics that are used by a visible attribute"""
-    needed_topics: Set[Type[HostAttributeTopic]] = set()
+    needed_topics = set()  # type: Set[Type[HostAttributeTopic]]
     for attr_class in host_attribute_registry.values():
         attr = attr_class()
         if attr.topic() not in needed_topics and attr.is_visible(for_what, new):
@@ -504,11 +477,7 @@
 
     sorted_attributes = []
     for attr in sorted(host_attribute_registry.get_sorted_host_attributes(),
-<<<<<<< HEAD
-                       key=functools.cmp_to_key(sort_host_attributes)):
-=======
                        cmp=sort_host_attributes):
->>>>>>> 75a18bda
         if attr.topic() == host_attribute_topic_registry[topic_id]:
             sorted_attributes.append(attr)
     return sorted_attributes
@@ -543,7 +512,7 @@
         attrs["_depends_on_roles"] = depends_on_roles
         attrs["depends_on_roles"] = lambda self: self._depends_on_roles
 
-    if topic is None or isinstance(topic, str):
+    if topic is None or isinstance(topic, six.string_types):
         ident = str(topic).replace(" ", "_").lower() if topic else None
         attrs["_topic"] = _declare_host_attribute_topic(ident, topic)
     elif issubclass(topic, HostAttributeTopic):
@@ -605,7 +574,7 @@
 
 def undeclare_host_attribute(attrname):
     if attrname in host_attribute_registry:
-        host_attribute_registry.unregister(attrname)
+        del host_attribute_registry[attrname]
 
 
 def undeclare_host_tag_attribute(tag_id):
@@ -613,20 +582,9 @@
     undeclare_host_attribute(attrname)
 
 
-<<<<<<< HEAD
-_update_config_based_host_attributes_config_hash: Optional[str] = None
-
-
-def _update_config_based_host_attributes() -> None:
-    global _update_config_based_host_attributes_config_hash
-
-    def _compute_config_hash() -> str:
-        return str(hash(repr(config.tags.get_dict_format()))) + repr(config.wato_host_attrs)
-=======
 def _update_config_based_host_attributes():
     def _compute_config_hash():
         return hash(repr(config.tags.get_dict_format()) + repr(config.wato_host_attrs))
->>>>>>> 75a18bda
 
     # The topic conversion needs to take place before the _compute_config_hash runs
     # The actual generated topics may be pre-1.5 converted topics
@@ -634,26 +592,18 @@
     # If we do not convert the topics here, the config_hash comparison will always fail
     transform_pre_16_host_topics(config.wato_host_attrs)
 
-<<<<<<< HEAD
-    if _update_config_based_host_attributes_config_hash == _compute_config_hash():
-=======
     if hasattr(_update_config_based_host_attributes, "_config_hash") \
        and _update_config_based_host_attributes._config_hash == _compute_config_hash():
->>>>>>> 75a18bda
         return  # No re-register needed :-)
 
     _clear_config_based_host_attributes()
     _declare_host_tag_attributes()
     declare_custom_host_attrs()
 
-    from cmk.gui.watolib.hosts_and_folders import Folder  # pylint: disable=import-outside-toplevel
+    from cmk.gui.watolib.hosts_and_folders import Folder
     Folder.invalidate_caches()
 
-<<<<<<< HEAD
-    _update_config_based_host_attributes_config_hash = _compute_config_hash()
-=======
     _update_config_based_host_attributes._config_hash = _compute_config_hash()
->>>>>>> 75a18bda
 
 
 # Make the config module initialize the host attributes after loading the config
@@ -708,13 +658,12 @@
 
 def _create_tag_group_attribute(tag_group):
     if tag_group.is_checkbox_tag_group:
-        base_class: Type = ABCHostAttributeHostTagCheckbox
+        base_class = ABCHostAttributeHostTagCheckbox
     else:
         base_class = ABCHostAttributeHostTagList
 
     return type("HostAttributeTag%s" % str(tag_group.id).title(), (base_class,), {
         "_tag_group": tag_group,
-        "help": lambda _: tag_group.help,
     })
 
 
@@ -748,20 +697,12 @@
 
 
 def _validate_is_ascii(value, varprefix):
-<<<<<<< HEAD
-    if isinstance(value, str):
-=======
     if isinstance(value, six.text_type):
->>>>>>> 75a18bda
         try:
             value.encode("ascii")
         except UnicodeEncodeError:
             raise MKUserError(varprefix, _("Non-ASCII characters are not allowed here."))
-<<<<<<< HEAD
-    elif isinstance(value, bytes):
-=======
     elif isinstance(value, six.binary_type):
->>>>>>> 75a18bda
         try:
             value.decode("ascii")
         except UnicodeDecodeError:
@@ -826,7 +767,7 @@
     host = {}
     for attr in host_attribute_registry.attributes():
         attrname = attr.name()
-        if not html.request.var(for_what + "_change_%s" % attrname, ""):
+        if not html.request.var(for_what + "_change_%s" % attrname, False):
             continue
 
         value = attr.from_html_vars(varprefix)
@@ -838,7 +779,7 @@
     return host
 
 
-class ABCHostAttributeText(ABCHostAttribute, metaclass=abc.ABCMeta):
+class ABCHostAttributeText(ABCHostAttribute):
     """A simple text attribute. It is stored in a Python unicode string"""
     @property
     def _allow_empty(self):
@@ -859,7 +800,7 @@
         html.text_input(varprefix + "attr_" + self.name(), value, size=self._size)
 
     def from_html_vars(self, varprefix):
-        value = html.request.get_unicode_input(varprefix + "attr_" + self.name())
+        value = html.get_unicode_input(varprefix + "attr_" + self.name())
         if value is None:
             value = ""
         return value.strip()
@@ -930,7 +871,7 @@
         self.valuespec().validate_value(value, varprefix + self.name())
 
 
-class ABCHostAttributeFixedText(ABCHostAttributeText, metaclass=abc.ABCMeta):
+class ABCHostAttributeFixedText(ABCHostAttributeText):
     """A simple text attribute that is not editable by the user.
 
     It can be used to store context information from other
@@ -977,9 +918,12 @@
         return html.request.var(varprefix + "attr_" + self.name(), self.default_value())
 
 
-class ABCHostAttributeTag(ABCHostAttributeValueSpec, metaclass=abc.ABCMeta):
+class ABCHostAttributeTag(ABCHostAttributeValueSpec):
+    __metaclass__ = abc.ABCMeta
+
     @abc.abstractproperty
-    def is_checkbox_tag(self) -> bool:
+    def is_checkbox_tag(self):
+        # type: () -> bool
         raise NotImplementedError()
 
     @abc.abstractproperty
@@ -998,7 +942,7 @@
         return self._tag_group.get_tag_group_config(value)
 
 
-class ABCHostAttributeHostTagList(ABCHostAttributeTag, metaclass=abc.ABCMeta):
+class ABCHostAttributeHostTagList(ABCHostAttributeTag):
     """A selection dropdown for a host tag"""
     def valuespec(self):
         # Since encode_value=False is set it is not possible to use empty tag
@@ -1026,7 +970,7 @@
         return True
 
 
-class ABCHostAttributeHostTagCheckbox(ABCHostAttributeTag, metaclass=abc.ABCMeta):
+class ABCHostAttributeHostTagCheckbox(ABCHostAttributeTag):
     """A checkbox for a host tag group"""
     def valuespec(self):
         choice = self._tag_group.get_tag_choices()[0]
@@ -1069,9 +1013,6 @@
         if value:
             return value
         return None
-
-    def is_explicit(self) -> bool:
-        return True
 
 
 # TODO: Kept for pre 1.6 plugin compatibility
@@ -1088,7 +1029,7 @@
             "name": lambda self: self._name,
             "_title": title,
             "title": lambda self: self._title,
-            "_help": help_txt,
+            "_help": help,
             "help": lambda self: self._help,
             "_default_value": default_value,
             "default_value": lambda self: self._default_value,
