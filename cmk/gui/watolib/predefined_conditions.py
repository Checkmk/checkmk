--- conflicted
+++ resolved
@@ -1,10 +1,30 @@
-#!/usr/bin/env python3
-# -*- coding: utf-8 -*-
-# Copyright (C) 2019 tribe29 GmbH - License: GNU General Public License v2
-# This file is part of Checkmk (https://checkmk.com). It is subject to the terms and
-# conditions defined in the file COPYING, which is part of this source code package.
+#!/usr/bin/env python
+# -*- encoding: utf-8; py-indent-offset: 4 -*-
+# +------------------------------------------------------------------+
+# |             ____ _               _        __  __ _  __           |
+# |            / ___| |__   ___  ___| | __   |  \/  | |/ /           |
+# |           | |   | '_ \ / _ \/ __| |/ /   | |\/| | ' /            |
+# |           | |___| | | |  __/ (__|   <    | |  | | . \            |
+# |            \____|_| |_|\___|\___|_|\_\___|_|  |_|_|\_\           |
+# |                                                                  |
+# | Copyright Mathias Kettner 2014             mk@mathias-kettner.de |
+# +------------------------------------------------------------------+
+#
+# This file is part of Check_MK.
+# The official homepage is at http://mathias-kettner.de/check_mk.
+#
+# check_mk is free software;  you can redistribute it and/or modify it
+# under the  terms of the  GNU General Public License  as published by
+# the Free Software Foundation in version 2.  check_mk is  distributed
+# in the hope that it will be useful, but WITHOUT ANY WARRANTY;  with-
+# out even the implied warranty of  MERCHANTABILITY  or  FITNESS FOR A
+# PARTICULAR PURPOSE. See the  GNU General Public License for more de-
+# tails. You should have  received  a copy of the  GNU  General Public
+# License along with GNU Make; see the file  COPYING.  If  not,  write
+# to the Free Software Foundation, Inc., 51 Franklin St,  Fifth Floor,
+# Boston, MA 02110-1301 USA.
 
-from pathlib import Path
+from pathlib2 import Path
 
 import cmk.gui.config as config
 import cmk.gui.userdb as userdb
@@ -22,25 +42,19 @@
         if config.user.may("wato.edit_all_predefined_conditions"):
             return entries
 
-        assert config.user.id is not None
         user_groups = userdb.contactgroups_of_user(config.user.id)
 
         entries = self.filter_editable_entries(entries)
-<<<<<<< HEAD
-        entries.update({k: v for k, v in entries.items() if v["shared_with"] in user_groups})
-=======
         entries.update(dict([(k, v) for k, v in entries.items() if v["shared_with"] in user_groups
                             ]))
->>>>>>> 75a18bda
         return entries
 
     def filter_editable_entries(self, entries):
         if config.user.may("wato.edit_all_predefined_conditions"):
             return entries
 
-        assert config.user.id is not None
         user_groups = userdb.contactgroups_of_user(config.user.id)
-        return {k: v for k, v in entries.items() if v["owned_by"] in user_groups}
+        return dict([(k, v) for k, v in entries.items() if v["owned_by"] in user_groups])
 
     def choices(self):
         return [(ident, entry["title"])
