#!/usr/bin/env python3
# -*- coding: utf-8 -*-
# Copyright (C) 2019 tribe29 GmbH - License: GNU General Public License v2
# This file is part of Checkmk (https://checkmk.com). It is subject to the terms and
# conditions defined in the file COPYING, which is part of this source code package.
"""The rulespecs are the ruleset specifications registered to WATO."""

import abc
import re
<<<<<<< HEAD
from typing import Union, Dict, List, Type, Optional, Any, Callable, Tuple as _Tuple
=======
from typing import Text, Dict, List, Type, Optional, Any, Callable  # pylint: disable=unused-import
from typing import Tuple as TypingTuple  # pylint: disable=unused-import
import six
>>>>>>> 75a18bda

import cmk.utils.plugin_registry

from cmk.gui.type_defs import HTTPVariables
from cmk.gui.globals import html, request
from cmk.gui.utils.html import HTML
from cmk.gui.valuespec import ValueSpec
from cmk.gui.valuespec import (
    Dictionary,
    Transform,
    ListOf,
    ElementSelection,
    FixedValue,
    Tuple,
    DropdownChoice,
    OptionalDropdownChoice,
)
from cmk.gui.watolib.timeperiods import TimeperiodSelection
from cmk.gui.watolib.automations import check_mk_local_automation
from cmk.gui.watolib.search import (
    ABCMatchItemGenerator,
    MatchItem,
    MatchItems,
    match_item_generator_registry,
)
from cmk.gui.watolib.main_menu import (
    ABCMainModule,
    ModuleRegistry,
)
from cmk.gui.i18n import _
from cmk.gui.exceptions import MKGeneralException
<<<<<<< HEAD
from cmk.gui.utils.urls import (
    makeuri,
    makeuri_contextless,
    makeuri_contextless_rulespec_group,
)
=======
>>>>>>> 75a18bda


class RulespecBaseGroup(metaclass=abc.ABCMeta):
    """Base class for all rulespec group types"""
    @abc.abstractproperty
    def name(self) -> str:
        """Unique internal key of this group"""
        raise NotImplementedError()

    @abc.abstractproperty
    def title(self) -> str:
        """Human readable title of this group"""
        raise NotImplementedError()

    @abc.abstractproperty
    def help(self) -> Optional[str]:
        """Helpful description of this group"""
        raise NotImplementedError()

    @abc.abstractproperty
    def choice_title(self) -> str:
        raise NotImplementedError()


class RulespecGroup(RulespecBaseGroup):
    @abc.abstractproperty
    def name(self) -> str:
        """Unique internal key of this group"""
        raise NotImplementedError()

    @abc.abstractproperty
    def title(self) -> str:
        """Human readable title of this group"""
        raise NotImplementedError()

    @abc.abstractproperty
    def help(self) -> str:
        """Helpful description of this group"""
        raise NotImplementedError()

    @property
    def choice_title(self) -> str:
        return self.title


class RulespecSubGroup(RulespecBaseGroup, metaclass=abc.ABCMeta):
    @abc.abstractproperty
    def main_group(self) -> Type[RulespecGroup]:
        """A reference to the main group class"""
        raise NotImplementedError()

    @abc.abstractproperty
    def sub_group_name(self) -> str:
        """The internal name of the sub group"""
        raise NotImplementedError()

    @property
    def name(self) -> str:
        return "/".join([self.main_group().name, self.sub_group_name])

    @property
    def choice_title(self) -> str:
        return u"&nbsp;&nbsp;⌙ %s" % self.title

    @property
    def help(self) -> None:
        return None  # Sub groups currently have no help text


class RulespecGroupRegistry(cmk.utils.plugin_registry.Registry[Type[RulespecBaseGroup]]):
    def __init__(self):
        super(RulespecGroupRegistry, self).__init__()
<<<<<<< HEAD
        self._main_groups: List[Type[RulespecGroup]] = []
        self._sub_groups_by_main_group: Dict[Type[RulespecGroup], List[Type[RulespecSubGroup]]] = {}
=======
        self._main_groups = []  # type: List[Type[RulespecGroup]]
        self._sub_groups_by_main_group = {
        }  # type: Dict[Type[RulespecGroup], List[Type[RulespecSubGroup]]]

    def plugin_base_class(self):
        return RulespecBaseGroup
>>>>>>> 75a18bda

    def plugin_name(self, instance: Type[RulespecBaseGroup]) -> str:
        return instance().name

    def registration_hook(self, instance: Type[RulespecBaseGroup]) -> None:
        if issubclass(instance, RulespecSubGroup):
            self._sub_groups_by_main_group.setdefault(instance().main_group, []).append(instance)
        elif issubclass(instance, RulespecGroup):
            self._main_groups.append(instance)
        else:
            raise TypeError("Got invalid type \"%s\"" % instance.__name__)

    def get_group_choices(self) -> List[_Tuple[str, str]]:
        """Returns all available ruleset groups to be used in dropdown choices"""
        choices: List[_Tuple[str, str]] = []

        main_groups = [g_class() for g_class in self.get_main_groups()]
        for main_group in sorted(main_groups, key=lambda g: g.title):
            choices.append((main_group.name, main_group.choice_title))

            sub_groups = [g_class() for g_class in self._get_sub_groups_of(main_group.__class__)]
            for sub_group in sorted(sub_groups, key=lambda g: g.title):
                choices.append((sub_group.name, sub_group.choice_title))

        return choices

    def get_main_groups(self) -> List[Type[RulespecGroup]]:
        return self._main_groups

    def _get_sub_groups_of(self, main_group: Type[RulespecGroup]) -> List[Type[RulespecSubGroup]]:
        return self._sub_groups_by_main_group.get(main_group, [])

    def get_matching_group_names(self, group_name: str) -> List[str]:
        """Get either the main group and all sub groups of a matching main group or the matching sub group"""
        for group_class in self._main_groups:
            if group_class().name == group_name:
                return [group_name
                       ] + [g_class().name for g_class in self._get_sub_groups_of(group_class)]

        return [name for name in self._entries if name == group_name]

    def get_host_rulespec_group_names(self) -> List[str]:
        """Collect all rulesets that apply to hosts, except those specifying new active or static checks"""
        names: List[str] = []
        hidden_groups = ("static", "checkparams", "activechecks")
        hidden_main_groups = ("host_monconf", "monconf", "agents", "agent")
        for g_class in self.values():
            group = g_class()
            if isinstance(group, RulespecSubGroup) and group.main_group().name in hidden_groups:
                continue

            if not isinstance(group, RulespecSubGroup
                             ) and group.name in hidden_groups or group.name in hidden_main_groups:
                continue

            names.append(group.name)
        return names


rulespec_group_registry = RulespecGroupRegistry()


@rulespec_group_registry.register
class RulespecGroupEnforcedServices(RulespecGroup):
    @property
    def name(self):
        return "static"

    @property
    def title(self):
        return _("Enforced services")

    @property
    def help(self):
        return _(
            "Rules to set up [cms_wato_services#manual_checks|manual services]. Services set "
            "up in this way do not depend on the service discovery. This is useful if you want "
            "to enforce compliance with a specific guideline. You can for example ensure that "
            "a certain Windows service is always present on a host.")


@rulespec_group_registry.register
class RulespecGroupEnforcedServicesNetworking(RulespecSubGroup):
    @property
    def main_group(self):
        return RulespecGroupEnforcedServices

    @property
    def sub_group_name(self):
        return "networking"

    @property
    def title(self):
        return _("Networking")


@rulespec_group_registry.register
class RulespecGroupEnforcedServicesApplications(RulespecSubGroup):
    @property
    def main_group(self):
        return RulespecGroupEnforcedServices

    @property
    def sub_group_name(self):
        return "applications"

    @property
    def title(self):
        return _("Applications, Processes & Services")


@rulespec_group_registry.register
class RulespecGroupEnforcedServicesEnvironment(RulespecSubGroup):
    @property
    def main_group(self):
        return RulespecGroupEnforcedServices

    @property
    def sub_group_name(self):
        return "environment"

    @property
    def title(self):
        return _("Temperature, Humidity, Electrical Parameters, etc.")


@rulespec_group_registry.register
class RulespecGroupEnforcedServicesOperatingSystem(RulespecSubGroup):
    @property
    def main_group(self):
        return RulespecGroupEnforcedServices

    @property
    def sub_group_name(self):
        return "os"

    @property
    def title(self):
        return _("Operating System Resources")


@rulespec_group_registry.register
class RulespecGroupEnforcedServicesHardware(RulespecSubGroup):
    @property
    def main_group(self):
        return RulespecGroupEnforcedServices

    @property
    def sub_group_name(self):
        return "hardware"

    @property
    def title(self):
        return _("Hardware, BIOS")


@rulespec_group_registry.register
class RulespecGroupEnforcedServicesStorage(RulespecSubGroup):
    @property
    def main_group(self):
        return RulespecGroupEnforcedServices

    @property
    def sub_group_name(self):
        return "storage"

    @property
    def title(self):
        return _("Storage, Filesystems and Files")


@rulespec_group_registry.register
class RulespecGroupEnforcedServicesVirtualization(RulespecSubGroup):
    @property
    def main_group(self):
        return RulespecGroupEnforcedServices

    @property
    def sub_group_name(self):
        return "virtualization"

    @property
    def title(self):
        return _("Virtualization")


# TODO: Kept for compatibility with pre 1.6 plugins
def register_rulegroup(group_name, title, help_text):
    rulespec_group_registry.register(_get_legacy_rulespec_group_class(group_name, title, help_text))


def get_rulegroup(group_name):
    try:
        group_class = rulespec_group_registry[group_name]
    except KeyError:
        group_class = _get_legacy_rulespec_group_class(group_name, group_title=None, help_text=None)
        rulespec_group_registry.register(group_class)
    # Pylint does not detect the subclassing in LegacyRulespecSubGroup correctly. Disable the check here :(
    return group_class()  # pylint: disable=abstract-class-instantiated


def _get_legacy_rulespec_group_class(group_name, group_title, help_text):
    if "/" in group_name:
        main_group_name, sub_group_name = group_name.split("/", 1)
        sub_group_title = group_title or sub_group_name

        # group_name could contain non alphanumeric characters
        internal_sub_group_name = str(re.sub('[^a-zA-Z]', '', sub_group_name))

        main_group_class = get_rulegroup(main_group_name).__class__
        return type(
            "LegacyRulespecSubGroup%s" % internal_sub_group_name.title(), (RulespecSubGroup,), {
                "main_group": main_group_class,
                "sub_group_name": internal_sub_group_name.lower(),
                "title": sub_group_title,
            })

    group_title = group_title or group_name

    return type("LegacyRulespecGroup%s" % group_name.title(), (RulespecGroup,), {
        "name": group_name,
        "title": group_title,
        "help": help_text,
    })


<<<<<<< HEAD
def _validate_function_args(arg_infos: List[_Tuple[Any, bool, bool]], hint: str) -> None:
=======
def _validate_function_args(arg_infos, hint):
    # type: (List[TypingTuple[Any, bool, bool]], str) -> None
>>>>>>> 75a18bda
    for idx, (arg, is_callable, none_allowed) in enumerate(arg_infos):
        if not none_allowed and arg is None:
            raise MKGeneralException(_("Invalid None argument at for %s idx %d") % (hint, idx))
        if arg is not None and callable(arg) != is_callable:
            raise MKGeneralException(
                _("Invalid expected callable for %s at idx %d: %r") % (hint, idx, arg))
<<<<<<< HEAD


class Rulespec(metaclass=abc.ABCMeta):
    NO_FACTORY_DEFAULT: list = []
    # means this ruleset is not used if no rule is entered
    FACTORY_DEFAULT_UNUSED: list = []

    def __init__(
        self,
        name: str,
        group: Type[RulespecBaseGroup],
        title: Optional[Callable[[], str]],
        valuespec: Callable[[], ValueSpec],
        match_type: str,
        item_type: Optional[str],
        item_spec: Optional[Callable[[], ValueSpec]],
        item_name: Optional[Callable[[], str]],
        item_help: Optional[Callable[[], str]],
        is_optional: bool,
        is_deprecated: bool,
        is_for_services: bool,
        is_binary_ruleset: bool,
        factory_default: Any,
        help_func: Optional[Callable[[], str]],
    ) -> None:
        super(Rulespec, self).__init__()

        arg_infos: List[_Tuple[Any, bool, bool]] = [
            # (arg, is_callable, none_allowed)
            (name, False, False),
            (group, True, False),  # A class -> callable
            (title, True, True),
            (valuespec, True, False),
            (match_type, False, False),
            (item_type, False, True),
            (item_spec, True, True),
            (item_name, True, True),
            (item_help, True, True),
            (is_optional, False, False),
            (is_deprecated, False, False),
            (is_for_services, False, False),
            (is_binary_ruleset, False, False),
            (factory_default, False, True),
            (help_func, True, True),
        ]
        _validate_function_args(arg_infos, name)

        self._name = name
        self._group = group
        self._title = title
        self._valuespec = valuespec
        self._match_type = match_type
        self._item_type = item_type
        self._item_spec = item_spec
        self._item_name = item_name
        self._item_help = item_help
        self._is_optional = is_optional
        self._is_deprecated = is_deprecated
        self._is_binary_ruleset = is_binary_ruleset
        self._is_for_services = is_for_services
        self._factory_default = factory_default
        self._help = help_func

    @property
    def name(self) -> str:
        return self._name

    @property
    def group(self) -> Type[RulespecBaseGroup]:
        return self._group

    @property
    def valuespec(self) -> ValueSpec:
        return self._valuespec()

    @property
    def title(self) -> Optional[str]:
        if self._title:
            return self._title()

        return self.valuespec.title()

    @property
    def help(self) -> Union[None, str, HTML]:
        if self._help:
            return self._help()
=======


class Rulespec(object):
    __metaclass__ = abc.ABCMeta

    # needed for unique ID
    NO_FACTORY_DEFAULT = []  # type: list
    # means this ruleset is not used if no rule is entered
    FACTORY_DEFAULT_UNUSED = []  # type: list

    def __init__(
            self,
            name,
            group,
            title,
            valuespec,
            match_type,
            item_type,
            item_spec,
            item_name,
            item_help,
            is_optional,
            is_deprecated,
            is_for_services,
            is_binary_ruleset,
            factory_default,
            help_func,
    ):
        # type: (str, Type[RulespecGroup], Optional[Callable[[], Text]], Callable[[], ValueSpec], str, Optional[str], Optional[Callable[[], ValueSpec]], Optional[Callable[[], Text]], Optional[Callable[[], Text]], bool, bool, bool, bool, Any, Optional[Callable[[], Text]]) -> None
        super(Rulespec, self).__init__()

        arg_infos = [
            # (arg, is_callable, none_allowed)
            (name, False, False),
            (group, True, False),  # A class -> callable
            (title, True, True),
            (valuespec, True, False),
            (match_type, False, False),
            (item_type, False, True),
            (item_spec, True, True),
            (item_name, True, True),
            (item_help, True, True),
            (is_optional, False, False),
            (is_deprecated, False, False),
            (is_for_services, False, False),
            (is_binary_ruleset, False, False),
            (factory_default, False, True),
            (help_func, True, True),
        ]  # type: List[TypingTuple[Any, bool, bool]]
        _validate_function_args(arg_infos, name)

        self._name = name
        self._group = group
        self._title = title
        self._valuespec = valuespec
        self._match_type = match_type
        self._item_type = item_type
        self._item_spec = item_spec
        self._item_name = item_name
        self._item_help = item_help
        self._is_optional = is_optional
        self._is_deprecated = is_deprecated
        self._is_binary_ruleset = is_binary_ruleset
        self._is_for_services = is_for_services
        self._factory_default = factory_default
        self._help = help_func

    @property
    def name(self):
        # type: () -> str
        return self._name

    @property
    def group(self):
        # type: () -> Type[RulespecGroup]
        return self._group

    @property
    def valuespec(self):
        # type: () -> ValueSpec
        return self._valuespec()

    @property
    def title(self):
        # type: () -> Text
        if self._title:
            return self._title()

        return self.valuespec.title()

    @property
    def help(self):
        # type: () -> Text
        if self._help:
            return self._help()

        return self.valuespec.help()

    @property
    def is_for_services(self):
        # type: () -> bool
        return self._is_for_services

    @property
    def is_binary_ruleset(self):
        # type: () -> bool
        return self._is_binary_ruleset

    @property
    def item_type(self):
        # type: () -> Optional[str]
        return self._item_type

    @property
    def item_spec(self):
        # type: () -> Optional[ValueSpec]
        if self._item_spec:
            return self._item_spec()

        return None

    @property
    def item_name(self):
        # type: () -> Optional[Text]
        if self._item_name:
            return self._item_name()

        if self._item_spec:
            return self._item_spec().title()

        if self.item_type == "service":
            return _("Service")

        return None

    @property
    def item_help(self):
        # type: () -> Optional[Text]
        if self._item_help:
            return self._item_help()

        if self._item_spec:
            return self._item_spec().help()

        return None

    @property
    def item_enum(self):
        # type: () -> Optional[List[TypingTuple[str, Text]]]
        item_spec = self.item_spec
        if item_spec is None:
            return None

        if isinstance(item_spec, (DropdownChoice, OptionalDropdownChoice)):
            return item_spec._choices

        return None

    @property
    def group_name(self):
        # type: () -> Text
        return self._group().name
>>>>>>> 75a18bda

        return self.valuespec.help()

    @property
    def is_for_services(self) -> bool:
        return self._is_for_services

    @property
<<<<<<< HEAD
    def is_binary_ruleset(self) -> bool:
        return self._is_binary_ruleset

    @property
    def item_type(self) -> Optional[str]:
        return self._item_type

    @property
    def item_spec(self) -> Optional[ValueSpec]:
        if self._item_spec:
            return self._item_spec()

        return None

    @property
    def item_name(self) -> Optional[str]:
        if self._item_name:
            return self._item_name()

        if self._item_spec:
            return self._item_spec().title()

        if self.item_type == "service":
            return _("Service")

        return None

    @property
    def item_help(self) -> Union[None, str, HTML]:
        if self._item_help:
            return self._item_help()

        if self._item_spec:
            return self._item_spec().help()

        return None

    @property
    def item_enum(self) -> Optional[List[_Tuple[str, str]]]:
        item_spec = self.item_spec
        if item_spec is None:
            return None

        if isinstance(item_spec, (DropdownChoice, OptionalDropdownChoice)):
            return item_spec.choices()

        return None

    @property
    def group_name(self) -> str:
        return self._group().name

    @property
    def main_group_name(self) -> str:
        return self.group_name.split("/")[0]

    @property
    def sub_group_name(self) -> str:
        return self.group_name.split("/")[1] if "/" in self.group_name else ""

    @property
    def match_type(self) -> str:
        return self._match_type

    @property
    def factory_default(self) -> Any:
        return self._factory_default

    @property
    def is_optional(self) -> bool:
        return self._is_optional

    @property
    def is_deprecated(self) -> bool:
=======
    def match_type(self):
        # type: () -> str
        return self._match_type

    @property
    def factory_default(self):
        # type: () -> Any
        return self._factory_default

    @property
    def is_optional(self):
        # type: () -> bool
        return self._is_optional

    @property
    def is_deprecated(self):
        # type: () -> bool
>>>>>>> 75a18bda
        return self._is_deprecated


class HostRulespec(Rulespec):
    """Base class for all rulespecs managing host rule sets with values"""
<<<<<<< HEAD

    # Required because of Rulespec.NO_FACTORY_DEFAULT
    def __init__(  # pylint: disable=dangerous-default-value
        self,
        name: str,
        group: Type[Any],
        valuespec: Callable[[], ValueSpec],
        title: Optional[Callable[[], str]] = None,
        match_type: str = "first",
        is_optional: bool = False,
        is_deprecated: bool = False,
        is_binary_ruleset: bool = False,
        factory_default: Any = Rulespec.NO_FACTORY_DEFAULT,
        help_func: Optional[Callable[[], str]] = None,
    ) -> None:
        super(HostRulespec, self).__init__(
            name=name,
            group=group,
            title=title,
            valuespec=valuespec,
            match_type=match_type,
            is_optional=is_optional,
            is_deprecated=is_deprecated,
            is_binary_ruleset=is_binary_ruleset,
            factory_default=factory_default,
            help_func=help_func,

            # Excplicit set
            is_for_services=False,
            item_type=None,
            item_name=None,
            item_spec=None,
            item_help=None,
        )
=======

    # Required because of Rulespec.NO_FACTORY_DEFAULT
    def __init__(  # pylint: disable=dangerous-default-value
            self,
            name,
            group,
            valuespec,
            title=None,
            match_type="first",
            is_optional=False,
            is_deprecated=False,
            is_binary_ruleset=False,
            factory_default=Rulespec.NO_FACTORY_DEFAULT,
            help_func=None,
    ):
        # type: (str, Type[Any], Callable[[], ValueSpec], Optional[Callable[[], Text]], str, bool, bool, bool, Any, Optional[Callable[[], Text]]) -> None
        super(HostRulespec, self).__init__(
            name=name,
            group=group,
            title=title,
            valuespec=valuespec,
            match_type=match_type,
            is_optional=is_optional,
            is_deprecated=is_deprecated,
            is_binary_ruleset=is_binary_ruleset,
            factory_default=factory_default,
            help_func=help_func,

            # Excplicit set
            is_for_services=False,
            item_type=None,
            item_name=None,
            item_spec=None,
            item_help=None,
        )

>>>>>>> 75a18bda

class ServiceRulespec(Rulespec):
    """Base class for all rulespecs managing service rule sets with values"""

<<<<<<< HEAD
class ServiceRulespec(Rulespec):
    """Base class for all rulespecs managing service rule sets with values"""

    # Required because of Rulespec.NO_FACTORY_DEFAULT
    def __init__(  # pylint: disable=dangerous-default-value
        self,
        name: str,
        group: Type[RulespecBaseGroup],
        valuespec: Callable[[], ValueSpec],
        title: Optional[Callable[[], str]] = None,
        match_type: str = "first",
        item_type: Optional[str] = None,
        item_name: Optional[Callable[[], str]] = None,
        item_spec: Optional[Callable[[], ValueSpec]] = None,
        item_help: Optional[Callable[[], str]] = None,
        is_optional: bool = False,
        is_deprecated: bool = False,
        is_binary_ruleset: bool = False,
        factory_default: Any = Rulespec.NO_FACTORY_DEFAULT,
        help_func: Optional[Callable[[], str]] = None,
    ) -> None:
        super(ServiceRulespec, self).__init__(
            name=name,
            group=group,
            title=title,
            valuespec=valuespec,
            match_type=match_type,
            is_binary_ruleset=is_binary_ruleset,
            item_type=item_type or "service",
            item_name=item_name,
            item_spec=item_spec,
            item_help=item_help,
            is_optional=is_optional,
            is_deprecated=is_deprecated,
            factory_default=factory_default,
            help_func=help_func,

            # Excplicit set
            is_for_services=True)


class BinaryHostRulespec(HostRulespec):
    # Required because of Rulespec.NO_FACTORY_DEFAULT
    def __init__(  # pylint: disable=dangerous-default-value
        self,
        name: str,
        group: Type[RulespecBaseGroup],
        title: Optional[Callable[[], str]] = None,
        match_type: str = "first",
        is_optional: bool = False,
        is_deprecated: bool = False,
        factory_default: Any = Rulespec.NO_FACTORY_DEFAULT,
        help_func: Optional[Callable[[], str]] = None,
    ) -> None:
        super(BinaryHostRulespec, self).__init__(
            name=name,
            group=group,
            title=title,
            match_type=match_type,
            is_optional=is_optional,
            is_deprecated=is_deprecated,
            factory_default=factory_default,
            help_func=help_func,

            # Explicit set
            is_binary_ruleset=True,
            valuespec=self._binary_host_valuespec,
        )

    def _binary_host_valuespec(self) -> ValueSpec:
=======
    # Required because of Rulespec.NO_FACTORY_DEFAULT
    def __init__(  # pylint: disable=dangerous-default-value
            self,
            name,
            group,
            valuespec,
            title=None,
            match_type="first",
            item_type=None,
            item_name=None,
            item_spec=None,
            item_help=None,
            is_optional=False,
            is_deprecated=False,
            is_binary_ruleset=False,
            factory_default=Rulespec.NO_FACTORY_DEFAULT,
            help_func=None,
    ):
        # type: (str, Type[RulespecGroup], Callable[[], ValueSpec], Optional[Callable[[], Text]], str, Optional[str], Optional[Callable[[], Text]], Optional[Callable[[], ValueSpec]], Optional[Callable[[], Text]], bool, bool, bool, Any, Optional[Callable[[], Text]]) -> None
        super(ServiceRulespec, self).__init__(
            name=name,
            group=group,
            title=title,
            valuespec=valuespec,
            match_type=match_type,
            is_binary_ruleset=is_binary_ruleset,
            item_type=item_type or "service",
            item_name=item_name,
            item_spec=item_spec,
            item_help=item_help,
            is_optional=is_optional,
            is_deprecated=is_deprecated,
            factory_default=factory_default,
            help_func=help_func,

            # Excplicit set
            is_for_services=True)


class BinaryHostRulespec(HostRulespec):
    # Required because of Rulespec.NO_FACTORY_DEFAULT
    def __init__(  # pylint: disable=dangerous-default-value
            self,
            name,
            group,
            title=None,
            match_type="first",
            is_optional=False,
            is_deprecated=False,
            factory_default=Rulespec.NO_FACTORY_DEFAULT,
            help_func=None,
    ):
        # type: (str, Type[RulespecGroup], Optional[Callable[[], Text]], str, bool, bool, Any, Optional[Callable[[], Text]]) -> None
        super(BinaryHostRulespec, self).__init__(
            name=name,
            group=group,
            title=title,
            match_type=match_type,
            is_optional=is_optional,
            is_deprecated=is_deprecated,
            factory_default=factory_default,
            help_func=help_func,

            # Explicit set
            is_binary_ruleset=True,
            valuespec=self._binary_host_valuespec,
        )

    def _binary_host_valuespec(self):
        # type: () -> ValueSpec
>>>>>>> 75a18bda
        return DropdownChoice(
            choices=[
                (True, _("Positive match (Add matching hosts to the set)")),
                (False, _("Negative match (Exclude matching hosts from the set)")),
            ],
            default_value=True,
        )


class BinaryServiceRulespec(ServiceRulespec):
    # Required because of Rulespec.NO_FACTORY_DEFAULT
    def __init__(  # pylint: disable=dangerous-default-value
<<<<<<< HEAD
        self,
        name: str,
        group: Type[RulespecBaseGroup],
        title: Optional[Callable[[], str]] = None,
        match_type: str = "first",
        item_type: Optional[str] = None,
        item_name: Optional[Callable[[], str]] = None,
        item_spec: Optional[Callable[[], ValueSpec]] = None,
        item_help: Optional[Callable[[], str]] = None,
        is_optional: bool = False,
        is_deprecated: bool = False,
        factory_default: Any = Rulespec.NO_FACTORY_DEFAULT,
        help_func: Optional[Callable[[], str]] = None,
    ) -> None:
=======
            self,
            name,
            group,
            title=None,
            match_type="first",
            item_type=None,
            item_name=None,
            item_spec=None,
            item_help=None,
            is_optional=False,
            is_deprecated=False,
            factory_default=Rulespec.NO_FACTORY_DEFAULT,
            help_func=None,
    ):
        # type: (str, Type[RulespecGroup], Optional[Callable[[], Text]], str, Optional[str], Optional[Callable[[], Text]], Optional[Callable[[], ValueSpec]], Optional[Callable[[], Text]], bool, bool, Any, Optional[Callable[[], Text]]) -> None
>>>>>>> 75a18bda
        super(BinaryServiceRulespec, self).__init__(
            name=name,
            group=group,
            title=title,
            match_type=match_type,
            is_optional=is_optional,
            is_deprecated=is_deprecated,
            item_type=item_type or "service",
            item_spec=item_spec,
            item_name=item_name,
            item_help=item_help,
            factory_default=factory_default,
            help_func=help_func,

            # Explicit set
            is_binary_ruleset=True,
            valuespec=self._binary_service_valuespec,
        )

<<<<<<< HEAD
    def _binary_service_valuespec(self) -> ValueSpec:
=======
    def _binary_service_valuespec(self):
        # type: () -> ValueSpec
>>>>>>> 75a18bda
        return DropdownChoice(
            choices=[
                (True, _("Positive match (Add matching services to the set)")),
                (False, _("Negative match (Exclude matching services from the set)")),
            ],
            default_value=True,
        )


def _get_manual_check_parameter_rulespec_instance(
<<<<<<< HEAD
    group: Type[Any],
    check_group_name: str,
    title: Optional[Callable[[], str]] = None,
    parameter_valuespec: Optional[Callable[[], ValueSpec]] = None,
    item_spec: Optional[Callable[[], ValueSpec]] = None,
    is_optional: Optional[bool] = None,
    is_deprecated: Optional[bool] = None,
) -> 'ManualCheckParameterRulespec':
=======
        group,
        check_group_name,
        title=None,
        parameter_valuespec=None,
        item_spec=None,
        is_optional=None,
        is_deprecated=None,
):
    # type: (Type[Any], str, Optional[Callable[[], Text]], Optional[Callable[[], ValueSpec]], Optional[Callable[[], ValueSpec]], bool, bool) -> ManualCheckParameterRulespec
>>>>>>> 75a18bda
    # There may be no RulespecGroup declaration for the static checks.
    # Create some based on the regular check groups (which should have a definition)
    try:
        subgroup_key = "static/" + group().sub_group_name
        checkparams_static_sub_group_class = rulespec_group_registry[subgroup_key]
    except KeyError:
        group_instance = group()
        main_group_static_class = rulespec_group_registry["static"]
        checkparams_static_sub_group_class = type("%sStatic" % group_instance.__class__.__name__,
                                                  (group_instance.__class__,), {
                                                      "main_group": main_group_static_class,
                                                  })

    return ManualCheckParameterRulespec(
        group=checkparams_static_sub_group_class,
        check_group_name=check_group_name,
        title=title,
        parameter_valuespec=parameter_valuespec,
        item_spec=item_spec,
        is_optional=is_optional,
        is_deprecated=is_deprecated,
    )


class CheckParameterRulespecWithItem(ServiceRulespec):
    """Base class for all rulespecs managing parameters for check groups with item

    These have to be named checkgroup_parameters:<name-of-checkgroup>. These
    parameters affect the discovered services only, not the manually configured
    checks."""

    # Required because of Rulespec.NO_FACTORY_DEFAULT
    def __init__(  # pylint: disable=dangerous-default-value
<<<<<<< HEAD
        self,
        check_group_name: str,
        group: Type[RulespecBaseGroup],
        parameter_valuespec: Callable[[], ValueSpec],
        title: Optional[Callable[[], str]] = None,
        match_type: Optional[str] = None,
        item_type: Optional[str] = None,
        item_name: Optional[Callable[[], str]] = None,
        item_spec: Optional[Callable[[], ValueSpec]] = None,
        item_help: Optional[Callable[[], str]] = None,
        is_optional: bool = False,
        is_deprecated: bool = False,
        factory_default: Any = Rulespec.NO_FACTORY_DEFAULT,
        create_manual_check: bool = True,
    ) -> None:
=======
            self,
            check_group_name,
            group,
            parameter_valuespec,
            title=None,
            match_type=None,
            item_type=None,
            item_name=None,
            item_spec=None,
            item_help=None,
            is_optional=False,
            is_deprecated=False,
            factory_default=Rulespec.NO_FACTORY_DEFAULT,
            create_manual_check=True,
    ):
        # type: (str, Type[RulespecGroup], Callable[[], ValueSpec], Optional[Callable[[], Text]], str, Optional[str], Optional[Callable[[], Text]], Optional[Callable[[], ValueSpec]], Optional[Callable[[], Text]], bool, bool, Any, bool) -> None
>>>>>>> 75a18bda
        # Mandatory keys
        self._check_group_name = check_group_name
        name = "checkgroup_parameters:%s" % self._check_group_name
        self._parameter_valuespec = parameter_valuespec

        arg_infos = [
            # (arg, is_callable, none_allowed)
            (check_group_name, False, False),
            (parameter_valuespec, True, False),
        ]
        _validate_function_args(arg_infos, name)

        super(CheckParameterRulespecWithItem, self).__init__(
            name=name,
            group=group,
            title=title,
            item_type=item_type or "item",
            item_name=item_name,
            item_spec=item_spec,
            item_help=item_help,
            is_optional=is_optional,
            is_deprecated=is_deprecated,

            # Excplicit set
            is_binary_ruleset=False,
            match_type=match_type or "first",
            valuespec=self._rulespec_valuespec)

        self.manual_check_parameter_rulespec_instance = None
        if create_manual_check:
            self.manual_check_parameter_rulespec_instance = _get_manual_check_parameter_rulespec_instance(
                group=self.group,
                check_group_name=check_group_name,
                title=title,
                parameter_valuespec=parameter_valuespec,
                item_spec=item_spec,
                is_optional=is_optional,
                is_deprecated=is_deprecated,
            )

    @property
<<<<<<< HEAD
    def check_group_name(self) -> str:
        return self._check_group_name

    def _rulespec_valuespec(self) -> ValueSpec:
=======
    def check_group_name(self):
        # type: () -> str
        return self._check_group_name

    def _rulespec_valuespec(self):
        # type: () -> ValueSpec
>>>>>>> 75a18bda
        return _wrap_valuespec_in_timeperiod_valuespec(self._parameter_valuespec())


class CheckParameterRulespecWithoutItem(HostRulespec):
    """Base class for all rulespecs managing parameters for check groups without item

    These have to be named checkgroup_parameters:<name-of-checkgroup>. These
    parameters affect the discovered services only, not the manually configured
    checks."""

    # Required because of Rulespec.NO_FACTORY_DEFAULT
    def __init__(  # pylint: disable=dangerous-default-value
<<<<<<< HEAD
        self,
        check_group_name,
        group,
        parameter_valuespec,
        title=None,
        match_type=None,
        is_optional=False,
        is_deprecated=False,
        factory_default=Rulespec.NO_FACTORY_DEFAULT,
        create_manual_check=True,
=======
            self,
            check_group_name,
            group,
            parameter_valuespec,
            title=None,
            match_type=None,
            is_optional=False,
            is_deprecated=False,
            factory_default=Rulespec.NO_FACTORY_DEFAULT,
            create_manual_check=True,
>>>>>>> 75a18bda
    ):
        self._check_group_name = check_group_name
        name = "checkgroup_parameters:%s" % self._check_group_name
        self._parameter_valuespec = parameter_valuespec

        arg_infos = [
            # (arg, is_callable, none_allowed)
            (check_group_name, False, False),
            (parameter_valuespec, True, False),
        ]
        _validate_function_args(arg_infos, name)

        super(CheckParameterRulespecWithoutItem, self).__init__(
            group=group,
            title=title,
            is_optional=is_optional,
            is_deprecated=is_deprecated,

            # Excplicit set
            name=name,
            is_binary_ruleset=False,
            match_type=match_type or "first",
            valuespec=self._rulespec_valuespec,
        )

        self.manual_check_parameter_rulespec_instance = None
        if create_manual_check:
            self.manual_check_parameter_rulespec_instance = _get_manual_check_parameter_rulespec_instance(
                group=self.group,
                check_group_name=check_group_name,
                title=title,
                parameter_valuespec=parameter_valuespec,
                is_optional=is_optional,
                is_deprecated=is_deprecated,
            )

    @property
<<<<<<< HEAD
    def check_group_name(self) -> str:
        return self._check_group_name

    def _rulespec_valuespec(self) -> ValueSpec:
        return _wrap_valuespec_in_timeperiod_valuespec(self._parameter_valuespec())


def _wrap_valuespec_in_timeperiod_valuespec(valuespec: ValueSpec) -> ValueSpec:
=======
    def check_group_name(self):
        # type: () -> str
        return self._check_group_name

    def _rulespec_valuespec(self):
        # type: () -> ValueSpec
        return _wrap_valuespec_in_timeperiod_valuespec(self._parameter_valuespec())


def _wrap_valuespec_in_timeperiod_valuespec(valuespec):
    # type: (ValueSpec) -> ValueSpec
>>>>>>> 75a18bda
    """Enclose the parameter valuespec with a TimeperiodValuespec.
    The given valuespec will be transformed to a list of valuespecs,
    whereas each element can be set to a specific timeperiod.
    """
    if isinstance(valuespec, TimeperiodValuespec):
        # Legacy check parameters registered through register_check_parameters() already
        # have their valuespec wrapped in TimeperiodValuespec.
        return valuespec
    return TimeperiodValuespec(valuespec)


class ManualCheckParameterRulespec(HostRulespec):
    """Base class for all rulespecs managing manually configured checks

    These have to be named static_checks:<name-of-checkgroup>"""
    def __init__(self,
                 group,
                 check_group_name,
                 parameter_valuespec=None,
                 title=None,
                 item_spec=None,
                 is_optional=False,
                 is_deprecated=False):

        # Mandatory keys
        self._check_group_name = check_group_name
        name = "static_checks:%s" % self._check_group_name

        arg_infos = [
            # (arg, is_callable, none_allowed)
            (check_group_name, False, False),
            (parameter_valuespec, True, True),
            (item_spec, True, True),
        ]
        _validate_function_args(arg_infos, name)
        super(ManualCheckParameterRulespec, self).__init__(
            group=group,
            name=name,
            title=title,
            is_optional=is_optional,
            is_deprecated=is_deprecated,

            # Explicit set
            valuespec=self._rulespec_valuespec,
            match_type="all",
        )

<<<<<<< HEAD
    # Required because of Rulespec.NO_FACTORY_DEFAULT
    def __init__(  # pylint: disable=dangerous-default-value
        self,
        group,
        check_group_name,
        parameter_valuespec=None,
        title=None,
        item_spec=None,
        is_optional=False,
        is_deprecated=False,
        name=None,
        match_type="all",
        factory_default=Rulespec.NO_FACTORY_DEFAULT,
    ):

        # Mandatory keys
        self._check_group_name = check_group_name
        if name is None:
            name = "static_checks:%s" % self._check_group_name

        arg_infos = [
            # (arg, is_callable, none_allowed)
            (check_group_name, False, False),
            (parameter_valuespec, True, True),
            (item_spec, True, True),
        ]
        _validate_function_args(arg_infos, name)
        super(ManualCheckParameterRulespec, self).__init__(
            group=group,
            name=name,
            title=title,
            match_type=match_type,
            is_optional=is_optional,
            is_deprecated=is_deprecated,
            factory_default=factory_default,

            # Explicit set
            valuespec=self._rulespec_valuespec,
        )

        # Optional keys
        self._parameter_valuespec = parameter_valuespec
        self._rule_value_item_spec = item_spec

    @property
    def check_group_name(self) -> str:
        return self._check_group_name

    def _rulespec_valuespec(self) -> ValueSpec:
=======
        # Optional keys
        self._parameter_valuespec = parameter_valuespec
        self._rule_value_item_spec = item_spec

    @property
    def check_group_name(self):
        # type: () -> str
        return self._check_group_name

    def _rulespec_valuespec(self):
        # type: () -> ValueSpec
>>>>>>> 75a18bda
        """Wraps the parameter together with the other needed valuespecs

        This should not be overridden by specific manual checks. Normally the parameter_valuespec
        is the one that should be overridden.
        """

        if self._parameter_valuespec:
            parameter_vs = _wrap_valuespec_in_timeperiod_valuespec(self._parameter_valuespec())
        else:
            parameter_vs = FixedValue(
                None,
                help=_("This check has no parameters."),
                totext="",
            )

        if parameter_vs.title() is None:
            parameter_vs._title = _("Parameters")

        return Tuple(
            title=parameter_vs.title(),
            elements=[
                CheckTypeGroupSelection(
                    self.check_group_name,
                    title=_("Checktype"),
                    help=_("Please choose the check plugin"),
                ),
                self._get_item_spec(),
                parameter_vs,
            ],
        )

<<<<<<< HEAD
    def _get_item_spec(self) -> ValueSpec:
=======
    def _get_item_spec(self):
        # type: () -> ValueSpec
>>>>>>> 75a18bda
        """Not used as condition, only for the rule value valuespec"""
        if self._rule_value_item_spec:
            return self._rule_value_item_spec()

        return FixedValue(
            None,
            totext='',
        )


# Pre 1.6 rule registering logic. Need to be kept for some time
def register_rule(
        group,
        varname,
        valuespec=None,
        title=None,
        help=None,  # pylint: disable=redefined-builtin
        itemspec=None,
        itemtype=None,
        itemname=None,
        itemhelp=None,
        itemenum=None,
        match="first",
        optional=False,
        deprecated=False,
        **kwargs):
<<<<<<< HEAD

    base_class = _rulespec_class_for(varname, valuespec is not None, itemtype is not None)
=======

    factory_default = kwargs.get("factory_default", Rulespec.NO_FACTORY_DEFAULT)

    if isinstance(group, six.string_types):
        group = get_rulegroup(group).__class__

>>>>>>> 75a18bda
    class_kwargs = {
        "name": varname,
        "group": get_rulegroup(group).__class__ if isinstance(group, str) else group,
        "match_type": match,
        "factory_default": kwargs.get("factory_default", Rulespec.NO_FACTORY_DEFAULT),
        "is_optional": optional,
        "is_deprecated": deprecated,
    }
    if valuespec is not None:
        class_kwargs["valuespec"] = lambda: valuespec
<<<<<<< HEAD
    if varname.startswith("static_checks:") or varname.startswith("checkgroup_parameters:"):
        class_kwargs["check_group_name"] = varname.split(":", 1)[1]
    if title is not None:
        class_kwargs["title"] = lambda: title
    if itemtype is not None:
        class_kwargs["item_type"] = itemtype
    if help is not None:
        class_kwargs["help_func"] = lambda v=help: v
    if itemspec is not None:
        class_kwargs["item_spec"] = lambda v=itemspec: v
    if itemname is not None:
        class_kwargs["item_name"] = lambda v=itemname: v
    if itemhelp is not None:
        class_kwargs["item_help"] = lambda v=itemhelp: v
=======

    if varname.startswith("static_checks:"):
        base_class = ManualCheckParameterRulespec
    elif varname.startswith("checkgroup_parameters:"):
        base_class = CheckParameterRulespecWithItem if itemtype is not None else CheckParameterRulespecWithoutItem
    elif valuespec is None:
        base_class = BinaryServiceRulespec if itemtype is not None else BinaryHostRulespec
    else:
        base_class = ServiceRulespec if itemtype is not None else HostRulespec

    if varname.startswith("static_checks:") or varname.startswith("checkgroup_parameters:"):
        class_kwargs["check_group_name"] = varname.split(":", 1)[1]

    if title is not None:
        class_kwargs["title"] = lambda: title

    for name, value, lambda_enclosed in [
        ("help_func", help, True),
        ("item_type", itemtype, False),
        ("item_spec", itemspec, True),
        ("item_name", itemname, True),
        ("item_help", itemhelp, True),
    ]:
        if value is not None:
            if lambda_enclosed:
                class_kwargs[name] = lambda v=value: v
            else:
                class_kwargs[name] = value

>>>>>>> 75a18bda
    if not itemname and itemtype == "service":
        class_kwargs["item_name"] = lambda: _("Service")

    rulespec_registry.register(base_class(**class_kwargs))


<<<<<<< HEAD
# NOTE: mypy's typing rules for ternaries seem to be a bit broken, so we have
# to nest ifs in a slightly ugly way.
def _rulespec_class_for(varname: str, has_valuespec: bool, has_itemtype: bool) -> Type[Rulespec]:
    if varname.startswith("static_checks:"):
        return ManualCheckParameterRulespec
    if varname.startswith("checkgroup_parameters:"):
        if has_itemtype:
            return CheckParameterRulespecWithItem
        return CheckParameterRulespecWithoutItem
    if has_valuespec:
        if has_itemtype:
            return ServiceRulespec
        return HostRulespec
    if has_itemtype:
        return BinaryServiceRulespec
    return BinaryHostRulespec


class RulespecRegistry(cmk.utils.plugin_registry.Registry[Rulespec]):
=======
class RulespecRegistry(cmk.utils.plugin_registry.InstanceRegistry):
>>>>>>> 75a18bda
    def __init__(self, group_registry):
        super(RulespecRegistry, self).__init__()
        self._group_registry = group_registry

    def plugin_name(self, instance: Rulespec) -> str:
        return instance.name

<<<<<<< HEAD
    def get_by_group(self, group_name: str) -> List[Rulespec]:
=======
    def plugin_name(self, instance):
        # type: (Rulespec) -> str
        return instance.name

    def get_by_group(self, group_name):
        # type: (str) -> List[Rulespec]
>>>>>>> 75a18bda
        rulespecs = []

        if group_name not in self._group_registry:
            raise KeyError()

        for rulespec_instance in self.values():
            if rulespec_instance.group_name == group_name:
                rulespecs.append(rulespec_instance)
        return rulespecs

    def get_all_groups(self):
        """Returns a list of all rulespec groups that have rules registered for

        Can not use direct rulespec_group_registry access for this, because the
        group registry does not know whether a group is registered for it"""
        return list(set(gc.group_name for gc in self.values()))

<<<<<<< HEAD
    def register(self, instance: Any) -> Any:
        # not-yet-a-type: (Rulespec) -> None
=======
    def register(self, instance):
        # type: (Rulespec) -> None
>>>>>>> 75a18bda
        if not isinstance(instance, Rulespec):
            raise MKGeneralException(_("Tried to register incompatible rulespec: %r") % instance)

        if isinstance(instance,
                      (CheckParameterRulespecWithItem, CheckParameterRulespecWithoutItem)):
<<<<<<< HEAD

            manual_instance: Any = instance.manual_check_parameter_rulespec_instance
            if manual_instance:
                subgroup_key = "static/" + manual_instance.group().sub_group_name
                if subgroup_key not in rulespec_group_registry:
                    rulespec_group_registry.register(manual_instance.group)

                super(RulespecRegistry, self).register(manual_instance)

        return super(RulespecRegistry, self).register(instance)

    def register_without_manual_check_rulespec(self, instance: Rulespec) -> None:
=======

            manual_instance = instance.manual_check_parameter_rulespec_instance  # type: Any
            if manual_instance:
                subgroup_key = "static/" + manual_instance.group().sub_group_name
                if subgroup_key not in rulespec_group_registry:
                    rulespec_group_registry.register(manual_instance.group)

                super(RulespecRegistry, self).register(manual_instance)

        super(RulespecRegistry, self).register(instance)

    def register_without_manual_check_rulespec(self, instance):
        # type: (Rulespec) -> None
>>>>>>> 75a18bda
        """Use this register method to prevent adding a manual check rulespec"""
        if not isinstance(instance, Rulespec):
            MKGeneralException(
                _("!!! Error: Received class in RulespecRegistry:register_manual_check_rulespec %r")
                % instance)
            return
        super(RulespecRegistry, self).register(instance)


class CheckTypeGroupSelection(ElementSelection):
    def __init__(self, checkgroup, **kwargs):
        super(CheckTypeGroupSelection, self).__init__(**kwargs)
        self._checkgroup = checkgroup

    def get_elements(self):
        checks = check_mk_local_automation("get-check-information")
        elements = {
            cn: "%s - %s" % (cn, c["title"])
            for (cn, c) in checks.items()
            if c.get("group") == self._checkgroup
        }
        return elements

    def value_to_text(self, value):
        return "<tt>%s</tt>" % value


class TimeperiodValuespec(ValueSpec):
    # Used by GUI switch
    # The actual set mode
    # "0" - no timespecific settings
    # "1" - timespecific settings active
    tp_toggle_var = "tp_toggle"
    tp_current_mode = "tp_active"

    tp_default_value_key = "tp_default_value"  # Used in valuespec
    tp_values_key = "tp_values"  # Used in valuespec

    def __init__(self, valuespec):
        super(TimeperiodValuespec, self).__init__(
            title=valuespec.title(),
            help=valuespec.help(),
        )
        self._enclosed_valuespec = valuespec

    def default_value(self):
        # If nothing is configured, simply return the default value of the enclosed valuespec
        return self._enclosed_valuespec.default_value()

    def render_input(self, varprefix, value):
        # The display mode differs when the valuespec is activated
        vars_copy = dict(html.request.itervars())

        # The timeperiod mode can be set by either the GUI switch or by the value itself
        # GUI switch overrules the information stored in the value
        if html.request.has_var(self.tp_toggle_var):
            is_active = self._is_switched_on()
        else:
            is_active = self.is_active(value)

        # Set the actual used mode
        html.hidden_field(self.tp_current_mode, "%d" % is_active)

        vars_copy[self.tp_toggle_var] = "%d" % (not is_active)

        url_vars: HTTPVariables = []
        url_vars += vars_copy.items()
        toggle_url = makeuri(request, url_vars)

        if is_active:
            value = self._get_timeperiod_value(value)
            self._get_timeperiod_valuespec().render_input(varprefix, value)
            html.buttonlink(toggle_url,
<<<<<<< HEAD
                            _("Disable timespecific parameters"),
=======
                            _("%s timespecific parameters") % mode,
>>>>>>> 75a18bda
                            class_=["toggle_timespecific_parameter"])
        else:
            value = self._get_timeless_value(value)
            r = self._enclosed_valuespec.render_input(varprefix, value)
            html.buttonlink(toggle_url,
<<<<<<< HEAD
                            _("Enable timespecific parameters"),
=======
                            _("%s timespecific parameters") % mode,
>>>>>>> 75a18bda
                            class_=["toggle_timespecific_parameter"])
            return r

    def value_to_text(self, value):
        # TODO/Phantasm: highlight currently active timewindow
        return self._get_used_valuespec(value).value_to_text(value)

    def from_html_vars(self, varprefix):
        if html.request.var(self.tp_current_mode) == "1":
            # Fetch the timespecific settings
            parameters = self._get_timeperiod_valuespec().from_html_vars(varprefix)
            if parameters[self.tp_values_key]:
                return parameters

            # Fall back to enclosed valuespec data when no timeperiod is set
            return parameters[self.tp_default_value_key]

        # Fetch the data from the enclosed valuespec
        return self._enclosed_valuespec.from_html_vars(varprefix)

    def canonical_value(self):
        return self._enclosed_valuespec.canonical_value()

    def _validate_value(self, value, varprefix):
        super(TimeperiodValuespec, self)._validate_value(value, varprefix)
        self._get_used_valuespec(value).validate_value(value, varprefix)

    def _get_timeperiod_valuespec(self):
        return Dictionary(
            elements=[
                (self.tp_default_value_key,
                 Transform(self._enclosed_valuespec,
                           title=_("Default parameters when no timeperiod matches"))),
                (self.tp_values_key,
                 ListOf(
                     Tuple(elements=[
                         TimeperiodSelection(
                             title=_("Match only during timeperiod"),
                             help=_("Match this rule only during times where the "
                                    "selected timeperiod from the monitoring "
                                    "system is active."),
                         ), self._enclosed_valuespec
                     ]),
                     title=_("Configured timeperiod parameters"),
                 )),
            ],
            optional_keys=False,
        )

    # Checks whether the tp-mode is switched on through the gui
    def _is_switched_on(self):
        return html.request.var(self.tp_toggle_var) == "1"

    # Checks whether the value itself already uses the tp-mode
    def is_active(self, value):
        return isinstance(value, dict) and self.tp_default_value_key in value

    # Returns simply the value or converts a plain value to a tp-value
    def _get_timeperiod_value(self, value):
        if isinstance(value, dict) and self.tp_default_value_key in value:
            return value
        return {self.tp_values_key: [], self.tp_default_value_key: value}

    # Returns simply the value or converts tp-value back to a plain value
    def _get_timeless_value(self, value):
        if isinstance(value, dict) and self.tp_default_value_key in value:
            return value.get(self.tp_default_value_key)
        return value

    # Returns the currently used ValueSpec based on the current value
    def _get_used_valuespec(self, value: Any) -> ValueSpec:
        return self._get_timeperiod_valuespec() if self.is_active(
            value) else self._enclosed_valuespec

    def transform_value(self, value: Any) -> Any:
        return self._get_used_valuespec(value).transform_value(value)


def main_module_from_rulespec_group_name(
    group_name: str,
    main_module_reg: ModuleRegistry,
) -> ABCMainModule:
    return main_module_reg[makeuri_contextless_rulespec_group(
        request,
        group_name,
    )]()


class MatchItemGeneratorRules(ABCMatchItemGenerator):
    def __init__(
        self,
        name: str,
        rulesepc_group_reg: RulespecGroupRegistry,
        rulespec_reg: RulespecRegistry,
    ) -> None:
        super().__init__(name)
        self._rulespec_group_registry = rulesepc_group_reg
        self._rulespec_registry = rulespec_reg

    def _topic(self, rulespec: Rulespec) -> str:
        if rulespec.is_deprecated:
            return _("Deprecated rulesets")
        return f"{self._rulespec_group_registry[rulespec.main_group_name]().title}"

    def generate_match_items(self) -> MatchItems:
        yield from (MatchItem(
            title=rulespec.title,
            topic=self._topic(rulespec),
            url=makeuri_contextless(
                request,
                [("mode", "edit_ruleset"), ("varname", rulespec.name)],
                filename="wato.py",
            ),
            match_texts=[rulespec.title, rulespec.name],
        )
                    for group in self._rulespec_registry.get_all_groups()
                    for rulespec in self._rulespec_registry.get_by_group(group)
                    if rulespec.title)

    @staticmethod
    def is_affected_by_change(_change_action_name: str) -> bool:
        return False

    @property
    def is_localization_dependent(self) -> bool:
        return True


rulespec_registry = RulespecRegistry(rulespec_group_registry)

match_item_generator_registry.register(
    MatchItemGeneratorRules(
        'rules',
        rulespec_group_registry,
        rulespec_registry,
    ))<|MERGE_RESOLUTION|>--- conflicted
+++ resolved
@@ -1,26 +1,40 @@
-#!/usr/bin/env python3
-# -*- coding: utf-8 -*-
-# Copyright (C) 2019 tribe29 GmbH - License: GNU General Public License v2
-# This file is part of Checkmk (https://checkmk.com). It is subject to the terms and
-# conditions defined in the file COPYING, which is part of this source code package.
+#!/usr/bin/python
+# -*- encoding: utf-8; py-indent-offset: 4 -*-
+# +------------------------------------------------------------------+
+# |             ____ _               _        __  __ _  __           |
+# |            / ___| |__   ___  ___| | __   |  \/  | |/ /           |
+# |           | |   | '_ \ / _ \/ __| |/ /   | |\/| | ' /            |
+# |           | |___| | | |  __/ (__|   <    | |  | | . \            |
+# |            \____|_| |_|\___|\___|_|\_\___|_|  |_|_|\_\           |
+# |                                                                  |
+# | Copyright Mathias Kettner 2014             mk@mathias-kettner.de |
+# +------------------------------------------------------------------+
+#
+# This file is part of Check_MK.
+# The official homepage is at http://mathias-kettner.de/check_mk.
+#
+# check_mk is free software;  you can redistribute it and/or modify it
+# under the  terms of the  GNU General Public License  as published by
+# the Free Software Foundation in version 2.  check_mk is  distributed
+# in the hope that it will be useful, but WITHOUT ANY WARRANTY;  with-
+# out even the implied warranty of  MERCHANTABILITY  or  FITNESS FOR A
+# PARTICULAR PURPOSE. See the  GNU General Public License for more de-
+# tails. You should have  received  a copy of the  GNU  General Public
+# License along with GNU Make; see the file  COPYING.  If  not,  write
+# to the Free Software Foundation, Inc., 51 Franklin St,  Fifth Floor,
+# Boston, MA 02110-1301 USA.
 """The rulespecs are the ruleset specifications registered to WATO."""
 
 import abc
 import re
-<<<<<<< HEAD
-from typing import Union, Dict, List, Type, Optional, Any, Callable, Tuple as _Tuple
-=======
 from typing import Text, Dict, List, Type, Optional, Any, Callable  # pylint: disable=unused-import
 from typing import Tuple as TypingTuple  # pylint: disable=unused-import
 import six
->>>>>>> 75a18bda
 
 import cmk.utils.plugin_registry
 
-from cmk.gui.type_defs import HTTPVariables
-from cmk.gui.globals import html, request
-from cmk.gui.utils.html import HTML
-from cmk.gui.valuespec import ValueSpec
+from cmk.gui.globals import html
+from cmk.gui.valuespec import ValueSpec  # pylint: disable=unused-import
 from cmk.gui.valuespec import (
     Dictionary,
     Transform,
@@ -33,127 +47,132 @@
 )
 from cmk.gui.watolib.timeperiods import TimeperiodSelection
 from cmk.gui.watolib.automations import check_mk_local_automation
-from cmk.gui.watolib.search import (
-    ABCMatchItemGenerator,
-    MatchItem,
-    MatchItems,
-    match_item_generator_registry,
-)
-from cmk.gui.watolib.main_menu import (
-    ABCMainModule,
-    ModuleRegistry,
-)
 from cmk.gui.i18n import _
 from cmk.gui.exceptions import MKGeneralException
-<<<<<<< HEAD
-from cmk.gui.utils.urls import (
-    makeuri,
-    makeuri_contextless,
-    makeuri_contextless_rulespec_group,
-)
-=======
->>>>>>> 75a18bda
-
-
-class RulespecBaseGroup(metaclass=abc.ABCMeta):
+
+
+class RulespecBaseGroup(object):
     """Base class for all rulespec group types"""
+    __metaclass__ = abc.ABCMeta
+
     @abc.abstractproperty
-    def name(self) -> str:
+    def name(self):
+        # type: () -> Text
         """Unique internal key of this group"""
         raise NotImplementedError()
 
     @abc.abstractproperty
-    def title(self) -> str:
+    def title(self):
+        # type: () -> Text
         """Human readable title of this group"""
         raise NotImplementedError()
 
     @abc.abstractproperty
-    def help(self) -> Optional[str]:
+    def help(self):
+        # type: () -> Text
         """Helpful description of this group"""
         raise NotImplementedError()
 
     @abc.abstractproperty
-    def choice_title(self) -> str:
+    def is_sub_group(self):
+        # type: () -> bool
+        raise NotImplementedError()
+
+    @abc.abstractproperty
+    def choice_title(self):
+        # type: () -> Text
         raise NotImplementedError()
 
 
 class RulespecGroup(RulespecBaseGroup):
     @abc.abstractproperty
-    def name(self) -> str:
+    def name(self):
+        # type: () -> Text
         """Unique internal key of this group"""
         raise NotImplementedError()
 
     @abc.abstractproperty
-    def title(self) -> str:
+    def title(self):
+        # type: () -> Text
         """Human readable title of this group"""
         raise NotImplementedError()
 
     @abc.abstractproperty
-    def help(self) -> str:
+    def help(self):
+        # type: () -> Text
         """Helpful description of this group"""
         raise NotImplementedError()
 
     @property
-    def choice_title(self) -> str:
+    def is_sub_group(self):
+        return False
+
+    @property
+    def choice_title(self):
         return self.title
 
 
-class RulespecSubGroup(RulespecBaseGroup, metaclass=abc.ABCMeta):
+class RulespecSubGroup(RulespecBaseGroup):
+    __metaclass__ = abc.ABCMeta
+
     @abc.abstractproperty
-    def main_group(self) -> Type[RulespecGroup]:
+    def main_group(self):
         """A reference to the main group class"""
         raise NotImplementedError()
 
     @abc.abstractproperty
-    def sub_group_name(self) -> str:
+    def sub_group_name(self):
         """The internal name of the sub group"""
         raise NotImplementedError()
 
     @property
-    def name(self) -> str:
+    def name(self):
         return "/".join([self.main_group().name, self.sub_group_name])
 
     @property
-    def choice_title(self) -> str:
+    def choice_title(self):
         return u"&nbsp;&nbsp;⌙ %s" % self.title
 
     @property
-    def help(self) -> None:
+    def help(self):
         return None  # Sub groups currently have no help text
 
-
-class RulespecGroupRegistry(cmk.utils.plugin_registry.Registry[Type[RulespecBaseGroup]]):
+    @property
+    def is_sub_group(self):
+        return True
+
+
+class RulespecGroupRegistry(cmk.utils.plugin_registry.ClassRegistry):
     def __init__(self):
         super(RulespecGroupRegistry, self).__init__()
-<<<<<<< HEAD
-        self._main_groups: List[Type[RulespecGroup]] = []
-        self._sub_groups_by_main_group: Dict[Type[RulespecGroup], List[Type[RulespecSubGroup]]] = {}
-=======
         self._main_groups = []  # type: List[Type[RulespecGroup]]
         self._sub_groups_by_main_group = {
         }  # type: Dict[Type[RulespecGroup], List[Type[RulespecSubGroup]]]
 
     def plugin_base_class(self):
         return RulespecBaseGroup
->>>>>>> 75a18bda
-
-    def plugin_name(self, instance: Type[RulespecBaseGroup]) -> str:
-        return instance().name
-
-    def registration_hook(self, instance: Type[RulespecBaseGroup]) -> None:
-        if issubclass(instance, RulespecSubGroup):
-            self._sub_groups_by_main_group.setdefault(instance().main_group, []).append(instance)
-        elif issubclass(instance, RulespecGroup):
-            self._main_groups.append(instance)
+
+    def plugin_name(self, plugin_class):
+        return plugin_class().name
+
+    def registration_hook(self, plugin_class):
+        group = plugin_class()
+        if not group.is_sub_group:
+            self._main_groups.append(plugin_class)
         else:
-            raise TypeError("Got invalid type \"%s\"" % instance.__name__)
-
-    def get_group_choices(self) -> List[_Tuple[str, str]]:
+            self._sub_groups_by_main_group.setdefault(group.main_group, []).append(plugin_class)
+
+    def get_group_choices(self, mode):
         """Returns all available ruleset groups to be used in dropdown choices"""
-        choices: List[_Tuple[str, str]] = []
+        choices = []
 
         main_groups = [g_class() for g_class in self.get_main_groups()]
         for main_group in sorted(main_groups, key=lambda g: g.title):
+            if mode == "static_checks" and main_group.name != "static":
+                continue
+            elif mode != "static_checks" and main_group.name == "static":
+                continue
+
             choices.append((main_group.name, main_group.choice_title))
 
             sub_groups = [g_class() for g_class in self._get_sub_groups_of(main_group.__class__)]
@@ -162,13 +181,16 @@
 
         return choices
 
-    def get_main_groups(self) -> List[Type[RulespecGroup]]:
+    def get_main_groups(self):
+        # type: () -> List[Type[RulespecGroup]]
         return self._main_groups
 
-    def _get_sub_groups_of(self, main_group: Type[RulespecGroup]) -> List[Type[RulespecSubGroup]]:
+    def _get_sub_groups_of(self, main_group):
+        # type: (Type[RulespecGroup]) -> List[Type[RulespecSubGroup]]
         return self._sub_groups_by_main_group.get(main_group, [])
 
-    def get_matching_group_names(self, group_name: str) -> List[str]:
+    def get_matching_group_names(self, group_name):
+        # type: (str) -> List[str]
         """Get either the main group and all sub groups of a matching main group or the matching sub group"""
         for group_class in self._main_groups:
             if group_class().name == group_name:
@@ -177,18 +199,17 @@
 
         return [name for name in self._entries if name == group_name]
 
-    def get_host_rulespec_group_names(self) -> List[str]:
+    def get_host_rulespec_group_names(self):
         """Collect all rulesets that apply to hosts, except those specifying new active or static checks"""
-        names: List[str] = []
+        names = []
         hidden_groups = ("static", "checkparams", "activechecks")
-        hidden_main_groups = ("host_monconf", "monconf", "agents", "agent")
+        hidden_main_groups = ("monconf", "agents", "agent")
         for g_class in self.values():
             group = g_class()
-            if isinstance(group, RulespecSubGroup) and group.main_group().name in hidden_groups:
+            if group.is_sub_group and group.main_group().name in hidden_groups:
                 continue
 
-            if not isinstance(group, RulespecSubGroup
-                             ) and group.name in hidden_groups or group.name in hidden_main_groups:
+            if not group.is_sub_group and group.name in hidden_groups or group.name in hidden_main_groups:
                 continue
 
             names.append(group.name)
@@ -199,29 +220,25 @@
 
 
 @rulespec_group_registry.register
-class RulespecGroupEnforcedServices(RulespecGroup):
+class RulespecGroupManualChecks(RulespecGroup):
     @property
     def name(self):
         return "static"
 
     @property
     def title(self):
-        return _("Enforced services")
+        return _("Manual Checks")
 
     @property
     def help(self):
-        return _(
-            "Rules to set up [cms_wato_services#manual_checks|manual services]. Services set "
-            "up in this way do not depend on the service discovery. This is useful if you want "
-            "to enforce compliance with a specific guideline. You can for example ensure that "
-            "a certain Windows service is always present on a host.")
+        return _("Statically configured Check_MK checks that do not rely on the inventory")
 
 
 @rulespec_group_registry.register
-class RulespecGroupEnforcedServicesNetworking(RulespecSubGroup):
+class RulespecGroupManualChecksNetworking(RulespecSubGroup):
     @property
     def main_group(self):
-        return RulespecGroupEnforcedServices
+        return RulespecGroupManualChecks
 
     @property
     def sub_group_name(self):
@@ -233,10 +250,10 @@
 
 
 @rulespec_group_registry.register
-class RulespecGroupEnforcedServicesApplications(RulespecSubGroup):
+class RulespecGroupManualChecksApplications(RulespecSubGroup):
     @property
     def main_group(self):
-        return RulespecGroupEnforcedServices
+        return RulespecGroupManualChecks
 
     @property
     def sub_group_name(self):
@@ -248,10 +265,10 @@
 
 
 @rulespec_group_registry.register
-class RulespecGroupEnforcedServicesEnvironment(RulespecSubGroup):
+class RulespecGroupManualChecksEnvironment(RulespecSubGroup):
     @property
     def main_group(self):
-        return RulespecGroupEnforcedServices
+        return RulespecGroupManualChecks
 
     @property
     def sub_group_name(self):
@@ -263,10 +280,10 @@
 
 
 @rulespec_group_registry.register
-class RulespecGroupEnforcedServicesOperatingSystem(RulespecSubGroup):
+class RulespecGroupManualChecksOperatingSystem(RulespecSubGroup):
     @property
     def main_group(self):
-        return RulespecGroupEnforcedServices
+        return RulespecGroupManualChecks
 
     @property
     def sub_group_name(self):
@@ -278,10 +295,10 @@
 
 
 @rulespec_group_registry.register
-class RulespecGroupEnforcedServicesHardware(RulespecSubGroup):
+class RulespecGroupManualChecksHardware(RulespecSubGroup):
     @property
     def main_group(self):
-        return RulespecGroupEnforcedServices
+        return RulespecGroupManualChecks
 
     @property
     def sub_group_name(self):
@@ -293,10 +310,10 @@
 
 
 @rulespec_group_registry.register
-class RulespecGroupEnforcedServicesStorage(RulespecSubGroup):
+class RulespecGroupManualChecksStorage(RulespecSubGroup):
     @property
     def main_group(self):
-        return RulespecGroupEnforcedServices
+        return RulespecGroupManualChecks
 
     @property
     def sub_group_name(self):
@@ -308,10 +325,10 @@
 
 
 @rulespec_group_registry.register
-class RulespecGroupEnforcedServicesVirtualization(RulespecSubGroup):
+class RulespecGroupManualChecksVirtualization(RulespecSubGroup):
     @property
     def main_group(self):
-        return RulespecGroupEnforcedServices
+        return RulespecGroupManualChecks
 
     @property
     def sub_group_name(self):
@@ -362,106 +379,14 @@
     })
 
 
-<<<<<<< HEAD
-def _validate_function_args(arg_infos: List[_Tuple[Any, bool, bool]], hint: str) -> None:
-=======
 def _validate_function_args(arg_infos, hint):
     # type: (List[TypingTuple[Any, bool, bool]], str) -> None
->>>>>>> 75a18bda
     for idx, (arg, is_callable, none_allowed) in enumerate(arg_infos):
         if not none_allowed and arg is None:
             raise MKGeneralException(_("Invalid None argument at for %s idx %d") % (hint, idx))
         if arg is not None and callable(arg) != is_callable:
             raise MKGeneralException(
                 _("Invalid expected callable for %s at idx %d: %r") % (hint, idx, arg))
-<<<<<<< HEAD
-
-
-class Rulespec(metaclass=abc.ABCMeta):
-    NO_FACTORY_DEFAULT: list = []
-    # means this ruleset is not used if no rule is entered
-    FACTORY_DEFAULT_UNUSED: list = []
-
-    def __init__(
-        self,
-        name: str,
-        group: Type[RulespecBaseGroup],
-        title: Optional[Callable[[], str]],
-        valuespec: Callable[[], ValueSpec],
-        match_type: str,
-        item_type: Optional[str],
-        item_spec: Optional[Callable[[], ValueSpec]],
-        item_name: Optional[Callable[[], str]],
-        item_help: Optional[Callable[[], str]],
-        is_optional: bool,
-        is_deprecated: bool,
-        is_for_services: bool,
-        is_binary_ruleset: bool,
-        factory_default: Any,
-        help_func: Optional[Callable[[], str]],
-    ) -> None:
-        super(Rulespec, self).__init__()
-
-        arg_infos: List[_Tuple[Any, bool, bool]] = [
-            # (arg, is_callable, none_allowed)
-            (name, False, False),
-            (group, True, False),  # A class -> callable
-            (title, True, True),
-            (valuespec, True, False),
-            (match_type, False, False),
-            (item_type, False, True),
-            (item_spec, True, True),
-            (item_name, True, True),
-            (item_help, True, True),
-            (is_optional, False, False),
-            (is_deprecated, False, False),
-            (is_for_services, False, False),
-            (is_binary_ruleset, False, False),
-            (factory_default, False, True),
-            (help_func, True, True),
-        ]
-        _validate_function_args(arg_infos, name)
-
-        self._name = name
-        self._group = group
-        self._title = title
-        self._valuespec = valuespec
-        self._match_type = match_type
-        self._item_type = item_type
-        self._item_spec = item_spec
-        self._item_name = item_name
-        self._item_help = item_help
-        self._is_optional = is_optional
-        self._is_deprecated = is_deprecated
-        self._is_binary_ruleset = is_binary_ruleset
-        self._is_for_services = is_for_services
-        self._factory_default = factory_default
-        self._help = help_func
-
-    @property
-    def name(self) -> str:
-        return self._name
-
-    @property
-    def group(self) -> Type[RulespecBaseGroup]:
-        return self._group
-
-    @property
-    def valuespec(self) -> ValueSpec:
-        return self._valuespec()
-
-    @property
-    def title(self) -> Optional[str]:
-        if self._title:
-            return self._title()
-
-        return self.valuespec.title()
-
-    @property
-    def help(self) -> Union[None, str, HTML]:
-        if self._help:
-            return self._help()
-=======
 
 
 class Rulespec(object):
@@ -624,91 +549,18 @@
     def group_name(self):
         # type: () -> Text
         return self._group().name
->>>>>>> 75a18bda
-
-        return self.valuespec.help()
-
-    @property
-    def is_for_services(self) -> bool:
-        return self._is_for_services
-
-    @property
-<<<<<<< HEAD
-    def is_binary_ruleset(self) -> bool:
-        return self._is_binary_ruleset
-
-    @property
-    def item_type(self) -> Optional[str]:
-        return self._item_type
-
-    @property
-    def item_spec(self) -> Optional[ValueSpec]:
-        if self._item_spec:
-            return self._item_spec()
-
-        return None
-
-    @property
-    def item_name(self) -> Optional[str]:
-        if self._item_name:
-            return self._item_name()
-
-        if self._item_spec:
-            return self._item_spec().title()
-
-        if self.item_type == "service":
-            return _("Service")
-
-        return None
-
-    @property
-    def item_help(self) -> Union[None, str, HTML]:
-        if self._item_help:
-            return self._item_help()
-
-        if self._item_spec:
-            return self._item_spec().help()
-
-        return None
-
-    @property
-    def item_enum(self) -> Optional[List[_Tuple[str, str]]]:
-        item_spec = self.item_spec
-        if item_spec is None:
-            return None
-
-        if isinstance(item_spec, (DropdownChoice, OptionalDropdownChoice)):
-            return item_spec.choices()
-
-        return None
-
-    @property
-    def group_name(self) -> str:
-        return self._group().name
-
-    @property
-    def main_group_name(self) -> str:
+
+    @property
+    def main_group_name(self):
+        # type: () -> Text
         return self.group_name.split("/")[0]
 
     @property
-    def sub_group_name(self) -> str:
+    def sub_group_name(self):
+        # type: () -> Text
         return self.group_name.split("/")[1] if "/" in self.group_name else ""
 
     @property
-    def match_type(self) -> str:
-        return self._match_type
-
-    @property
-    def factory_default(self) -> Any:
-        return self._factory_default
-
-    @property
-    def is_optional(self) -> bool:
-        return self._is_optional
-
-    @property
-    def is_deprecated(self) -> bool:
-=======
     def match_type(self):
         # type: () -> str
         return self._match_type
@@ -726,48 +578,11 @@
     @property
     def is_deprecated(self):
         # type: () -> bool
->>>>>>> 75a18bda
         return self._is_deprecated
 
 
 class HostRulespec(Rulespec):
     """Base class for all rulespecs managing host rule sets with values"""
-<<<<<<< HEAD
-
-    # Required because of Rulespec.NO_FACTORY_DEFAULT
-    def __init__(  # pylint: disable=dangerous-default-value
-        self,
-        name: str,
-        group: Type[Any],
-        valuespec: Callable[[], ValueSpec],
-        title: Optional[Callable[[], str]] = None,
-        match_type: str = "first",
-        is_optional: bool = False,
-        is_deprecated: bool = False,
-        is_binary_ruleset: bool = False,
-        factory_default: Any = Rulespec.NO_FACTORY_DEFAULT,
-        help_func: Optional[Callable[[], str]] = None,
-    ) -> None:
-        super(HostRulespec, self).__init__(
-            name=name,
-            group=group,
-            title=title,
-            valuespec=valuespec,
-            match_type=match_type,
-            is_optional=is_optional,
-            is_deprecated=is_deprecated,
-            is_binary_ruleset=is_binary_ruleset,
-            factory_default=factory_default,
-            help_func=help_func,
-
-            # Excplicit set
-            is_for_services=False,
-            item_type=None,
-            item_name=None,
-            item_spec=None,
-            item_help=None,
-        )
-=======
 
     # Required because of Rulespec.NO_FACTORY_DEFAULT
     def __init__(  # pylint: disable=dangerous-default-value
@@ -804,83 +619,10 @@
             item_help=None,
         )
 
->>>>>>> 75a18bda
 
 class ServiceRulespec(Rulespec):
     """Base class for all rulespecs managing service rule sets with values"""
 
-<<<<<<< HEAD
-class ServiceRulespec(Rulespec):
-    """Base class for all rulespecs managing service rule sets with values"""
-
-    # Required because of Rulespec.NO_FACTORY_DEFAULT
-    def __init__(  # pylint: disable=dangerous-default-value
-        self,
-        name: str,
-        group: Type[RulespecBaseGroup],
-        valuespec: Callable[[], ValueSpec],
-        title: Optional[Callable[[], str]] = None,
-        match_type: str = "first",
-        item_type: Optional[str] = None,
-        item_name: Optional[Callable[[], str]] = None,
-        item_spec: Optional[Callable[[], ValueSpec]] = None,
-        item_help: Optional[Callable[[], str]] = None,
-        is_optional: bool = False,
-        is_deprecated: bool = False,
-        is_binary_ruleset: bool = False,
-        factory_default: Any = Rulespec.NO_FACTORY_DEFAULT,
-        help_func: Optional[Callable[[], str]] = None,
-    ) -> None:
-        super(ServiceRulespec, self).__init__(
-            name=name,
-            group=group,
-            title=title,
-            valuespec=valuespec,
-            match_type=match_type,
-            is_binary_ruleset=is_binary_ruleset,
-            item_type=item_type or "service",
-            item_name=item_name,
-            item_spec=item_spec,
-            item_help=item_help,
-            is_optional=is_optional,
-            is_deprecated=is_deprecated,
-            factory_default=factory_default,
-            help_func=help_func,
-
-            # Excplicit set
-            is_for_services=True)
-
-
-class BinaryHostRulespec(HostRulespec):
-    # Required because of Rulespec.NO_FACTORY_DEFAULT
-    def __init__(  # pylint: disable=dangerous-default-value
-        self,
-        name: str,
-        group: Type[RulespecBaseGroup],
-        title: Optional[Callable[[], str]] = None,
-        match_type: str = "first",
-        is_optional: bool = False,
-        is_deprecated: bool = False,
-        factory_default: Any = Rulespec.NO_FACTORY_DEFAULT,
-        help_func: Optional[Callable[[], str]] = None,
-    ) -> None:
-        super(BinaryHostRulespec, self).__init__(
-            name=name,
-            group=group,
-            title=title,
-            match_type=match_type,
-            is_optional=is_optional,
-            is_deprecated=is_deprecated,
-            factory_default=factory_default,
-            help_func=help_func,
-
-            # Explicit set
-            is_binary_ruleset=True,
-            valuespec=self._binary_host_valuespec,
-        )
-
-    def _binary_host_valuespec(self) -> ValueSpec:
-=======
     # Required because of Rulespec.NO_FACTORY_DEFAULT
     def __init__(  # pylint: disable=dangerous-default-value
             self,
@@ -951,7 +693,6 @@
 
     def _binary_host_valuespec(self):
         # type: () -> ValueSpec
->>>>>>> 75a18bda
         return DropdownChoice(
             choices=[
                 (True, _("Positive match (Add matching hosts to the set)")),
@@ -964,22 +705,6 @@
 class BinaryServiceRulespec(ServiceRulespec):
     # Required because of Rulespec.NO_FACTORY_DEFAULT
     def __init__(  # pylint: disable=dangerous-default-value
-<<<<<<< HEAD
-        self,
-        name: str,
-        group: Type[RulespecBaseGroup],
-        title: Optional[Callable[[], str]] = None,
-        match_type: str = "first",
-        item_type: Optional[str] = None,
-        item_name: Optional[Callable[[], str]] = None,
-        item_spec: Optional[Callable[[], ValueSpec]] = None,
-        item_help: Optional[Callable[[], str]] = None,
-        is_optional: bool = False,
-        is_deprecated: bool = False,
-        factory_default: Any = Rulespec.NO_FACTORY_DEFAULT,
-        help_func: Optional[Callable[[], str]] = None,
-    ) -> None:
-=======
             self,
             name,
             group,
@@ -995,7 +720,6 @@
             help_func=None,
     ):
         # type: (str, Type[RulespecGroup], Optional[Callable[[], Text]], str, Optional[str], Optional[Callable[[], Text]], Optional[Callable[[], ValueSpec]], Optional[Callable[[], Text]], bool, bool, Any, Optional[Callable[[], Text]]) -> None
->>>>>>> 75a18bda
         super(BinaryServiceRulespec, self).__init__(
             name=name,
             group=group,
@@ -1015,12 +739,8 @@
             valuespec=self._binary_service_valuespec,
         )
 
-<<<<<<< HEAD
-    def _binary_service_valuespec(self) -> ValueSpec:
-=======
     def _binary_service_valuespec(self):
         # type: () -> ValueSpec
->>>>>>> 75a18bda
         return DropdownChoice(
             choices=[
                 (True, _("Positive match (Add matching services to the set)")),
@@ -1031,16 +751,6 @@
 
 
 def _get_manual_check_parameter_rulespec_instance(
-<<<<<<< HEAD
-    group: Type[Any],
-    check_group_name: str,
-    title: Optional[Callable[[], str]] = None,
-    parameter_valuespec: Optional[Callable[[], ValueSpec]] = None,
-    item_spec: Optional[Callable[[], ValueSpec]] = None,
-    is_optional: Optional[bool] = None,
-    is_deprecated: Optional[bool] = None,
-) -> 'ManualCheckParameterRulespec':
-=======
         group,
         check_group_name,
         title=None,
@@ -1050,7 +760,6 @@
         is_deprecated=None,
 ):
     # type: (Type[Any], str, Optional[Callable[[], Text]], Optional[Callable[[], ValueSpec]], Optional[Callable[[], ValueSpec]], bool, bool) -> ManualCheckParameterRulespec
->>>>>>> 75a18bda
     # There may be no RulespecGroup declaration for the static checks.
     # Create some based on the regular check groups (which should have a definition)
     try:
@@ -1084,23 +793,6 @@
 
     # Required because of Rulespec.NO_FACTORY_DEFAULT
     def __init__(  # pylint: disable=dangerous-default-value
-<<<<<<< HEAD
-        self,
-        check_group_name: str,
-        group: Type[RulespecBaseGroup],
-        parameter_valuespec: Callable[[], ValueSpec],
-        title: Optional[Callable[[], str]] = None,
-        match_type: Optional[str] = None,
-        item_type: Optional[str] = None,
-        item_name: Optional[Callable[[], str]] = None,
-        item_spec: Optional[Callable[[], ValueSpec]] = None,
-        item_help: Optional[Callable[[], str]] = None,
-        is_optional: bool = False,
-        is_deprecated: bool = False,
-        factory_default: Any = Rulespec.NO_FACTORY_DEFAULT,
-        create_manual_check: bool = True,
-    ) -> None:
-=======
             self,
             check_group_name,
             group,
@@ -1117,7 +809,6 @@
             create_manual_check=True,
     ):
         # type: (str, Type[RulespecGroup], Callable[[], ValueSpec], Optional[Callable[[], Text]], str, Optional[str], Optional[Callable[[], Text]], Optional[Callable[[], ValueSpec]], Optional[Callable[[], Text]], bool, bool, Any, bool) -> None
->>>>>>> 75a18bda
         # Mandatory keys
         self._check_group_name = check_group_name
         name = "checkgroup_parameters:%s" % self._check_group_name
@@ -1159,19 +850,12 @@
             )
 
     @property
-<<<<<<< HEAD
-    def check_group_name(self) -> str:
-        return self._check_group_name
-
-    def _rulespec_valuespec(self) -> ValueSpec:
-=======
     def check_group_name(self):
         # type: () -> str
         return self._check_group_name
 
     def _rulespec_valuespec(self):
         # type: () -> ValueSpec
->>>>>>> 75a18bda
         return _wrap_valuespec_in_timeperiod_valuespec(self._parameter_valuespec())
 
 
@@ -1184,18 +868,6 @@
 
     # Required because of Rulespec.NO_FACTORY_DEFAULT
     def __init__(  # pylint: disable=dangerous-default-value
-<<<<<<< HEAD
-        self,
-        check_group_name,
-        group,
-        parameter_valuespec,
-        title=None,
-        match_type=None,
-        is_optional=False,
-        is_deprecated=False,
-        factory_default=Rulespec.NO_FACTORY_DEFAULT,
-        create_manual_check=True,
-=======
             self,
             check_group_name,
             group,
@@ -1206,7 +878,6 @@
             is_deprecated=False,
             factory_default=Rulespec.NO_FACTORY_DEFAULT,
             create_manual_check=True,
->>>>>>> 75a18bda
     ):
         self._check_group_name = check_group_name
         name = "checkgroup_parameters:%s" % self._check_group_name
@@ -1244,16 +915,6 @@
             )
 
     @property
-<<<<<<< HEAD
-    def check_group_name(self) -> str:
-        return self._check_group_name
-
-    def _rulespec_valuespec(self) -> ValueSpec:
-        return _wrap_valuespec_in_timeperiod_valuespec(self._parameter_valuespec())
-
-
-def _wrap_valuespec_in_timeperiod_valuespec(valuespec: ValueSpec) -> ValueSpec:
-=======
     def check_group_name(self):
         # type: () -> str
         return self._check_group_name
@@ -1265,7 +926,6 @@
 
 def _wrap_valuespec_in_timeperiod_valuespec(valuespec):
     # type: (ValueSpec) -> ValueSpec
->>>>>>> 75a18bda
     """Enclose the parameter valuespec with a TimeperiodValuespec.
     The given valuespec will be transformed to a list of valuespecs,
     whereas each element can be set to a specific timeperiod.
@@ -1313,69 +973,17 @@
             match_type="all",
         )
 
-<<<<<<< HEAD
-    # Required because of Rulespec.NO_FACTORY_DEFAULT
-    def __init__(  # pylint: disable=dangerous-default-value
-        self,
-        group,
-        check_group_name,
-        parameter_valuespec=None,
-        title=None,
-        item_spec=None,
-        is_optional=False,
-        is_deprecated=False,
-        name=None,
-        match_type="all",
-        factory_default=Rulespec.NO_FACTORY_DEFAULT,
-    ):
-
-        # Mandatory keys
-        self._check_group_name = check_group_name
-        if name is None:
-            name = "static_checks:%s" % self._check_group_name
-
-        arg_infos = [
-            # (arg, is_callable, none_allowed)
-            (check_group_name, False, False),
-            (parameter_valuespec, True, True),
-            (item_spec, True, True),
-        ]
-        _validate_function_args(arg_infos, name)
-        super(ManualCheckParameterRulespec, self).__init__(
-            group=group,
-            name=name,
-            title=title,
-            match_type=match_type,
-            is_optional=is_optional,
-            is_deprecated=is_deprecated,
-            factory_default=factory_default,
-
-            # Explicit set
-            valuespec=self._rulespec_valuespec,
-        )
-
         # Optional keys
         self._parameter_valuespec = parameter_valuespec
         self._rule_value_item_spec = item_spec
 
     @property
-    def check_group_name(self) -> str:
-        return self._check_group_name
-
-    def _rulespec_valuespec(self) -> ValueSpec:
-=======
-        # Optional keys
-        self._parameter_valuespec = parameter_valuespec
-        self._rule_value_item_spec = item_spec
-
-    @property
     def check_group_name(self):
         # type: () -> str
         return self._check_group_name
 
     def _rulespec_valuespec(self):
         # type: () -> ValueSpec
->>>>>>> 75a18bda
         """Wraps the parameter together with the other needed valuespecs
 
         This should not be overridden by specific manual checks. Normally the parameter_valuespec
@@ -1407,12 +1015,8 @@
             ],
         )
 
-<<<<<<< HEAD
-    def _get_item_spec(self) -> ValueSpec:
-=======
     def _get_item_spec(self):
         # type: () -> ValueSpec
->>>>>>> 75a18bda
         """Not used as condition, only for the rule value valuespec"""
         if self._rule_value_item_spec:
             return self._rule_value_item_spec()
@@ -1439,43 +1043,23 @@
         optional=False,
         deprecated=False,
         **kwargs):
-<<<<<<< HEAD
-
-    base_class = _rulespec_class_for(varname, valuespec is not None, itemtype is not None)
-=======
 
     factory_default = kwargs.get("factory_default", Rulespec.NO_FACTORY_DEFAULT)
 
     if isinstance(group, six.string_types):
         group = get_rulegroup(group).__class__
 
->>>>>>> 75a18bda
     class_kwargs = {
         "name": varname,
-        "group": get_rulegroup(group).__class__ if isinstance(group, str) else group,
+        "group": group,
         "match_type": match,
-        "factory_default": kwargs.get("factory_default", Rulespec.NO_FACTORY_DEFAULT),
+        "factory_default": factory_default,
         "is_optional": optional,
         "is_deprecated": deprecated,
     }
+
     if valuespec is not None:
         class_kwargs["valuespec"] = lambda: valuespec
-<<<<<<< HEAD
-    if varname.startswith("static_checks:") or varname.startswith("checkgroup_parameters:"):
-        class_kwargs["check_group_name"] = varname.split(":", 1)[1]
-    if title is not None:
-        class_kwargs["title"] = lambda: title
-    if itemtype is not None:
-        class_kwargs["item_type"] = itemtype
-    if help is not None:
-        class_kwargs["help_func"] = lambda v=help: v
-    if itemspec is not None:
-        class_kwargs["item_spec"] = lambda v=itemspec: v
-    if itemname is not None:
-        class_kwargs["item_name"] = lambda v=itemname: v
-    if itemhelp is not None:
-        class_kwargs["item_help"] = lambda v=itemhelp: v
-=======
 
     if varname.startswith("static_checks:"):
         base_class = ManualCheckParameterRulespec
@@ -1505,53 +1089,26 @@
             else:
                 class_kwargs[name] = value
 
->>>>>>> 75a18bda
     if not itemname and itemtype == "service":
         class_kwargs["item_name"] = lambda: _("Service")
 
     rulespec_registry.register(base_class(**class_kwargs))
 
 
-<<<<<<< HEAD
-# NOTE: mypy's typing rules for ternaries seem to be a bit broken, so we have
-# to nest ifs in a slightly ugly way.
-def _rulespec_class_for(varname: str, has_valuespec: bool, has_itemtype: bool) -> Type[Rulespec]:
-    if varname.startswith("static_checks:"):
-        return ManualCheckParameterRulespec
-    if varname.startswith("checkgroup_parameters:"):
-        if has_itemtype:
-            return CheckParameterRulespecWithItem
-        return CheckParameterRulespecWithoutItem
-    if has_valuespec:
-        if has_itemtype:
-            return ServiceRulespec
-        return HostRulespec
-    if has_itemtype:
-        return BinaryServiceRulespec
-    return BinaryHostRulespec
-
-
-class RulespecRegistry(cmk.utils.plugin_registry.Registry[Rulespec]):
-=======
 class RulespecRegistry(cmk.utils.plugin_registry.InstanceRegistry):
->>>>>>> 75a18bda
     def __init__(self, group_registry):
         super(RulespecRegistry, self).__init__()
         self._group_registry = group_registry
 
-    def plugin_name(self, instance: Rulespec) -> str:
-        return instance.name
-
-<<<<<<< HEAD
-    def get_by_group(self, group_name: str) -> List[Rulespec]:
-=======
+    def plugin_base_class(self):
+        return Rulespec
+
     def plugin_name(self, instance):
         # type: (Rulespec) -> str
         return instance.name
 
     def get_by_group(self, group_name):
         # type: (str) -> List[Rulespec]
->>>>>>> 75a18bda
         rulespecs = []
 
         if group_name not in self._group_registry:
@@ -1569,32 +1126,13 @@
         group registry does not know whether a group is registered for it"""
         return list(set(gc.group_name for gc in self.values()))
 
-<<<<<<< HEAD
-    def register(self, instance: Any) -> Any:
-        # not-yet-a-type: (Rulespec) -> None
-=======
     def register(self, instance):
         # type: (Rulespec) -> None
->>>>>>> 75a18bda
         if not isinstance(instance, Rulespec):
             raise MKGeneralException(_("Tried to register incompatible rulespec: %r") % instance)
 
         if isinstance(instance,
                       (CheckParameterRulespecWithItem, CheckParameterRulespecWithoutItem)):
-<<<<<<< HEAD
-
-            manual_instance: Any = instance.manual_check_parameter_rulespec_instance
-            if manual_instance:
-                subgroup_key = "static/" + manual_instance.group().sub_group_name
-                if subgroup_key not in rulespec_group_registry:
-                    rulespec_group_registry.register(manual_instance.group)
-
-                super(RulespecRegistry, self).register(manual_instance)
-
-        return super(RulespecRegistry, self).register(instance)
-
-    def register_without_manual_check_rulespec(self, instance: Rulespec) -> None:
-=======
 
             manual_instance = instance.manual_check_parameter_rulespec_instance  # type: Any
             if manual_instance:
@@ -1608,7 +1146,6 @@
 
     def register_without_manual_check_rulespec(self, instance):
         # type: (Rulespec) -> None
->>>>>>> 75a18bda
         """Use this register method to prevent adding a manual check rulespec"""
         if not isinstance(instance, Rulespec):
             MKGeneralException(
@@ -1625,11 +1162,9 @@
 
     def get_elements(self):
         checks = check_mk_local_automation("get-check-information")
-        elements = {
-            cn: "%s - %s" % (cn, c["title"])
-            for (cn, c) in checks.items()
-            if c.get("group") == self._checkgroup
-        }
+        elements = dict([(cn, "%s - %s" % (cn, c["title"]))
+                         for (cn, c) in checks.items()
+                         if c.get("group") == self._checkgroup])
         return elements
 
     def value_to_text(self, value):
@@ -1672,37 +1207,32 @@
         # Set the actual used mode
         html.hidden_field(self.tp_current_mode, "%d" % is_active)
 
+        mode = _("Disable") if is_active else _("Enable")
         vars_copy[self.tp_toggle_var] = "%d" % (not is_active)
-
-        url_vars: HTTPVariables = []
-        url_vars += vars_copy.items()
-        toggle_url = makeuri(request, url_vars)
+        toggle_url = html.makeuri(vars_copy.items())
 
         if is_active:
             value = self._get_timeperiod_value(value)
             self._get_timeperiod_valuespec().render_input(varprefix, value)
             html.buttonlink(toggle_url,
-<<<<<<< HEAD
-                            _("Disable timespecific parameters"),
-=======
                             _("%s timespecific parameters") % mode,
->>>>>>> 75a18bda
                             class_=["toggle_timespecific_parameter"])
         else:
             value = self._get_timeless_value(value)
             r = self._enclosed_valuespec.render_input(varprefix, value)
             html.buttonlink(toggle_url,
-<<<<<<< HEAD
-                            _("Enable timespecific parameters"),
-=======
                             _("%s timespecific parameters") % mode,
->>>>>>> 75a18bda
                             class_=["toggle_timespecific_parameter"])
             return r
 
     def value_to_text(self, value):
-        # TODO/Phantasm: highlight currently active timewindow
-        return self._get_used_valuespec(value).value_to_text(value)
+        text = ""
+        if self.is_active(value):
+            # TODO/Phantasm: highlight currently active timewindow
+            text += self._get_timeperiod_valuespec().value_to_text(value)
+        else:
+            text += self._enclosed_valuespec.value_to_text(value)
+        return text
 
     def from_html_vars(self, varprefix):
         if html.request.var(self.tp_current_mode) == "1":
@@ -1720,9 +1250,17 @@
     def canonical_value(self):
         return self._enclosed_valuespec.canonical_value()
 
-    def _validate_value(self, value, varprefix):
-        super(TimeperiodValuespec, self)._validate_value(value, varprefix)
-        self._get_used_valuespec(value).validate_value(value, varprefix)
+    def validate_datatype(self, value, varprefix):
+        if self.is_active(value):
+            self._get_timeperiod_valuespec().validate_datatype(value, varprefix)
+        else:
+            self._enclosed_valuespec.validate_datatype(value, varprefix)
+
+    def validate_value(self, value, varprefix):
+        if self.is_active(value):
+            self._get_timeperiod_valuespec().validate_value(value, varprefix)
+        else:
+            self._enclosed_valuespec.validate_value(value, varprefix)
 
     def _get_timeperiod_valuespec(self):
         return Dictionary(
@@ -1766,70 +1304,5 @@
             return value.get(self.tp_default_value_key)
         return value
 
-    # Returns the currently used ValueSpec based on the current value
-    def _get_used_valuespec(self, value: Any) -> ValueSpec:
-        return self._get_timeperiod_valuespec() if self.is_active(
-            value) else self._enclosed_valuespec
-
-    def transform_value(self, value: Any) -> Any:
-        return self._get_used_valuespec(value).transform_value(value)
-
-
-def main_module_from_rulespec_group_name(
-    group_name: str,
-    main_module_reg: ModuleRegistry,
-) -> ABCMainModule:
-    return main_module_reg[makeuri_contextless_rulespec_group(
-        request,
-        group_name,
-    )]()
-
-
-class MatchItemGeneratorRules(ABCMatchItemGenerator):
-    def __init__(
-        self,
-        name: str,
-        rulesepc_group_reg: RulespecGroupRegistry,
-        rulespec_reg: RulespecRegistry,
-    ) -> None:
-        super().__init__(name)
-        self._rulespec_group_registry = rulesepc_group_reg
-        self._rulespec_registry = rulespec_reg
-
-    def _topic(self, rulespec: Rulespec) -> str:
-        if rulespec.is_deprecated:
-            return _("Deprecated rulesets")
-        return f"{self._rulespec_group_registry[rulespec.main_group_name]().title}"
-
-    def generate_match_items(self) -> MatchItems:
-        yield from (MatchItem(
-            title=rulespec.title,
-            topic=self._topic(rulespec),
-            url=makeuri_contextless(
-                request,
-                [("mode", "edit_ruleset"), ("varname", rulespec.name)],
-                filename="wato.py",
-            ),
-            match_texts=[rulespec.title, rulespec.name],
-        )
-                    for group in self._rulespec_registry.get_all_groups()
-                    for rulespec in self._rulespec_registry.get_by_group(group)
-                    if rulespec.title)
-
-    @staticmethod
-    def is_affected_by_change(_change_action_name: str) -> bool:
-        return False
-
-    @property
-    def is_localization_dependent(self) -> bool:
-        return True
-
-
-rulespec_registry = RulespecRegistry(rulespec_group_registry)
-
-match_item_generator_registry.register(
-    MatchItemGeneratorRules(
-        'rules',
-        rulespec_group_registry,
-        rulespec_registry,
-    ))+
+rulespec_registry = RulespecRegistry(rulespec_group_registry)