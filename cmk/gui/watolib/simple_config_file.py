#!/usr/bin/env python3
# -*- coding: utf-8 -*-
# Copyright (C) 2019 tribe29 GmbH - License: GNU General Public License v2
# This file is part of Checkmk (https://checkmk.com). It is subject to the terms and
# conditions defined in the file COPYING, which is part of this source code package.

import abc
from pathlib import Path

import cmk.utils.store as store


class WatoSimpleConfigFile(metaclass=abc.ABCMeta):
    """Manage simple .mk config file containing a single dict variable

    The file handling logic is inherited from cmk.utils.store.load_from_mk_file()
    and cmk.utils.store.save_to_mk_file().
    """
    def __init__(self, config_file_path: Path, config_variable: str) -> None:
        self._config_file_path = config_file_path
        self._config_variable = config_variable

    def load_for_reading(self):
        return self._load_file(lock=False)

    def load_for_modification(self):
        return self._load_file(lock=True)

    def _load_file(self, lock=False):
<<<<<<< HEAD
        return store.load_from_mk_file(
            "%s" % self._config_file_path,
            key=self._config_variable,
            default={},
            lock=lock,
        )
=======
        return cmk.utils.store.load_from_mk_file("%s" % self._config_file_path,
                                                 key=self._config_variable,
                                                 default={},
                                                 lock=lock)
>>>>>>> 75a18bda

    def save(self, cfg):
        self._config_file_path.parent.mkdir(mode=0o770, exist_ok=True, parents=True)
        store.save_to_mk_file(str(self._config_file_path), self._config_variable, cfg)

    def filter_usable_entries(self, entries):
        return entries

    def filter_editable_entries(self, entries):
        return entries<|MERGE_RESOLUTION|>--- conflicted
+++ resolved
@@ -1,22 +1,44 @@
-#!/usr/bin/env python3
-# -*- coding: utf-8 -*-
-# Copyright (C) 2019 tribe29 GmbH - License: GNU General Public License v2
-# This file is part of Checkmk (https://checkmk.com). It is subject to the terms and
-# conditions defined in the file COPYING, which is part of this source code package.
+#!/usr/bin/env python
+# -*- encoding: utf-8; py-indent-offset: 4 -*-
+# +------------------------------------------------------------------+
+# |             ____ _               _        __  __ _  __           |
+# |            / ___| |__   ___  ___| | __   |  \/  | |/ /           |
+# |           | |   | '_ \ / _ \/ __| |/ /   | |\/| | ' /            |
+# |           | |___| | | |  __/ (__|   <    | |  | | . \            |
+# |            \____|_| |_|\___|\___|_|\_\___|_|  |_|_|\_\           |
+# |                                                                  |
+# | Copyright Mathias Kettner 2014             mk@mathias-kettner.de |
+# +------------------------------------------------------------------+
+#
+# This file is part of Check_MK.
+# The official homepage is at http://mathias-kettner.de/check_mk.
+#
+# check_mk is free software;  you can redistribute it and/or modify it
+# under the  terms of the  GNU General Public License  as published by
+# the Free Software Foundation in version 2.  check_mk is  distributed
+# in the hope that it will be useful, but WITHOUT ANY WARRANTY;  with-
+# out even the implied warranty of  MERCHANTABILITY  or  FITNESS FOR A
+# PARTICULAR PURPOSE. See the  GNU General Public License for more de-
+# tails. You should have  received  a copy of the  GNU  General Public
+# License along with GNU Make; see the file  COPYING.  If  not,  write
+# to the Free Software Foundation, Inc., 51 Franklin St,  Fifth Floor,
+# Boston, MA 02110-1301 USA.
 
 import abc
-from pathlib import Path
 
-import cmk.utils.store as store
+import cmk.utils.store
 
 
-class WatoSimpleConfigFile(metaclass=abc.ABCMeta):
+class WatoSimpleConfigFile(object):
     """Manage simple .mk config file containing a single dict variable
 
     The file handling logic is inherited from cmk.utils.store.load_from_mk_file()
     and cmk.utils.store.save_to_mk_file().
     """
-    def __init__(self, config_file_path: Path, config_variable: str) -> None:
+    __metaclass__ = abc.ABCMeta
+
+    def __init__(self, config_file_path, config_variable):
+        # type: (Path, str) -> None
         self._config_file_path = config_file_path
         self._config_variable = config_variable
 
@@ -27,23 +49,15 @@
         return self._load_file(lock=True)
 
     def _load_file(self, lock=False):
-<<<<<<< HEAD
-        return store.load_from_mk_file(
-            "%s" % self._config_file_path,
-            key=self._config_variable,
-            default={},
-            lock=lock,
-        )
-=======
         return cmk.utils.store.load_from_mk_file("%s" % self._config_file_path,
                                                  key=self._config_variable,
                                                  default={},
                                                  lock=lock)
->>>>>>> 75a18bda
 
     def save(self, cfg):
-        self._config_file_path.parent.mkdir(mode=0o770, exist_ok=True, parents=True)
-        store.save_to_mk_file(str(self._config_file_path), self._config_variable, cfg)
+        # Should be fixed when using pylint 2.0 (https://github.com/PyCQA/pylint/issues/1660)
+        self._config_file_path.parent.mkdir(mode=0770, exist_ok=True)  # pylint: disable=no-member
+        cmk.utils.store.save_to_mk_file("%s" % self._config_file_path, self._config_variable, cfg)
 
     def filter_usable_entries(self, entries):
         return entries
