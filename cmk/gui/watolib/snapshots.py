--- conflicted
+++ resolved
@@ -1,52 +1,60 @@
-#!/usr/bin/env python3
-# -*- coding: utf-8 -*-
-# Copyright (C) 2019 tribe29 GmbH - License: GNU General Public License v2
-# This file is part of Checkmk (https://checkmk.com). It is subject to the terms and
-# conditions defined in the file COPYING, which is part of this source code package.
-
-import errno
-import glob
+#!/usr/bin/python
+# -*- encoding: utf-8; py-indent-offset: 4 -*-
+# +------------------------------------------------------------------+
+# |             ____ _               _        __  __ _  __           |
+# |            / ___| |__   ___  ___| | __   |  \/  | |/ /           |
+# |           | |   | '_ \ / _ \/ __| |/ /   | |\/| | ' /            |
+# |           | |___| | | |  __/ (__|   <    | |  | | . \            |
+# |            \____|_| |_|\___|\___|_|\_\___|_|  |_|_|\_\           |
+# |                                                                  |
+# | Copyright Mathias Kettner 2014             mk@mathias-kettner.de |
+# +------------------------------------------------------------------+
+#
+# This file is part of Check_MK.
+# The official homepage is at http://mathias-kettner.de/check_mk.
+#
+# check_mk is free software;  you can redistribute it and/or modify it
+# under the  terms of the  GNU General Public License  as published by
+# the Free Software Foundation in version 2.  check_mk is  distributed
+# in the hope that it will be useful, but WITHOUT ANY WARRANTY;  with-
+# out even the implied warranty of  MERCHANTABILITY  or  FITNESS FOR A
+# PARTICULAR PURPOSE. See the  GNU General Public License for more de-
+# tails. You should have  received  a copy of the  GNU  General Public
+# License along with GNU Make; see the file  COPYING.  If  not,  write
+# to the Free Software Foundation, Inc., 51 Franklin St,  Fifth Floor,
+# Boston, MA 02110-1301 USA.
+
+import os
+import time
+import shutil
+import traceback
+import tarfile
+import subprocess
+import cStringIO
 from hashlib import sha256
-import io
-import os
-from pathlib import Path
-import shutil
-import subprocess
-import tarfile
-import time
-import traceback
-from typing import Any, List, Dict, Optional, Union
-
-from six import ensure_binary
 
 import cmk.utils
-import cmk.utils.paths
 import cmk.utils.store as store
 
 import cmk.gui.config as config
-from cmk.gui.log import logger
-from cmk.gui.watolib.changes import log_audit
+import cmk.gui.multitar as multitar
 from cmk.gui.exceptions import MKGeneralException
 from cmk.gui.i18n import _
 
-DomainSpec = Dict
-
 var_dir = cmk.utils.paths.var_dir + "/wato/"
 snapshot_dir = var_dir + "snapshots/"
 
-backup_domains: Dict[str, Dict[str, Any]] = {}
+backup_domains = {}
 
 
 # TODO: Remove once new changes mechanism has been implemented
 def create_snapshot(comment):
-    logger.debug("Start creating backup snapshot")
-    start = time.time()
     store.mkdir(snapshot_dir)
 
     snapshot_name = "wato-snapshot-%s.tar" % time.strftime("%Y-%m-%d-%H-%M-%S",
                                                            time.localtime(time.time()))
 
-    data: Dict[str, Any] = {}
+    data = {}
     data["comment"] = _("Activated changes by %s.") % config.user.id
 
     if comment:
@@ -59,14 +67,13 @@
     _do_create_snapshot(data)
     _do_snapshot_maintenance()
 
-    log_audit("snapshot-created", _("Created snapshot %s") % snapshot_name)
-    logger.debug("Backup snapshot creation took %.4f", time.time() - start)
+    return snapshot_name
 
 
 # TODO: Remove once new changes mechanism has been implemented
 def _do_create_snapshot(data):
     snapshot_name = data["snapshot_name"]
-    work_dir = snapshot_dir.rstrip('/') + "/workdir/%s" % snapshot_name
+    work_dir = snapshot_dir + "/workdir/%s" % snapshot_name
 
     try:
         if not os.path.exists(work_dir):
@@ -76,15 +83,14 @@
         filename_target = "%s/%s" % (snapshot_dir, snapshot_name)
         filename_work = "%s/%s.work" % (work_dir, snapshot_name)
 
-        with open(filename_target, "wb"):
-            pass
+        file(filename_target, "w").close()
 
         def get_basic_tarinfo(name):
             tarinfo = tarfile.TarInfo(name)
-            tarinfo.mtime = int(time.time())
+            tarinfo.mtime = time.time()
             tarinfo.uid = 0
             tarinfo.gid = 0
-            tarinfo.mode = 0o644
+            tarinfo.mode = 0644
             tarinfo.type = tarfile.REGTYPE
             return tarinfo
 
@@ -95,7 +101,7 @@
             tarinfo = get_basic_tarinfo(key)
             encoded_value = data[key].encode("utf-8")
             tarinfo.size = len(encoded_value)
-            tar_in_progress.addfile(tarinfo, io.BytesIO(encoded_value))
+            tar_in_progress.addfile(tarinfo, cStringIO.StringIO(encoded_value))
 
         tar_in_progress.close()
 
@@ -112,19 +118,6 @@
                 "tar", "czf", path_subtar, "--ignore-failed-read", "--force-local", "-C", prefix
             ] + paths
 
-<<<<<<< HEAD
-            proc_create = subprocess.Popen(
-                command,
-                stdin=None,
-                close_fds=True,
-                stdout=subprocess.PIPE,
-                stderr=subprocess.PIPE,
-                cwd=prefix,
-                encoding="utf-8",
-            )
-            _stdout, stderr = proc_create.communicate()
-            exit_code = proc_create.wait()
-=======
             proc = subprocess.Popen(command,
                                     stdin=None,
                                     close_fds=True,
@@ -133,28 +126,21 @@
                                     cwd=prefix)
             _stdout, stderr = proc.communicate()
             exit_code = proc.wait()
->>>>>>> 75a18bda
             # Allow exit codes 0 and 1 (files changed during backup)
             if exit_code not in [0, 1]:
                 raise MKGeneralException(
                     "Error while creating backup of %s (Exit Code %d) - %s.\n%s" %
                     (name, exit_code, stderr, command))
 
-            with open(path_subtar, "rb") as subtar:
-                subtar_hash = sha256(subtar.read()).hexdigest()
-
-            subtar_signed = sha256(ensure_binary(subtar_hash) + _snapshot_secret()).hexdigest()
+            subtar_hash = sha256(file(path_subtar).read()).hexdigest()
+            subtar_signed = sha256(subtar_hash + _snapshot_secret()).hexdigest()
             subtar_info[filename_subtar] = (subtar_hash, subtar_signed)
 
             # Append tar.gz subtar to snapshot
             command = ["tar", "--append", "--file=" + filename_work, filename_subtar]
-            proc_append = subprocess.Popen(
-                command,
-                cwd=work_dir,
-                close_fds=True,
-            )
-            proc_append.communicate()
-            exit_code = proc_append.wait()
+            proc = subprocess.Popen(command, cwd=work_dir, close_fds=True)
+            proc.communicate()
+            exit_code = proc.wait()
 
             if os.path.exists(filename_subtar):
                 os.unlink(filename_subtar)
@@ -169,7 +155,7 @@
         tar_in_progress = tarfile.open(filename_work, "a")
         tarinfo = get_basic_tarinfo("checksums")
         tarinfo.size = len(info)
-        tar_in_progress.addfile(tarinfo, io.BytesIO(ensure_binary(info)))
+        tar_in_progress.addfile(tarinfo, cStringIO.StringIO(info))
         tar_in_progress.close()
 
         shutil.move(filename_work, filename_target)
@@ -190,7 +176,7 @@
 
     snapshots.sort(reverse=True)
     while len(snapshots) > config.wato_max_snapshots:
-        #log_audit("snapshot-removed", _("Removed snapshot %s") % snapshots[-1])
+        #log_audit(None, "snapshot-removed", _("Removed snapshot %s") % snapshots[-1])
         os.remove(snapshot_dir + snapshots.pop())
 
 
@@ -204,7 +190,7 @@
         file_stream = None
 
     # Defaults of available keys
-    status: Dict[str, Any] = {
+    status = {
         "name": "",
         "total_size": 0,
         "type": None,
@@ -230,7 +216,8 @@
             size = statinfo.st_size
         if size < 256:
             raise MKGeneralException(_("Invalid snapshot (too small)"))
-        status["total_size"] = size
+        else:
+            status["total_size"] = size
 
     def check_extension():
         # Check snapshot extension: tar or tar.gz
@@ -241,7 +228,7 @@
             raise MKGeneralException(_("Invalid snapshot (incorrect file extension)"))
 
     def check_content():
-        status["files"] = access_snapshot(_list_tar_content)
+        status["files"] = access_snapshot(multitar.list_tar_content)
 
         if status.get("type") == "legacy":
             allowed_files = ["%s.tar" % x[1] for x in _get_default_backup_domains()]
@@ -254,7 +241,7 @@
                 if entry in status["files"]:
 
                     def handler(x, entry=entry):
-                        return _get_file_content(x, entry).decode("utf-8")
+                        return multitar.get_file_content(x, entry)
 
                     status[entry] = access_snapshot(handler)
                 else:
@@ -264,8 +251,9 @@
         if "check_mk.tar.gz" not in status["files"]:
             return
 
-        cmk_tar = io.BytesIO(access_snapshot(lambda x: _get_file_content(x, 'check_mk.tar.gz')))
-        files = _list_tar_content(cmk_tar)
+        cmk_tar = cStringIO.StringIO(
+            access_snapshot(lambda x: multitar.get_file_content(x, 'check_mk.tar.gz')))
+        files = multitar.list_tar_content(cmk_tar)
         using_cmc = os.path.exists(cmk.utils.paths.omd_root + '/etc/check_mk/conf.d/microcore.mk')
         snapshot_cmc = 'conf.d/microcore.mk' in files
         if using_cmc and not snapshot_cmc:
@@ -273,7 +261,7 @@
                 _('You are currently using the Check_MK Micro Core, but this snapshot does not use the '
                   'Check_MK Micro Core. If you need to migrate your data, you could consider changing '
                   'the core, restoring the snapshot and changing the core back again.'))
-        if not using_cmc and snapshot_cmc:
+        elif not using_cmc and snapshot_cmc:
             raise MKGeneralException(
                 _('You are currently not using the Check_MK Micro Core, but this snapshot uses the '
                   'Check_MK Micro Core. If you need to migrate your data, you could consider changing '
@@ -296,7 +284,7 @@
             return
 
         # Extract all available checksums from the snapshot
-        checksums_raw = access_snapshot(lambda x: _get_file_content(x, 'checksums'))
+        checksums_raw = access_snapshot(lambda x: multitar.get_file_content(x, 'checksums'))
         checksums = {}
         for l in checksums_raw.split('\n'):
             line = l.strip()
@@ -320,11 +308,11 @@
 
             # Get hashes of file in question
             def handler(x, filename=filename):
-                return _get_file_content(x, filename)
+                return multitar.get_file_content(x, filename)
 
             subtar = access_snapshot(handler)
             subtar_hash = sha256(subtar).hexdigest()
-            subtar_signed = sha256(ensure_binary(subtar_hash) + _snapshot_secret()).hexdigest()
+            subtar_signed = sha256(subtar_hash + _snapshot_secret()).hexdigest()
 
             status['files'][filename]['checksum'] = (checksum == subtar_hash and
                                                      signed == subtar_signed)
@@ -343,21 +331,18 @@
 
             # Check if this process is still running
             if os.path.exists(path_pid):
-                with Path(path_pid).open(encoding="utf-8") as f:
-                    pid = int(f.read())
-
-                if not os.path.exists("/proc/%d" % pid):
+                if os.path.exists(path_pid) \
+                   and not os.path.exists("/proc/%s" % open(path_pid).read()):
                     status["progress_status"] = _("ERROR: Snapshot progress no longer running!")
                     raise MKGeneralException(
                         _("Error: The process responsible for creating the snapshot is no longer running!"
                          ))
-                status["progress_status"] = _("Snapshot build currently in progress")
+                else:
+                    status["progress_status"] = _("Snapshot build currently in progress")
 
             # Read snapshot status file (regularly updated by snapshot process)
             if os.path.exists(path_status):
-                with Path(path_status).open(encoding="utf-8") as f:
-                    lines = f.readlines()
-
+                lines = file(path_status, "r").readlines()
                 status["comment"] = lines[0].split(":", 1)[1]
                 file_info = {}
                 for filename in lines[1:]:
@@ -387,35 +372,6 @@
     return status
 
 
-def _list_tar_content(the_tarfile: Union[str, io.BytesIO]) -> Dict[str, Dict[str, int]]:
-    files = {}
-    try:
-        if not isinstance(the_tarfile, str):
-            the_tarfile.seek(0)
-            tar = tarfile.open("r", fileobj=the_tarfile)
-        else:
-            tar = tarfile.open(the_tarfile, "r")
-        for x in tar.getmembers():
-            files.update({x.name: {"size": x.size}})
-    except Exception:
-        return {}
-    return files
-
-
-def _get_file_content(the_tarfile: Union[str, io.BytesIO], filename: str) -> bytes:
-    if not isinstance(the_tarfile, str):
-        the_tarfile.seek(0)
-        tar = tarfile.open("r", fileobj=the_tarfile)
-    else:
-        tar = tarfile.open(the_tarfile, "r")
-
-    obj = tar.extractfile(filename)
-    if obj is None:
-        raise MKGeneralException(_('Failed to extract %s') % filename)
-
-    return obj.read()
-
-
 def _get_default_backup_domains():
     domains = {}
     for domain, value in backup_domains.items():
@@ -424,231 +380,15 @@
     return domains
 
 
-def _snapshot_secret() -> bytes:
+def _snapshot_secret():
     path = cmk.utils.paths.default_config_dir + '/snapshot.secret'
     try:
-        return open(path, "rb").read()
+        return file(path).read()
     except IOError:
         # create a secret during first use
         try:
             s = os.urandom(256)
         except NotImplementedError:
-            s = ensure_binary(str(sha256(ensure_binary(str(time.time())))))
-        open(path, 'wb').write(s)
-        return s
-
-
-def extract_snapshot(tar: tarfile.TarFile, domains: Dict[str, DomainSpec]) -> None:
-    """Used to restore a configuration snapshot for "discard changes"""
-    tar_domains = {}
-    for member in tar.getmembers():
-        try:
-            if member.name.endswith(".tar.gz"):
-                tar_domains[member.name[:-7]] = member
-        except Exception:
-            pass
-
-    # We are using the var_dir, because tmp_dir might not have enough space
-    restore_dir = cmk.utils.paths.var_dir + "/wato/snapshots/restore_snapshot"
-    if not os.path.exists(restore_dir):
-        os.makedirs(restore_dir)
-
-    def check_domain(domain: DomainSpec, tar_member: tarfile.TarInfo) -> List[str]:
-        errors = []
-
-        prefix = domain["prefix"]
-
-        def check_exists_or_writable(path_tokens: List[str]) -> bool:
-            if not path_tokens:
-                return False
-            if os.path.exists("/".join(path_tokens)):
-                if os.access("/".join(path_tokens), os.W_OK):
-                    return True  # exists and writable
-
-                errors.append(_("Permission problem: Path not writable %s") % "/".join(path_tokens))
-                return False  # not writable
-
-            return check_exists_or_writable(path_tokens[:-1])
-
-        # The complete tar file never fits in stringIO buffer..
-        tar.extract(tar_member, restore_dir)
-
-        # Older versions of python tarfile handle empty subtar archives :(
-        # This won't work: subtar = tarfile.open("%s/%s" % (restore_dir, tar_member.name))
-        p = subprocess.Popen(
-            ["tar", "tzf", "%s/%s" % (restore_dir, tar_member.name)],
-            stdout=subprocess.PIPE,
-            stderr=subprocess.PIPE,
-            encoding="utf-8",
-        )
-        stdout, stderr = p.communicate()
-        if stderr:
-            errors.append(_("Contains corrupt file %s") % tar_member.name)
-            return errors
-
-        for line in stdout:
-            full_path = prefix + "/" + line
-            path_tokens = full_path.split("/")
-            check_exists_or_writable(path_tokens)
-
-        # Cleanup
-        os.unlink("%s/%s" % (restore_dir, tar_member.name))
-
-        return errors
-
-    def cleanup_domain(domain: DomainSpec) -> List[str]:
-        # Some domains, e.g. authorization, do not get a cleanup
-        if domain.get("cleanup") is False:
-            return []
-
-        def path_valid(prefix: str, path: str) -> bool:
-            if path.startswith("/") or path.startswith(".."):
-                return False
-            return True
-
-        # Remove old stuff
-        for what, path in domain.get("paths", {}):
-            if not path_valid(domain["prefix"], path):
-                continue
-            full_path = "%s/%s" % (domain["prefix"], path)
-            if os.path.exists(full_path):
-                if what == "dir":
-                    exclude_files = []
-                    for pattern in domain.get("exclude", []):
-                        if "*" in pattern:
-                            exclude_files.extend(glob.glob("%s/%s" % (domain["prefix"], pattern)))
-                        else:
-                            exclude_files.append("%s/%s" % (domain["prefix"], pattern))
-                    _cleanup_dir(full_path, exclude_files)
-                else:
-                    os.remove(full_path)
-        return []
-
-    def extract_domain(domain: DomainSpec, tar_member: tarfile.TarInfo) -> List[str]:
-        try:
-            target_dir = domain.get("prefix")
-            if not target_dir:
-                return []
-            # The complete tar.gz file never fits in stringIO buffer..
-            tar.extract(tar_member, restore_dir)
-
-            command = ["tar", "xzf", "%s/%s" % (restore_dir, tar_member.name), "-C", target_dir]
-            p = subprocess.Popen(
-                command,
-                stdout=subprocess.PIPE,
-                stderr=subprocess.PIPE,
-                encoding="utf-8",
-            )
-            _stdout, stderr = p.communicate()
-            exit_code = p.wait()
-            if exit_code:
-                return ["%s - %s" % (domain["title"], stderr)]
-        except Exception as e:
-            return ["%s - %s" % (domain["title"], str(e))]
-
-        return []
-
-    def execute_restore(domain: DomainSpec, is_pre_restore: bool = True) -> List[str]:
-        if is_pre_restore:
-            if "pre_restore" in domain:
-                return domain["pre_restore"]()
-        else:
-            if "post_restore" in domain:
-                return domain["post_restore"]()
-        return []
-
-    total_errors = []
-    logger.info("Restoring snapshot: %s", tar.name)
-    logger.info("Domains: %s", ", ".join(tar_domains.keys()))
-    for what, abort_on_error, handler in [
-        ("Permissions", True, check_domain),
-        ("Pre-Restore", True,
-         lambda domain, tar_member: execute_restore(domain, is_pre_restore=True)),
-        ("Cleanup", False, lambda domain, tar_member: cleanup_domain(domain)),
-        ("Extract", False, extract_domain),
-        ("Post-Restore", False,
-         lambda domain, tar_member: execute_restore(domain, is_pre_restore=False))
-    ]:
-        errors: List[str] = []
-        for name, tar_member in tar_domains.items():
-            if name in domains:
-                try:
-                    dom_errors = handler(domains[name], tar_member)
-                    errors.extend(dom_errors or [])
-                except Exception:
-                    # This should NEVER happen
-                    err_info = "Restore-Phase: %s, Domain: %s\nError: %s" % (what, name,
-                                                                             traceback.format_exc())
-                    errors.append(err_info)
-                    logger.critical(err_info)
-                    if not abort_on_error:
-                        # At this state, the restored data is broken.
-                        # We still try to apply the rest of the snapshot
-                        # Hopefully the log entry helps in identifying the problem..
-                        logger.critical("Snapshot restore FAILED! (possible loss of snapshot data)")
-                        continue
-                    break
-
-        if errors:
-            if what == "Permissions":
-                errors = list(set(errors))
-                errors.append(
-                    _("<br>If there are permission problems, please ensure the site user has write permissions."
-                     ))
-            if abort_on_error:
-                raise MKGeneralException(
-                    _("%s - Unable to restore snapshot:<br>%s") % (what, "<br>".join(errors)))
-            total_errors.extend(errors)
-
-    # Cleanup
-    _wipe_directory(restore_dir)
-
-    if total_errors:
-        raise MKGeneralException(
-            _("Errors on restoring snapshot:<br>%s") % "<br>".join(total_errors))
-
-
-# Try to cleanup everything starting from the root_path
-# except the specific exclude files
-def _cleanup_dir(root_path: str, exclude_files: Optional[List[str]] = None) -> None:
-    if exclude_files is None:
-        exclude_files = []
-
-    paths_to_remove = []
-    files_to_remove = []
-    for path, dirnames, filenames in os.walk(root_path):
-        for dirname in dirnames:
-            pathname = "%s/%s" % (path, dirname)
-            for entry in exclude_files:
-                if entry.startswith(pathname):
-                    break
-            else:
-                paths_to_remove.append(pathname)
-        for filename in filenames:
-            filepath = "%s/%s" % (path, filename)
-            if filepath not in exclude_files:
-                files_to_remove.append(filepath)
-
-    paths_to_remove.sort()
-    files_to_remove.sort()
-
-    for path in paths_to_remove:
-        if os.path.exists(path) and os.path.isdir(path):
-            shutil.rmtree(path, ignore_errors=True)
-
-    for filename in files_to_remove:
-        if os.path.dirname(filename) not in paths_to_remove:
-            os.remove(filename)
-
-
-def _wipe_directory(path: str) -> None:
-    for entry in os.listdir(path):
-        p = path + "/" + entry
-        if os.path.isdir(p):
-            shutil.rmtree(p, ignore_errors=True)
-        else:
-            try:
-                os.remove(p)
-            except OSError as e:
-                if e.errno != errno.ENOENT:
-                    raise+            s = sha256(time.time())
+        file(path, 'w').write(s)
+        return s