#!/usr/bin/env python3
# -*- coding: utf-8 -*-
# Copyright (C) 2019 tribe29 GmbH - License: GNU General Public License v2
# This file is part of Checkmk (https://checkmk.com). It is subject to the terms and
# conditions defined in the file COPYING, which is part of this source code package.
"""Helper functions for dealing with host tags"""

<<<<<<< HEAD
from typing import Any, Dict, List, Set, Tuple as _Tuple, Union, Optional

import errno
from pathlib import Path

import abc
from enum import Enum

from six import ensure_str

import cmk.gui.config as config
import cmk.gui.watolib as watolib
from cmk.gui.exceptions import (MKAuthException, MKGeneralException)
=======
import os
import errno
from pathlib2 import Path
>>>>>>> 75a18bda

import cmk.utils.paths
import cmk.utils.store as store
from cmk.utils.i18n import _

import cmk.utils.tags
from cmk.gui.watolib.simple_config_file import WatoSimpleConfigFile
from cmk.gui.watolib.utils import (
    multisite_dir,
    wato_root_dir,
)
from cmk.utils.tags import TagGroup, TagConfig


class TagConfigFile(WatoSimpleConfigFile):
    """Handles loading the 1.6 tag definitions from GUI tags.mk or
    the pre 1.6 tag configuration from hosttags.mk

    When saving the configuration it also writes out the tags.mk for
    the cmk.base world.
    """
    def __init__(self):
        file_path = Path(multisite_dir()) / "tags.mk"
        super(TagConfigFile, self).__init__(config_file_path=file_path, config_variable="wato_tags")

    def _load_file(self, lock=False):
        if not self._config_file_path.exists():
            return self._load_pre_16_config(lock=lock)
        return super(TagConfigFile, self)._load_file(lock=lock)

    def _pre_16_hosttags_path(self):
<<<<<<< HEAD
        return Path(multisite_dir(), "hosttags.mk")
=======
        return Path(multisite_dir()).joinpath("hosttags.mk")
>>>>>>> 75a18bda

    def _load_pre_16_config(self, lock):
        legacy_cfg = store.load_mk_file(str(self._pre_16_hosttags_path()), {
            "wato_host_tags": [],
            "wato_aux_tags": []
        },
                                        lock=lock)

        _migrate_old_sample_config_tag_groups(legacy_cfg["wato_host_tags"],
                                              legacy_cfg["wato_aux_tags"])
        return cmk.utils.tags.transform_pre_16_tags(legacy_cfg["wato_host_tags"],
                                                    legacy_cfg["wato_aux_tags"])

    def save(self, cfg):
        super(TagConfigFile, self).save(cfg)
        self._save_base_config(cfg)

        # Cleanup pre 1.6 config files (tags were just saved with new path)
        try:
<<<<<<< HEAD
            self._pre_16_hosttags_path().unlink()
=======
            self._pre_16_hosttags_path().unlink()  # pylint: disable=no-member
>>>>>>> 75a18bda
        except OSError as e:
            if e.errno != errno.ENOENT:
                raise

        _export_hosttags_to_php(cfg)

    def _save_base_config(self, cfg):
        base_config_file = WatoSimpleConfigFile(config_file_path=Path(wato_root_dir()) / "tags.mk",
                                                config_variable="tag_config")
        base_config_file.save(cfg)


<<<<<<< HEAD
def load_tag_config() -> TagConfig:
    """Load the tag config object based upon the most recently saved tag config file"""
    tag_config = cmk.utils.tags.TagConfig()
    tag_config.parse_config(TagConfigFile().load_for_modification())
    return tag_config


def update_tag_config(tag_config: TagConfig):
    """Persist the tag config saving the information to the mk file
    and update the current environment

    Args:
        tag_config:
            The tag config object to persist

    """
    TagConfigFile().save(tag_config.get_dict_format())
    _update_tag_dependencies()


def load_tag_group(ident: str) -> Optional[TagGroup]:
    """Load a tag group

    Args:
        ident:
            identifier of the tag group

    """
    tag_config = load_tag_config()
    return tag_config.get_tag_group(ident)


def save_tag_group(tag_group: TagGroup):
    """Save a new tag group

    Args:
        tag_group:
            the tag group object

    """
    tag_config = load_tag_config()
    tag_config.insert_tag_group(tag_group)
    tag_config.validate_config()
    update_tag_config(tag_config)


def tag_group_exists(ident: str) -> bool:
    """Verify if a tag group exists"""
    tag_config = load_tag_config()
    return tag_config.tag_group_exists(ident)


def load_aux_tags() -> List[str]:
    """Return the list available auxiliary tag ids (ID != GUI title)"""
    tag_config = load_tag_config()
    tag_config += cmk.utils.tags.BuiltinTagConfig()
    return [entry[0] for entry in tag_config.aux_tag_list.get_choices()]


def _update_tag_dependencies():
    config.load_config()
    watolib.Folder.invalidate_caches()
    watolib.Folder.root_folder().rewrite_hosts_files()


class RepairError(MKGeneralException):
    pass


def edit_tag_group(ident: str, edited_group: TagGroup, allow_repair=False):
    """Update attributes of a tag group & update the relevant positions which used the relevant tag group

    Args:
        ident:
            the identifier of the tag group to be updated

        edited_group:
            the tag group which represents the edited version; this tag group object will replace
            the current object

        allow_repair:
            some modifications require repair on host and folder levels. This must
    """
    tag_config = load_tag_config()
    current_tag_group = tag_config.get_tag_group(tag_group_id=ident)
    if current_tag_group is None:
        raise MKGeneralException("Group tag to modify does not exist")
    tag_ids_to_remove, tag_ids_to_replace = identify_modified_tags(edited_group, current_tag_group)
    tag_config.update_tag_group(edited_group)
    tag_config.validate_config()
    operation = OperationReplaceGroupedTags(ident, tag_ids_to_remove, tag_ids_to_replace)
    affected = change_host_tags_in_folders(
        operation,
        TagCleanupMode.CHECK,
        watolib.Folder.root_folder(),
    )
    if any(affected):
        if not allow_repair:
            raise RepairError("Permission missing")
        _ = change_host_tags_in_folders(
            operation,
            TagCleanupMode("repair"),
            watolib.Folder.root_folder(),
        )
    update_tag_config(tag_config)


def identify_modified_tags(updated_group: TagGroup, old_group: TagGroup):
    """Identify which ids were changed and which ids are to be deleted

    Example:

    >>> _old_group = TagGroup({
    ...    'id': 'foo',
    ...    'title': 'foobar',
    ...    'tags': [{
    ...        'id': 'tester',
    ...        'title': 'something',
    ...        'aux_tags': []
    ...    }],
    ...    'topic': 'nothing'
    ... })
    >>> _updated_group = TagGroup({
    ...    'id': 'foo',
    ...    'title': 'foobar',
    ...    'tags': [{
    ...        'id': 'tutu',
    ...        'title': 'something',
    ...        'aux_tags': []
    ...    }],
    ...    'topic': 'nothing'
    ... })
    >>> identify_modified_tags(_updated_group, _old_group)
    ([], {'tester': 'tutu'})

    """
    # TODO: update GUI help highlighting that title and id should not be changed at the same time
    remove_tag_ids, replace_tag_ids = [], {}
    new_by_title = {tag.title: tag.id for tag in updated_group.tags}
    for former_tag in old_group.tags:
        # Detect renaming
        if former_tag.title in new_by_title:
            new_id = new_by_title[former_tag.title]
            if new_id != former_tag.id:
                # new_id may be None
                replace_tag_ids[former_tag.id] = new_id
                continue

        # Detect removal
        if former_tag.id is not None \
            and former_tag.id not in [tmp_tag.id for tmp_tag in updated_group.tags]:
            # remove explicit tag (hosts/folders) or remove it from tag specs (rules)
            remove_tag_ids.append(former_tag.id)
    return remove_tag_ids, replace_tag_ids


class TagCleanupMode(Enum):
    ABORT = "abort"  # No further action. Aborting here.
    CHECK = "check"  # only affected rulesets are collected, nothing is modified
    DELETE = "delete"  # Rules using this tag are deleted
    REMOVE = "remove"  # Remove tags from rules
    REPAIR = "repair"  # Remove tags from rules


class ABCOperation(metaclass=abc.ABCMeta):
    """Base for all tag cleanup operations"""
    @abc.abstractmethod
    def confirm_title(self) -> str:
        raise NotImplementedError()


class ABCTagGroupOperation(ABCOperation, metaclass=abc.ABCMeta):
    def __init__(self, tag_group_id: str) -> None:
        super(ABCTagGroupOperation, self).__init__()
        self.tag_group_id = tag_group_id


class OperationRemoveTagGroup(ABCTagGroupOperation):
    def confirm_title(self):
        return _("Confirm tag group deletion")


class OperationRemoveAuxTag(ABCTagGroupOperation):
    def confirm_title(self):
        return _("Confirm aux tag deletion")


class OperationReplaceGroupedTags(ABCOperation):
    def __init__(self, tag_group_id: str, remove_tag_ids: List[str],
                 replace_tag_ids: Dict[str, str]) -> None:
        super(OperationReplaceGroupedTags, self).__init__()
        self.tag_group_id = tag_group_id
        self.remove_tag_ids = remove_tag_ids
        self.replace_tag_ids = replace_tag_ids

    def confirm_title(self):
        return _("Confirm tag modifications")


def change_host_tags_in_folders(operation, mode, folder):
    """Update host tag assignments in hosts/folders

    See _rename_tags_after_confirmation() doc string for additional information.
    """
    affected_folders = []
    affected_hosts = []
    affected_rulesets = []

    if not isinstance(operation, OperationRemoveAuxTag):
        aff_folders = _change_host_tags_in_host_or_folder(operation, mode, folder)
        affected_folders += aff_folders

        if aff_folders and mode != TagCleanupMode.CHECK:
            try:
                folder.save()
            except MKAuthException:
                # Ignore MKAuthExceptions of locked host.mk files
                pass

        for subfolder in folder.subfolders():
            aff_folders, aff_hosts, aff_rulespecs = change_host_tags_in_folders(
                operation, mode, subfolder)
            affected_folders += aff_folders
            affected_hosts += aff_hosts
            affected_rulesets += aff_rulespecs

        affected_hosts += _change_host_tags_in_hosts(operation, mode, folder)

    affected_rulesets += _change_host_tags_in_rules(operation, mode, folder)
    return affected_folders, affected_hosts, affected_rulesets


def _change_host_tags_in_hosts(operation, mode, folder):
    affected_hosts = []
    for host in folder.hosts().values():
        aff_hosts = _change_host_tags_in_host_or_folder(operation, mode, host)
        affected_hosts += aff_hosts

    if affected_hosts and mode != TagCleanupMode.CHECK:
        try:
            folder.save_hosts()
        except MKAuthException:
            # Ignore MKAuthExceptions of locked host.mk files
            pass
    return affected_hosts


def _change_host_tags_in_host_or_folder(operation, mode, host_or_folder):
    affected: List[Union[watolib.CREHost, watolib.CREFolder]] = []

    attrname = "tag_" + operation.tag_group_id
    attributes = host_or_folder.attributes()
    if attrname not in attributes:
        return affected  # The attribute is not set

    # Deletion of a tag group
    if isinstance(operation, OperationRemoveTagGroup):
        if attrname in attributes:
            affected.append(host_or_folder)
            if mode != TagCleanupMode.CHECK:
                del attributes[attrname]
        return affected

    if not isinstance(operation, OperationReplaceGroupedTags):
        raise NotImplementedError()

    # Deletion or replacement of a tag choice
    current = attributes[attrname]
    if current in operation.remove_tag_ids or current in operation.replace_tag_ids:
        affected.append(host_or_folder)
        if mode != TagCleanupMode.CHECK:
            if current in operation.remove_tag_ids:
                del attributes[attrname]
            elif current in operation.replace_tag_ids:
                new_tag = operation.replace_tag_ids[current]
                attributes[attrname] = new_tag
            else:
                raise NotImplementedError()

    return affected


def _change_host_tags_in_rules(operation, mode, folder):
    """Update tags in all rules

    The function parses all rules in all rulesets and looks for host tags that
    have been removed or renamed. If tags are removed then the depending on the
    mode affected rules are either deleted ("delete") or the vanished tags are
    removed from the rule ("remove").

    See _rename_tags_after_confirmation() doc string for additional information.
    """
    affected_rulesets = set()

    rulesets = watolib.FolderRulesets(folder)
    rulesets.load()

    for ruleset in rulesets.get_rulesets().values():
        for _folder, _rulenr, rule in ruleset.get_rules():
            affected_rulesets.update(_change_host_tags_in_rule(operation, mode, ruleset, rule))

    if affected_rulesets and mode != TagCleanupMode.CHECK:
        rulesets.save()

    return sorted(affected_rulesets, key=lambda x: x.title())


def _change_host_tags_in_rule(operation, mode, ruleset, rule):
    affected_rulesets: Set[watolib.FolderRulesets] = set()
    if operation.tag_group_id not in rule.conditions.host_tags:
        return affected_rulesets  # The tag group is not used

    # Handle deletion of complete tag group
    if isinstance(operation, ABCTagGroupOperation):
        affected_rulesets.add(ruleset)

        if mode == TagCleanupMode.CHECK:
            pass

        elif mode == TagCleanupMode.DELETE:
            ruleset.delete_rule(rule)
        else:
            del rule.conditions.host_tags[operation.tag_group_id]

        return affected_rulesets

    if not isinstance(operation, OperationReplaceGroupedTags):
        raise NotImplementedError()

    tag_map: List[_Tuple[str, Any]] = list(operation.replace_tag_ids.items())
    tag_map += [(tag_id, False) for tag_id in operation.remove_tag_ids]

    # Removal or renaming of single tag choices
    for old_tag, new_tag in tag_map:
        # The case that old_tag is None (an empty tag has got a name)
        # cannot be handled when it comes to rules. Rules do not support
        # such None-values.
        if not old_tag:
            continue

        current_value = rule.conditions.host_tags[operation.tag_group_id]
        if current_value not in (old_tag, {'$ne': old_tag}):
            continue  # old_tag id is not configured

        affected_rulesets.add(ruleset)

        if mode == TagCleanupMode.CHECK:
            continue  # Skip modification

        # First remove current setting
        del rule.conditions.host_tags[operation.tag_group_id]

        # In case it needs to be replaced with a new value, do it now
        if new_tag:
            was_negated = isinstance(dict, current_value) and "$ne" in current_value
            new_value = {"$ne": new_tag} if was_negated else new_tag
            rule.conditions.host_tags[operation.tag_group_id] = new_value
        elif mode == TagCleanupMode.DELETE:
            ruleset.delete_rule(rule)

    return affected_rulesets


=======
>>>>>>> 75a18bda
# Previous to 1.5 the "Agent type" tag group was created as sample config and was not
# a builtin tag group (which can not be modified by the user). With werk #5535 we changed
# the tag scheme and need to deal with the user config (which might extend the original tag group).
# Use two strategies:
#
# a) Check whether or not the tag group has been modified. If not, simply remove it from the user
#    config and use the builtin tag group in the future.
# b) Extend the tag group in the user configuration with the tag configuration we need for 1.5.
# TODO: Move to wato/watolib and register using register_post_config_load_hook()
def _migrate_old_sample_config_tag_groups(host_tags, aux_tags_):
    _remove_old_sample_config_tag_groups(host_tags, aux_tags_)
    _extend_user_modified_tag_groups(host_tags)


def _remove_old_sample_config_tag_groups(host_tags, aux_tags_):
    legacy_tag_group_default = (
        'agent',
        u'Agent type',
        [
            ('cmk-agent', u'Check_MK Agent (Server)', ['tcp']),
            ('snmp-only', u'SNMP (Networking device, Appliance)', ['snmp']),
            ('snmp-v1', u'Legacy SNMP device (using V1)', ['snmp']),
            ('snmp-tcp', u'Dual: Check_MK Agent + SNMP', ['snmp', 'tcp']),
            ('ping', u'No Agent', []),
        ],
    )

    try:
        host_tags.remove(legacy_tag_group_default)

        # Former tag choices (see above) are added as aux tags to allow the user to migrate
        # these tags and the objects that use them
        aux_tags_.insert(0,
                         ("snmp-only", "Data sources/Legacy: SNMP (Networking device, Appliance)"))
        aux_tags_.insert(0, ("snmp-tcp", "Data sources/Legacy: Dual: Check_MK Agent + SNMP"))
    except ValueError:
        pass  # Not there or modified

    legacy_aux_tag_ids = [
        'snmp',
        'tcp',
    ]

    for aux_tag in aux_tags_[:]:
        if aux_tag[0] in legacy_aux_tag_ids:
            aux_tags_.remove(aux_tag)


def _extend_user_modified_tag_groups(host_tags):
    """This method supports migration from <1.5 to 1.5 in case the user has a customized "Agent type" tag group
    See help of migrate_old_sample_config_tag_groups() and werk #5535 and #6446 for further information.

    Disclaimer: The host_tags data structure is a mess which will hopefully be cleaned up during 1.6 development.
    Basically host_tags is a list of configured tag groups. Each tag group is represented by a tuple like this:

    # tag_group_id, tag_group_title, tag_choices
    ('agent', u'Agent type',
        [
            # tag_id, tag_title, aux_tag_ids
            ('cmk-agent', u'Check_MK Agent (Server)', ['tcp']),
            ('snmp-only', u'SNMP (Networking device, Appliance)', ['snmp']),
            ('snmp-v1',   u'Legacy SNMP device (using V1)', ['snmp']),
            ('snmp-tcp',  u'Dual: Check_MK Agent + SNMP', ['snmp', 'tcp']),
            ('ping',      u'No Agent', []),
        ],
    )
    """
    tag_group = None
    for this_tag_group in host_tags:
        if this_tag_group[0] == "agent":
            tag_group = this_tag_group

    if tag_group is None:
        return  # Tag group does not exist

    # Mark all existing tag choices as legacy to help the user that this should be cleaned up
    for index, tag_choice in enumerate(tag_group[2][:]):
        if tag_choice[0] in ["no-agent", "special-agents", "all-agents", "cmk-agent"]:
            continue  # Don't prefix the standard choices

        if tag_choice[1].startswith("Legacy: "):
            continue  # Don't prefix already prefixed choices

        tag_choice_list = list(tag_choice)
        tag_choice_list[1] = "Legacy: %s" % tag_choice_list[1]
        tag_group[2][index] = tuple(tag_choice_list)

    tag_choices = [c[0] for c in tag_group[2]]

    if "no-agent" not in tag_choices:
        tag_group[2].insert(0, ("no-agent", _("No agent"), []))

    if "special-agents" not in tag_choices:
        tag_group[2].insert(
            0, ("special-agents", _("No Checkmk agent, all configured special agents"), ["tcp"]))

    if "all-agents" not in tag_choices:
        tag_group[2].insert(
            0, ("all-agents", _("Normal Checkmk agent, all configured special agents"), ["tcp"]))

    if "cmk-agent" not in tag_choices:
        tag_group[2].insert(
            0, ("cmk-agent", _("Normal Checkmk agent, or special agent if configured"), ["tcp"]))
    else:
        # Change title of cmk-agent tag choice and move to top
        for index, tag_choice in enumerate(tag_group[2]):
            if tag_choice[0] == "cmk-agent":
                tag_choice_list = list(tag_group[2].pop(index))
                tag_choice_list[1] = _("Normal Checkmk agent, or special agent if configured")
                tag_group[2].insert(0, tuple(tag_choice_list))
                break


# Creates a includable PHP file which provides some functions which
# can be used by the calling program, for example NagVis. It declares
# the following API:
#
# taggroup_title(group_id)
# Returns the title of a WATO tag group
#
# taggroup_choice(group_id, list_of_object_tags)
# Returns either
#   false: When taggroup does not exist in current config
#   null:  When no choice can be found for the given taggroup
#   array(tag, title): When a tag of the taggroup
#
# all_taggroup_choices(object_tags):
# Returns an array of elements which use the tag group id as key
# and have an assiciative array as value, where 'title' contains
# the tag group title and the value contains the value returned by
# taggroup_choice() for this tag group.
#
def _export_hosttags_to_php(cfg):
    php_api_dir = Path(cmk.utils.paths.var_dir) / "wato/php-api"
    path = php_api_dir / 'hosttags.php'
    store.mkdir(php_api_dir)

    tag_config = cmk.utils.tags.TagConfig()
    tag_config.parse_config(cfg)
    tag_config += cmk.utils.tags.BuiltinTagConfig()

    # Transform WATO internal data structures into easier usable ones
    hosttags_dict = {}
    for tag_group in tag_config.tag_groups:
        tags = {}
        for grouped_tag in tag_group.tags:
            tags[grouped_tag.id] = (grouped_tag.title, grouped_tag.aux_tag_ids)

        hosttags_dict[tag_group.id] = (tag_group.topic, tag_group.title, tags)

    auxtags_dict = dict(tag_config.aux_tag_list.get_choices())

    content = u'''<?php
// Created by WATO
global $mk_hosttags, $mk_auxtags;
$mk_hosttags = %s;
$mk_auxtags = %s;

function taggroup_title($group_id) {
    global $mk_hosttags;
    if (isset($mk_hosttags[$group_id]))
        return $mk_hosttags[$group_id][0];
    else
        return $taggroup;
}

function taggroup_choice($group_id, $object_tags) {
    global $mk_hosttags;
    if (!isset($mk_hosttags[$group_id]))
        return false;
    foreach ($object_tags AS $tag) {
        if (isset($mk_hosttags[$group_id][2][$tag])) {
            // Found a match of the objects tags with the taggroup
            // now return an array of the matched tag and its alias
            return array($tag, $mk_hosttags[$group_id][2][$tag][0]);
        }
    }
    // no match found. Test whether or not a "None" choice is allowed
    if (isset($mk_hosttags[$group_id][2][null]))
        return array(null, $mk_hosttags[$group_id][2][null][0]);
    else
        return null; // no match found
}

function all_taggroup_choices($object_tags) {
    global $mk_hosttags;
    $choices = array();
    foreach ($mk_hosttags AS $group_id => $group) {
        $choices[$group_id] = array(
            'topic' => $group[0],
            'title' => $group[1],
            'value' => taggroup_choice($group_id, $object_tags),
        );
    }
    return $choices;
}

?>
''' % (_format_php(hosttags_dict), _format_php(auxtags_dict))

    store.save_text_to_file(path, content)


# TODO: Fix copy-n-paste with cmk.gui.watolib.auth_pnp.
def _format_php(data, lvl=1):
    s = ''
    if isinstance(data, (list, tuple)):
        s += 'array(\n'
        for item in data:
            s += '    ' * lvl + _format_php(item, lvl + 1) + ',\n'
        s += '    ' * (lvl - 1) + ')'
    elif isinstance(data, dict):
        s += 'array(\n'
        for key, val in data.items():
            s += '    ' * lvl + _format_php(key, lvl + 1) + ' => ' + _format_php(val,
                                                                                 lvl + 1) + ',\n'
        s += '    ' * (lvl - 1) + ')'
    elif isinstance(data, str):
        s += '\'%s\'' % ensure_str(data).replace('\'', '\\\'')
    elif isinstance(data, bool):
        s += data and 'true' or 'false'
    elif data is None:
        s += 'null'
    else:
        s += str(data)

    return s<|MERGE_RESOLUTION|>--- conflicted
+++ resolved
@@ -1,29 +1,33 @@
-#!/usr/bin/env python3
-# -*- coding: utf-8 -*-
-# Copyright (C) 2019 tribe29 GmbH - License: GNU General Public License v2
-# This file is part of Checkmk (https://checkmk.com). It is subject to the terms and
-# conditions defined in the file COPYING, which is part of this source code package.
+#!/usr/bin/python
+# -*- encoding: utf-8; py-indent-offset: 4 -*-
+# +------------------------------------------------------------------+
+# |             ____ _               _        __  __ _  __           |
+# |            / ___| |__   ___  ___| | __   |  \/  | |/ /           |
+# |           | |   | '_ \ / _ \/ __| |/ /   | |\/| | ' /            |
+# |           | |___| | | |  __/ (__|   <    | |  | | . \            |
+# |            \____|_| |_|\___|\___|_|\_\___|_|  |_|_|\_\           |
+# |                                                                  |
+# | Copyright Mathias Kettner 2014             mk@mathias-kettner.de |
+# +------------------------------------------------------------------+
+#
+# This file is part of Check_MK.
+# The official homepage is at http://mathias-kettner.de/check_mk.
+#
+# check_mk is free software;  you can redistribute it and/or modify it
+# under the  terms of the  GNU General Public License  as published by
+# the Free Software Foundation in version 2.  check_mk is  distributed
+# in the hope that it will be useful, but WITHOUT ANY WARRANTY;  with-
+# out even the implied warranty of  MERCHANTABILITY  or  FITNESS FOR A
+# PARTICULAR PURPOSE. See the  GNU General Public License for more de-
+# tails. You should have  received  a copy of the  GNU  General Public
+# License along with GNU Make; see the file  COPYING.  If  not,  write
+# to the Free Software Foundation, Inc., 51 Franklin St,  Fifth Floor,
+# Boston, MA 02110-1301 USA.
 """Helper functions for dealing with host tags"""
 
-<<<<<<< HEAD
-from typing import Any, Dict, List, Set, Tuple as _Tuple, Union, Optional
-
-import errno
-from pathlib import Path
-
-import abc
-from enum import Enum
-
-from six import ensure_str
-
-import cmk.gui.config as config
-import cmk.gui.watolib as watolib
-from cmk.gui.exceptions import (MKAuthException, MKGeneralException)
-=======
 import os
 import errno
 from pathlib2 import Path
->>>>>>> 75a18bda
 
 import cmk.utils.paths
 import cmk.utils.store as store
@@ -35,7 +39,6 @@
     multisite_dir,
     wato_root_dir,
 )
-from cmk.utils.tags import TagGroup, TagConfig
 
 
 class TagConfigFile(WatoSimpleConfigFile):
@@ -43,7 +46,7 @@
     the pre 1.6 tag configuration from hosttags.mk
 
     When saving the configuration it also writes out the tags.mk for
-    the cmk.base world.
+    the cmk_base world.
     """
     def __init__(self):
         file_path = Path(multisite_dir()) / "tags.mk"
@@ -55,11 +58,7 @@
         return super(TagConfigFile, self)._load_file(lock=lock)
 
     def _pre_16_hosttags_path(self):
-<<<<<<< HEAD
-        return Path(multisite_dir(), "hosttags.mk")
-=======
         return Path(multisite_dir()).joinpath("hosttags.mk")
->>>>>>> 75a18bda
 
     def _load_pre_16_config(self, lock):
         legacy_cfg = store.load_mk_file(str(self._pre_16_hosttags_path()), {
@@ -73,17 +72,14 @@
         return cmk.utils.tags.transform_pre_16_tags(legacy_cfg["wato_host_tags"],
                                                     legacy_cfg["wato_aux_tags"])
 
+    # TODO: Move the hosttag export to a hook
     def save(self, cfg):
         super(TagConfigFile, self).save(cfg)
         self._save_base_config(cfg)
 
         # Cleanup pre 1.6 config files (tags were just saved with new path)
         try:
-<<<<<<< HEAD
-            self._pre_16_hosttags_path().unlink()
-=======
             self._pre_16_hosttags_path().unlink()  # pylint: disable=no-member
->>>>>>> 75a18bda
         except OSError as e:
             if e.errno != errno.ENOENT:
                 raise
@@ -96,372 +92,6 @@
         base_config_file.save(cfg)
 
 
-<<<<<<< HEAD
-def load_tag_config() -> TagConfig:
-    """Load the tag config object based upon the most recently saved tag config file"""
-    tag_config = cmk.utils.tags.TagConfig()
-    tag_config.parse_config(TagConfigFile().load_for_modification())
-    return tag_config
-
-
-def update_tag_config(tag_config: TagConfig):
-    """Persist the tag config saving the information to the mk file
-    and update the current environment
-
-    Args:
-        tag_config:
-            The tag config object to persist
-
-    """
-    TagConfigFile().save(tag_config.get_dict_format())
-    _update_tag_dependencies()
-
-
-def load_tag_group(ident: str) -> Optional[TagGroup]:
-    """Load a tag group
-
-    Args:
-        ident:
-            identifier of the tag group
-
-    """
-    tag_config = load_tag_config()
-    return tag_config.get_tag_group(ident)
-
-
-def save_tag_group(tag_group: TagGroup):
-    """Save a new tag group
-
-    Args:
-        tag_group:
-            the tag group object
-
-    """
-    tag_config = load_tag_config()
-    tag_config.insert_tag_group(tag_group)
-    tag_config.validate_config()
-    update_tag_config(tag_config)
-
-
-def tag_group_exists(ident: str) -> bool:
-    """Verify if a tag group exists"""
-    tag_config = load_tag_config()
-    return tag_config.tag_group_exists(ident)
-
-
-def load_aux_tags() -> List[str]:
-    """Return the list available auxiliary tag ids (ID != GUI title)"""
-    tag_config = load_tag_config()
-    tag_config += cmk.utils.tags.BuiltinTagConfig()
-    return [entry[0] for entry in tag_config.aux_tag_list.get_choices()]
-
-
-def _update_tag_dependencies():
-    config.load_config()
-    watolib.Folder.invalidate_caches()
-    watolib.Folder.root_folder().rewrite_hosts_files()
-
-
-class RepairError(MKGeneralException):
-    pass
-
-
-def edit_tag_group(ident: str, edited_group: TagGroup, allow_repair=False):
-    """Update attributes of a tag group & update the relevant positions which used the relevant tag group
-
-    Args:
-        ident:
-            the identifier of the tag group to be updated
-
-        edited_group:
-            the tag group which represents the edited version; this tag group object will replace
-            the current object
-
-        allow_repair:
-            some modifications require repair on host and folder levels. This must
-    """
-    tag_config = load_tag_config()
-    current_tag_group = tag_config.get_tag_group(tag_group_id=ident)
-    if current_tag_group is None:
-        raise MKGeneralException("Group tag to modify does not exist")
-    tag_ids_to_remove, tag_ids_to_replace = identify_modified_tags(edited_group, current_tag_group)
-    tag_config.update_tag_group(edited_group)
-    tag_config.validate_config()
-    operation = OperationReplaceGroupedTags(ident, tag_ids_to_remove, tag_ids_to_replace)
-    affected = change_host_tags_in_folders(
-        operation,
-        TagCleanupMode.CHECK,
-        watolib.Folder.root_folder(),
-    )
-    if any(affected):
-        if not allow_repair:
-            raise RepairError("Permission missing")
-        _ = change_host_tags_in_folders(
-            operation,
-            TagCleanupMode("repair"),
-            watolib.Folder.root_folder(),
-        )
-    update_tag_config(tag_config)
-
-
-def identify_modified_tags(updated_group: TagGroup, old_group: TagGroup):
-    """Identify which ids were changed and which ids are to be deleted
-
-    Example:
-
-    >>> _old_group = TagGroup({
-    ...    'id': 'foo',
-    ...    'title': 'foobar',
-    ...    'tags': [{
-    ...        'id': 'tester',
-    ...        'title': 'something',
-    ...        'aux_tags': []
-    ...    }],
-    ...    'topic': 'nothing'
-    ... })
-    >>> _updated_group = TagGroup({
-    ...    'id': 'foo',
-    ...    'title': 'foobar',
-    ...    'tags': [{
-    ...        'id': 'tutu',
-    ...        'title': 'something',
-    ...        'aux_tags': []
-    ...    }],
-    ...    'topic': 'nothing'
-    ... })
-    >>> identify_modified_tags(_updated_group, _old_group)
-    ([], {'tester': 'tutu'})
-
-    """
-    # TODO: update GUI help highlighting that title and id should not be changed at the same time
-    remove_tag_ids, replace_tag_ids = [], {}
-    new_by_title = {tag.title: tag.id for tag in updated_group.tags}
-    for former_tag in old_group.tags:
-        # Detect renaming
-        if former_tag.title in new_by_title:
-            new_id = new_by_title[former_tag.title]
-            if new_id != former_tag.id:
-                # new_id may be None
-                replace_tag_ids[former_tag.id] = new_id
-                continue
-
-        # Detect removal
-        if former_tag.id is not None \
-            and former_tag.id not in [tmp_tag.id for tmp_tag in updated_group.tags]:
-            # remove explicit tag (hosts/folders) or remove it from tag specs (rules)
-            remove_tag_ids.append(former_tag.id)
-    return remove_tag_ids, replace_tag_ids
-
-
-class TagCleanupMode(Enum):
-    ABORT = "abort"  # No further action. Aborting here.
-    CHECK = "check"  # only affected rulesets are collected, nothing is modified
-    DELETE = "delete"  # Rules using this tag are deleted
-    REMOVE = "remove"  # Remove tags from rules
-    REPAIR = "repair"  # Remove tags from rules
-
-
-class ABCOperation(metaclass=abc.ABCMeta):
-    """Base for all tag cleanup operations"""
-    @abc.abstractmethod
-    def confirm_title(self) -> str:
-        raise NotImplementedError()
-
-
-class ABCTagGroupOperation(ABCOperation, metaclass=abc.ABCMeta):
-    def __init__(self, tag_group_id: str) -> None:
-        super(ABCTagGroupOperation, self).__init__()
-        self.tag_group_id = tag_group_id
-
-
-class OperationRemoveTagGroup(ABCTagGroupOperation):
-    def confirm_title(self):
-        return _("Confirm tag group deletion")
-
-
-class OperationRemoveAuxTag(ABCTagGroupOperation):
-    def confirm_title(self):
-        return _("Confirm aux tag deletion")
-
-
-class OperationReplaceGroupedTags(ABCOperation):
-    def __init__(self, tag_group_id: str, remove_tag_ids: List[str],
-                 replace_tag_ids: Dict[str, str]) -> None:
-        super(OperationReplaceGroupedTags, self).__init__()
-        self.tag_group_id = tag_group_id
-        self.remove_tag_ids = remove_tag_ids
-        self.replace_tag_ids = replace_tag_ids
-
-    def confirm_title(self):
-        return _("Confirm tag modifications")
-
-
-def change_host_tags_in_folders(operation, mode, folder):
-    """Update host tag assignments in hosts/folders
-
-    See _rename_tags_after_confirmation() doc string for additional information.
-    """
-    affected_folders = []
-    affected_hosts = []
-    affected_rulesets = []
-
-    if not isinstance(operation, OperationRemoveAuxTag):
-        aff_folders = _change_host_tags_in_host_or_folder(operation, mode, folder)
-        affected_folders += aff_folders
-
-        if aff_folders and mode != TagCleanupMode.CHECK:
-            try:
-                folder.save()
-            except MKAuthException:
-                # Ignore MKAuthExceptions of locked host.mk files
-                pass
-
-        for subfolder in folder.subfolders():
-            aff_folders, aff_hosts, aff_rulespecs = change_host_tags_in_folders(
-                operation, mode, subfolder)
-            affected_folders += aff_folders
-            affected_hosts += aff_hosts
-            affected_rulesets += aff_rulespecs
-
-        affected_hosts += _change_host_tags_in_hosts(operation, mode, folder)
-
-    affected_rulesets += _change_host_tags_in_rules(operation, mode, folder)
-    return affected_folders, affected_hosts, affected_rulesets
-
-
-def _change_host_tags_in_hosts(operation, mode, folder):
-    affected_hosts = []
-    for host in folder.hosts().values():
-        aff_hosts = _change_host_tags_in_host_or_folder(operation, mode, host)
-        affected_hosts += aff_hosts
-
-    if affected_hosts and mode != TagCleanupMode.CHECK:
-        try:
-            folder.save_hosts()
-        except MKAuthException:
-            # Ignore MKAuthExceptions of locked host.mk files
-            pass
-    return affected_hosts
-
-
-def _change_host_tags_in_host_or_folder(operation, mode, host_or_folder):
-    affected: List[Union[watolib.CREHost, watolib.CREFolder]] = []
-
-    attrname = "tag_" + operation.tag_group_id
-    attributes = host_or_folder.attributes()
-    if attrname not in attributes:
-        return affected  # The attribute is not set
-
-    # Deletion of a tag group
-    if isinstance(operation, OperationRemoveTagGroup):
-        if attrname in attributes:
-            affected.append(host_or_folder)
-            if mode != TagCleanupMode.CHECK:
-                del attributes[attrname]
-        return affected
-
-    if not isinstance(operation, OperationReplaceGroupedTags):
-        raise NotImplementedError()
-
-    # Deletion or replacement of a tag choice
-    current = attributes[attrname]
-    if current in operation.remove_tag_ids or current in operation.replace_tag_ids:
-        affected.append(host_or_folder)
-        if mode != TagCleanupMode.CHECK:
-            if current in operation.remove_tag_ids:
-                del attributes[attrname]
-            elif current in operation.replace_tag_ids:
-                new_tag = operation.replace_tag_ids[current]
-                attributes[attrname] = new_tag
-            else:
-                raise NotImplementedError()
-
-    return affected
-
-
-def _change_host_tags_in_rules(operation, mode, folder):
-    """Update tags in all rules
-
-    The function parses all rules in all rulesets and looks for host tags that
-    have been removed or renamed. If tags are removed then the depending on the
-    mode affected rules are either deleted ("delete") or the vanished tags are
-    removed from the rule ("remove").
-
-    See _rename_tags_after_confirmation() doc string for additional information.
-    """
-    affected_rulesets = set()
-
-    rulesets = watolib.FolderRulesets(folder)
-    rulesets.load()
-
-    for ruleset in rulesets.get_rulesets().values():
-        for _folder, _rulenr, rule in ruleset.get_rules():
-            affected_rulesets.update(_change_host_tags_in_rule(operation, mode, ruleset, rule))
-
-    if affected_rulesets and mode != TagCleanupMode.CHECK:
-        rulesets.save()
-
-    return sorted(affected_rulesets, key=lambda x: x.title())
-
-
-def _change_host_tags_in_rule(operation, mode, ruleset, rule):
-    affected_rulesets: Set[watolib.FolderRulesets] = set()
-    if operation.tag_group_id not in rule.conditions.host_tags:
-        return affected_rulesets  # The tag group is not used
-
-    # Handle deletion of complete tag group
-    if isinstance(operation, ABCTagGroupOperation):
-        affected_rulesets.add(ruleset)
-
-        if mode == TagCleanupMode.CHECK:
-            pass
-
-        elif mode == TagCleanupMode.DELETE:
-            ruleset.delete_rule(rule)
-        else:
-            del rule.conditions.host_tags[operation.tag_group_id]
-
-        return affected_rulesets
-
-    if not isinstance(operation, OperationReplaceGroupedTags):
-        raise NotImplementedError()
-
-    tag_map: List[_Tuple[str, Any]] = list(operation.replace_tag_ids.items())
-    tag_map += [(tag_id, False) for tag_id in operation.remove_tag_ids]
-
-    # Removal or renaming of single tag choices
-    for old_tag, new_tag in tag_map:
-        # The case that old_tag is None (an empty tag has got a name)
-        # cannot be handled when it comes to rules. Rules do not support
-        # such None-values.
-        if not old_tag:
-            continue
-
-        current_value = rule.conditions.host_tags[operation.tag_group_id]
-        if current_value not in (old_tag, {'$ne': old_tag}):
-            continue  # old_tag id is not configured
-
-        affected_rulesets.add(ruleset)
-
-        if mode == TagCleanupMode.CHECK:
-            continue  # Skip modification
-
-        # First remove current setting
-        del rule.conditions.host_tags[operation.tag_group_id]
-
-        # In case it needs to be replaced with a new value, do it now
-        if new_tag:
-            was_negated = isinstance(dict, current_value) and "$ne" in current_value
-            new_value = {"$ne": new_tag} if was_negated else new_tag
-            rule.conditions.host_tags[operation.tag_group_id] = new_value
-        elif mode == TagCleanupMode.DELETE:
-            ruleset.delete_rule(rule)
-
-    return affected_rulesets
-
-
-=======
->>>>>>> 75a18bda
 # Previous to 1.5 the "Agent type" tag group was created as sample config and was not
 # a builtin tag group (which can not be modified by the user). With werk #5535 we changed
 # the tag scheme and need to deal with the user config (which might extend the original tag group).
@@ -595,13 +225,21 @@
 # taggroup_choice() for this tag group.
 #
 def _export_hosttags_to_php(cfg):
-    php_api_dir = Path(cmk.utils.paths.var_dir) / "wato/php-api"
-    path = php_api_dir / 'hosttags.php'
+    php_api_dir = cmk.utils.paths.var_dir + "/wato/php-api/"
+    path = php_api_dir + '/hosttags.php'
     store.mkdir(php_api_dir)
 
     tag_config = cmk.utils.tags.TagConfig()
     tag_config.parse_config(cfg)
     tag_config += cmk.utils.tags.BuiltinTagConfig()
+
+    # need an extra lock file, since we move the auth.php.tmp file later
+    # to auth.php. This move is needed for not having loaded incomplete
+    # files into php.
+    tempfile = path + '.tmp'
+    lockfile = path + '.state'
+    file(lockfile, 'a')
+    store.aquire_lock(lockfile)
 
     # Transform WATO internal data structures into easier usable ones
     hosttags_dict = {}
@@ -614,7 +252,9 @@
 
     auxtags_dict = dict(tag_config.aux_tag_list.get_choices())
 
-    content = u'''<?php
+    # First write a temp file and then do a move to prevent syntax errors
+    # when reading half written files during creating that new file
+    file(tempfile, 'w').write('''<?php
 // Created by WATO
 global $mk_hosttags, $mk_auxtags;
 $mk_hosttags = %s;
@@ -660,12 +300,13 @@
 }
 
 ?>
-''' % (_format_php(hosttags_dict), _format_php(auxtags_dict))
-
-    store.save_text_to_file(path, content)
-
-
-# TODO: Fix copy-n-paste with cmk.gui.watolib.auth_pnp.
+''' % (_format_php(hosttags_dict), _format_php(auxtags_dict)))
+    # Now really replace the destination file
+    os.rename(tempfile, path)
+    store.release_lock(lockfile)
+    os.unlink(lockfile)
+
+
 def _format_php(data, lvl=1):
     s = ''
     if isinstance(data, (list, tuple)):
@@ -675,12 +316,14 @@
         s += '    ' * (lvl - 1) + ')'
     elif isinstance(data, dict):
         s += 'array(\n'
-        for key, val in data.items():
+        for key, val in data.iteritems():
             s += '    ' * lvl + _format_php(key, lvl + 1) + ' => ' + _format_php(val,
                                                                                  lvl + 1) + ',\n'
         s += '    ' * (lvl - 1) + ')'
     elif isinstance(data, str):
-        s += '\'%s\'' % ensure_str(data).replace('\'', '\\\'')
+        s += '\'%s\'' % data.replace('\'', '\\\'')
+    elif isinstance(data, unicode):
+        s += '\'%s\'' % data.encode('utf-8').replace('\'', '\\\'')
     elif isinstance(data, bool):
         s += data and 'true' or 'false'
     elif data is None:
