--- conflicted
+++ resolved
@@ -1,33 +1,23 @@
-#!/usr/bin/python
-# -*- encoding: utf-8; py-indent-offset: 4 -*-
-# +------------------------------------------------------------------+
-# |             ____ _               _        __  __ _  __           |
-# |            / ___| |__   ___  ___| | __   |  \/  | |/ /           |
-# |           | |   | '_ \ / _ \/ __| |/ /   | |\/| | ' /            |
-# |           | |___| | | |  __/ (__|   <    | |  | | . \            |
-# |            \____|_| |_|\___|\___|_|\_\___|_|  |_|_|\_\           |
-# |                                                                  |
-# | Copyright Mathias Kettner 2014             mk@mathias-kettner.de |
-# +------------------------------------------------------------------+
-#
-# This file is part of Check_MK.
-# The official homepage is at http://mathias-kettner.de/check_mk.
-#
-# check_mk is free software;  you can redistribute it and/or modify it
-# under the  terms of the  GNU General Public License  as published by
-# the Free Software Foundation in version 2.  check_mk is  distributed
-# in the hope that it will be useful, but WITHOUT ANY WARRANTY;  with-
-# out even the implied warranty of  MERCHANTABILITY  or  FITNESS FOR A
-# PARTICULAR PURPOSE. See the  GNU General Public License for more de-
-# tails. You should have  received  a copy of the  GNU  General Public
-# License along with GNU Make; see the file  COPYING.  If  not,  write
-# to the Free Software Foundation, Inc., 51 Franklin St,  Fifth Floor,
-# Boston, MA 02110-1301 USA.
+#!/usr/bin/env python3
+# -*- coding: utf-8 -*-
+# Copyright (C) 2019 tribe29 GmbH - License: GNU General Public License v2
+# This file is part of Checkmk (https://checkmk.com). It is subject to the terms and
+# conditions defined in the file COPYING, which is part of this source code package.
 """Helper functions for dealing with host tags"""
 
-import os
+from typing import Any, Dict, List, Set, Tuple as _Tuple, Union, Optional
+
 import errno
-from pathlib2 import Path
+from pathlib import Path
+
+import abc
+from enum import Enum
+
+from six import ensure_str
+
+import cmk.gui.config as config
+import cmk.gui.watolib as watolib
+from cmk.gui.exceptions import (MKAuthException, MKGeneralException)
 
 import cmk.utils.paths
 import cmk.utils.store as store
@@ -39,6 +29,7 @@
     multisite_dir,
     wato_root_dir,
 )
+from cmk.utils.tags import TagGroup, TagConfig
 
 
 class TagConfigFile(WatoSimpleConfigFile):
@@ -46,7 +37,7 @@
     the pre 1.6 tag configuration from hosttags.mk
 
     When saving the configuration it also writes out the tags.mk for
-    the cmk_base world.
+    the cmk.base world.
     """
     def __init__(self):
         file_path = Path(multisite_dir()) / "tags.mk"
@@ -58,7 +49,7 @@
         return super(TagConfigFile, self)._load_file(lock=lock)
 
     def _pre_16_hosttags_path(self):
-        return Path(multisite_dir()).joinpath("hosttags.mk")
+        return Path(multisite_dir(), "hosttags.mk")
 
     def _load_pre_16_config(self, lock):
         legacy_cfg = store.load_mk_file(str(self._pre_16_hosttags_path()), {
@@ -72,14 +63,13 @@
         return cmk.utils.tags.transform_pre_16_tags(legacy_cfg["wato_host_tags"],
                                                     legacy_cfg["wato_aux_tags"])
 
-    # TODO: Move the hosttag export to a hook
     def save(self, cfg):
         super(TagConfigFile, self).save(cfg)
         self._save_base_config(cfg)
 
         # Cleanup pre 1.6 config files (tags were just saved with new path)
         try:
-            self._pre_16_hosttags_path().unlink()  # pylint: disable=no-member
+            self._pre_16_hosttags_path().unlink()
         except OSError as e:
             if e.errno != errno.ENOENT:
                 raise
@@ -92,8 +82,6 @@
         base_config_file.save(cfg)
 
 
-<<<<<<< HEAD
-=======
 def load_tag_config() -> TagConfig:
     """Load the tag config object based upon the most recently saved tag config file"""
     tag_config = cmk.utils.tags.TagConfig()
@@ -457,7 +445,6 @@
     return affected_rulesets
 
 
->>>>>>> 924c73a8
 # Previous to 1.5 the "Agent type" tag group was created as sample config and was not
 # a builtin tag group (which can not be modified by the user). With werk #5535 we changed
 # the tag scheme and need to deal with the user config (which might extend the original tag group).
@@ -591,21 +578,13 @@
 # taggroup_choice() for this tag group.
 #
 def _export_hosttags_to_php(cfg):
-    php_api_dir = cmk.utils.paths.var_dir + "/wato/php-api/"
-    path = php_api_dir + '/hosttags.php'
+    php_api_dir = Path(cmk.utils.paths.var_dir) / "wato/php-api"
+    path = php_api_dir / 'hosttags.php'
     store.mkdir(php_api_dir)
 
     tag_config = cmk.utils.tags.TagConfig()
     tag_config.parse_config(cfg)
     tag_config += cmk.utils.tags.BuiltinTagConfig()
-
-    # need an extra lock file, since we move the auth.php.tmp file later
-    # to auth.php. This move is needed for not having loaded incomplete
-    # files into php.
-    tempfile = path + '.tmp'
-    lockfile = path + '.state'
-    file(lockfile, 'a')
-    store.aquire_lock(lockfile)
 
     # Transform WATO internal data structures into easier usable ones
     hosttags_dict = {}
@@ -618,9 +597,7 @@
 
     auxtags_dict = dict(tag_config.aux_tag_list.get_choices())
 
-    # First write a temp file and then do a move to prevent syntax errors
-    # when reading half written files during creating that new file
-    file(tempfile, 'w').write('''<?php
+    content = u'''<?php
 // Created by WATO
 global $mk_hosttags, $mk_auxtags;
 $mk_hosttags = %s;
@@ -666,13 +643,12 @@
 }
 
 ?>
-''' % (_format_php(hosttags_dict), _format_php(auxtags_dict)))
-    # Now really replace the destination file
-    os.rename(tempfile, path)
-    store.release_lock(lockfile)
-    os.unlink(lockfile)
-
-
+''' % (_format_php(hosttags_dict), _format_php(auxtags_dict))
+
+    store.save_text_to_file(path, content)
+
+
+# TODO: Fix copy-n-paste with cmk.gui.watolib.auth_pnp.
 def _format_php(data, lvl=1):
     s = ''
     if isinstance(data, (list, tuple)):
@@ -682,14 +658,12 @@
         s += '    ' * (lvl - 1) + ')'
     elif isinstance(data, dict):
         s += 'array(\n'
-        for key, val in data.iteritems():
+        for key, val in data.items():
             s += '    ' * lvl + _format_php(key, lvl + 1) + ' => ' + _format_php(val,
                                                                                  lvl + 1) + ',\n'
         s += '    ' * (lvl - 1) + ')'
     elif isinstance(data, str):
-        s += '\'%s\'' % data.replace('\'', '\\\'')
-    elif isinstance(data, unicode):
-        s += '\'%s\'' % data.encode('utf-8').replace('\'', '\\\'')
+        s += '\'%s\'' % ensure_str(data).replace('\'', '\\\'')
     elif isinstance(data, bool):
         s += data and 'true' or 'false'
     elif data is None:
