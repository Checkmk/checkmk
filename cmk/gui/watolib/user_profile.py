--- conflicted
+++ resolved
@@ -1,24 +1,37 @@
-#!/usr/bin/env python3
-# -*- coding: utf-8 -*-
-# Copyright (C) 2019 tribe29 GmbH - License: GNU General Public License v2
-# This file is part of Checkmk (https://checkmk.com). It is subject to the terms and
-# conditions defined in the file COPYING, which is part of this source code package.
+#!/usr/bin/python
+# -*- encoding: utf-8; py-indent-offset: 4 -*-
+# +------------------------------------------------------------------+
+# |             ____ _               _        __  __ _  __           |
+# |            / ___| |__   ___  ___| | __   |  \/  | |/ /           |
+# |           | |   | '_ \ / _ \/ __| |/ /   | |\/| | ' /            |
+# |           | |___| | | |  __/ (__|   <    | |  | | . \            |
+# |            \____|_| |_|\___|\___|_|\_\___|_|  |_|_|\_\           |
+# |                                                                  |
+# | Copyright Mathias Kettner 2014             mk@mathias-kettner.de |
+# +------------------------------------------------------------------+
+#
+# This file is part of Check_MK.
+# The official homepage is at http://mathias-kettner.de/check_mk.
+#
+# check_mk is free software;  you can redistribute it and/or modify it
+# under the  terms of the  GNU General Public License  as published by
+# the Free Software Foundation in version 2.  check_mk is  distributed
+# in the hope that it will be useful, but WITHOUT ANY WARRANTY;  with-
+# out even the implied warranty of  MERCHANTABILITY  or  FITNESS FOR A
+# PARTICULAR PURPOSE. See the  GNU General Public License for more de-
+# tails. You should have  received  a copy of the  GNU  General Public
+# License along with GNU Make; see the file  COPYING.  If  not,  write
+# to the Free Software Foundation, Inc., 51 Franklin St,  Fifth Floor,
+# Boston, MA 02110-1301 USA.
 
 import ast
-import time
-from multiprocessing.pool import ThreadPool
-from multiprocessing import TimeoutError as mp_TimeoutError
-
 from typing import NamedTuple
 
-import cmk.gui.sites as sites
-import cmk.gui.hooks as hooks
 import cmk.gui.config as config
 import cmk.gui.userdb as userdb
 from cmk.gui.i18n import _
-from cmk.gui.exceptions import MKGeneralException, RequestTimeout
+from cmk.gui.exceptions import MKGeneralException
 from cmk.gui.globals import html
-from cmk.gui.watolib.changes import add_change
 from cmk.gui.watolib.automation_commands import (
     AutomationCommand,
     automation_command_registry,
@@ -33,124 +46,6 @@
     mk_repr,
 )
 
-# In case the sync is done on the master of a distributed setup the auth serial
-# is increased on the master, but not on the slaves. The user can not access the
-# slave sites anymore with the master sites cookie since the serials differ. In
-# case the slave sites sync with LDAP on their own this issue will be repaired after
-# the next LDAP sync on the slave, but in case the slaves do not sync, this problem
-# will be repaired automagically once an admin performs the next WATO sync for
-# another reason.
-# Now, to solve this issue, we issue a user profile sync in case the password has
-# been changed. We do this only when only the password has changed.
-# Hopefully we have no large bulks of users changing their passwords at the same
-# time. In this case the implementation does not scale well. We would need to
-# change this to some kind of profile bulk sync per site.
-# TODO: Should we move this to watolib?
-
-
-class SynchronizationResult:
-    def __init__(self, site_id, error_text=None, disabled=False, succeeded=False, failed=False):
-        self.site_id = site_id
-        self.error_text = error_text
-        self.failed = failed
-        self.disabled = disabled
-        self.succeeded = succeeded
-
-
-def _synchronize_profiles_to_sites(logger, profiles_to_synchronize):
-    if not profiles_to_synchronize:
-        return
-
-    remote_sites = [(site_id, config.site(site_id)) for site_id in config.get_login_slave_sites()]
-
-    logger.info('Credentials changed for %s. Trying to sync to %d sites' %
-                (", ".join(profiles_to_synchronize.keys()), len(remote_sites)))
-
-    states = sites.states()
-
-    pool = ThreadPool()
-    jobs = []
-    for site_id, site in remote_sites:
-        jobs.append(
-            pool.apply_async(_sychronize_profile_worker,
-                             (states, site_id, site, profiles_to_synchronize)))
-
-    results = []
-    start_time = time.time()
-    while time.time() - start_time < 30:
-        for job in jobs[:]:
-            try:
-                results.append(job.get(timeout=0.5))
-                jobs.remove(job)
-            except mp_TimeoutError:
-                pass
-        if not jobs:
-            break
-
-    contacted_sites = {x[0] for x in remote_sites}
-    working_sites = {result.site_id for result in results}
-    for site_id in contacted_sites - working_sites:
-        results.append(
-            SynchronizationResult(site_id,
-                                  error_text=_("No response from update thread"),
-                                  failed=True))
-
-    for result in results:
-        if result.error_text:
-            logger.info('  FAILED [%s]: %s' % (result.site_id, result.error_text))
-            if config.wato_enabled:
-                add_change("edit-users",
-                           _('Password changed (sync failed: %s)') % result.error_text,
-                           add_user=False,
-                           sites=[result.site_id],
-                           need_restart=False)
-
-    pool.terminate()
-    pool.join()
-
-    num_failed = sum([1 for result in results if result.failed])
-    num_disabled = sum([1 for result in results if result.disabled])
-    num_succeeded = sum([1 for result in results if result.succeeded])
-    logger.info('  Disabled: %d, Succeeded: %d, Failed: %d' %
-                (num_disabled, num_succeeded, num_failed))
-
-
-def _sychronize_profile_worker(states, site_id, site, profiles_to_synchronize):
-    if not site.get("replication"):
-        return SynchronizationResult(site_id, disabled=True)
-
-    if site.get("disabled"):
-        return SynchronizationResult(site_id, disabled=True)
-
-    status = states.get(site_id, {}).get("state", "unknown")
-    if status == "dead":
-        return SynchronizationResult(site_id,
-                                     error_text=_("Site %s is dead") % site_id,
-                                     failed=True)
-
-    try:
-        result = push_user_profiles_to_site_transitional_wrapper(site, profiles_to_synchronize)
-        if result is not True:
-            return SynchronizationResult(site_id, error_text=result, failed=True)
-        return SynchronizationResult(site_id, succeeded=True)
-    except RequestTimeout:
-        # This function is currently only used by the background job
-        # which does not have any request timeout set, just in case...
-        raise
-    except Exception as e:
-        return SynchronizationResult(site_id, error_text="%s" % e, failed=True)
-
-
-# TODO: Why is the logger handed over here? The sync job could simply gather it's own
-def _handle_ldap_sync_finished(logger, profiles_to_synchronize, changes):
-    _synchronize_profiles_to_sites(logger, profiles_to_synchronize)
-
-    if changes and config.wato_enabled and not config.is_wato_slave_site():
-        add_change("edit-users", "<br>".join(changes), add_user=False)
-
-
-hooks.register_builtin("ldap-sync-finished", _handle_ldap_sync_finished)
-
 
 def push_user_profiles_to_site_transitional_wrapper(site, user_profiles):
     try:
@@ -158,15 +53,16 @@
     except MKAutomationException as e:
         if "Invalid automation command: push-profiles" in "%s" % e:
             failed_info = []
-            for user_id, user in user_profiles.items():
+            for user_id, user in user_profiles.iteritems():
                 result = _legacy_push_user_profile_to_site(site, user_id, user)
-                if result is not True:
+                if result != True:
                     failed_info.append(result)
 
             if failed_info:
                 return "\n".join(failed_info)
             return True
-        raise
+        else:
+            raise
 
 
 def _legacy_push_user_profile_to_site(site, user_id, profile):
@@ -190,27 +86,15 @@
 
     try:
         response = mk_eval(response)
-    except Exception:
+    except:
         # The remote site will send non-Python data in case of an error.
         raise MKAutomationException("%s: <pre>%s</pre>" % (_("Got invalid data"), response))
     return response
 
 
 def push_user_profiles_to_site(site, user_profiles):
-<<<<<<< HEAD
-    def _serialize(user_profiles):
-        """Do not synchronize user session information"""
-        return {
-            user_id: {k: v for k, v in profile.items() if k != "session_info"
-                     } for user_id, profile in user_profiles.items()
-        }
-
-    return do_remote_automation(site,
-                                "push-profiles", [("profiles", repr(_serialize(user_profiles)))],
-=======
     return do_remote_automation(site,
                                 "push-profiles", [("profiles", repr(user_profiles))],
->>>>>>> 75a18bda
                                 timeout=60)
 
 
@@ -223,8 +107,7 @@
         return "push-profiles"
 
     def get_request(self):
-        return PushUserProfilesRequest(
-            ast.literal_eval(html.request.get_ascii_input_mandatory("profiles")))
+        return PushUserProfilesRequest(ast.literal_eval(html.request.var("profiles")))
 
     def execute(self, request):
         user_profiles = request.user_profiles
@@ -233,7 +116,7 @@
             raise MKGeneralException(_('Invalid call: No profiles set.'))
 
         users = userdb.load_users(lock=True)
-        for user_id, profile in user_profiles.items():
+        for user_id, profile in user_profiles.iteritems():
             users[user_id] = profile
         userdb.save_users(users)
         return True