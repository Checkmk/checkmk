#!/usr/bin/python
# -*- encoding: utf-8; py-indent-offset: 4 -*-
# +------------------------------------------------------------------+
# |             ____ _               _        __  __ _  __           |
# |            / ___| |__   ___  ___| | __   |  \/  | |/ /           |
# |           | |   | '_ \ / _ \/ __| |/ /   | |\/| | ' /            |
# |           | |___| | | |  __/ (__|   <    | |  | | . \            |
# |            \____|_| |_|\___|\___|_|\_\___|_|  |_|_|\_\           |
# |                                                                  |
# | Copyright Mathias Kettner 2014             mk@mathias-kettner.de |
# +------------------------------------------------------------------+
#
# This file is part of Check_MK.
# The official homepage is at http://mathias-kettner.de/check_mk.
#
# check_mk is free software;  you can redistribute it and/or modify it
# under the  terms of the  GNU General Public License  as published by
# the Free Software Foundation in version 2.  check_mk is  distributed
# in the hope that it will be useful, but WITHOUT ANY WARRANTY;  with-
# out even the implied warranty of  MERCHANTABILITY  or  FITNESS FOR A
# PARTICULAR PURPOSE. See the  GNU General Public License for more de-
# tails. You should have  received  a copy of the  GNU  General Public
# License along with GNU Make; see the file  COPYING.  If  not,  write
# to the Free Software Foundation, Inc., 51 Franklin St,  Fifth Floor,
# Boston, MA 02110-1301 USA.

import ast
import re
import pprint
import base64
<<<<<<< HEAD
import pickle
=======
from typing import Any, Union, List
>>>>>>> 924c73a8

import cmk
import cmk.utils.paths
import cmk.utils.rulesets.tuple_rulesets

import cmk.gui.config as config
from cmk.gui.globals import html
from cmk.gui.i18n import _
from cmk.gui.exceptions import MKGeneralException

# TODO: Clean up all call sites in the GUI and only use them in WATO config file loading code
ALL_HOSTS = cmk.utils.rulesets.tuple_rulesets.ALL_HOSTS
ALL_SERVICES = cmk.utils.rulesets.tuple_rulesets.ALL_SERVICES
NEGATE = cmk.utils.rulesets.tuple_rulesets.NEGATE


def wato_root_dir():
    return cmk.utils.paths.check_mk_config_dir + "/wato/"


def multisite_dir():
    return cmk.utils.paths.default_config_dir + "/multisite.d/wato/"


# TODO: Move this to CEE specific code again
def liveproxyd_config_dir():
    return cmk.utils.paths.default_config_dir + "/liveproxyd.d/wato/"


# TODO: Find a better place later
def rename_host_in_list(thelist, oldname, newname):
    did_rename = False
    for nr, element in enumerate(thelist):
        if element == oldname:
            thelist[nr] = newname
            did_rename = True
        elif element == '!' + oldname:
            thelist[nr] = '!' + newname
            did_rename = True
    return did_rename


# Convert old tuple representation to new dict representation of
# folder's group settings
# TODO: Find a better place later
def convert_cgroups_from_tuple(value):
    if isinstance(value, dict):
        if "use_for_services" in value:
            return value

        new_value = {
            "use_for_services": False,
        }
        new_value.update(value)
        return value

    return {
        "groups": value[1],
        "recurse_perms": False,
        "use": value[0],
        "use_for_services": False,
        "recurse_use": False,
    }


# TODO: Find a better place later
def host_attribute_matches(crit, value):
    if crit and crit[0] == "~":
        # insensitive infix regex match
        return re.search(crit[1:], value, re.IGNORECASE) is not None

    # insensitive infix search
    return crit.lower() in value.lower()


# Returns the ID of the default site. This is the site the main folder has
# configured by default. It inherits to all folders and hosts which don't have
# a site set on their own.
# In standalone and master sites this defaults to the local site. In distributed
# slave sites, we don't know the site ID of the master site. We set this explicit
# to false to configure that this host is monitored by another site (that we don't
# know about).
# TODO: Find a better place later
def default_site():
    if config.is_wato_slave_site():
        return False
    return config.default_site()


def format_config_value(value):
    format_func = pprint.pformat if config.wato_pprint_config else repr
    return format_func(value)


<<<<<<< HEAD
def mk_repr(s):
    if not config.wato_legacy_eval:
        return base64.b64encode(repr(s))
    return base64.b64encode(pickle.dumps(s))


# TODO: Deprecate this legacy format with 1.4.0 or later?!
def mk_eval(s):
    try:
        if not config.wato_legacy_eval:
            return ast.literal_eval(base64.b64decode(s))
        return pickle.loads(base64.b64decode(s))
    except:
=======
def mk_repr(x: Any) -> bytes:
    return base64.b64encode(ensure_binary(repr(x)))


def mk_eval(s: Union[bytes, str]) -> Any:
    try:
        return ast.literal_eval(ensure_str(base64.b64decode(s)))
    except Exception:
>>>>>>> 924c73a8
        raise MKGeneralException(_('Unable to parse provided data: %s') % html.render_text(repr(s)))


def has_agent_bakery():
    return not cmk.is_raw_edition()


def site_neutral_path(path):
    if path.startswith('/omd'):
        parts = path.split('/')
        parts[3] = '[SITE_ID]'
        return '/'.join(parts)
    return path<|MERGE_RESOLUTION|>--- conflicted
+++ resolved
@@ -1,44 +1,27 @@
-#!/usr/bin/python
-# -*- encoding: utf-8; py-indent-offset: 4 -*-
-# +------------------------------------------------------------------+
-# |             ____ _               _        __  __ _  __           |
-# |            / ___| |__   ___  ___| | __   |  \/  | |/ /           |
-# |           | |   | '_ \ / _ \/ __| |/ /   | |\/| | ' /            |
-# |           | |___| | | |  __/ (__|   <    | |  | | . \            |
-# |            \____|_| |_|\___|\___|_|\_\___|_|  |_|_|\_\           |
-# |                                                                  |
-# | Copyright Mathias Kettner 2014             mk@mathias-kettner.de |
-# +------------------------------------------------------------------+
-#
-# This file is part of Check_MK.
-# The official homepage is at http://mathias-kettner.de/check_mk.
-#
-# check_mk is free software;  you can redistribute it and/or modify it
-# under the  terms of the  GNU General Public License  as published by
-# the Free Software Foundation in version 2.  check_mk is  distributed
-# in the hope that it will be useful, but WITHOUT ANY WARRANTY;  with-
-# out even the implied warranty of  MERCHANTABILITY  or  FITNESS FOR A
-# PARTICULAR PURPOSE. See the  GNU General Public License for more de-
-# tails. You should have  received  a copy of the  GNU  General Public
-# License along with GNU Make; see the file  COPYING.  If  not,  write
-# to the Free Software Foundation, Inc., 51 Franklin St,  Fifth Floor,
-# Boston, MA 02110-1301 USA.
+#!/usr/bin/env python3
+# -*- coding: utf-8 -*-
+# Copyright (C) 2019 tribe29 GmbH - License: GNU General Public License v2
+# This file is part of Checkmk (https://checkmk.com). It is subject to the terms and
+# conditions defined in the file COPYING, which is part of this source code package.
 
 import ast
 import re
 import pprint
 import base64
-<<<<<<< HEAD
-import pickle
-=======
 from typing import Any, Union, List
->>>>>>> 924c73a8
 
-import cmk
+from six import ensure_binary, ensure_str
+
+from cmk.gui.sites import SiteStatus
+from cmk.utils.werks import parse_check_mk_version
+
+from cmk.utils.type_defs import HostName
+import cmk.utils.version as cmk_version
 import cmk.utils.paths
 import cmk.utils.rulesets.tuple_rulesets
 
 import cmk.gui.config as config
+from cmk.gui.background_job import BackgroundJobAlreadyRunning
 from cmk.gui.globals import html
 from cmk.gui.i18n import _
 from cmk.gui.exceptions import MKGeneralException
@@ -108,40 +91,10 @@
     return crit.lower() in value.lower()
 
 
-# Returns the ID of the default site. This is the site the main folder has
-# configured by default. It inherits to all folders and hosts which don't have
-# a site set on their own.
-# In standalone and master sites this defaults to the local site. In distributed
-# slave sites, we don't know the site ID of the master site. We set this explicit
-# to false to configure that this host is monitored by another site (that we don't
-# know about).
-# TODO: Find a better place later
-def default_site():
-    if config.is_wato_slave_site():
-        return False
-    return config.default_site()
+def format_config_value(value: Any) -> str:
+    return pprint.pformat(value) if config.wato_pprint_config else repr(value)
 
 
-def format_config_value(value):
-    format_func = pprint.pformat if config.wato_pprint_config else repr
-    return format_func(value)
-
-
-<<<<<<< HEAD
-def mk_repr(s):
-    if not config.wato_legacy_eval:
-        return base64.b64encode(repr(s))
-    return base64.b64encode(pickle.dumps(s))
-
-
-# TODO: Deprecate this legacy format with 1.4.0 or later?!
-def mk_eval(s):
-    try:
-        if not config.wato_legacy_eval:
-            return ast.literal_eval(base64.b64decode(s))
-        return pickle.loads(base64.b64decode(s))
-    except:
-=======
 def mk_repr(x: Any) -> bytes:
     return base64.b64encode(ensure_binary(repr(x)))
 
@@ -150,12 +103,20 @@
     try:
         return ast.literal_eval(ensure_str(base64.b64decode(s)))
     except Exception:
->>>>>>> 924c73a8
         raise MKGeneralException(_('Unable to parse provided data: %s') % html.render_text(repr(s)))
 
 
 def has_agent_bakery():
-    return not cmk.is_raw_edition()
+    return not cmk_version.is_raw_edition()
+
+
+def try_bake_agents_for_hosts(hosts: List[HostName]) -> None:
+    if has_agent_bakery():
+        import cmk.gui.cee.plugins.wato.agent_bakery.misc as agent_bakery  # pylint: disable=import-error,no-name-in-module
+        try:
+            agent_bakery.start_bake_agents(host_names=hosts, signing_credentials=None)
+        except BackgroundJobAlreadyRunning:
+            pass
 
 
 def site_neutral_path(path):
@@ -163,4 +124,37 @@
         parts = path.split('/')
         parts[3] = '[SITE_ID]'
         return '/'.join(parts)
-    return path+    return path
+
+
+def may_edit_ruleset(varname: str) -> bool:
+    if varname == "ignored_services":
+        return config.user.may("wato.services") or config.user.may("wato.rulesets")
+    if varname in [
+            "custom_checks",
+            "datasource_programs",
+            "agent_config:mrpe",
+            "agent_config:agent_paths",
+            "agent_config:runas",
+            "agent_config:only_from",
+    ]:
+        return config.user.may("wato.rulesets") and config.user.may(
+            "wato.add_or_modify_executables")
+    if varname == "agent_config:custom_files":
+        return config.user.may("wato.rulesets") and config.user.may(
+            "wato.agent_deploy_custom_files")
+    return config.user.may("wato.rulesets")
+
+
+def is_pre_17_remote_site(site_status: SiteStatus) -> bool:
+    """Decide which snapshot format is pushed to the given site
+
+    The sync snapshot format was changed between 1.6 and 1.7. To support migrations with a
+    new central site and an old remote site, we detect that case here and create the 1.6
+    snapshots for the old sites.
+    """
+    version = site_status.get("livestatus_version")
+    if not version:
+        return False
+
+    return parse_check_mk_version(version) < parse_check_mk_version("1.7.0i1")