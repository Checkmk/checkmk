#!/usr/bin/env python3
# -*- coding: utf-8 -*-
# Copyright (C) 2019 tribe29 GmbH - License: GNU General Public License v2
# This file is part of Checkmk (https://checkmk.com). It is subject to the terms and
# conditions defined in the file COPYING, which is part of this source code package.

# Functions for parsing Werks and showing the users a browsable change
# log

import itertools
import os
import re
import time
from typing import Any, Dict, Union, Iterator

from six import ensure_str

from cmk.gui.utils.flashed_messages import flash, get_flashed_messages
import cmk.utils.store as store
import cmk.utils.paths
from cmk.utils.version import __version__
import cmk.utils.werks

import cmk.gui.pages
import cmk.gui.utils as utils
import cmk.gui.config as config
from cmk.gui.table import table_element
from cmk.gui.exceptions import MKUserError
from cmk.gui.i18n import _
from cmk.gui.globals import html, request
from cmk.gui.valuespec import (
    ListChoice,
    Timerange,
    TextAscii,
    DropdownChoice,
    Tuple,
    Integer,
    TextUnicode,
)
from cmk.gui.breadcrumb import (
    make_main_menu_breadcrumb,
    make_current_page_breadcrumb_item,
    BreadcrumbItem,
    Breadcrumb,
)
from cmk.gui.main_menu import mega_menu_registry
from cmk.gui.page_menu import (
    PageMenu,
    PageMenuDropdown,
    PageMenuTopic,
    PageMenuEntry,
    PageMenuSidePopup,
    make_simple_link,
    make_display_options_dropdown,
)
from cmk.gui.page_state import PageState
from cmk.gui.utils.urls import makeuri, makeuri_contextless, make_confirm_link

acknowledgement_path = cmk.utils.paths.var_dir + "/acknowledged_werks.mk"

# Keep global variable for caching werks between requests. The never change.
g_werks: Dict[int, Dict[str, Any]] = {}


<<<<<<< HEAD
def _release_switch(major: bool) -> PageState:
    patch_link = html.render_a(_("Patch release"),
                               href=makeuri(request, [], remove_prefix=""),
                               class_="active" if not major else None)
    major_link = html.render_a(_("Major release"),
                               href=makeuri(request, [("major", 1)]),
                               class_="active" if major else None)
    content = html.render_span(patch_link + major_link, id_="release_version_switch")
    return PageState(text=content)


@cmk.gui.pages.page_registry.register_page("version")
class ModeReleaseNotesPage(cmk.gui.pages.Page):
    def _title(self) -> str:
        return _("Welcome to Checkmk %s" % __version__)

    def page(self) -> cmk.gui.pages.PageResult:
        if html.request.get_integer_input_mandatory("major", 0):
            self._major_page()
        else:
            self._patch_page()

    def _major_page(self) -> None:
        html.header(self._title(),
                    breadcrumb=_release_notes_breadcrumb(),
                    page_state=_release_switch(major=True))

        html.open_div(id_="release_title")
        html.h1(_("Everything") + html.render_br() + _("monitored"))
        html.img(html.theme_url("images/tribe29.svg"))
        html.close_div()

        html.div(None, id_="release_underline")

        html.open_div(id_="release_content")
        for icon, headline, subline in [
            ("release_deploy", _("Deploy in minutes"), _("From 0 to Monitoring in <10min")),
            ("release_scale", _("With unlimited scale"), _("Hundred thousands of hosts")),
            ("release_automated", _("Highly automated"), _("Let Checkmk do the work for you")),
        ]:
            html.open_div(class_="container")
            html.img(html.theme_url(f'images/{icon}.svg'))
            html.div(headline)
            html.div(subline)
            html.close_div()
        html.close_div()

        html.open_div(id_="release_footer")
        html.span(_("© 2020 tribe29 GmbH. All Rights Reserved."))
        html.a(_("License aggreement"), href="https://checkmk.com/legal.html", target="_blank")
        html.a(_("Imprint"), href="https://checkmk.com/impressum.html", target="_blank")
        html.close_div()

    def _patch_page(self) -> None:
        breadcrumb = _release_notes_breadcrumb()

        load_werks()
        werk_table_options = _werk_table_options_from_request()

        html.header(self._title(),
                    breadcrumb,
                    _release_notes_page_menu(breadcrumb, werk_table_options),
                    page_state=_release_switch(major=False))

        for message in get_flashed_messages():
            html.show_message(message)

        handle_acknowledgement()

        html.open_div(class_="wato")
        render_werks_table(werk_table_options)
        html.close_div()

        html.footer()
=======
@cmk.gui.pages.register("version")
def page_version():
    html.header(_("Checkmk %s Release Notes") % cmk.__version__)
    load_werks()
    handle_acknowledgement()
    render_werks_table()
    html.footer()
>>>>>>> 75a18bda


def handle_acknowledgement():
    if not html.check_transaction():
        return

    if html.request.var("_werk_ack"):
        werk_id = html.request.get_integer_input_mandatory("_werk_ack")
        if werk_id not in g_werks:
            raise MKUserError("werk", _("This werk does not exist."))
        werk = g_werks[werk_id]

        if werk["compatible"] == "incomp_unack":
            acknowledge_werk(werk)
<<<<<<< HEAD
            html.show_message(
                _("Werk %s - %s has been acknowledged.") %
                (render_werk_id(werk, with_link=True), render_werk_title(werk)))
=======
            html.message(
                _("Werk %s - %s has been acknowledged.") %
                (render_werk_id(werk, with_link=True), render_werk_title(werk)))
            html.reload_sidebar()
>>>>>>> 75a18bda
            load_werks()  # reload ack states after modification
            render_unacknowleged_werks()

    elif html.request.var("_ack_all"):
<<<<<<< HEAD
        num = len(unacknowledged_incompatible_werks())
        acknowledge_all_werks()
        flash(_("%d incompatible Werks have been acknowledged.") % num)
        load_werks()  # reload ack states after modification
        html.reload_whole_page()


def _release_notes_breadcrumb() -> Breadcrumb:
    breadcrumb = make_main_menu_breadcrumb(mega_menu_registry.menu_setup())

    breadcrumb.append(BreadcrumbItem(
        title=_("Maintenance"),
        url=None,
    ))

    breadcrumb.append(BreadcrumbItem(
        title=_("Release notes"),
        url="version.py",
    ))

    return breadcrumb


def _release_notes_page_menu(breadcrumb: Breadcrumb, werk_table_options: Dict[str,
                                                                              Any]) -> PageMenu:
    menu = PageMenu(
        dropdowns=[
            PageMenuDropdown(
                name="werks",
                title=_("Werks"),
                topics=[
                    PageMenuTopic(
                        title=_("Incompatible werks"),
                        entries=list(_page_menu_entries_ack_all_werks()),
                    ),
                ],
            ),
        ],
        breadcrumb=breadcrumb,
    )
    _extend_display_dropdown(menu, werk_table_options)
    return menu


def _page_menu_entries_ack_all_werks() -> Iterator[PageMenuEntry]:
    if not may_acknowledge():
        return

    yield PageMenuEntry(
        title=_("Acknowledge all"),
        icon_name="werk_ack",
        is_shortcut=True,
        is_suggested=True,
        item=make_simple_link(
            make_confirm_link(
                url=html.makeactionuri([("_ack_all", "1")]),
                message=_("Do you really want to acknowledge <b>all</b> incompatible werks?"),
            )),
        is_enabled=bool(unacknowledged_incompatible_werks()),
    )


def _extend_display_dropdown(menu, werk_table_options: Dict[str, Any]) -> None:
    display_dropdown = menu.get_dropdown_by_name("display", make_display_options_dropdown())
    display_dropdown.topics.insert(
        0,
        PageMenuTopic(
            title=_("Filter"),
            entries=[
                PageMenuEntry(
                    title=_("Filter"),
                    icon_name="filter",
                    item=PageMenuSidePopup(_render_werk_options_form(werk_table_options)),
                    name="filters",
                    is_shortcut=True,
                ),
            ],
        ))


def _render_werk_options_form(werk_table_options: Dict[str, Any]) -> str:
    with html.plugged():
        html.begin_form("werks")
        html.hidden_field("wo_set", "set")

        _show_werk_options_controls()

        html.open_div(class_="side_popup_content")
        for name, height, vs, _default_value in _werk_table_option_entries():
            html.render_floating_option(name, height, "wo_", vs, werk_table_options[name])
        html.close_div()

        html.hidden_fields()
        html.end_form()

        return html.drain()


def _show_werk_options_controls() -> None:
    html.open_div(class_="side_popup_controls")

    html.open_div(class_="update_buttons")
    html.button("apply", _("Apply"), "submit")
    html.buttonlink(makeuri(request, [], remove_prefix=""), _("Reset"))
    html.close_div()
=======
        if html.confirm(_("Do you really want to acknowledge <b>all</b> incompatible werks?"),
                        method="GET"):
            num = len(unacknowledged_incompatible_werks())
            acknowledge_all_werks()
            html.message(_("%d incompatible Werks have been acknowledged.") % num)
            html.reload_sidebar()
            load_werks()  # reload ack states after modification
>>>>>>> 75a18bda

    html.close_div()


@cmk.gui.pages.register("werk")
def page_werk():
    load_werks()
    werk_id = html.request.get_integer_input_mandatory("werk")
    if werk_id not in g_werks:
        raise MKUserError("werk", _("This werk does not exist."))
    werk = g_werks[werk_id]

    title = ("%s %s - %s") % (_("Werk"), render_werk_id(werk, with_link=False), werk["title"])

    breadcrumb = _release_notes_breadcrumb()
    breadcrumb.append(make_current_page_breadcrumb_item(title))
    html.header(title, breadcrumb, _page_menu_werk(breadcrumb, werk))

    html.open_table(class_=["data", "headerleft", "werks"])

    def werk_table_row(caption, content, css=None):
        html.open_tr()
        html.th(caption)
        html.open_td(class_=css)
        html.write(content)
        html.close_td()
        html.close_tr()

    translator = cmk.utils.werks.WerkTranslator()
    werk_table_row(_("ID"), render_werk_id(werk, with_link=False))
    werk_table_row(_("Title"), html.render_b(render_werk_title(werk)))
    werk_table_row(_("Component"), translator.component_of(werk))
    werk_table_row(_("Date"), render_werk_date(werk))
    werk_table_row(_("Checkmk Version"), werk["version"])
    werk_table_row(_("Level"),
                   translator.level_of(werk),
                   css="werklevel werklevel%d" % werk["level"])
    werk_table_row(_("Class"),
                   translator.class_of(werk),
                   css="werkclass werkclass%s" % werk["class"])
    werk_table_row(_("Compatibility"),
                   translator.compatibility_of(werk),
                   css="werkcomp werkcomp%s" % werk["compatible"])
    werk_table_row(_("Description"), render_werk_description(werk), css="nowiki")

    html.close_table()

    html.footer()


def _page_menu_werk(breadcrumb: Breadcrumb, werk: Dict[str, Any]):
    return PageMenu(
        dropdowns=[
            PageMenuDropdown(
                name="Werk",
                title="Werk",
                topics=[
                    PageMenuTopic(
                        title=_("Incompatible werk"),
                        entries=list(_page_menu_entries_ack_werk(werk)),
                    ),
                ],
            ),
        ],
        breadcrumb=breadcrumb,
    )


def _page_menu_entries_ack_werk(werk: Dict[str, Any]) -> Iterator[PageMenuEntry]:
    if not may_acknowledge():
        return

    ack_url = html.makeactionuri([("_werk_ack", werk["id"])], filename="version.py")
    yield PageMenuEntry(
        title=_("Acknowledge"),
        icon_name="werk_ack",
        item=make_simple_link(ack_url),
        is_enabled=werk["compatible"] == "incomp_unack",
        is_shortcut=True,
        is_suggested=True,
    )


def load_werks():
    global g_werks
    if not g_werks:
        g_werks = cmk.utils.werks.load()

    ack_ids = load_acknowledgements()
    for werk in g_werks.values():
        if werk["compatible"] in ["incomp", "incomp_unack"]:
            if werk["id"] in ack_ids or werk_is_pre_127(werk):
                werk["compatible"] = "incomp_ack"
            else:
                werk["compatible"] = "incomp_unack"


def may_acknowledge():
    return config.user.may("general.acknowledge_werks")


def acknowledge_werk(werk):
    acknowledge_werks([werk])


def acknowledge_werks(werks, check_permission=True):
    if check_permission:
        config.user.need_permission("general.acknowledge_werks")

    ack_ids = load_acknowledgements()
    for werk in werks:
        ack_ids.append(werk["id"])
        werk["compatible"] = "incomp_ack"
    save_acknowledgements(ack_ids)


def save_acknowledgements(acknowledged_werks):
    store.save_object_to_file(acknowledgement_path, acknowledged_werks)


def acknowledge_all_werks(check_permission=True):
    load_werks()
    acknowledge_werks(unacknowledged_incompatible_werks(), check_permission)


def werk_is_pre_127(werk):
    return werk["version"].startswith("1.2.5") \
        or werk["version"].startswith("1.2.6")


def load_acknowledgements():
    return store.load_object_from_file(acknowledgement_path, default=[])


def unacknowledged_incompatible_werks():
    return cmk.utils.werks.sort_by_date(werk  #
                                        for werk in g_werks.values()
                                        if werk["compatible"] == "incomp_unack")


def num_unacknowledged_incompatible_werks():
    load_werks()
    return len(unacknowledged_incompatible_werks())


def _werk_table_option_entries():
    translator = cmk.utils.werks.WerkTranslator()
    return [
        ("classes", "double", ListChoice(
            title=_("Classes"),
            choices=sorted(translator.classes()),
        ), ["feature", "fix", "security"]),
        ("levels", "double", ListChoice(
            title=_("Levels"),
            choices=sorted(translator.levels()),
        ), [1, 2, 3]),
        ("date", "double", Timerange(title=_("Date")), ('date', (1383149313, int(time.time())))),
        ("id", "single", TextAscii(
            title=_("Werk ID"),
            label="#",
            regex="^[0-9]{1,5}$",
            size=7,
        ), ""),
        ("compatibility", "single",
         DropdownChoice(title=_("Compatibility"),
                        choices=[
                            (["compat", "incomp_ack",
                              "incomp_unack"], _("Compatible and incompatible Werks")),
                            (["compat"], _("Compatible Werks")),
                            (["incomp_ack", "incomp_unack"], _("Incompatible Werks")),
                            (["incomp_unack"], _("Unacknowledged incompatible Werks")),
                            (["incomp_ack"], _("Acknowledged incompatible Werks")),
                        ]), ["compat", "incomp_ack", "incomp_unack"]),
        ("component", "single",
         DropdownChoice(
             title=_("Component"),
             choices=[
                 (None, _("All components")),
             ] + sorted(translator.components()),
         ), None),
        ("edition", "single",
         DropdownChoice(
             title=_("Edition"),
             choices=[
                 (None, _("All editions")),
                 ("cme", _("Werks only concerning the Managed Services Edition")),
                 ("cee", _("Werks only concerning the Enterprise Edition")),
                 ("cre", _("Werks also concerning the Raw Edition")),
             ],
         ), None),
        ("werk_content", "single", TextUnicode(
            title=_("Werk title or content"),
            size=41,
        ), ""),
        ("version", "single",
         Tuple(title=_("Checkmk Version"),
               orientation="float",
               elements=[
                   TextAscii(label=_("from:"), size=12),
                   TextAscii(label=_("to:"), size=12),
               ]), ("", "")),
        ("grouping", "single",
         DropdownChoice(
             title=_("Group Werks by"),
             choices=[
                 ("version", _("Checkmk Version")),
                 ("day", _("Day of creation")),
                 ("week", _("Week of creation")),
                 (None, _("Do not group")),
             ],
         ), "version"),
        ("group_limit", "single",
         Integer(
             title=_("Show number of groups"),
             unit=_("groups"),
             minvalue=1,
         ), 20),
    ]


def render_unacknowleged_werks():
    werks = unacknowledged_incompatible_werks()
<<<<<<< HEAD
=======
    if werks and may_acknowledge():
        html.begin_context_buttons()
        html.context_button(_("Acknowledge all"), html.makeactionuri([("_ack_all", "1")]),
                            "werk_ack")
        html.end_context_buttons()

>>>>>>> 75a18bda
    if werks and not html.request.has_var("show_unack"):
        html.open_div(class_=["warning"])
        html.write_text(
            _("<b>Warning:</b> There are %d unacknowledged incompatible werks:") % len(werks))
        html.br()
        html.br()
        html.a(_("Show unacknowledged incompatible werks"),
<<<<<<< HEAD
               href=makeuri_contextless(request, [("show_unack", "1"), ("wo_compatibility", "3")]))
=======
               href=html.makeuri_contextless([("show_unack", "1"), ("wo_compatibility", "3")]))
>>>>>>> 75a18bda
        html.close_div()


# NOTE: The sorter and the grouping function should better agree, otherwise chaos will ensue...
_SORT_AND_GROUP = {
    "version": (
        cmk.utils.werks.sort_by_version_and_component,
        lambda werk: werk["version"]  #
    ),
    "day": (
        cmk.utils.werks.sort_by_date,
        lambda werk: time.strftime("%Y-%m-%d", time.localtime(werk["date"]))  #
    ),
    "week": (
        cmk.utils.werks.sort_by_date,
        lambda werk: time.strftime("%s %%U - %%Y" % ensure_str(_("Week")),
                                   time.localtime(werk["date"]))  #
    ),
    None: (
        cmk.utils.werks.sort_by_date,
        lambda _werk: None  #
    ),
}


def render_werks_table(werk_table_options: Dict[str, Any]):
    translator = cmk.utils.werks.WerkTranslator()
    number_of_werks = 0
    sorter, grouper = _SORT_AND_GROUP[werk_table_options["grouping"]]
    werklist = sorter(werk  #
                      for werk in g_werks.values()
                      if werk_matches_options(werk, werk_table_options))
    groups = itertools.groupby(werklist, key=grouper)
    for group_title, werks in itertools.islice(groups, werk_table_options["group_limit"]):
        with table_element(title=group_title,
                           limit=None,
                           searchable=False,
                           sortable=False,
                           css="werks") as table:
            for werk in werks:
                number_of_werks += 1
                render_werks_table_row(table, translator, werk)
    if not number_of_werks:
        html.h3(_("No matching Werks found."))


def render_werks_table_row(table, translator, werk):
    table.row()
    table.cell(_("ID"), render_werk_id(werk, with_link=True), css="number narrow")
    table.cell(_("Version"), werk["version"], css="number narrow")
    table.cell(_("Date"), render_werk_date(werk), css="number narrow")
    table.cell(_("Class"), translator.class_of(werk), css="werkclass werkclass%s" % werk["class"])
    table.cell(_("Level"), translator.level_of(werk), css="werklevel werklevel%d" % werk["level"])
    table.cell(_("Compatibility"),
               translator.compatibility_of(werk),
               css="werkcomp werkcomp%s" % werk["compatible"])
    table.cell(_("Component"), translator.component_of(werk), css="nowrap")
    table.cell(_("Title"), render_werk_title(werk))


def werk_matches_options(werk, werk_table_options):
<<<<<<< HEAD
    # TODO: Fix this silly typing chaos below!
    # check if werk id is int because valuespec is TextAscii
    # else, set empty id to return all results beside input warning
    try:
        werk_to_match: Union[int, str] = int(werk_table_options["id"])
    except ValueError:
        werk_to_match = ""

    if not ((not werk_to_match or werk["id"] == werk_to_match) and werk["level"]
            in werk_table_options["levels"] and werk["class"] in werk_table_options["classes"] and
            werk["compatible"] in werk_table_options["compatibility"] and
            werk_table_options["component"] in (None, werk["component"]) and
            werk["date"] >= werk_table_options["date_range"][0] and
            werk["date"] <= werk_table_options["date_range"][1]):
=======
    # check if werk id is int because valuespec is TextAscii
    # else, set empty id to return all results beside input warning
    try:
        werk_to_match = int(werk_table_options["id"])
    except ValueError:
        werk_to_match = ""

    if not ((not werk_to_match or werk["id"] == werk_to_match) and \
           werk["level"] in werk_table_options["levels"] and \
           werk["class"] in werk_table_options["classes"] and \
           werk["compatible"] in werk_table_options["compatibility"] and \
           werk_table_options["component"] in ( None, werk["component" ]) and \
           werk["date"] >= werk_table_options["date_range"][0] and \
           werk["date"] <= werk_table_options["date_range"][1]):
>>>>>>> 75a18bda
        return False

    if werk_table_options["edition"] and werk["edition"] != werk_table_options["edition"]:
        return False

    from_version, to_version = werk_table_options["version"]
    if from_version and utils.cmp_version(werk["version"], from_version) < 0:
        return False

    if to_version and utils.cmp_version(werk["version"], to_version) > 0:
        return False

    if werk_table_options["werk_content"]:
        have_match = False
        search_text = werk_table_options["werk_content"].lower()
        for line in [werk["title"]] + werk["body"]:
            if search_text in line.lower():
                have_match = True
                break
        if not have_match:
            return False

    return True


def _default_werk_table_options():
    werk_table_options = {
        name: default_value  #
        for name, _height, _vs, default_value in _werk_table_option_entries()
    }
    werk_table_options["date_range"] = (1, time.time())
    werk_table_options["compatibility"] = ["incomp_unack"]
    return werk_table_options


def _werk_table_options_from_request() -> Dict[str, Any]:
    if html.request.var("show_unack") and not html.request.has_var("wo_set"):
        return _default_werk_table_options()

    werk_table_options: Dict[str, Any] = {}
    for name, _height, vs, default_value in _werk_table_option_entries():
        value = default_value
        try:
            if html.request.has_var("wo_set"):
                value = vs.from_html_vars("wo_" + name)
                vs.validate_value(value, "wo_" + name)
        except MKUserError as e:
            html.user_error(e)

        werk_table_options.setdefault(name, value)

<<<<<<< HEAD
=======
    html.begin_foldable_container("werks",
                                  "options",
                                  isopen=True,
                                  title=_("Searching and Filtering"),
                                  indent=False)
    html.begin_form("werks")
    html.hidden_field("wo_set", "set")
    html.begin_floating_options("werks", is_open=True)
    for name, height, vs, default_value in _werk_table_option_entries():
        html.render_floating_option(name, height, "wo_", vs, werk_table_options[name])
    html.end_floating_options(reset_url=html.makeuri([], remove_prefix=""))
    html.hidden_fields()
    html.end_form()
    html.end_foldable_container()

>>>>>>> 75a18bda
    from_date, until_date = Timerange().compute_range(werk_table_options["date"])[0]
    werk_table_options["date_range"] = from_date, until_date

    return werk_table_options


def render_werk_id(werk, with_link):
    if with_link:
        url = makeuri(request, [("werk", werk["id"])], filename="werk.py")
        return html.render_a(render_werk_id(werk, with_link=False), url)
    return "#%04d" % werk["id"]


def render_werk_date(werk):
    return time.strftime("%Y-%m-%d %H:%M:%S", time.localtime(werk["date"]))


def render_werk_title(werk):
    title = werk["title"]
    # if the title begins with the name or names of check plugins, then
    # we link to the man pages of those checks
    if ":" in title:
        parts = title.split(":", 1)
        title = insert_manpage_links(parts[0]) + ":" + parts[1]
    return title


def render_werk_description(werk):
    html_code = "<p>"
    in_list = False
    in_code = False
    for line in werk["body"]:
        if line.startswith("LI:"):
            if not in_list:
                html_code += "<ul>"
                in_list = True
            html_code += "<li>%s</li>\n" % line[3:]
        else:
            if in_list:
                html_code += "</ul>"
                in_list = False

            if line.startswith("H2:"):
                html_code += "<h3>%s</h3>\n" % line[3:]
            elif line.startswith("C+:"):
                html_code += "<pre class=code>"
                in_code = True
            elif line.startswith("F+:"):
                file_name = line[3:]
                if file_name:
                    html_code += "<div class=filename>%s</div>" % file_name
                html_code += "<pre class=file>"
                in_code = True
            elif line.startswith("C-:") or line.startswith("F-:"):
                html_code += "</pre>"
                in_code = False
            elif line.startswith("OM:"):
                html_code += "OMD[mysite]:~$ <b>" + line[3:] + "</b>\n"
            elif line.startswith("RP:"):
                html_code += "root@myhost:~# <b>" + line[3:] + "</b>\n"
            elif not line.strip() and not in_code:
                html_code += "</p><p>"
            else:
                html_code += line + "\n"

    if in_list:
        html_code += "</ul>"

    html_code = html_code.replace("<script>",
                                  "&lt;script&gt;").replace("</script>", "&lt;/script&gt;")

    html_code += "</p>"
    return html_code


def insert_manpage_links(text):
    parts = text.replace(",", " ").split()
    new_parts = []
    check_regex = re.compile(r"[-_\.a-z0-9]")
    for part in parts:
        if check_regex.match(part) and os.path.exists(cmk.utils.paths.check_manpages_dir + "/" +
                                                      part):
            part = '<a href="wato.py?mode=check_manpage&check_type=%s">%s</a>' % (part, part)
        new_parts.append(part)
    return " ".join(new_parts)<|MERGE_RESOLUTION|>--- conflicted
+++ resolved
@@ -1,8 +1,28 @@
-#!/usr/bin/env python3
-# -*- coding: utf-8 -*-
-# Copyright (C) 2019 tribe29 GmbH - License: GNU General Public License v2
-# This file is part of Checkmk (https://checkmk.com). It is subject to the terms and
-# conditions defined in the file COPYING, which is part of this source code package.
+#!/usr/bin/python
+# -*- encoding: utf-8; py-indent-offset: 4 -*-
+# +------------------------------------------------------------------+
+# |             ____ _               _        __  __ _  __           |
+# |            / ___| |__   ___  ___| | __   |  \/  | |/ /           |
+# |           | |   | '_ \ / _ \/ __| |/ /   | |\/| | ' /            |
+# |           | |___| | | |  __/ (__|   <    | |  | | . \            |
+# |            \____|_| |_|\___|\___|_|\_\___|_|  |_|_|\_\           |
+# |                                                                  |
+# | Copyright Mathias Kettner 2014             mk@mathias-kettner.de |
+# +------------------------------------------------------------------+
+#
+# This file is part of Check_MK.
+# The official homepage is at http://mathias-kettner.de/check_mk.
+#
+# check_mk is free software;  you can redistribute it and/or modify it
+# under the  terms of the  GNU General Public License  as published by
+# the Free Software Foundation in version 2.  check_mk is  distributed
+# in the hope that it will be useful, but WITHOUT ANY WARRANTY;  with-
+# out even the implied warranty of  MERCHANTABILITY  or  FITNESS FOR A
+# PARTICULAR PURPOSE. See the  GNU General Public License for more de-
+# tails. You should have  received  a copy of the  GNU  General Public
+# License along with GNU Make; see the file  COPYING.  If  not,  write
+# to the Free Software Foundation, Inc., 51 Franklin St,  Fifth Floor,
+# Boston, MA 02110-1301 USA.
 
 # Functions for parsing Werks and showing the users a browsable change
 # log
@@ -11,14 +31,9 @@
 import os
 import re
 import time
-from typing import Any, Dict, Union, Iterator
-
-from six import ensure_str
-
-from cmk.gui.utils.flashed_messages import flash, get_flashed_messages
+
 import cmk.utils.store as store
 import cmk.utils.paths
-from cmk.utils.version import __version__
 import cmk.utils.werks
 
 import cmk.gui.pages
@@ -27,7 +42,7 @@
 from cmk.gui.table import table_element
 from cmk.gui.exceptions import MKUserError
 from cmk.gui.i18n import _
-from cmk.gui.globals import html, request
+from cmk.gui.globals import html
 from cmk.gui.valuespec import (
     ListChoice,
     Timerange,
@@ -37,107 +52,13 @@
     Integer,
     TextUnicode,
 )
-from cmk.gui.breadcrumb import (
-    make_main_menu_breadcrumb,
-    make_current_page_breadcrumb_item,
-    BreadcrumbItem,
-    Breadcrumb,
-)
-from cmk.gui.main_menu import mega_menu_registry
-from cmk.gui.page_menu import (
-    PageMenu,
-    PageMenuDropdown,
-    PageMenuTopic,
-    PageMenuEntry,
-    PageMenuSidePopup,
-    make_simple_link,
-    make_display_options_dropdown,
-)
-from cmk.gui.page_state import PageState
-from cmk.gui.utils.urls import makeuri, makeuri_contextless, make_confirm_link
 
 acknowledgement_path = cmk.utils.paths.var_dir + "/acknowledged_werks.mk"
 
 # Keep global variable for caching werks between requests. The never change.
-g_werks: Dict[int, Dict[str, Any]] = {}
-
-
-<<<<<<< HEAD
-def _release_switch(major: bool) -> PageState:
-    patch_link = html.render_a(_("Patch release"),
-                               href=makeuri(request, [], remove_prefix=""),
-                               class_="active" if not major else None)
-    major_link = html.render_a(_("Major release"),
-                               href=makeuri(request, [("major", 1)]),
-                               class_="active" if major else None)
-    content = html.render_span(patch_link + major_link, id_="release_version_switch")
-    return PageState(text=content)
-
-
-@cmk.gui.pages.page_registry.register_page("version")
-class ModeReleaseNotesPage(cmk.gui.pages.Page):
-    def _title(self) -> str:
-        return _("Welcome to Checkmk %s" % __version__)
-
-    def page(self) -> cmk.gui.pages.PageResult:
-        if html.request.get_integer_input_mandatory("major", 0):
-            self._major_page()
-        else:
-            self._patch_page()
-
-    def _major_page(self) -> None:
-        html.header(self._title(),
-                    breadcrumb=_release_notes_breadcrumb(),
-                    page_state=_release_switch(major=True))
-
-        html.open_div(id_="release_title")
-        html.h1(_("Everything") + html.render_br() + _("monitored"))
-        html.img(html.theme_url("images/tribe29.svg"))
-        html.close_div()
-
-        html.div(None, id_="release_underline")
-
-        html.open_div(id_="release_content")
-        for icon, headline, subline in [
-            ("release_deploy", _("Deploy in minutes"), _("From 0 to Monitoring in <10min")),
-            ("release_scale", _("With unlimited scale"), _("Hundred thousands of hosts")),
-            ("release_automated", _("Highly automated"), _("Let Checkmk do the work for you")),
-        ]:
-            html.open_div(class_="container")
-            html.img(html.theme_url(f'images/{icon}.svg'))
-            html.div(headline)
-            html.div(subline)
-            html.close_div()
-        html.close_div()
-
-        html.open_div(id_="release_footer")
-        html.span(_("© 2020 tribe29 GmbH. All Rights Reserved."))
-        html.a(_("License aggreement"), href="https://checkmk.com/legal.html", target="_blank")
-        html.a(_("Imprint"), href="https://checkmk.com/impressum.html", target="_blank")
-        html.close_div()
-
-    def _patch_page(self) -> None:
-        breadcrumb = _release_notes_breadcrumb()
-
-        load_werks()
-        werk_table_options = _werk_table_options_from_request()
-
-        html.header(self._title(),
-                    breadcrumb,
-                    _release_notes_page_menu(breadcrumb, werk_table_options),
-                    page_state=_release_switch(major=False))
-
-        for message in get_flashed_messages():
-            html.show_message(message)
-
-        handle_acknowledgement()
-
-        html.open_div(class_="wato")
-        render_werks_table(werk_table_options)
-        html.close_div()
-
-        html.footer()
-=======
+g_werks = None
+
+
 @cmk.gui.pages.register("version")
 def page_version():
     html.header(_("Checkmk %s Release Notes") % cmk.__version__)
@@ -145,142 +66,24 @@
     handle_acknowledgement()
     render_werks_table()
     html.footer()
->>>>>>> 75a18bda
 
 
 def handle_acknowledgement():
-    if not html.check_transaction():
-        return
-
-    if html.request.var("_werk_ack"):
-        werk_id = html.request.get_integer_input_mandatory("_werk_ack")
+    if html.request.var("_werk_ack") and html.check_transaction():
+        werk_id = html.get_integer_input("_werk_ack")
         if werk_id not in g_werks:
             raise MKUserError("werk", _("This werk does not exist."))
         werk = g_werks[werk_id]
 
         if werk["compatible"] == "incomp_unack":
             acknowledge_werk(werk)
-<<<<<<< HEAD
-            html.show_message(
-                _("Werk %s - %s has been acknowledged.") %
-                (render_werk_id(werk, with_link=True), render_werk_title(werk)))
-=======
             html.message(
                 _("Werk %s - %s has been acknowledged.") %
                 (render_werk_id(werk, with_link=True), render_werk_title(werk)))
             html.reload_sidebar()
->>>>>>> 75a18bda
             load_werks()  # reload ack states after modification
-            render_unacknowleged_werks()
 
     elif html.request.var("_ack_all"):
-<<<<<<< HEAD
-        num = len(unacknowledged_incompatible_werks())
-        acknowledge_all_werks()
-        flash(_("%d incompatible Werks have been acknowledged.") % num)
-        load_werks()  # reload ack states after modification
-        html.reload_whole_page()
-
-
-def _release_notes_breadcrumb() -> Breadcrumb:
-    breadcrumb = make_main_menu_breadcrumb(mega_menu_registry.menu_setup())
-
-    breadcrumb.append(BreadcrumbItem(
-        title=_("Maintenance"),
-        url=None,
-    ))
-
-    breadcrumb.append(BreadcrumbItem(
-        title=_("Release notes"),
-        url="version.py",
-    ))
-
-    return breadcrumb
-
-
-def _release_notes_page_menu(breadcrumb: Breadcrumb, werk_table_options: Dict[str,
-                                                                              Any]) -> PageMenu:
-    menu = PageMenu(
-        dropdowns=[
-            PageMenuDropdown(
-                name="werks",
-                title=_("Werks"),
-                topics=[
-                    PageMenuTopic(
-                        title=_("Incompatible werks"),
-                        entries=list(_page_menu_entries_ack_all_werks()),
-                    ),
-                ],
-            ),
-        ],
-        breadcrumb=breadcrumb,
-    )
-    _extend_display_dropdown(menu, werk_table_options)
-    return menu
-
-
-def _page_menu_entries_ack_all_werks() -> Iterator[PageMenuEntry]:
-    if not may_acknowledge():
-        return
-
-    yield PageMenuEntry(
-        title=_("Acknowledge all"),
-        icon_name="werk_ack",
-        is_shortcut=True,
-        is_suggested=True,
-        item=make_simple_link(
-            make_confirm_link(
-                url=html.makeactionuri([("_ack_all", "1")]),
-                message=_("Do you really want to acknowledge <b>all</b> incompatible werks?"),
-            )),
-        is_enabled=bool(unacknowledged_incompatible_werks()),
-    )
-
-
-def _extend_display_dropdown(menu, werk_table_options: Dict[str, Any]) -> None:
-    display_dropdown = menu.get_dropdown_by_name("display", make_display_options_dropdown())
-    display_dropdown.topics.insert(
-        0,
-        PageMenuTopic(
-            title=_("Filter"),
-            entries=[
-                PageMenuEntry(
-                    title=_("Filter"),
-                    icon_name="filter",
-                    item=PageMenuSidePopup(_render_werk_options_form(werk_table_options)),
-                    name="filters",
-                    is_shortcut=True,
-                ),
-            ],
-        ))
-
-
-def _render_werk_options_form(werk_table_options: Dict[str, Any]) -> str:
-    with html.plugged():
-        html.begin_form("werks")
-        html.hidden_field("wo_set", "set")
-
-        _show_werk_options_controls()
-
-        html.open_div(class_="side_popup_content")
-        for name, height, vs, _default_value in _werk_table_option_entries():
-            html.render_floating_option(name, height, "wo_", vs, werk_table_options[name])
-        html.close_div()
-
-        html.hidden_fields()
-        html.end_form()
-
-        return html.drain()
-
-
-def _show_werk_options_controls() -> None:
-    html.open_div(class_="side_popup_controls")
-
-    html.open_div(class_="update_buttons")
-    html.button("apply", _("Apply"), "submit")
-    html.buttonlink(makeuri(request, [], remove_prefix=""), _("Reset"))
-    html.close_div()
-=======
         if html.confirm(_("Do you really want to acknowledge <b>all</b> incompatible werks?"),
                         method="GET"):
             num = len(unacknowledged_incompatible_werks())
@@ -288,24 +91,26 @@
             html.message(_("%d incompatible Werks have been acknowledged.") % num)
             html.reload_sidebar()
             load_werks()  # reload ack states after modification
->>>>>>> 75a18bda
-
-    html.close_div()
+
+    render_unacknowleged_werks()
 
 
 @cmk.gui.pages.register("werk")
 def page_werk():
     load_werks()
-    werk_id = html.request.get_integer_input_mandatory("werk")
+    werk_id = html.get_integer_input("werk")
     if werk_id not in g_werks:
         raise MKUserError("werk", _("This werk does not exist."))
     werk = g_werks[werk_id]
 
-    title = ("%s %s - %s") % (_("Werk"), render_werk_id(werk, with_link=False), werk["title"])
-
-    breadcrumb = _release_notes_breadcrumb()
-    breadcrumb.append(make_current_page_breadcrumb_item(title))
-    html.header(title, breadcrumb, _page_menu_werk(breadcrumb, werk))
+    html.header(("%s %s - %s") % (_("Werk"), render_werk_id(werk, with_link=False), werk["title"]))
+    html.begin_context_buttons()
+    back_url = html.makeuri([], filename="version.py", delvars=["werk"])  # keeps filter settings
+    html.context_button(_("Back"), back_url, "back")
+    if werk["compatible"] == "incomp_unack" and may_acknowledge():
+        ack_url = html.makeactionuri([("_werk_ack", werk["id"])], filename="version.py")
+        html.context_button(_("Acknowledge"), ack_url, "werk_ack")
+    html.end_context_buttons()
 
     html.open_table(class_=["data", "headerleft", "werks"])
 
@@ -339,42 +144,9 @@
     html.footer()
 
 
-def _page_menu_werk(breadcrumb: Breadcrumb, werk: Dict[str, Any]):
-    return PageMenu(
-        dropdowns=[
-            PageMenuDropdown(
-                name="Werk",
-                title="Werk",
-                topics=[
-                    PageMenuTopic(
-                        title=_("Incompatible werk"),
-                        entries=list(_page_menu_entries_ack_werk(werk)),
-                    ),
-                ],
-            ),
-        ],
-        breadcrumb=breadcrumb,
-    )
-
-
-def _page_menu_entries_ack_werk(werk: Dict[str, Any]) -> Iterator[PageMenuEntry]:
-    if not may_acknowledge():
-        return
-
-    ack_url = html.makeactionuri([("_werk_ack", werk["id"])], filename="version.py")
-    yield PageMenuEntry(
-        title=_("Acknowledge"),
-        icon_name="werk_ack",
-        item=make_simple_link(ack_url),
-        is_enabled=werk["compatible"] == "incomp_unack",
-        is_shortcut=True,
-        is_suggested=True,
-    )
-
-
 def load_werks():
     global g_werks
-    if not g_werks:
+    if g_werks is None:
         g_werks = cmk.utils.werks.load()
 
     ack_ids = load_acknowledgements()
@@ -406,7 +178,7 @@
 
 
 def save_acknowledgements(acknowledged_werks):
-    store.save_object_to_file(acknowledgement_path, acknowledged_werks)
+    store.save_data_to_file(acknowledgement_path, acknowledged_werks)
 
 
 def acknowledge_all_werks(check_permission=True):
@@ -420,7 +192,7 @@
 
 
 def load_acknowledgements():
-    return store.load_object_from_file(acknowledgement_path, default=[])
+    return store.load_data_from_file(acknowledgement_path, [])
 
 
 def unacknowledged_incompatible_werks():
@@ -511,15 +283,12 @@
 
 def render_unacknowleged_werks():
     werks = unacknowledged_incompatible_werks()
-<<<<<<< HEAD
-=======
     if werks and may_acknowledge():
         html.begin_context_buttons()
         html.context_button(_("Acknowledge all"), html.makeactionuri([("_ack_all", "1")]),
                             "werk_ack")
         html.end_context_buttons()
 
->>>>>>> 75a18bda
     if werks and not html.request.has_var("show_unack"):
         html.open_div(class_=["warning"])
         html.write_text(
@@ -527,11 +296,7 @@
         html.br()
         html.br()
         html.a(_("Show unacknowledged incompatible werks"),
-<<<<<<< HEAD
-               href=makeuri_contextless(request, [("show_unack", "1"), ("wo_compatibility", "3")]))
-=======
                href=html.makeuri_contextless([("show_unack", "1"), ("wo_compatibility", "3")]))
->>>>>>> 75a18bda
         html.close_div()
 
 
@@ -547,8 +312,7 @@
     ),
     "week": (
         cmk.utils.werks.sort_by_date,
-        lambda werk: time.strftime("%s %%U - %%Y" % ensure_str(_("Week")),
-                                   time.localtime(werk["date"]))  #
+        lambda werk: time.strftime("%s %%U - %%Y" % _("Week"), time.localtime(werk["date"]))  #
     ),
     None: (
         cmk.utils.werks.sort_by_date,
@@ -557,7 +321,11 @@
 }
 
 
-def render_werks_table(werk_table_options: Dict[str, Any]):
+def render_werks_table():
+    if html.request.var("show_unack") and not html.request.has_var("wo_set"):
+        werk_table_options = _default_werk_table_options()
+    else:
+        werk_table_options = _render_werk_table_options()
     translator = cmk.utils.werks.WerkTranslator()
     number_of_werks = 0
     sorter, grouper = _SORT_AND_GROUP[werk_table_options["grouping"]]
@@ -593,22 +361,6 @@
 
 
 def werk_matches_options(werk, werk_table_options):
-<<<<<<< HEAD
-    # TODO: Fix this silly typing chaos below!
-    # check if werk id is int because valuespec is TextAscii
-    # else, set empty id to return all results beside input warning
-    try:
-        werk_to_match: Union[int, str] = int(werk_table_options["id"])
-    except ValueError:
-        werk_to_match = ""
-
-    if not ((not werk_to_match or werk["id"] == werk_to_match) and werk["level"]
-            in werk_table_options["levels"] and werk["class"] in werk_table_options["classes"] and
-            werk["compatible"] in werk_table_options["compatibility"] and
-            werk_table_options["component"] in (None, werk["component"]) and
-            werk["date"] >= werk_table_options["date_range"][0] and
-            werk["date"] <= werk_table_options["date_range"][1]):
-=======
     # check if werk id is int because valuespec is TextAscii
     # else, set empty id to return all results beside input warning
     try:
@@ -623,7 +375,6 @@
            werk_table_options["component"] in ( None, werk["component" ]) and \
            werk["date"] >= werk_table_options["date_range"][0] and \
            werk["date"] <= werk_table_options["date_range"][1]):
->>>>>>> 75a18bda
         return False
 
     if werk_table_options["edition"] and werk["edition"] != werk_table_options["edition"]:
@@ -651,20 +402,17 @@
 
 def _default_werk_table_options():
     werk_table_options = {
-        name: default_value  #
-        for name, _height, _vs, default_value in _werk_table_option_entries()
+        name: default_value for name, _height, _vs, default_value in _werk_table_option_entries()
     }
     werk_table_options["date_range"] = (1, time.time())
     werk_table_options["compatibility"] = ["incomp_unack"]
     return werk_table_options
 
 
-def _werk_table_options_from_request() -> Dict[str, Any]:
-    if html.request.var("show_unack") and not html.request.has_var("wo_set"):
-        return _default_werk_table_options()
-
-    werk_table_options: Dict[str, Any] = {}
-    for name, _height, vs, default_value in _werk_table_option_entries():
+def _render_werk_table_options():
+    werk_table_options = {}
+
+    for name, height, vs, default_value in _werk_table_option_entries():
         value = default_value
         try:
             if html.request.has_var("wo_set"):
@@ -675,8 +423,6 @@
 
         werk_table_options.setdefault(name, value)
 
-<<<<<<< HEAD
-=======
     html.begin_foldable_container("werks",
                                   "options",
                                   isopen=True,
@@ -692,7 +438,6 @@
     html.end_form()
     html.end_foldable_container()
 
->>>>>>> 75a18bda
     from_date, until_date = Timerange().compute_range(werk_table_options["date"])[0]
     werk_table_options["date_range"] = from_date, until_date
 
@@ -701,7 +446,7 @@
 
 def render_werk_id(werk, with_link):
     if with_link:
-        url = makeuri(request, [("werk", werk["id"])], filename="werk.py")
+        url = html.makeuri([("werk", werk["id"])], filename="werk.py")
         return html.render_a(render_werk_id(werk, with_link=False), url)
     return "#%04d" % werk["id"]
 
