--- conflicted
+++ resolved
@@ -1,8 +1,27 @@
-#!/usr/bin/env python3
 # -*- coding: utf-8 -*-
-# Copyright (C) 2019 tribe29 GmbH - License: GNU General Public License v2
-# This file is part of Checkmk (https://checkmk.com). It is subject to the terms and
-# conditions defined in the file COPYING, which is part of this source code package.
+# +------------------------------------------------------------------+
+# |             ____ _               _        __  __ _  __           |
+# |            / ___| |__   ___  ___| | __   |  \/  | |/ /           |
+# |           | |   | '_ \ / _ \/ __| |/ /   | |\/| | ' /            |
+# |           | |___| | | |  __/ (__|   <    | |  | | . \            |
+# |            \____|_| |_|\___|\___|_|\_\___|_|  |_|_|\_\           |
+# |                                                                  |
+# | Copyright Mathias Kettner 2013             mk@mathias-kettner.de |
+# +------------------------------------------------------------------+
+#
+# This file is part of Check_MK.
+# The official homepage is at http://mathias-kettner.de/check_mk.
+#
+# check_mk is free software;  you can redistribute it and/or modify it
+# under the  terms of the  GNU General Public License  as published by
+# the Free Software Foundation in version 2.  check_mk is  distributed
+# in the hope that it will be useful, but WITHOUT ANY WARRANTY;  with-
+# out even the implied warranty of  MERCHANTABILITY  or  FITNESS FOR A
+# PARTICULAR PURPOSE. See the  GNU General Public License for more de-
+# tails. You should have  received  a copy of the  GNU  General Public
+# License along with GNU Make; see the file  COPYING.  If  not,  write
+# to the Free Software Foundation, Inc., 51 Franklin St,  Fifth Floor,
+# Boston, MA 02110-1301 USA.
 
 # Argument 1: Full system path to the pnp4nagios index.php for fetching the graphs. Usually auto configured in OMD.
 # Argument 2: HTTP-URL-Prefix to open Multisite. When provided, several links are added to the mail.
@@ -12,21 +31,20 @@
 # attached graphs and such neat stuff. Sweet!
 
 import base64
+import os
+import socket
+import sys
+import subprocess
+import urllib
+import urllib2
+import json
 from email.mime.application import MIMEApplication
 from email.mime.image import MIMEImage
 from email.mime.multipart import MIMEMultipart
 from email.mime.text import MIMEText
-import json
-import os
-import socket
-import sys
-from typing import List
-from urllib.parse import quote
-from urllib.request import urlopen
 
 from cmk.notification_plugins import utils
 import cmk.utils.site as site
-from cmk.utils.exceptions import MKException
 
 
 def tmpl_head_html(html_section):
@@ -245,7 +263,7 @@
 <body>''' + html_section + '<table>'
 
 
-TMPL_FOOT_HTML = '''</table>
+tmpl_foot_html = '''</table>
 </body>
 </html>'''
 
@@ -258,7 +276,7 @@
 # 6. Text template
 # 7. HTML template
 
-BODY_ELEMENTS = [
+body_elements = [
     ("hostname", "both", True, "all", "Host", "$HOSTNAME$ ($HOSTALIAS$)",
      "$LINKEDHOSTNAME$ ($HOSTALIAS$)"),
     ("servicedesc", "service", True, "all", "Service", "$SERVICEDESC$", "$LINKEDSERVICEDESC$"),
@@ -318,7 +336,7 @@
         "host",
         True,
         "normal",
-        "Summary",
+        "Plugin Output",
         "$HOSTOUTPUT$",
         "$HOSTOUTPUT_HTML$",
     ),
@@ -365,7 +383,7 @@
         "service",
         True,
         "normal",
-        "Summary",
+        "Plugin Output",
         "$SERVICEOUTPUT$",
         "$SERVICEOUTPUT_HTML$",
     ),
@@ -374,7 +392,7 @@
         "service",
         False,
         "normal",
-        "Details",
+        "Additional Output",
         "$LONGSERVICEOUTPUT$",
         "$LONGSERVICEOUTPUT_HTML$",
     ),
@@ -456,18 +474,17 @@
     ),
 ]
 
-TMPL_HOST_SUBJECT = 'Check_MK: $HOSTNAME$ - $EVENT_TXT$'
-TMPL_SERVICE_SUBJECT = 'Check_MK: $HOSTNAME$/$SERVICEDESC$ $EVENT_TXT$'
+tmpl_host_subject = 'Check_MK: $HOSTNAME$ - $EVENT_TXT$'
+tmpl_service_subject = 'Check_MK: $HOSTNAME$/$SERVICEDESC$ $EVENT_TXT$'
 
 opt_debug = '-d' in sys.argv
 bulk_mode = '--bulk' in sys.argv
 
 
-class GraphException(MKException):
+class GraphException(Exception):
     pass
 
 
-# TODO: Just use a single EmailContent parameter.
 def multipart_mail(target, subject, from_address, reply_to, content_txt, content_html, attach=None):
     if attach is None:
         attach = []
@@ -488,9 +505,11 @@
 
     # Add all attachments
     for what, name, contents, how in attach:
-        part = (
-            MIMEImage(contents, name=name) if what == 'img'  #
-            else MIMEApplication(contents, name=name))
+        if what == 'img':
+            part = MIMEImage(contents, name=name)
+        else:
+            part = MIMEApplication(contents, name=name)
+
         part.add_header('Content-ID', '<%s>' % name)
         # how must be inline or attachment
         part.add_header('Content-Disposition', how, filename=name)
@@ -500,7 +519,7 @@
 
 
 def send_mail_smtp(message, target, from_address, context):
-    import smtplib  # pylint: disable=import-outside-toplevel
+    import smtplib  # for the error messages
     host_index = 1
 
     retry_possible = False
@@ -510,7 +529,8 @@
         host_var = 'PARAMETER_SMTP_SMARTHOSTS_%d' % host_index
         if host_var not in context:
             break
-        host_index += 1
+        else:
+            host_index += 1
 
         smarthost = context[host_var]
         try:
@@ -523,7 +543,7 @@
         except smtplib.SMTPRecipientsRefused as e:
             # the exception contains a dict of failed recipients to the respective error. since we
             # only have one recipient there has to be exactly one element
-            errorcode, message = list(e.recipients.values())[0]
+            errorcode, message = e.recipients.values()[0]
 
             # default is to retry, these errorcodes are known to
             if errorcode not in [
@@ -537,7 +557,7 @@
             retry_possible = True  # server is acting up, this may be fixed quickly
             sys.stderr.write("protocol error from \"%s\": %s\n" % (smarthost, str(e)))
         except smtplib.SMTPSenderRefused as e:
-            sys.stderr.write("server didn't accept from-address \"%s\" refused: %s\n" %
+            sys.stderr.write("server didn't accept from-address \"%s\" refused: %s\n" %\
                              (from_address, str(e)))
         except smtplib.SMTPAuthenticationError as e:
             sys.stderr.write("authentication failed on \"%s\": %s\n" % (smarthost, str(e)))
@@ -550,14 +570,18 @@
 
     if success:
         return 0
-    if retry_possible:
+    elif retry_possible:
         return 1
     return 2
 
 
+def default_from_address():
+    return os.environ.get("OMD_SITE", "checkmk") + "@" + socket.getfqdn()
+
+
 def send_mail_smtp_impl(message, target, smarthost, from_address, context):
-    import smtplib  # pylint: disable=import-outside-toplevel
-    import types  # pylint: disable=import-outside-toplevel
+    import smtplib
+    import types
 
     def getreply_wrapper(self):
         self.last_code, self.last_repl = smtplib.SMTP.getreply(self)
@@ -567,23 +591,16 @@
 
     encryption = context.get('PARAMETER_SMTP_ENCRYPTION', "NONE")
 
-<<<<<<< HEAD
-    conn = (
-        smtplib.SMTP_SSL(smarthost, port) if encryption == "ssl_tls"  #
-        else smtplib.SMTP(smarthost, port))
-=======
     if encryption == "ssl_tls":
         conn = smtplib.SMTP_SSL(smarthost, port)  # , from_address)
     else:
         conn = smtplib.SMTP(smarthost, port)  # , from_address)
->>>>>>> 75a18bda
-
-    # TODO: Can we make the hack a bit less evil?
+
     # evil hack: the smtplib doesn't allow access to the reply code/message
-    # in case of success. But we want it!
-    conn.last_code = 0  # type: ignore[attr-defined]
-    conn.last_repl = ""  # type: ignore[attr-defined]
-    conn.getreply = types.MethodType(getreply_wrapper, conn)  # type: ignore[assignment]
+    #  in case of success. But we want it!
+    conn.last_code = 0
+    conn.last_repl = ""
+    conn.getreply = types.MethodType(getreply_wrapper, conn)
 
     if encryption == "starttls":
         conn.starttls()
@@ -598,22 +615,17 @@
     # the first parameter here is actually used in the return_path header
     try:
         conn.sendmail(from_address, target.split(','), message.as_string())
-        sys.stdout.write("success %d - %s\n" %
-                         (conn.last_code, conn.last_repl))  # type: ignore[attr-defined]
+        sys.stdout.write("success %d - %s\n" % (conn.last_code, conn.last_repl))
     finally:
         conn.quit()
 
 
-# TODO: Use EmailContent parameter.
 def send_mail(message, target, from_address, context):
     if "PARAMETER_SMTP_PORT" in context:
         return send_mail_smtp(message, target, from_address, context)
     return utils.send_mail_sendmail(message, target, from_address)
 
 
-<<<<<<< HEAD
-def render_cmk_graphs(context, is_bulk):
-=======
 def fetch_pnp_data(context, params):
     try:
         # Autodetect the path in OMD environments
@@ -694,23 +706,17 @@
 
 
 def render_cmk_graphs(context):
->>>>>>> 75a18bda
     if context["WHAT"] == "HOST":
         svc_desc = "_HOST_"
     else:
         svc_desc = context["SERVICEDESC"]
 
-    url = ("http://localhost:%d/%s/check_mk/ajax_graph_images.py?host=%s&service=%s&num_graphs=%s" %
-           (
-               site.get_apache_port(),
-               os.environ["OMD_SITE"],
-               quote(context["HOSTNAME"]),
-               quote(svc_desc),
-               quote(context["PARAMETER_GRAPHS_PER_NOTIFICATION"]),
-           ))
+    url = "http://localhost:%d/%s/check_mk/ajax_graph_images.py?host=%s&service=%s" % \
+                    (site.get_apache_port(), os.environ["OMD_SITE"],
+                     urllib.quote(context["HOSTNAME"]), urllib.quote(svc_desc))
 
     try:
-        json_data = urlopen(url).read()
+        json_data = urllib2.urlopen(url).read()
     except Exception as e:
         if opt_debug:
             raise
@@ -726,11 +732,18 @@
                          (e, url, json_data))
         return []
 
-    return [base64.b64decode(s) for s in base64_strings]
-
-
-def render_performance_graphs(context, is_bulk):
-    graphs = render_cmk_graphs(context, is_bulk)
+    return map(base64.b64decode, base64_strings)
+
+
+def use_cmk_graphs():
+    return site.get_omd_config("CONFIG_CORE") == "cmc"
+
+
+def render_performance_graphs(context):
+    if use_cmk_graphs():
+        graphs = render_cmk_graphs(context)
+    else:
+        graphs = render_pnp_graphs(context)
 
     attachments, graph_code = [], ''
     for source, graph_png in enumerate(graphs):
@@ -758,7 +771,7 @@
     return attachments, graph_code
 
 
-def construct_content(context, is_bulk=False, notification_number=1):
+def construct_content(context):
     # A list of optional information is configurable via the parameter "elements"
     # (new configuration style)
     # Note: The value PARAMETER_ELEMENTSS is NO TYPO.
@@ -768,12 +781,6 @@
     else:
         elements = ["perfdata", "graph", "abstime", "address", "longoutput"]
 
-<<<<<<< HEAD
-    if is_bulk and "graph" in elements:
-        notifications_with_graphs = context["PARAMETER_NOTIFICATIONS_WITH_GRAPHS"]
-        if notification_number > int(notifications_with_graphs):
-            elements.remove("graph")
-=======
     # If argument 2 is given (old style) or the parameter url_prefix is set (new style),
     # we know the base url to the installation and can add
     # links to hosts and services. ubercomfortable!
@@ -797,125 +804,105 @@
 
     # - Flapping              Started, Ended
     #   NOTIFICATIONTYPE is "FLAPPINGSTART" or "FLAPPINGSTOP"
->>>>>>> 75a18bda
-
-    # Prepare the mail contents
-    template_txt, template_html = body_templates(
-        context['WHAT'].lower(),
-        "ALERTHANDLEROUTPUT" in context,
-        elements,
-        BODY_ELEMENTS,
-    )
-    content_txt = utils.substitute_context(template_txt, context)
-    content_html = utils.substitute_context(template_html, context)
-
-    attachments = []
-    if "graph" in elements and "ALERTHANDLEROUTPUT" not in context:
-        # Add Checkmk graphs
-        try:
-            attachments, graph_code = render_performance_graphs(context, is_bulk)
-            content_html += graph_code
-        except Exception as e:
-            sys.stderr.write("Failed to add graphs to mail. Continue without them. (%s)\n" % e)
-
-    extra_html_section = ""
-    if "PARAMETER_INSERT_HTML_SECTION" in context:
-        extra_html_section = context['PARAMETER_INSERT_HTML_SECTION']
-
-    content_html = utils.substitute_context(tmpl_head_html(extra_html_section), context) + \
-        content_html + \
-        utils.substitute_context(TMPL_FOOT_HTML, context)
-
-    return content_txt, content_html, attachments
-
-
-def extend_context(context):
-    if context.get('PARAMETER_2'):
-        context["PARAMETER_URL_PREFIX"] = context["PARAMETER_2"]
-
-    context["LINKEDHOSTNAME"] = utils.format_link('<a href="%s">%s</a>',
-                                                  utils.host_url_from_context(context),
-                                                  context["HOSTNAME"])
-    context["LINKEDSERVICEDESC"] = utils.format_link('<a href="%s">%s</a>',
-                                                     utils.service_url_from_context(context),
-                                                     context.get("SERVICEDESC", ''))
-
-    event_template_txt, event_template_html = event_templates(context["NOTIFICATIONTYPE"])
-
-<<<<<<< HEAD
-    context["EVENT_TXT"] = utils.substitute_context(
-        event_template_txt.replace("@", context["WHAT"]), context)
-    context["EVENT_HTML"] = utils.substitute_context(
-        event_template_html.replace("@", context["WHAT"]), context)
-
-=======
+
+    # - Downtimes             Started, Ended, Cancelled
+    #   NOTIFICATIONTYPE is "DOWNTIMESTART", "DOWNTIMECANCELLED", or "DOWNTIMEEND"
+
+    # - Acknowledgements
+    #   NOTIFICATIONTYPE is "ACKNOWLEDGEMENT"
+
+    # - Custom notifications
+    #   NOTIFICATIONTYPE is "CUSTOM"
+
+    html_info = ""
+    html_state = '<span class="state$@STATE$">$@STATE$</span>'
+    notification_type = context["NOTIFICATIONTYPE"]
+    if notification_type in ["PROBLEM", "RECOVERY"]:
+        txt_info = "$PREVIOUS@HARDSHORTSTATE$ -> $@SHORTSTATE$"
+        html_info = '<span class="state$PREVIOUS@HARDSTATE$">$PREVIOUS@HARDSTATE$</span> &rarr; ' + \
+                    html_state
+
+    elif notification_type.startswith("FLAP"):
+        if "START" in notification_type:
+            txt_info = "Started Flapping"
+        else:
+            txt_info = "Stopped Flapping ($@SHORTSTATE$)"
+            html_info = "Stopped Flapping (while " + html_state + ")"
+
+    elif notification_type.startswith("DOWNTIME"):
+        what = notification_type[8:].title()
+        txt_info = "Downtime " + what + " ($@SHORTSTATE$)"
+        html_info = "Downtime " + what + " (while " + html_state + ")"
+
+    elif notification_type == "ACKNOWLEDGEMENT":
+
+        txt_info = "Acknowledged ($@SHORTSTATE$)"
+        html_info = "Acknowledged (while " + html_state + ")"
+
+    elif notification_type == "CUSTOM":
+        txt_info = "Custom Notification ($@SHORTSTATE$)"
+        html_info = "Custom Notification (while " + html_state + ")"
+
+    else:
+        txt_info = notification_type  # Should never happen
+
+    if not html_info:
+        html_info = txt_info
+
     txt_info = utils.substitute_context(txt_info.replace("@", context["WHAT"]), context)
     context["EVENT_TXT"] = txt_info
 
     # Add HTML formated plugin output
     html_info = utils.substitute_context(html_info.replace("@", context["WHAT"]), context)
     context["EVENT_HTML"] = html_info
->>>>>>> 75a18bda
     if "HOSTOUTPUT" in context:
         context["HOSTOUTPUT_HTML"] = utils.format_plugin_output(context["HOSTOUTPUT"])
     if context["WHAT"] == "SERVICE":
         context["SERVICEOUTPUT_HTML"] = utils.format_plugin_output(context["SERVICEOUTPUT"])
-<<<<<<< HEAD
-=======
 
         long_serviceoutput = context["LONGSERVICEOUTPUT"]\
             .replace('\\n', '<br>')\
             .replace('\n', '<br>')
         context["LONGSERVICEOUTPUT_HTML"] = utils.format_plugin_output(long_serviceoutput)
->>>>>>> 75a18bda
-
-        long_serviceoutput = context["LONGSERVICEOUTPUT"]\
-            .replace('\\n', '<br>')\
-            .replace('\n', '<br>')
-        context["LONGSERVICEOUTPUT_HTML"] = utils.format_plugin_output(long_serviceoutput)
+
+    attachments = []
 
     # Compute the subject of the mail
     if context['WHAT'] == 'HOST':
-        tmpl = context.get('PARAMETER_HOST_SUBJECT') or TMPL_HOST_SUBJECT
+        tmpl = context.get('PARAMETER_HOST_SUBJECT') or tmpl_host_subject
         context['SUBJECT'] = utils.substitute_context(tmpl, context)
     else:
-        tmpl = context.get('PARAMETER_SERVICE_SUBJECT') or TMPL_SERVICE_SUBJECT
+        tmpl = context.get('PARAMETER_SERVICE_SUBJECT') or tmpl_service_subject
         context['SUBJECT'] = utils.substitute_context(tmpl, context)
 
-
-def event_templates(notification_type):
-    # Returns an event summary
-    if notification_type in ["PROBLEM", "RECOVERY"]:
-        return (
-            "$PREVIOUS@HARDSHORTSTATE$ -> $@SHORTSTATE$",
-            '<span class="state$PREVIOUS@HARDSTATE$">$PREVIOUS@HARDSTATE$</span> &rarr; <span class="state$@STATE$">$@STATE$</span>',
-        )
-    if notification_type == "FLAPPINGSTART":
-        return "Started Flapping", "Started Flapping"
-    if notification_type == "FLAPPINGSTOP":
-        return "Stopped Flapping ($@SHORTSTATE$)", 'Stopped Flapping (while <span class="state$@STATE$">$@STATE$</span>)'
-    if notification_type == "FLAPPINGDISABLED":
-        return "Disabled Flapping ($@SHORTSTATE$)", 'Disabled Flapping (while <span class="state$@STATE$">$@STATE$</span>)'
-    if notification_type == "DOWNTIMESTART":
-        return "Downtime Start ($@SHORTSTATE$)", 'Downtime Start (while <span class="state$@STATE$">$@STATE$</span>)'
-    if notification_type == "DOWNTIMEEND":
-        return "Downtime End ($@SHORTSTATE$)", 'Downtime End (while <span class="state$@STATE$">$@STATE$</span>)'
-    if notification_type == "DOWNTIMECANCELLED":
-        return "Downtime Cancelled ($@SHORTSTATE$)", 'Downtime Cancelled (while <span class="state$@STATE$">$@STATE$</span>)'
-    if notification_type == "ACKNOWLEDGEMENT":
-        return "Acknowledged ($@SHORTSTATE$)", 'Acknowledged (while <span class="state$@STATE$">$@STATE$</span>)'
-    if notification_type == "CUSTOM":
-        return "Custom Notification ($@SHORTSTATE$)", 'Custom Notification (while <span class="state$@STATE$">$@STATE$</span>)'
-    if notification_type.startswith("ALERTHANDLER"):
-        # The notification_type here is "ALERTHANDLER (exit_code)"
-        return notification_type, notification_type
-    return notification_type, notification_type
-
-
-def body_templates(what, is_alert_handler, elements, body_elements):
+    # Prepare the mail contents
+    content_txt, content_html = render_elements(context, elements)
+
+    if "graph" in elements and not "ALERTHANDLEROUTPUT" in context:
+        # Add PNP or Check_MK graph
+        try:
+            attachments, graph_code = render_performance_graphs(context)
+            content_html += graph_code
+        except Exception as e:
+            sys.stderr.write("Failed to add graphs to mail. Continue without them. (%s)\n" % e)
+
+    extra_html_section = ""
+    if "PARAMETER_INSERT_HTML_SECTION" in context:
+        extra_html_section = context['PARAMETER_INSERT_HTML_SECTION']
+
+    content_html = utils.substitute_context(tmpl_head_html(extra_html_section), context) + \
+                   content_html + \
+                   utils.substitute_context(tmpl_foot_html, context)
+
+    return content_txt, content_html, attachments
+
+
+def render_elements(context, elements):
+    what = context['WHAT'].lower()
+    is_alert_handler = "ALERTHANDLEROUTPUT" in context
     even = "even"
-    tmpl_txt: List[str] = []
-    tmpl_html: List[str] = []
+    tmpl_txt = ""
+    tmpl_html = ""
     for name, whence, forced, nottype, title, txt, html in body_elements:
         if nottype == "alerthandler" and not is_alert_handler:
             continue
@@ -923,98 +910,72 @@
         if nottype not in ("alerthandler", "all") and is_alert_handler:
             continue
 
-        if (whence in ('both', what)) and (forced or (name in elements)):
+        if (whence == "both" or whence == what) and \
+            (forced or (name in elements)):
             tmpl_txt += "%-20s %s\n" % (title + ":", txt)
             tmpl_html += '<tr class="%s0"><td class=left>%s</td><td>%s</td></tr>' % (even, title,
                                                                                      html)
             even = 'odd' if even == 'even' else 'even'
 
-    return ''.join(tmpl_txt), ''.join(tmpl_html)
-
-
-# TODO: NamedTuple?
-class EmailContent:
-    def __init__(self, context, mailto, subject, from_address, reply_to, content_txt, content_html,
-                 attachments):
-        self.context = context
-        self.mailto = mailto
-        self.subject = subject
-        self.from_address = from_address
-        self.reply_to = reply_to
-        self.content_txt = content_txt
-        self.content_html = content_html
-        self.attachments = attachments
-
-
-class BulkEmailContent(EmailContent):
+    return utils.substitute_context(tmpl_txt, context), \
+           utils.substitute_context(tmpl_html, context)
+
+
+class BulkEmailContent(object):
     def __init__(self, context_function):
-        attachments = []
-        content_txt = ""
-        content_html = ""
+        self.attachments = []
+        self.content_txt = ""
+        self.content_html = ""
         parameters, contexts = context_function()
-        context = contexts[-1]
         hosts = set([])
-
-        for i, c in enumerate(contexts, 1):
-            c.update(parameters)
-            utils.html_escape_context(c)
-            extend_context(c)
-
-            txt, html, att = construct_content(c, is_bulk=True, notification_number=i)
-            content_txt += txt
-            content_html += html
-            attachments += att
-            hosts.add(c["HOSTNAME"])
+        for context in contexts:
+            context.update(parameters)
+            utils.html_escape_context(context)
+            txt, html, att = construct_content(context)
+            self.content_txt += txt
+            self.content_html += html
+            self.attachments += att
+            hosts.add(context["HOSTNAME"])
+
+        last_context = contexts[-1]
+        self.mailto = last_context['CONTACTEMAIL']  # Assume the same in each context
+
+        # Use the single context subject in case there is only one context in the bulk
+        self.subject = (utils.get_bulk_notification_subject(contexts, hosts)
+                        if len(contexts) > 1 else last_context['SUBJECT'])
 
         # TODO: cleanup duplicate code with SingleEmailContent
         # TODO: the context is only needed because of SMPT settings used in send_mail
-        super(BulkEmailContent, self).__init__(
-            context=context,
-            # Assume the same in each context
-            mailto=context['CONTACTEMAIL'],
-            # Use the single context subject in case there is only one context in the bulk
-            subject=(utils.get_bulk_notification_subject(contexts, hosts)
-                     if len(contexts) > 1 else context['SUBJECT']),
-            from_address=utils.format_address(
-                context.get("PARAMETER_FROM_DISPLAY_NAME", u""),
-                # TODO: Correct context parameter???
-                context.get("PARAMETER_FROM", utils.default_from_address())),
-            reply_to=utils.format_address(context.get("PARAMETER_REPLY_TO_DISPLAY_NAME", u""),
-                                          context.get("PARAMETER_REPLY_TO", u"")),
-            content_txt=content_txt,
-            content_html=content_html,
-            attachments=attachments,
-        )
-
-
-class SingleEmailContent(EmailContent):
+        self.from_address = last_context.get("PARAMETER_FROM") or default_from_address()
+        self.reply_to = last_context.get("PARAMETER_REPLY_TO")
+        self.context = last_context
+
+
+class SingleEmailContent(object):
     def __init__(self, context_function):
         # gather all options from env
         context = context_function()
         utils.html_escape_context(context)
-        extend_context(context)
         content_txt, content_html, attachments = construct_content(context)
+
+        self.content_txt = content_txt
+        self.content_html = content_html
+        self.attachments = attachments
+        self.mailto = context['CONTACTEMAIL']
+        self.subject = context['SUBJECT']
 
         # TODO: cleanup duplicate code with BulkEmailContent
         # TODO: the context is only needed because of SMPT settings used in send_mail
-        super(SingleEmailContent, self).__init__(
-            context=context,
-            mailto=context['CONTACTEMAIL'],
-            subject=context['SUBJECT'],
-            from_address=utils.format_address(
-                context.get("PARAMETER_FROM_DISPLAY_NAME", u""),
-                context.get("PARAMETER_FROM_ADDRESS", utils.default_from_address())),
-            reply_to=utils.format_address(context.get("PARAMETER_REPLY_TO_DISPLAY_NAME", u""),
-                                          context.get("PARAMETER_REPLY_TO_ADDRESS", u"")),
-            content_txt=content_txt,
-            content_html=content_html,
-            attachments=attachments,
-        )
+        self.from_address = context.get("PARAMETER_FROM") or default_from_address()
+        self.reply_to = context.get("PARAMETER_REPLY_TO")
+        self.context = context
 
 
 def main():
-    content = (BulkEmailContent(utils.read_bulk_contexts)
-               if bulk_mode else SingleEmailContent(utils.collect_context))
+    if bulk_mode:
+        content = BulkEmailContent(utils.read_bulk_contexts)
+    else:
+        content = SingleEmailContent(utils.collect_context)
 
     if not content.mailto:  # e.g. empty field in user database
         sys.stderr.write("Cannot send HTML email: empty destination email address\n")
