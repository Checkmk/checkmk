--- conflicted
+++ resolved
@@ -1,28 +1,44 @@
-#!/usr/bin/env python3
-# -*- coding: utf-8 -*-
-# Copyright (C) 2019 tribe29 GmbH - License: GNU General Public License v2
-# This file is part of Checkmk (https://checkmk.com). It is subject to the terms and
-# conditions defined in the file COPYING, which is part of this source code package.
+#!/usr/bin/env python
+# -*- encoding: utf-8; py-indent-offset: 4 -*-
+# +------------------------------------------------------------------+
+# |             ____ _               _        __  __ _  __           |
+# |            / ___| |__   ___  ___| | __   |  \/  | |/ /           |
+# |           | |   | '_ \ / _ \/ __| |/ /   | |\/| | ' /            |
+# |           | |___| | | |  __/ (__|   <    | |  | | . \            |
+# |            \____|_| |_|\___|\___|_|\_\___|_|  |_|_|\_\           |
+# |                                                                  |
+# | Copyright Mathias Kettner 2019             mk@mathias-kettner.de |
+# +------------------------------------------------------------------+
+#
+# This file is part of Check_MK.
+# The official homepage is at http://mathias-kettner.de/check_mk.
+#
+# check_mk is free software;  you can redistribute it and/or modify it
+# under the  terms of the  GNU General Public License  as published by
+# the Free Software Foundation in version 2.  check_mk is  distributed
+# in the hope that it will be useful, but WITHOUT ANY WARRANTY;  with-
+# out even the implied warranty of  MERCHANTABILITY  or  FITNESS FOR A
+# PARTICULAR PURPOSE. See the  GNU General Public License for more de-
+# tails. You should have  received  a copy of the  GNU  General Public
+# License along with GNU Make; see the file  COPYING.  If  not,  write
+# to the Free Software Foundation, Inc., 51 Franklin St,  Fifth Floor,
+# Boston, MA 02110-1301 USA.
 
 import sys
-from typing import Optional
-
-from six import ensure_str
-from opsgenie.swagger_client import AlertApi  # type: ignore[import]  # pylint: disable=import-error
-from opsgenie.swagger_client import configuration  # pylint: disable=import-error
-from opsgenie.swagger_client.models import AcknowledgeAlertRequest  # type: ignore[import] # pylint: disable=import-error
-from opsgenie.swagger_client.rest import ApiException  # type: ignore[import] # pylint: disable=import-error
-from opsgenie.swagger_client.models import CloseAlertRequest  # pylint: disable=import-error
-from opsgenie.swagger_client.models import CreateAlertRequest  # pylint: disable=import-error
-from opsgenie.swagger_client.models import TeamRecipient  # pylint: disable=import-error
-
+from opsgenie.swagger_client import AlertApi  # type: ignore
+from opsgenie.swagger_client import configuration  # type: ignore
+from opsgenie.swagger_client.models import AcknowledgeAlertRequest  # type: ignore
+from opsgenie.swagger_client.rest import ApiException  # type: ignore
+from opsgenie.swagger_client.models import CloseAlertRequest  # type: ignore
+from opsgenie.swagger_client.models import CreateAlertRequest  # type: ignore
+from opsgenie.swagger_client.models import TeamRecipient  # type: ignore
 from cmk.notification_plugins import utils
 from cmk.notification_plugins.utils import retrieve_from_passwordstore
 
 
 def main():
     context = utils.collect_context()
-    priority: Optional[str] = u'P3'
+    priority = 'P3'
     teams_list = []
     tags_list = None
     action_list = None
@@ -42,10 +58,10 @@
     proxy_url = context.get("PARAMETER_PROXY_URL")
 
     if context.get('PARAMETER_TAGSS'):
-        tags_list = None or context.get('PARAMETER_TAGSS', u'').split(" ")
+        tags_list = None or context.get('PARAMETER_TAGSS').split(" ")
 
     if context.get('PARAMETER_ACTIONSS'):
-        action_list = None or context.get('PARAMETER_ACTIONSS', u'').split(" ")
+        action_list = None or context.get('PARAMETER_ACTIONSS').split(" ")
 
     if context.get('PARAMETER_TEAMSS'):
         for team in context['PARAMETER_TEAMSS'].split(" "):
@@ -104,12 +120,7 @@
     elif context['NOTIFICATIONTYPE'] == 'ACKNOWLEDGEMENT':
         handle_alert_ack(key, ack_author, ack_comment, alias, alert_source, host_url, proxy_url)
     else:
-<<<<<<< HEAD
-        sys.stdout.write(
-            ensure_str('Notification type %s not supported\n' % (context['NOTIFICATIONTYPE'])))
-=======
         sys.stdout.write('Notification type %s not supported\n' % (context['NOTIFICATIONTYPE']))
->>>>>>> 75a18bda
         return 0
 
 
@@ -123,22 +134,6 @@
 
 
 def handle_alert_creation(
-<<<<<<< HEAD
-    key,
-    note_created,
-    action_list,
-    desc,
-    alert_source,
-    msg,
-    priority,
-    teams_list,
-    tags_list,
-    alias,
-    owner,
-    entity_value,
-    host_url,
-    proxy_url,
-=======
         key,
         note_created,
         action_list,
@@ -153,11 +148,10 @@
         entity_value,
         host_url,
         proxy_url,
->>>>>>> 75a18bda
 ):
     configure_authorization(key, host_url, proxy_url)
 
-    body = CreateAlertRequest(
+    body = CreateAlertRequest(  # type: ignore
         note=note_created,
         actions=action_list,
         description=desc,
@@ -203,7 +197,7 @@
 def handle_alert_ack(key, ack_author, ack_comment, alias, alert_source, host_url, proxy_url):
     configure_authorization(key, host_url, proxy_url)
 
-    body = AcknowledgeAlertRequest(
+    body = AcknowledgeAlertRequest(  # type: ignore
         source=alert_source,
         user=ack_author,
         note=ack_comment,
