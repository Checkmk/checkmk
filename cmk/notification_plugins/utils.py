#!/usr/bin/env python3
# -*- coding: utf-8 -*-
# Copyright (C) 2019 tribe29 GmbH - License: GNU General Public License v2
# This file is part of Checkmk (https://checkmk.com). It is subject to the terms and
# conditions defined in the file COPYING, which is part of this source code package.

from email.utils import formataddr
from html import escape as html_escape
import os
from quopri import encodestring
import re
import socket
import subprocess
import sys
<<<<<<< HEAD
from typing import Dict, List, Tuple, NamedTuple
=======
from typing import (  # pylint: disable=unused-import
    AnyStr, Dict, List, Optional, Text, Tuple)
>>>>>>> 75a18bda

from http.client import responses as http_responses
import requests

<<<<<<< HEAD
from cmk.utils.notify import find_wato_folder
import cmk.utils.paths
import cmk.utils.password_store


def collect_context() -> Dict[str, str]:
=======
try:
    # First try python3
    # suppress missing import error from mypy
    from html import escape as html_escape  # type: ignore
except ImportError:
    # Default to python2
    from cgi import escape as html_escape

from cmk.utils.notify import find_wato_folder
import cmk.utils.password_store


def collect_context():
    # type: () -> Dict[str, Text]
>>>>>>> 75a18bda
    return {
        var[7:]: value  #
        for var, value in os.environ.items()
        if var.startswith("NOTIFY_")
    }


<<<<<<< HEAD
def format_link(template: str, url: str, text: str) -> str:
    return template % (url, text) if url else text


def format_address(display_name: str, email_address: str) -> str:
    """
    Returns an email address with an optional display name suitable for an email header like From or Reply-To.
    The function handles the following cases:

      * If an empty display name is given, only the email address is returned.
      * If a display name is given a, string of the form "display_name <email_address>" is returned.
      * If the display name contains non ASCII characters, it is converted to an encoded word (see RFC2231).
      * If the display_name contains special characters like e.g. '.' the display string is enclosed in quotes.
      * If the display_name contains backslashes or quotes, a backslash is prepended before these characters.
    """
    if not email_address:
        return ''

    try:
        display_name.encode('ascii')
    except UnicodeEncodeError:
        display_name = u'=?utf-8?q?%s?=' % encodestring(
            display_name.encode('utf-8')).decode('ascii')
    return formataddr((display_name, email_address))


def default_from_address():
    return os.environ.get("OMD_SITE", "checkmk") + "@" + socket.getfqdn()


def _base_url(context: Dict[str, str]) -> str:
=======
def format_link(template, url, text):
    # type: (AnyStr, AnyStr, AnyStr) -> AnyStr
    return template % (url, text) if url else text


def _base_url(context):
    # type: (Dict[str, AnyStr]) -> AnyStr
>>>>>>> 75a18bda
    if context.get("PARAMETER_URL_PREFIX"):
        url_prefix = context["PARAMETER_URL_PREFIX"]
    elif context.get("PARAMETER_URL_PREFIX_MANUAL"):
        url_prefix = context["PARAMETER_URL_PREFIX_MANUAL"]
    elif context.get("PARAMETER_URL_PREFIX_AUTOMATIC") == "http":
        url_prefix = "http://%s/%s" % (context["MONITORING_HOST"], context["OMD_SITE"])
    elif context.get("PARAMETER_URL_PREFIX_AUTOMATIC") == "https":
        url_prefix = "https://%s/%s" % (context["MONITORING_HOST"], context["OMD_SITE"])
    else:
        url_prefix = ''

    return re.sub('/check_mk/?', '', url_prefix, count=1)
<<<<<<< HEAD


def host_url_from_context(context: Dict[str, str]) -> str:
    base = _base_url(context)
    return base + context['HOSTURL'] if base else ''


def service_url_from_context(context: Dict[str, str]) -> str:
    base = _base_url(context)
    return base + context['SERVICEURL'] if base and context['WHAT'] == 'SERVICE' else ''


# There is common code with cmk/gui/view_utils:format_plugin_output(). Please check
# whether or not that function needs to be changed too
# TODO(lm): Find a common place to unify this functionality.
def format_plugin_output(output):
    ok_marker = '<b class="stmarkOK">OK</b>'
    warn_marker = '<b class="stmarkWARNING">WARN</b>'
    crit_marker = '<b class="stmarkCRITICAL">CRIT</b>'
    unknown_marker = '<b class="stmarkUNKNOWN">UNKN</b>'

=======


def host_url_from_context(context):
    # type: (Dict[str, AnyStr]) -> AnyStr
    base = _base_url(context)
    return base + context['HOSTURL'] if base else ''


def service_url_from_context(context):
    # type: (Dict[str, AnyStr]) -> AnyStr
    base = _base_url(context)
    return base + context['SERVICEURL'] if base and context['WHAT'] == 'SERVICE' else ''


# There is common code with cmk/gui/view_utils:format_plugin_output(). Please check
# whether or not that function needs to be changed too
# TODO(lm): Find a common place to unify this functionality.
def format_plugin_output(output):
    ok_marker = '<b class="stmarkOK">OK</b>'
    warn_marker = '<b class="stmarkWARNING">WARN</b>'
    crit_marker = '<b class="stmarkCRITICAL">CRIT</b>'
    unknown_marker = '<b class="stmarkUNKNOWN">UNKN</b>'

>>>>>>> 75a18bda
    output = output.replace("(!)", warn_marker) \
              .replace("(!!)", crit_marker) \
              .replace("(?)", unknown_marker) \
              .replace("(.)", ok_marker)

    return output


def html_escape_context(context):
    unescaped_variables = {
        'CONTACTALIAS',
        'CONTACTNAME',
        'CONTACTEMAIL',
        'PARAMETER_INSERT_HTML_SECTION',
        'PARAMETER_BULK_SUBJECT',
        'PARAMETER_HOST_SUBJECT',
        'PARAMETER_SERVICE_SUBJECT',
        'PARAMETER_FROM',
        'PARAMETER_FROM_ADDRESS',
        'PARAMETER_FROM_DISPLAY_NAME',
        'PARAMETER_REPLY_TO',
        'PARAMETER_REPLY_TO_ADDRESS',
        'PARAMETER_REPLY_TO_DISPLAY_NAME',
    }
    if context.get("SERVICE_ESCAPE_PLUGIN_OUTPUT") == "0":
        unescaped_variables |= {"SERVICEOUTPUT", "LONGSERVICEOUTPUT"}
    if context.get("HOST_ESCAPE_PLUGIN_OUTPUT") == "0":
        unescaped_variables |= {"HOSTOUTPUT", "LONGHOSTOUTPUT"}

<<<<<<< HEAD
    for variable, value in context.items():
=======
    for variable, value in context.iteritems():
>>>>>>> 75a18bda
        if variable not in unescaped_variables:
            context[variable] = html_escape(value)


def add_debug_output(template, context):
    ascii_output = ""
    html_output = "<table class=context>\n"
    elements = sorted(context.items())
    for varname, value in elements:
        ascii_output += "%s=%s\n" % (varname, value)
        html_output += "<tr><td class=varname>%s</td><td class=value>%s</td></tr>\n" % (
            varname, html_escape(value))
    html_output += "</table>\n"
    return template.replace("$CONTEXT_ASCII$", ascii_output).replace("$CONTEXT_HTML$", html_output)


def substitute_context(template, context):
    # First replace all known variables
    for varname, value in context.items():
        template = template.replace('$' + varname + '$', value)

    # Debugging of variables. Create content only on demand
    if "$CONTEXT_ASCII$" in template or "$CONTEXT_HTML$" in template:
        template = add_debug_output(template, context)

    if re.search(r"\$[A-Z_][A-Z_0-9]*\$", template):
        # Second pass to replace nested variables inside e.g. SERVICENOTESURL
        for varname, value in context.items():
            template = template.replace('$' + varname + '$', value)

    # Remove the rest of the variables and make them empty
    template = re.sub(r"\$[A-Z_][A-Z_0-9]*\$", "", template)
    return template


###############################################################################
# Mail


def set_mail_headers(target, subject, from_address, reply_to, mail):
    mail['Subject'] = subject
    mail['To'] = target

    # Set a few configurable headers
    if from_address:
        mail['From'] = from_address

    if reply_to:
        mail['Reply-To'] = reply_to
    elif len(target.split(",")) > 1:
        mail['Reply-To'] = target

    return mail


def send_mail_sendmail(m, target, from_address):
    cmd = [_sendmail_path()]
    if from_address:
        cmd += ['-F', from_address, "-f", from_address]
    cmd += ["-i", target]

    try:
        p = subprocess.Popen(
            cmd,
            stdin=subprocess.PIPE,
            encoding="utf-8",
        )
    except OSError:
        raise Exception("Failed to send the mail: /usr/sbin/sendmail is missing")

    p.communicate(input=m.as_string())
    if p.returncode != 0:
        raise Exception("sendmail returned with exit code: %d" % p.returncode)

    sys.stdout.write("Spooled mail to local mail transmission agent\n")
    return 0


<<<<<<< HEAD
def _sendmail_path() -> str:
    # We normally don't deliver the sendmail command, but our notification integration tests
    # put some fake sendmail command into the site to prevent actual sending of mails.
    for path in [
            "%s/local/bin/sendmail" % cmk.utils.paths.omd_root,
            "/usr/sbin/sendmail",
    ]:
        if os.path.exists(path):
            return path

    raise Exception("Failed to send the mail: /usr/sbin/sendmail is missing")


def read_bulk_contexts() -> Tuple[Dict[str, str], List[Dict[str, str]]]:
=======
def read_bulk_contexts():
    # type: () -> Tuple[Dict[str, str], List[Dict[str, str]]]
>>>>>>> 75a18bda
    parameters = {}
    contexts = []
    in_params = True

    # First comes a section with global variables
    for line in sys.stdin:
        line = line.strip()
        if not line:
            in_params = False
<<<<<<< HEAD
            context: Dict[str, str] = {}
=======
            context = {}  # type: Dict[str, str]
>>>>>>> 75a18bda
            contexts.append(context)
        else:
            try:
                key, value = line.split("=", 1)
                value = value.replace("\1", "\n")
            except ValueError:
                sys.stderr.write("Invalid line '%s' in bulked notification context\n" % line)
                continue

            if in_params:
                parameters[key] = value
            else:
                context[key] = value

    return parameters, contexts


def get_bulk_notification_subject(contexts, hosts):
    hosts = list(hosts)
    bulk_subject = None
    folder = None
    bulk_context = {}
    for context in contexts:
        if context.get("PARAMETER_BULK_SUBJECT"):
            bulk_context = context
            bulk_subject = context["PARAMETER_BULK_SUBJECT"]
            folder = find_wato_folder(context)
            break

    if bulk_subject:
        subject = bulk_subject
    elif len(hosts) == 1:
        subject = "Check_MK: $COUNT_NOTIFICATIONS$ notifications for %s" % hosts[0]
    else:
        subject = "Check_MK: $COUNT_NOTIFICATIONS$ notifications for $COUNT_HOSTS$ hosts"

    if "$FOLDER$" in subject and folder is not None:
        subject = subject.replace("$FOLDER$", folder)
    if "$COUNT_NOTIFICATIONS$" in subject:
        subject = subject.replace("$COUNT_NOTIFICATIONS$", str(len(contexts)))
    if "$COUNT_HOSTS$" in subject:
        subject = subject.replace("$COUNT_HOSTS$", str(len(hosts)))

    subject = substitute_context(subject, bulk_context)
    return subject


#################################################################################################
# REST
def retrieve_from_passwordstore(parameter):
    value = parameter.split()

    if len(value) == 2:
        if value[0] == 'store':
            value = cmk.utils.password_store.extract(value[1])
        else:
            value = value[1]
    else:
        value = value[0]

    return value


def post_request(message_constructor, url=None, headers=None):
    context = collect_context()

    if not url:
        url = retrieve_from_passwordstore(context.get("PARAMETER_WEBHOOK_URL"))
    proxy_url = context.get("PARAMETER_PROXY_URL")
    proxies = {"http": proxy_url, "https": proxy_url} if proxy_url else None

    try:
        response = requests.post(url=url,
                                 json=message_constructor(context),
                                 proxies=proxies,
                                 headers=headers)
    except requests.exceptions.ProxyError:
        sys.stderr.write("Cannot connect to proxy: %s\n" % proxy_url)
        sys.exit(2)

    return response


def process_by_status_code(response: requests.models.Response, success_code: int = 200):
    status_code = response.status_code
    summary = f"{status_code}: {http_responses[status_code]}"

    if status_code == success_code:
        sys.stderr.write(summary)
        sys.exit(0)
    elif 500 <= status_code <= 599:
        sys.stderr.write(summary)
        sys.exit(1)  # Checkmk gives a retry if exited with 1. Makes sense in case of a server error
    else:
<<<<<<< HEAD
        sys.stderr.write(f"Failed to send notification.\nResponse: {response.text}\n{summary}")
        sys.exit(2)


StateInfo = NamedTuple('StateInfo', [('state', int), ('type', str), ('title', str)])
StatusCodeRange = Tuple[int, int]


def process_by_result_map(response: requests.models.Response, result_map: Dict[StatusCodeRange,
                                                                               StateInfo]):
    def get_details_from_json(json_response, what):
        for key, value in json_response.items():
            if key == what:
                return value
            if isinstance(value, dict):
                result = get_details_from_json(value, what)
                if result:
                    return result

    status_code = response.status_code
    summary = f"{status_code}: {http_responses[status_code]}"
    details = ""

    for status_code_range, state_info in result_map.items():
        if status_code_range[0] <= status_code <= status_code_range[1]:
            if state_info.type == 'json':
                details = response.json()
                details = get_details_from_json(details, state_info.title)
            elif state_info.type == 'str':
                details = response.text

            sys.stderr.write(f"{state_info.title}: {details}\n{summary}\n")
            sys.exit(state_info.state)

    sys.stderr.write(f"Details for Status Code are not defined\n{summary}\n")
    sys.exit(3)
=======
        sys.stderr.write("Failed to send notification. Status: %i, Response: %s\n" %
                         (r.status_code, r.text))
        sys.exit(2)
>>>>>>> 75a18bda
<|MERGE_RESOLUTION|>--- conflicted
+++ resolved
@@ -1,35 +1,37 @@
-#!/usr/bin/env python3
 # -*- coding: utf-8 -*-
-# Copyright (C) 2019 tribe29 GmbH - License: GNU General Public License v2
-# This file is part of Checkmk (https://checkmk.com). It is subject to the terms and
-# conditions defined in the file COPYING, which is part of this source code package.
-
-from email.utils import formataddr
-from html import escape as html_escape
+# +------------------------------------------------------------------+
+# |             ____ _               _        __  __ _  __           |
+# |            / ___| |__   ___  ___| | __   |  \/  | |/ /           |
+# |           | |   | '_ \ / _ \/ __| |/ /   | |\/| | ' /            |
+# |           | |___| | | |  __/ (__|   <    | |  | | . \            |
+# |            \____|_| |_|\___|\___|_|\_\___|_|  |_|_|\_\           |
+# |                                                                  |
+# | Copyright Mathias Kettner 2018             mk@mathias-kettner.de |
+# +------------------------------------------------------------------+
+#
+# This file is part of Check_MK.
+# The official homepage is at http://mathias-kettner.de/check_mk.
+#
+# check_mk is free software;  you can redistribute it and/or modify it
+# under the  terms of the  GNU General Public License  as published by
+# the Free Software Foundation in version 2.  check_mk is  distributed
+# in the hope that it will be useful, but WITHOUT ANY WARRANTY;  with-
+# out even the implied warranty of  MERCHANTABILITY  or  FITNESS FOR A
+# PARTICULAR PURPOSE. See the  GNU General Public License for more de-
+# tails. You should have  received  a copy of the  GNU  General Public
+# License along with GNU Make; see the file  COPYING.  If  not,  write
+# to the Free Software Foundation, Inc., 51 Franklin St,  Fifth Floor,
+# Boston, MA 02110-1301 USA.
+
 import os
-from quopri import encodestring
 import re
-import socket
 import subprocess
 import sys
-<<<<<<< HEAD
-from typing import Dict, List, Tuple, NamedTuple
-=======
 from typing import (  # pylint: disable=unused-import
     AnyStr, Dict, List, Optional, Text, Tuple)
->>>>>>> 75a18bda
-
-from http.client import responses as http_responses
+
 import requests
 
-<<<<<<< HEAD
-from cmk.utils.notify import find_wato_folder
-import cmk.utils.paths
-import cmk.utils.password_store
-
-
-def collect_context() -> Dict[str, str]:
-=======
 try:
     # First try python3
     # suppress missing import error from mypy
@@ -44,47 +46,13 @@
 
 def collect_context():
     # type: () -> Dict[str, Text]
->>>>>>> 75a18bda
     return {
-        var[7:]: value  #
-        for var, value in os.environ.items()
+        var[7:]: value.decode("utf-8")
+        for (var, value) in os.environ.items()
         if var.startswith("NOTIFY_")
     }
 
 
-<<<<<<< HEAD
-def format_link(template: str, url: str, text: str) -> str:
-    return template % (url, text) if url else text
-
-
-def format_address(display_name: str, email_address: str) -> str:
-    """
-    Returns an email address with an optional display name suitable for an email header like From or Reply-To.
-    The function handles the following cases:
-
-      * If an empty display name is given, only the email address is returned.
-      * If a display name is given a, string of the form "display_name <email_address>" is returned.
-      * If the display name contains non ASCII characters, it is converted to an encoded word (see RFC2231).
-      * If the display_name contains special characters like e.g. '.' the display string is enclosed in quotes.
-      * If the display_name contains backslashes or quotes, a backslash is prepended before these characters.
-    """
-    if not email_address:
-        return ''
-
-    try:
-        display_name.encode('ascii')
-    except UnicodeEncodeError:
-        display_name = u'=?utf-8?q?%s?=' % encodestring(
-            display_name.encode('utf-8')).decode('ascii')
-    return formataddr((display_name, email_address))
-
-
-def default_from_address():
-    return os.environ.get("OMD_SITE", "checkmk") + "@" + socket.getfqdn()
-
-
-def _base_url(context: Dict[str, str]) -> str:
-=======
 def format_link(template, url, text):
     # type: (AnyStr, AnyStr, AnyStr) -> AnyStr
     return template % (url, text) if url else text
@@ -92,7 +60,6 @@
 
 def _base_url(context):
     # type: (Dict[str, AnyStr]) -> AnyStr
->>>>>>> 75a18bda
     if context.get("PARAMETER_URL_PREFIX"):
         url_prefix = context["PARAMETER_URL_PREFIX"]
     elif context.get("PARAMETER_URL_PREFIX_MANUAL"):
@@ -105,15 +72,16 @@
         url_prefix = ''
 
     return re.sub('/check_mk/?', '', url_prefix, count=1)
-<<<<<<< HEAD
-
-
-def host_url_from_context(context: Dict[str, str]) -> str:
+
+
+def host_url_from_context(context):
+    # type: (Dict[str, AnyStr]) -> AnyStr
     base = _base_url(context)
     return base + context['HOSTURL'] if base else ''
 
 
-def service_url_from_context(context: Dict[str, str]) -> str:
+def service_url_from_context(context):
+    # type: (Dict[str, AnyStr]) -> AnyStr
     base = _base_url(context)
     return base + context['SERVICEURL'] if base and context['WHAT'] == 'SERVICE' else ''
 
@@ -127,31 +95,6 @@
     crit_marker = '<b class="stmarkCRITICAL">CRIT</b>'
     unknown_marker = '<b class="stmarkUNKNOWN">UNKN</b>'
 
-=======
-
-
-def host_url_from_context(context):
-    # type: (Dict[str, AnyStr]) -> AnyStr
-    base = _base_url(context)
-    return base + context['HOSTURL'] if base else ''
-
-
-def service_url_from_context(context):
-    # type: (Dict[str, AnyStr]) -> AnyStr
-    base = _base_url(context)
-    return base + context['SERVICEURL'] if base and context['WHAT'] == 'SERVICE' else ''
-
-
-# There is common code with cmk/gui/view_utils:format_plugin_output(). Please check
-# whether or not that function needs to be changed too
-# TODO(lm): Find a common place to unify this functionality.
-def format_plugin_output(output):
-    ok_marker = '<b class="stmarkOK">OK</b>'
-    warn_marker = '<b class="stmarkWARNING">WARN</b>'
-    crit_marker = '<b class="stmarkCRITICAL">CRIT</b>'
-    unknown_marker = '<b class="stmarkUNKNOWN">UNKN</b>'
-
->>>>>>> 75a18bda
     output = output.replace("(!)", warn_marker) \
               .replace("(!!)", crit_marker) \
               .replace("(?)", unknown_marker) \
@@ -181,11 +124,7 @@
     if context.get("HOST_ESCAPE_PLUGIN_OUTPUT") == "0":
         unescaped_variables |= {"HOSTOUTPUT", "LONGHOSTOUTPUT"}
 
-<<<<<<< HEAD
-    for variable, value in context.items():
-=======
     for variable, value in context.iteritems():
->>>>>>> 75a18bda
         if variable not in unescaped_variables:
             context[variable] = html_escape(value)
 
@@ -193,7 +132,8 @@
 def add_debug_output(template, context):
     ascii_output = ""
     html_output = "<table class=context>\n"
-    elements = sorted(context.items())
+    elements = context.items()
+    elements.sort()
     for varname, value in elements:
         ascii_output += "%s=%s\n" % (varname, value)
         html_output += "<tr><td class=varname>%s</td><td class=value>%s</td></tr>\n" % (
@@ -242,21 +182,17 @@
 
 
 def send_mail_sendmail(m, target, from_address):
-    cmd = [_sendmail_path()]
+    cmd = ["/usr/sbin/sendmail"]
     if from_address:
         cmd += ['-F', from_address, "-f", from_address]
-    cmd += ["-i", target]
+    cmd += ["-i", target.encode("utf-8")]
 
     try:
-        p = subprocess.Popen(
-            cmd,
-            stdin=subprocess.PIPE,
-            encoding="utf-8",
-        )
+        p = subprocess.Popen(cmd, stdin=subprocess.PIPE)
     except OSError:
         raise Exception("Failed to send the mail: /usr/sbin/sendmail is missing")
 
-    p.communicate(input=m.as_string())
+    p.communicate(m.as_string())
     if p.returncode != 0:
         raise Exception("sendmail returned with exit code: %d" % p.returncode)
 
@@ -264,25 +200,8 @@
     return 0
 
 
-<<<<<<< HEAD
-def _sendmail_path() -> str:
-    # We normally don't deliver the sendmail command, but our notification integration tests
-    # put some fake sendmail command into the site to prevent actual sending of mails.
-    for path in [
-            "%s/local/bin/sendmail" % cmk.utils.paths.omd_root,
-            "/usr/sbin/sendmail",
-    ]:
-        if os.path.exists(path):
-            return path
-
-    raise Exception("Failed to send the mail: /usr/sbin/sendmail is missing")
-
-
-def read_bulk_contexts() -> Tuple[Dict[str, str], List[Dict[str, str]]]:
-=======
 def read_bulk_contexts():
     # type: () -> Tuple[Dict[str, str], List[Dict[str, str]]]
->>>>>>> 75a18bda
     parameters = {}
     contexts = []
     in_params = True
@@ -292,11 +211,7 @@
         line = line.strip()
         if not line:
             in_params = False
-<<<<<<< HEAD
-            context: Dict[str, str] = {}
-=======
             context = {}  # type: Dict[str, str]
->>>>>>> 75a18bda
             contexts.append(context)
         else:
             try:
@@ -360,76 +275,16 @@
     return value
 
 
-def post_request(message_constructor, url=None, headers=None):
+def post_request(message_constructor, success_code=200):
     context = collect_context()
 
-    if not url:
-        url = retrieve_from_passwordstore(context.get("PARAMETER_WEBHOOK_URL"))
-    proxy_url = context.get("PARAMETER_PROXY_URL")
-    proxies = {"http": proxy_url, "https": proxy_url} if proxy_url else None
-
-    try:
-        response = requests.post(url=url,
-                                 json=message_constructor(context),
-                                 proxies=proxies,
-                                 headers=headers)
-    except requests.exceptions.ProxyError:
-        sys.stderr.write("Cannot connect to proxy: %s\n" % proxy_url)
-        sys.exit(2)
-
-    return response
-
-
-def process_by_status_code(response: requests.models.Response, success_code: int = 200):
-    status_code = response.status_code
-    summary = f"{status_code}: {http_responses[status_code]}"
-
-    if status_code == success_code:
-        sys.stderr.write(summary)
+    url = retrieve_from_passwordstore(context.get("PARAMETER_WEBHOOK_URL"))
+
+    r = requests.post(url=url, json=message_constructor(context))
+
+    if r.status_code == success_code:
         sys.exit(0)
-    elif 500 <= status_code <= 599:
-        sys.stderr.write(summary)
-        sys.exit(1)  # Checkmk gives a retry if exited with 1. Makes sense in case of a server error
-    else:
-<<<<<<< HEAD
-        sys.stderr.write(f"Failed to send notification.\nResponse: {response.text}\n{summary}")
-        sys.exit(2)
-
-
-StateInfo = NamedTuple('StateInfo', [('state', int), ('type', str), ('title', str)])
-StatusCodeRange = Tuple[int, int]
-
-
-def process_by_result_map(response: requests.models.Response, result_map: Dict[StatusCodeRange,
-                                                                               StateInfo]):
-    def get_details_from_json(json_response, what):
-        for key, value in json_response.items():
-            if key == what:
-                return value
-            if isinstance(value, dict):
-                result = get_details_from_json(value, what)
-                if result:
-                    return result
-
-    status_code = response.status_code
-    summary = f"{status_code}: {http_responses[status_code]}"
-    details = ""
-
-    for status_code_range, state_info in result_map.items():
-        if status_code_range[0] <= status_code <= status_code_range[1]:
-            if state_info.type == 'json':
-                details = response.json()
-                details = get_details_from_json(details, state_info.title)
-            elif state_info.type == 'str':
-                details = response.text
-
-            sys.stderr.write(f"{state_info.title}: {details}\n{summary}\n")
-            sys.exit(state_info.state)
-
-    sys.stderr.write(f"Details for Status Code are not defined\n{summary}\n")
-    sys.exit(3)
-=======
+    else:
         sys.stderr.write("Failed to send notification. Status: %i, Response: %s\n" %
                          (r.status_code, r.text))
-        sys.exit(2)
->>>>>>> 75a18bda
+        sys.exit(2)