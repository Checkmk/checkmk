#!/usr/bin/env python3
# -*- coding: utf-8 -*-
# Copyright (C) 2019 tribe29 GmbH - License: GNU General Public License v2
# This file is part of Checkmk (https://checkmk.com). It is subject to the terms and
# conditions defined in the file COPYING, which is part of this source code package.

import argparse
import sys
import requests
import urllib3  # type: ignore[import]

urllib3.disable_warnings(urllib3.exceptions.InsecureRequestWarning)


def main(argv=None):
    if argv is None:
        argv = sys.argv[1:]

    args = parse_arguments(argv)

    sys.stdout.write('<<<check_mk>>>\n')
    for host in args.hosts:
        url_base = "%s://%s:%d" % (args.proto, host, args.port)

        # Sections to query
        # Cluster health: https://www.elastic.co/guide/en/elasticsearch/reference/current/cluster-health.html
        # Node stats: https://www.elastic.co/guide/en/elasticsearch/reference/current/cluster-nodes-stats.html
        # Indices Stats: https://www.elastic.co/guide/en/elasticsearch/reference/current/indices-stats.html
        sections = {
            'cluster_health': '/_cluster/health',
            'nodes': '/_nodes/_all/stats',
            'stats': '/*-*/_stats/store,docs',
        }

        try:
            for section in args.modules:
                url = url_base + sections[section]

                auth = (args.user, args.password) if args.user and args.password else None
                try:
                    response = requests.get(url, auth=auth)
                except requests.exceptions.RequestException as e:
                    sys.stderr.write("Error: %s\n" % e)
                    if args.debug:
                        raise
                else:
                    sys.stdout.write("<<<elasticsearch_%s>>>\n" % section)

                json_response = response.json()
                if section == 'cluster_health':
                    handle_cluster_health(json_response)
                elif section == 'nodes':
                    handle_nodes(json_response)
                elif section == 'stats':
                    handle_stats(json_response)
            sys.exit(0)
        except Exception:
            if args.debug:
                raise


def parse_arguments(argv):

    parser = argparse.ArgumentParser(description=__doc__,
                                     formatter_class=argparse.RawTextHelpFormatter)

    parser.add_argument("-u", "--user", default=None, help="Username for elasticsearch login")
    parser.add_argument("-s", "--password", default=None, help="Password for easticsearch login")
    parser.add_argument(
        "-P",
        "--proto",
        default="https",
        help="Use 'http' or 'https' for connection to elasticsearch (default=https)")
    parser.add_argument("-p",
                        "--port",
                        default=9200,
                        type=int,
                        help="Use alternative port (default: 9200)")
    parser.add_argument(
        "-m",
        "--modules",
        type=lambda x: x.split(' '),
        default="cluster_health nodes stats",
        help=
        "Space-separated list of modules to query. Possible values: cluster_health, nodes, stats (default: all)"
    )
    parser.add_argument("--debug",
                        action="store_true",
                        help="Debug mode: let Python exceptions come through")

    parser.add_argument(
        "hosts",
        metavar="HOSTNAME",
        nargs="+",
        help=
        "You can define one or more elasticsearch instances to query. First instance where data is queried wins."
    )

    return parser.parse_args(argv)


def handle_cluster_health(response):
    for item, value in response.items():
        sys.stdout.write("%s %s\n" % (item, value))


def handle_nodes(response):
<<<<<<< HEAD
    nodes_data = response.get("nodes")
    if nodes_data is not None:
        for node in nodes_data:
            node = nodes_data[node]
            proc = node["process"]
            cpu = proc["cpu"]
            mem = proc["mem"]

            sys.stdout.write("%s open_file_descriptors %s\n" %
                             (node["name"], proc["open_file_descriptors"]))
            sys.stdout.write("%s max_file_descriptors %s\n" %
                             (node["name"], proc["max_file_descriptors"]))
            sys.stdout.write("%s cpu_percent %s\n" % (node["name"], cpu["percent"]))
            sys.stdout.write("%s cpu_total_in_millis %s\n" % (node["name"], cpu["total_in_millis"]))
            sys.stdout.write("%s mem_total_virtual_in_bytes %s\n" %
                             (node["name"], mem["total_virtual_in_bytes"]))
=======
    for node in response.json()["nodes"]:
        node = response.json()["nodes"][node]
        proc = node["process"]
        cpu = proc["cpu"]
        mem = proc["mem"]

        sys.stdout.write("%s open_file_descriptors %s\n" %
                         (node["name"], proc["open_file_descriptors"]))
        sys.stdout.write("%s max_file_descriptors %s\n" %
                         (node["name"], proc["max_file_descriptors"]))
        sys.stdout.write("%s cpu_percent %s\n" % (node["name"], cpu["percent"]))
        sys.stdout.write("%s cpu_total_in_millis %s\n" % (node["name"], cpu["total_in_millis"]))
        sys.stdout.write("%s mem_total_virtual_in_bytes %s\n" %
                         (node["name"], mem["total_virtual_in_bytes"]))
>>>>>>> 75a18bda


def handle_stats(response):
    shards = response.get("_shards")
    if shards is not None:
        sys.stdout.write("<<<elasticsearch_shards>>>\n")

        sys.stdout.write("%s %s %s\n" %
                         (shards.get("total"), shards.get("successful"), shards.get("failed")))

    docs = response.get("_all", {}).get("total")
    if docs is not None:
        sys.stdout.write("<<<elasticsearch_cluster>>>\n")
        count = docs.get("docs", {}).get("count")
        size = docs.get("store", {}).get("size_in_bytes")

        sys.stdout.write("%s %s\n" % (count, size))

<<<<<<< HEAD
    indices_data = response.get("indices")
    if indices_data is not None:
        indices = set()

        sys.stdout.write("<<<elasticsearch_indices>>>\n")
        for index in indices_data:
            indices.add(index.split("-")[0])
        for indice in list(indices):
            all_counts = []
            all_sizes = []
            for index in indices_data:
                if index.split("-")[0] == indice:
                    all_counts.append(
                        indices_data.get(index, {}).get("primaries", {}).get("docs",
                                                                             {}).get("count"))
                    all_sizes.append(
                        indices_data.get(index, {}).get("total", {}).get("store",
                                                                         {}).get("size_in_bytes"))
            sys.stdout.write("%s %s %s\n" %
                             (indice, sum(all_counts) / len(all_counts),
                              sum(all_sizes) / len(all_sizes)))  # fixed: true-division
=======
    sys.stdout.write("<<<elasticsearch_indices>>>\n")
    indices = set()
    for ind in response.json()["indices"]:
        indices.add(ind[:-11])
    for indice in list(indices):
        all_counts = []
        all_sizes = []
        for ind in response.json()["indices"]:
            if ind[:-11] == indice:
                all_counts.append(response.json()["indices"][ind]["total"]["docs"]["count"])
                all_sizes.append(response.json()["indices"][ind]["total"]["store"]["size_in_bytes"])
        sys.stdout.write(
            "%s %s %s\n" %
            (indice, sum(all_counts) / len(all_counts), sum(all_sizes) / len(all_sizes)))
>>>>>>> 75a18bda
<|MERGE_RESOLUTION|>--- conflicted
+++ resolved
@@ -1,26 +1,61 @@
-#!/usr/bin/env python3
-# -*- coding: utf-8 -*-
-# Copyright (C) 2019 tribe29 GmbH - License: GNU General Public License v2
-# This file is part of Checkmk (https://checkmk.com). It is subject to the terms and
-# conditions defined in the file COPYING, which is part of this source code package.
+#!/usr/bin/env python
+# -*- encoding: utf-8; py-indent-offset: 4 -*-
+# +------------------------------------------------------------------+
+# |             ____ _               _        __  __ _  __           |
+# |            / ___| |__   ___  ___| | __   |  \/  | |/ /           |
+# |           | |   | '_ \ / _ \/ __| |/ /   | |\/| | ' /            |
+# |           | |___| | | |  __/ (__|   <    | |  | | . \            |
+# |            \____|_| |_|\___|\___|_|\_\___|_|  |_|_|\_\           |
+# |                                                                  |
+# | Copyright Mathias Kettner 2019             mk@mathias-kettner.de |
+# +------------------------------------------------------------------+
+#
+# This file is part of Check_MK.
+# The official homepage is at http://mathias-kettner.de/check_mk.
+#
+# check_mk is free software;  you can redistribute it and/or modify it
+# under the  terms of the  GNU General Public License  as published by
+# the Free Software Foundation in version 2.  check_mk is  distributed
+# in the hope that it will be useful, but WITHOUT ANY WARRANTY;  with-
+# out even the implied warranty of  MERCHANTABILITY  or  FITNESS FOR A
+# PARTICULAR PURPOSE. See the  GNU General Public License for more de-
+# tails. You should have  received  a copy of the  GNU  General Public
+# License along with GNU Make; see the file  COPYING.  If  not,  write
+# to the Free Software Foundation, Inc., 51 Franklin St,  Fifth Floor,
+# Boston, MA 02110-1301 USA.
 
 import argparse
 import sys
 import requests
-import urllib3  # type: ignore[import]
-
-urllib3.disable_warnings(urllib3.exceptions.InsecureRequestWarning)
 
 
-def main(argv=None):
-    if argv is None:
-        argv = sys.argv[1:]
+def main():
 
-    args = parse_arguments(argv)
+    args = parse_arguments()
+
+    try:
+        user = args.user
+    except TypeError:
+        user = None
+    try:
+        pwd = args.password
+    except TypeError:
+        pwd = None
+
+    opt_port = args.port
+    query_objects = args.modules
+    opt_proto = args.proto
+    opt_debug = args.debug
+    elastic_host = args.HOSTNAME
 
     sys.stdout.write('<<<check_mk>>>\n')
-    for host in args.hosts:
-        url_base = "%s://%s:%d" % (args.proto, host, args.port)
+    handle_request(user, pwd, opt_port, query_objects, opt_proto, opt_debug, elastic_host)
+
+
+def handle_request(user, pwd, opt_port, query_objects, opt_proto, opt_debug, elastic_host):
+
+    for host in elastic_host:
+        url_base = "%s://%s:%d" % (opt_proto, host, int(opt_port))
 
         # Sections to query
         # Cluster health: https://www.elastic.co/guide/en/elasticsearch/reference/current/cluster-health.html
@@ -33,33 +68,36 @@
         }
 
         try:
-            for section in args.modules:
+            for section in query_objects:
                 url = url_base + sections[section]
 
-                auth = (args.user, args.password) if args.user and args.password else None
                 try:
-                    response = requests.get(url, auth=auth)
-                except requests.exceptions.RequestException as e:
-                    sys.stderr.write("Error: %s\n" % e)
-                    if args.debug:
+                    if user and pwd:
+                        response = requests.get(url, auth=(user, pwd))
+                    else:
+                        response = requests.get(url)
+                except requests.exceptions.RequestException:
+                    if opt_debug:
                         raise
                 else:
                     sys.stdout.write("<<<elasticsearch_%s>>>\n" % section)
 
-                json_response = response.json()
-                if section == 'cluster_health':
-                    handle_cluster_health(json_response)
-                elif section == 'nodes':
-                    handle_nodes(json_response)
-                elif section == 'stats':
-                    handle_stats(json_response)
+                if section == 'cluster_health' and 'cluster_health' in query_objects:
+                    handle_cluster_health(response)
+                elif section == 'nodes' and 'nodes' in query_objects:
+                    handle_nodes(response)
+                # checks for stats section follow soon
+                elif section == 'stats' and 'stats' in query_objects:
+                    handle_stats(response)
             sys.exit(0)
         except Exception:
-            if args.debug:
+            if opt_debug:
                 raise
 
 
-def parse_arguments(argv):
+def parse_arguments(argv=None):
+    if argv is None:
+        argv = sys.argv[1:]
 
     parser = argparse.ArgumentParser(description=__doc__,
                                      formatter_class=argparse.RawTextHelpFormatter)
@@ -71,11 +109,7 @@
         "--proto",
         default="https",
         help="Use 'http' or 'https' for connection to elasticsearch (default=https)")
-    parser.add_argument("-p",
-                        "--port",
-                        default=9200,
-                        type=int,
-                        help="Use alternative port (default: 9200)")
+    parser.add_argument("-p", "--port", default=9200, help="Use alternative port (default: 9200)")
     parser.add_argument(
         "-m",
         "--modules",
@@ -89,40 +123,21 @@
                         help="Debug mode: let Python exceptions come through")
 
     parser.add_argument(
-        "hosts",
-        metavar="HOSTNAME",
-        nargs="+",
+        "HOSTNAME",
+        nargs="*",
         help=
         "You can define one or more elasticsearch instances to query. First instance where data is queried wins."
     )
 
-    return parser.parse_args(argv)
+    return parser.parse_args()
 
 
 def handle_cluster_health(response):
-    for item, value in response.items():
+    for item, value in response.json().iteritems():
         sys.stdout.write("%s %s\n" % (item, value))
 
 
 def handle_nodes(response):
-<<<<<<< HEAD
-    nodes_data = response.get("nodes")
-    if nodes_data is not None:
-        for node in nodes_data:
-            node = nodes_data[node]
-            proc = node["process"]
-            cpu = proc["cpu"]
-            mem = proc["mem"]
-
-            sys.stdout.write("%s open_file_descriptors %s\n" %
-                             (node["name"], proc["open_file_descriptors"]))
-            sys.stdout.write("%s max_file_descriptors %s\n" %
-                             (node["name"], proc["max_file_descriptors"]))
-            sys.stdout.write("%s cpu_percent %s\n" % (node["name"], cpu["percent"]))
-            sys.stdout.write("%s cpu_total_in_millis %s\n" % (node["name"], cpu["total_in_millis"]))
-            sys.stdout.write("%s mem_total_virtual_in_bytes %s\n" %
-                             (node["name"], mem["total_virtual_in_bytes"]))
-=======
     for node in response.json()["nodes"]:
         node = response.json()["nodes"][node]
         proc = node["process"]
@@ -137,48 +152,19 @@
         sys.stdout.write("%s cpu_total_in_millis %s\n" % (node["name"], cpu["total_in_millis"]))
         sys.stdout.write("%s mem_total_virtual_in_bytes %s\n" %
                          (node["name"], mem["total_virtual_in_bytes"]))
->>>>>>> 75a18bda
 
 
 def handle_stats(response):
-    shards = response.get("_shards")
-    if shards is not None:
-        sys.stdout.write("<<<elasticsearch_shards>>>\n")
+    sys.stdout.write("<<<elasticsearch_shards>>>\n")
+    shards = response.json()["_shards"]
+    sys.stdout.write("%s %s %s\n" % (shards["total"], shards["successful"], shards["failed"]))
 
-        sys.stdout.write("%s %s %s\n" %
-                         (shards.get("total"), shards.get("successful"), shards.get("failed")))
-
-    docs = response.get("_all", {}).get("total")
-    if docs is not None:
-        sys.stdout.write("<<<elasticsearch_cluster>>>\n")
-        count = docs.get("docs", {}).get("count")
-        size = docs.get("store", {}).get("size_in_bytes")
-
+    sys.stdout.write("<<<elasticsearch_cluster>>>\n")
+    if "docs" in response.json()["_all"]["total"]:
+        count = response.json()["_all"]["total"]["docs"]["count"]
+        size = response.json()["_all"]["total"]["store"]["size_in_bytes"]
         sys.stdout.write("%s %s\n" % (count, size))
 
-<<<<<<< HEAD
-    indices_data = response.get("indices")
-    if indices_data is not None:
-        indices = set()
-
-        sys.stdout.write("<<<elasticsearch_indices>>>\n")
-        for index in indices_data:
-            indices.add(index.split("-")[0])
-        for indice in list(indices):
-            all_counts = []
-            all_sizes = []
-            for index in indices_data:
-                if index.split("-")[0] == indice:
-                    all_counts.append(
-                        indices_data.get(index, {}).get("primaries", {}).get("docs",
-                                                                             {}).get("count"))
-                    all_sizes.append(
-                        indices_data.get(index, {}).get("total", {}).get("store",
-                                                                         {}).get("size_in_bytes"))
-            sys.stdout.write("%s %s %s\n" %
-                             (indice, sum(all_counts) / len(all_counts),
-                              sum(all_sizes) / len(all_sizes)))  # fixed: true-division
-=======
     sys.stdout.write("<<<elasticsearch_indices>>>\n")
     indices = set()
     for ind in response.json()["indices"]:
@@ -192,5 +178,4 @@
                 all_sizes.append(response.json()["indices"][ind]["total"]["store"]["size_in_bytes"])
         sys.stdout.write(
             "%s %s %s\n" %
-            (indice, sum(all_counts) / len(all_counts), sum(all_sizes) / len(all_sizes)))
->>>>>>> 75a18bda
+            (indice, sum(all_counts) / len(all_counts), sum(all_sizes) / len(all_sizes)))