--- conflicted
+++ resolved
@@ -5,22 +5,12 @@
 
 import logging
 import sys
-<<<<<<< HEAD
 from collections.abc import Sequence
-=======
-from collections.abc import Generator, Sequence
-from typing import Any
->>>>>>> 4f49e86f
 
 from cmk.special_agents.utils.agent_common import special_agent_main
 from cmk.special_agents.utils.argument_parsing import Args, create_default_argument_parser
 from cmk.special_agents.utils.request_helper import HTTPSAuthRequester, Requester
 
-<<<<<<< HEAD
-=======
-SectionLine = tuple[Any, ...]
-
->>>>>>> 4f49e86f
 LOGGING = logging.getLogger("agent_prism")
 
 
@@ -28,12 +18,6 @@
     sys.stdout.write("<<<prism_%s:sep(0)>>>\n" % (section))
 
 
-<<<<<<< HEAD
-=======
-# <<<<
-
-
->>>>>>> 4f49e86f
 def parse_arguments(argv: Sequence[str] | None) -> Args:
     parser = create_default_argument_parser(description=__doc__)
     parser.add_argument(
@@ -60,6 +44,7 @@
     LOGGING.debug("do request..")
     obj = requester.get("containers")
     LOGGING.debug("got %d containers", len(obj["entities"]))
+
     write_title("containers")
     print(obj)
 
@@ -79,6 +64,7 @@
     LOGGING.debug("do request..")
     obj = requester.get("cluster")
     LOGGING.debug("got %d keys", len(obj.keys()))
+
     write_title("info")
     print(obj)
 
@@ -87,6 +73,7 @@
     LOGGING.debug("do request..")
     obj = requester.get("storage_pools")
     LOGGING.debug("got %d entities", len(obj["entities"]))
+
     write_title("storage_pools")
     print(obj)
 
