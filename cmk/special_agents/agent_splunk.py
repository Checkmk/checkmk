--- conflicted
+++ resolved
@@ -1,18 +1,34 @@
-#!/usr/bin/env python3
-# -*- coding: utf-8 -*-
-# Copyright (C) 2019 tribe29 GmbH - License: GNU General Public License v2
-# This file is part of Checkmk (https://checkmk.com). It is subject to the terms and
-# conditions defined in the file COPYING, which is part of this source code package.
+#!/usr/bin/env python
+# -*- encoding: utf-8; py-indent-offset: 4 -*-
+# +------------------------------------------------------------------+
+# |             ____ _               _        __  __ _  __           |
+# |            / ___| |__   ___  ___| | __   |  \/  | |/ /           |
+# |           | |   | "_ \ / _ \/ __| |/ /   | |\/| | " /            |
+# |           | |___| | | |  __/ (__|   <    | |  | | . \            |
+# |            \____|_| |_|\___|\___|_|\_\___|_|  |_|_|\_\           |
+# |                                                                  |
+# | Copyright Mathias Kettner 2019             mk@mathias-kettner.de |
+# +------------------------------------------------------------------+
+#
+# This file is part of Check_MK.
+# The official homepage is at http://mathias-kettner.de/check_mk.
+#
+# check_mk is free software;  you can redistribute it and/or modify it
+# under the  terms of the  GNU General Public License  as published by
+# the Free Software Foundation in version 2.  check_mk is  distributed
+# in the hope that it will be useful, but WITHOUT ANY WARRANTY;  with-
+# out even the implied warranty of  MERCHANTABILITY  or  FITNESS FOR A
+# PARTICULAR PURPOSE. See the  GNU General Public License for more de-
+# tails. You should have  received  a copy of the  GNU  General Public
+# License along with GNU Make; see the file  COPYING.  If  not,  write
+# to the Free Software Foundation, Inc., 51 Franklin St,  Fifth Floor,
+# Boston, MA 02110-1301 USA.
 
 from collections import namedtuple
 import argparse
 import sys
 import requests
-<<<<<<< HEAD
-import urllib3  # type: ignore[import]
-=======
 import urllib3  # type: ignore
->>>>>>> 75a18bda
 import cmk.utils.password_store
 
 urllib3.disable_warnings(urllib3.exceptions.InsecureRequestWarning)
@@ -21,9 +37,7 @@
 Section = namedtuple('Section', ['name', 'uri', 'handler'])
 
 
-def main(argv=None):
-    if argv is None:
-        argv = sys.argv[1:]
+def main():
     # Sections to query
     # https://docs.splunk.com/Documentation/Splunk/7.2.6/RESTREF/RESTlicense#licenser.2Fpools
     sections = [
@@ -47,28 +61,19 @@
             uri="/services/search/jobs",
             handler=handle_jobs,
         ),
-<<<<<<< HEAD
         Section(
             name="health",
             uri="/services/server/health/splunkd/details",
             handler=handle_health,
         ),
         Section(
-=======
-        Section(
-            name="health",
-            uri="/services/server/health/splunkd/details",
-            handler=handle_health,
-        ),
-        Section(
->>>>>>> 75a18bda
             name="alerts",
             uri="/services/alerts/fired_alerts",
             handler=handle_alerts,
         ),
     ]
 
-    args = parse_arguments(argv)
+    args = parse_arguments()
 
     sys.stdout.write("<<<check_mk>>>\n")
 
@@ -110,7 +115,9 @@
             section.handler(value)
 
 
-def parse_arguments(argv):
+def parse_arguments(argv=None):
+    if argv is None:
+        argv = sys.argv[1:]
 
     parser = argparse.ArgumentParser(description=__doc__,
                                      formatter_class=argparse.RawTextHelpFormatter)
@@ -141,7 +148,7 @@
                         metavar="HOSTNAME",
                         help="Name of the splunk instance to query.")
 
-    return parser.parse_args(argv)
+    return parser.parse_args()
 
 
 def handle_license_state(value):
@@ -194,11 +201,11 @@
 def handle_health(value):
     sys.stdout.write("Overall_state %s\n" % value[0].get("content", {}).get("health"))
 
-    for func, state in value[0]["content"]["features"].items():
+    for func, state in value[0]["content"]["features"].iteritems():
         func_name = "%s%s" % (func[0].upper(), func[1:].lower())
         sys.stdout.write("%s %s\n" % (func_name.replace(" ", "_"), state.get("health", {})))
 
-        for feature, status in state["features"].items():
+        for feature, status in state["features"].iteritems():
             feature_name = "%s%s" % (feature[0].upper(), feature[1:].lower())
             sys.stdout.write(
                 "%s %s %s\n" %
