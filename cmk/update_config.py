#!/usr/bin/python
# -*- encoding: utf-8; py-indent-offset: 4 -*-
# +------------------------------------------------------------------+
# |             ____ _               _        __  __ _  __           |
# |            / ___| |__   ___  ___| | __   |  \/  | |/ /           |
# |           | |   | '_ \ / _ \/ __| |/ /   | |\/| | ' /            |
# |           | |___| | | |  __/ (__|   <    | |  | | . \            |
# |            \____|_| |_|\___|\___|_|\_\___|_|  |_|_|\_\           |
# |                                                                  |
# | Copyright Mathias Kettner 2016             mk@mathias-kettner.de |
# +------------------------------------------------------------------+
#
# This file is part of Check_MK.
# The official homepage is at http://mathias-kettner.de/check_mk.
#
# check_mk is free software;  you can redistribute it and/or modify it
# under the  terms of the  GNU General Public License  as published by
# the Free Software Foundation in version 2.  check_mk is  distributed
# in the hope that it will be useful, but WITHOUT ANY WARRANTY;  with-
# out even the implied warranty of  MERCHANTABILITY  or  FITNESS FOR A
# PARTICULAR PURPOSE. See the  GNU General Public License for more de-
# tails. You should have  received  a copy of the  GNU  General Public
# License along with GNU Make; see the file  COPYING.  If  not,  write
# to the Free Software Foundation, Inc., 51 Franklin St,  Fifth Floor,
# Boston, MA 02110-1301 USA.
"""Tool for updating Checkmk configuration files after version updates

This command is normally executed automatically at the end of "omd update" on
all sites and on remote sites after receiving a snapshot and does not need to
be called manually.",
"""

from __future__ import (
    absolute_import,
    division,
    print_function,
)

try:
    from pathlib import Path  # type: ignore # pylint: disable=unused-import
except ImportError:
    from pathlib2 import Path  # pylint: disable=unused-import

import errno
from typing import List  # pylint: disable=unused-import
import argparse
import logging  # pylint: disable=unused-import
from werkzeug.test import create_environ

import cmk_base.autochecks

import cmk.utils.log
import cmk.utils.debug
import cmk.utils.paths
import cmk.utils
import cmk.gui.watolib.tags
import cmk.gui.watolib.hosts_and_folders
import cmk.gui.watolib.rulesets
import cmk.gui.modules
import cmk.gui.config
import cmk.gui.utils
import cmk.gui.htmllib as htmllib
from cmk.gui.exceptions import MKIncompatiblePluginException
from cmk.gui.globals import html, current_app
from cmk.gui.http import Request, Response


# TODO: Better make our application available?
class DummyApplication(object):
    def __init__(self, environ, start_response):
        self._environ = environ
        self._start_response = start_response
        self.g = {}


class UpdateConfig(object):
    def __init__(self, logger, arguments):
        # type: (logging.Logger, argparse.Namespace) -> None
        super(UpdateConfig, self).__init__()
        self._arguments = arguments
        self._logger = logger

    def run(self):
        self._logger.verbose("Initializing application...")
        self._initialize_gui_environment()

        self._logger.verbose("Updating Checkmk configuration...")
        for step_func, title in self._steps():
            self._logger.verbose(" + %s..." % title)
            step_func()

        self._logger.verbose("Done")

    def _steps(self):
        return [
            (self._rewrite_wato_tag_config, "Rewriting WATO tags"),
            (self._rewrite_wato_host_and_folder_config, "Rewriting WATO hosts and folders"),
            (self._rewrite_wato_rulesets, "Rewriting WATO rulesets"),
            (self._rewrite_autochecks, "Rewriting autochecks"),
            (self._cleanup_version_specific_caches, "Cleanup version specific caches"),
        ]

    def _rewrite_wato_tag_config(self):
        tag_config_file = cmk.gui.watolib.tags.TagConfigFile()
        tag_config = cmk.utils.tags.TagConfig()
        tag_config.parse_config(tag_config_file.load_for_reading())
        tag_config_file.save(tag_config.get_dict_format())

    def _rewrite_wato_host_and_folder_config(self):
        root_folder = cmk.gui.watolib.hosts_and_folders.Folder.root_folder()
        root_folder.save()
        root_folder.rewrite_hosts_files()

    def _rewrite_autochecks(self):
        for autocheck_file in Path(cmk.utils.paths.autochecks_dir).glob("*.mk"):
            hostname = autocheck_file.stem
            autochecks = cmk_base.autochecks.parse_autochecks_file(hostname)
            cmk_base.autochecks.save_autochecks_file(hostname, autochecks)

    def _rewrite_wato_rulesets(self):
        all_rulesets = cmk.gui.watolib.rulesets.AllRulesets()
        all_rulesets.load()
        all_rulesets.save()

<<<<<<< HEAD
=======
    def _transform_ignored_checks_to_maincheckified_list(self, all_rulesets):
        ignored_checks_ruleset = all_rulesets.get("ignored_checks")
        if ignored_checks_ruleset.is_empty():
            return

        for _folder, _index, rule in ignored_checks_ruleset.get_rules():
            if isinstance(rule.value, str):
                rule.value = [maincheckify(rule.value)]
            else:
                rule.value = [maincheckify(s) for s in rule.value]

    def _extract_disabled_snmp_sections_from_ignored_checks(self, all_rulesets):
        ignored_checks_ruleset = all_rulesets.get("ignored_checks")
        if ignored_checks_ruleset.is_empty():
            # nothing to do
            return
        if not all_rulesets.get("snmp_exclude_sections").is_empty():
            # this must be an upgrade from 2.0.0 or newer - don't mess with
            # the existing rules!
            return

        self._logger.log(VERBOSE, "Extracting excluded SNMP sections")

        all_snmp_section_names = set(s.name for s in register.iter_all_snmp_sections())
        all_check_plugin_names = set(p.name for p in register.iter_all_check_plugins())
        all_inventory_plugin_names = set(i.name for i in register.iter_all_inventory_plugins())

        snmp_exclude_sections_ruleset = cmk.gui.watolib.rulesets.Ruleset(
            "snmp_exclude_sections", ignored_checks_ruleset.tag_to_group_map)

        for folder, _index, rule in ignored_checks_ruleset.get_rules():
            disabled = {CheckPluginName(n) for n in rule.value}
            still_needed_sections_names = set(
                register.get_relevant_raw_sections(
                    check_plugin_names=all_check_plugin_names - disabled,
                    inventory_plugin_names=all_inventory_plugin_names,
                ))
            sections_to_disable = all_snmp_section_names - still_needed_sections_names
            if not sections_to_disable:
                continue

            new_rule = cmk.gui.watolib.rulesets.Rule(rule.folder, snmp_exclude_sections_ruleset)
            new_rule.from_config(rule.to_config())
            new_rule.id = cmk.gui.watolib.rulesets.utils.gen_id()
            new_rule.value = {  # type: ignore[assignment]
                'sections_disabled': sorted(str(s) for s in sections_to_disable),
                'sections_enabled': [],
            }
            new_rule.rule_options["comment"] = (
                '%s - Checkmk: automatically converted during upgrade from rule '
                '"Disabled checks". Please review if these rules can be deleted.') % time.strftime(
                    "%Y-%m-%d %H:%M", time.localtime())
            snmp_exclude_sections_ruleset.append_rule(folder, new_rule)

        all_rulesets.set(snmp_exclude_sections_ruleset.name, snmp_exclude_sections_ruleset)

    def _transform_replaced_wato_rulesets(self, all_rulesets):
        replacements: Dict[str, cmk.gui.watolib.rulesets.Ruleset] = {}
        for ruleset_name in all_rulesets.get_rulesets():
            if ruleset_name not in REMOVED_WATO_RULESETS_MAP:
                continue
            new_ruleset = all_rulesets.get(ruleset_name).clone()
            new_ruleset.set_name(REMOVED_WATO_RULESETS_MAP[ruleset_name])
            if not new_ruleset.is_empty():
                self._logger.log(VERBOSE, "Found deprecated ruleset: %s" % ruleset_name)
                replacements.setdefault(ruleset_name, new_ruleset)

        for old_ruleset_name, ruleset in replacements.items():
            self._logger.log(VERBOSE,
                             "Replacing ruleset %s with %s" % (old_ruleset_name, ruleset.name))
            all_rulesets.set(ruleset.name, ruleset)
            all_rulesets.delete(old_ruleset_name)

    def _transform_wato_rulesets_params(self, all_rulesets):
        num_errors = 0
        for ruleset in all_rulesets.get_rulesets().values():
            valuespec = ruleset.valuespec()
            for folder, folder_index, rule in ruleset.get_rules():
                try:
                    rule.value = valuespec.transform_value(rule.value)
                except Exception as e:
                    if self._arguments.debug:
                        raise
                    self._logger.error(
                        "ERROR: Failed to transform rule: (Ruleset: %s, Folder: %s, "
                        "Rule: %d, Value: %s: %s", ruleset.name, folder.path(), folder_index,
                        rule.value, e)
                    num_errors += 1

        if num_errors and self._arguments.debug:
            raise MKGeneralException("Failed to transform %d rule values" % num_errors)

    def _transform_discovery_disabled_services(self, all_rulesets):
        """Transform regex escaping of service descriptions

        In 1.4.0 disabled services were not quoted in the rules configuration file. Later versions
        quoted these services. Due to this the unquoted services were not found when re-enabling
        them via the GUI in version 1.6.

        Previous to Checkmk 2.0 we used re.escape() for storing service descriptions as exact match
        regexes. With 2.0 we switched to cmk.utils.regex.escape_regex_chars(), because this escapes
        less characters (like the " "), which makes the definitions more readable.

        This transformation only applies to disabled services rules created by the service
        discovery page (when enabling or disabling a single service using the "move to disabled" or
        "move to enabled" icon)
        """
        ruleset = all_rulesets.get("ignored_services")
        if not ruleset:
            return

        for _folder, _index, rule in ruleset.get_rules():
            if not rule.is_discovery_rule():
                continue

            rule.conditions.service_description = [
                cmk.gui.watolib.rulesets.service_description_to_condition(
                    unescape(s["$regex"].rstrip("$")))
                for s in rule.conditions.service_description
                if "$regex" in s
            ]

    def _validate_regexes_in_item_specs(self, all_rulesets):
        num_errors = 0
        for ruleset in all_rulesets.get_rulesets().values():
            for folder, index, rule in ruleset.get_rules():
                if not isinstance(rule.get_rule_conditions().service_description, list):
                    continue
                for item in rule.get_rule_conditions().service_description:
                    if not isinstance(item, dict):
                        continue
                    regex = item.get('$regex')
                    if regex is None:
                        continue
                    try:
                        re.compile(regex)
                    except re.error as e:
                        self._logger.error(
                            "ERROR: Invalid regular expression in service condition detected: (Ruleset: %s, Folder: %s, "
                            "Rule nr: %s, Condition: %s, Exception: %s)", ruleset.name,
                            folder.path(), index, regex, e)
                        num_errors += 1
                        continue
                    if PureWindowsPath(regex).is_absolute() and _MATCH_SINGLE_BACKSLASH.search(
                            regex):
                        self._logger.warn(
                            "WARN: Service condition in rule looks like an absolute windows path that is not correctly escaped."
                            " Use double backslash as directory separator in regex expressions, e.g."
                            " 'C:\\\\Program Files\\\\'"
                            " (Ruleset: %s, Folder: %s, Rule nr: %s, Condition:%s)", ruleset.name,
                            folder.path(), index, regex)

        if num_errors and self._arguments.debug:
            raise MKGeneralException("Detected %d errors in service conditions" % num_errors)

>>>>>>> 924c73a8
    def _initialize_gui_environment(self):
        environ = dict(create_environ(), REQUEST_URI='')
        current_app.set_current(DummyApplication(environ, None))
        html.set_current(htmllib.html(Request(environ), Response(is_secure=False)))

        # Currently the htmllib.html constructor enables the timeout by default. This side effect
        # should really be cleaned up.
        html.disable_request_timeout()

        self._logger.verbose("Loading GUI plugins...")
        cmk.gui.modules.load_all_plugins()
        failed_plugins = cmk.gui.utils.get_failed_plugins()

        if failed_plugins:
            _show_failed_plugin_error(self._logger)
            self._logger.error("       We'll continue with updating your configuration. You\n"
                               "       may be able to start your site after this, but it is\n"
                               "       recommended to remove the incompatible plugins soon.\n")

        # TODO: We are about to rewrite parts of the config. Would be better to be executable without
        # loading the configuration first (because the load_config() may miss some conversion logic
        # which is only known to cmk.update_config in the future).
        cmk.gui.config.load_config()
        cmk.gui.config.set_super_user()

    def _cleanup_version_specific_caches(self):
        # type: () -> None
        paths = [
            Path(cmk.utils.paths.include_cache_dir, "builtin"),
            Path(cmk.utils.paths.include_cache_dir, "local"),
            Path(cmk.utils.paths.precompiled_checks_dir, "builtin"),
            Path(cmk.utils.paths.precompiled_checks_dir, "local"),
        ]
        for base_dir in paths:
            try:
                for f in base_dir.iterdir():
                    f.unlink()
            except OSError as e:
                if e.errno != errno.ENOENT:
                    raise  # Do not fail on missing directories / files


def _show_failed_plugin_error(logger):
    logger.error("")
    logger.error("ERROR: Failed to load some GUI plugins. You will either have \n"
                 "       to remove or update them to be compatible with this \n"
                 "       Checkmk version.\n")


def main(args):
    # type: (List[str]) -> int
    arguments = parse_arguments(args)
    cmk.utils.log.setup_console_logging()
    cmk.utils.log.set_verbosity(arguments.verbose)
    logger = cmk.utils.log.get_logger("update_config")
    if arguments.debug:
        cmk.utils.debug.enable()
    logger.debug("parsed arguments: %s", arguments)

    try:
        UpdateConfig(logger, arguments).run()
    except MKIncompatiblePluginException:
        if arguments.debug:
            raise
        _show_failed_plugin_error(logger)
        logger.exception("       We can not continue updating your config. You\n"
                         "       will have to repair or remove your incompatible\n"
                         "       plugins and run \"cmk-update-config -v\" BEFORE\n"
                         "       starting your site again.\n\n")
        return 1

    except Exception:
        if arguments.debug:
            raise
        logger.exception("ERROR: Please repair this and run \"cmk-update-config -v\" "
                         "BEFORE starting the site again.")
        return 1
    return 0


def parse_arguments(args):
    # type: (List[str]) -> argparse.Namespace
    p = argparse.ArgumentParser(description=__doc__)
    p.add_argument('--debug', action='store_true', help='Debug mode: raise Python exceptions')
    p.add_argument('-v',
                   '--verbose',
                   action='count',
                   default=0,
                   help='Verbose mode (use multiple times for more output)')

    arguments = p.parse_args(args)
    return arguments<|MERGE_RESOLUTION|>--- conflicted
+++ resolved
@@ -1,104 +1,186 @@
-#!/usr/bin/python
-# -*- encoding: utf-8; py-indent-offset: 4 -*-
-# +------------------------------------------------------------------+
-# |             ____ _               _        __  __ _  __           |
-# |            / ___| |__   ___  ___| | __   |  \/  | |/ /           |
-# |           | |   | '_ \ / _ \/ __| |/ /   | |\/| | ' /            |
-# |           | |___| | | |  __/ (__|   <    | |  | | . \            |
-# |            \____|_| |_|\___|\___|_|\_\___|_|  |_|_|\_\           |
-# |                                                                  |
-# | Copyright Mathias Kettner 2016             mk@mathias-kettner.de |
-# +------------------------------------------------------------------+
-#
-# This file is part of Check_MK.
-# The official homepage is at http://mathias-kettner.de/check_mk.
-#
-# check_mk is free software;  you can redistribute it and/or modify it
-# under the  terms of the  GNU General Public License  as published by
-# the Free Software Foundation in version 2.  check_mk is  distributed
-# in the hope that it will be useful, but WITHOUT ANY WARRANTY;  with-
-# out even the implied warranty of  MERCHANTABILITY  or  FITNESS FOR A
-# PARTICULAR PURPOSE. See the  GNU General Public License for more de-
-# tails. You should have  received  a copy of the  GNU  General Public
-# License along with GNU Make; see the file  COPYING.  If  not,  write
-# to the Free Software Foundation, Inc., 51 Franklin St,  Fifth Floor,
-# Boston, MA 02110-1301 USA.
+#!/usr/bin/env python3
+# -*- coding: utf-8 -*-
+# Copyright (C) 2019 tribe29 GmbH - License: GNU General Public License v2
+# This file is part of Checkmk (https://checkmk.com). It is subject to the terms and
+# conditions defined in the file COPYING, which is part of this source code package.
 """Tool for updating Checkmk configuration files after version updates
 
 This command is normally executed automatically at the end of "omd update" on
 all sites and on remote sites after receiving a snapshot and does not need to
-be called manually.",
+be called manually.
 """
 
-from __future__ import (
-    absolute_import,
-    division,
-    print_function,
-)
-
-try:
-    from pathlib import Path  # type: ignore # pylint: disable=unused-import
-except ImportError:
-    from pathlib2 import Path  # pylint: disable=unused-import
-
+import re
+from pathlib import Path, PureWindowsPath
 import errno
-from typing import List  # pylint: disable=unused-import
+from typing import List, Tuple, Any, Dict, Set, Optional
 import argparse
-import logging  # pylint: disable=unused-import
-from werkzeug.test import create_environ
-
-import cmk_base.autochecks
-
-import cmk.utils.log
+import logging
+import copy
+import subprocess
+import time
+import ast
+import gzip
+import multiprocessing
+import itertools
+
+# This special script needs persistence and conversion code from different
+# places of Checkmk. We may centralize the conversion and move the persistance
+# to a specific layer in the future, but for the the moment we need to deal
+# with it.
+import cmk.base.autochecks  # pylint: disable=cmk-module-layer-violation
+import cmk.base.config  # pylint: disable=cmk-module-layer-violation
+import cmk.base.check_api  # pylint: disable=cmk-module-layer-violation
+from cmk.base.check_utils import Service  # pylint: disable=cmk-module-layer-violation
+from cmk.base.api.agent_based import register  # pylint: disable=cmk-module-layer-violation
+
+import cmk.utils.log as log
+from cmk.utils.regex import unescape
+from cmk.utils.log import VERBOSE
 import cmk.utils.debug
+from cmk.utils.exceptions import MKGeneralException
 import cmk.utils.paths
 import cmk.utils
-import cmk.gui.watolib.tags
-import cmk.gui.watolib.hosts_and_folders
-import cmk.gui.watolib.rulesets
-import cmk.gui.modules
-import cmk.gui.config
-import cmk.gui.utils
-import cmk.gui.htmllib as htmllib
-from cmk.gui.exceptions import MKIncompatiblePluginException
-from cmk.gui.globals import html, current_app
-from cmk.gui.http import Request, Response
-
-
-# TODO: Better make our application available?
-class DummyApplication(object):
-    def __init__(self, environ, start_response):
-        self._environ = environ
-        self._start_response = start_response
-        self.g = {}
-
-
-class UpdateConfig(object):
-    def __init__(self, logger, arguments):
-        # type: (logging.Logger, argparse.Namespace) -> None
+from cmk.utils.check_utils import maincheckify
+from cmk.utils.type_defs import CheckPluginName, UserId
+from cmk.utils.bi.bi_legacy_config_converter import BILegacyPacksConverter
+from cmk.gui.bi import BIManager  # pylint: disable=cmk-module-layer-violation
+import cmk.utils.tty as tty
+
+import cmk.gui.pagetypes as pagetypes  # pylint: disable=cmk-module-layer-violation
+import cmk.gui.visuals as visuals  # pylint: disable=cmk-module-layer-violation
+from cmk.gui.plugins.views.utils import get_all_views  # pylint: disable=cmk-module-layer-violation
+from cmk.gui.plugins.dashboard.utils import builtin_dashboards, get_all_dashboards, transform_topology_dashlet  # pylint: disable=cmk-module-layer-violation
+from cmk.gui.plugins.userdb.utils import save_connection_config, load_connection_config, USER_SCHEME_SERIAL  # pylint: disable=cmk-module-layer-violation
+from cmk.gui.plugins.watolib.utils import filter_unknown_settings  # pylint: disable=cmk-module-layer-violation
+from cmk.gui.watolib.changes import AuditLogStore, ObjectRef, ObjectRefType  # pylint: disable=cmk-module-layer-violation
+from cmk.gui.watolib.sites import site_globals_editable, SiteManagementFactory  # pylint: disable=cmk-module-layer-violation
+import cmk.gui.watolib.tags  # pylint: disable=cmk-module-layer-violation
+import cmk.gui.watolib.hosts_and_folders  # pylint: disable=cmk-module-layer-violation
+import cmk.gui.watolib.rulesets  # pylint: disable=cmk-module-layer-violation
+import cmk.gui.modules  # pylint: disable=cmk-module-layer-violation
+import cmk.gui.config  # pylint: disable=cmk-module-layer-violation
+from cmk.gui.userdb import load_users, save_users  # pylint: disable=cmk-module-layer-violation
+import cmk.gui.utils  # pylint: disable=cmk-module-layer-violation
+from cmk.gui.utils.script_helpers import application_and_request_context, initialize_gui_environment  # pylint: disable=cmk-module-layer-violation
+
+import cmk.update_rrd_fs_names  # pylint: disable=cmk-module-layer-violation  # TODO: this should be fine
+
+# mapping removed check plugins to their replacement:
+REMOVED_CHECK_PLUGIN_MAP = {
+    CheckPluginName("aix_if"): CheckPluginName("interfaces"),
+    CheckPluginName("aix_memory"): CheckPluginName("mem_used"),
+    CheckPluginName("cisco_mem_asa64"): CheckPluginName("cisco_mem_asa"),
+    CheckPluginName("datapower_tcp"): CheckPluginName("tcp_conn_stats"),
+    CheckPluginName("docker_container_mem"): CheckPluginName("mem_used"),
+    CheckPluginName("emc_vplex_if"): CheckPluginName("interfaces"),
+    CheckPluginName("hp_msa_if"): CheckPluginName("interfaces"),
+    CheckPluginName("hr_mem"): CheckPluginName("mem_used"),
+    CheckPluginName("if64adm"): CheckPluginName("if64"),
+    CheckPluginName("if64_tplink"): CheckPluginName("interfaces"),
+    CheckPluginName("if_brocade"): CheckPluginName("interfaces"),
+    CheckPluginName("if"): CheckPluginName("interfaces"),
+    CheckPluginName("if_fortigate"): CheckPluginName("interfaces"),
+    CheckPluginName("if_lancom"): CheckPluginName("interfaces"),
+    CheckPluginName("ps_perf"): CheckPluginName("ps"),
+    CheckPluginName("snmp_uptime"): CheckPluginName("uptime"),
+    CheckPluginName("solaris_mem"): CheckPluginName("mem_used"),
+    CheckPluginName("statgrab_disk"): CheckPluginName("diskstat"),
+    CheckPluginName("statgrab_mem"): CheckPluginName("mem_used"),
+    CheckPluginName("statgrab_net"): CheckPluginName("interfaces"),
+    CheckPluginName("ucs_bladecenter_if"): CheckPluginName("interfaces"),
+    CheckPluginName("vms_if"): CheckPluginName("interfaces"),
+    CheckPluginName("winperf_tcp_conn"): CheckPluginName("tcp_conn_stats"),
+}
+
+# List[(old_config_name, new_config_name, replacement_dict{old: new})]
+REMOVED_GLOBALS_MAP: List[Tuple[str, str, Dict]] = [
+    # 2.0: The value has been changed from a bool to the ident of the backend
+    ("use_inline_snmp", "snmp_backend_default", {
+        True: "inline",
+        False: "classic"
+    }),
+    # 2.0: Variable was renamed
+    ("config", "notification_spooler_config", {}),
+    # 2.0: Helper model was changed. We use the previous number of helpers to
+    # initialize the number of fetchers.
+    ("cmc_cmk_helpers", "cmc_fetcher_helpers", {}),
+]
+
+REMOVED_WATO_RULESETS_MAP = {
+    "non_inline_snmp_hosts": "snmp_backend_hosts",
+}
+
+_MATCH_SINGLE_BACKSLASH = re.compile(r"[^\\]\\[^\\]")
+
+
+class UpdateConfig:
+    def __init__(self, logger: logging.Logger, arguments: argparse.Namespace) -> None:
         super(UpdateConfig, self).__init__()
         self._arguments = arguments
         self._logger = logger
+        # TODO: Fix this cruel hack caused by our funny mix of GUI + console
+        # stuff. Currently, we just move the console handler to the top, so
+        # both worlds are happy. We really, really need to split business logic
+        # from presentation code... :-/
+        if log.logger.handlers:
+            console_handler = log.logger.handlers[0]
+            del log.logger.handlers[:]
+            logging.getLogger().addHandler(console_handler)
 
     def run(self):
-        self._logger.verbose("Initializing application...")
-        self._initialize_gui_environment()
-
-        self._logger.verbose("Updating Checkmk configuration...")
-        for step_func, title in self._steps():
-            self._logger.verbose(" + %s..." % title)
-            step_func()
-
-        self._logger.verbose("Done")
+        self._logger.log(VERBOSE, "Initializing application...")
+        with application_and_request_context():
+            self._initialize_gui_environment()
+            self._initialize_base_environment()
+
+            self._logger.log(VERBOSE, "Updating Checkmk configuration...")
+            self._logger.log(
+                VERBOSE, f"{tty.red}ATTENTION: Some steps may take a long time depending "
+                f"on your installation, e.g. during major upgrades.{tty.normal}")
+            total = len(self._steps())
+            count = itertools.count(1)
+            for step_func, title in self._steps():
+                self._logger.log(VERBOSE, " %i/%i %s..." % (next(count), total, title))
+                try:
+                    step_func()
+                except Exception:
+                    self._logger.error(" + \"%s\" failed" % title, exc_info=True)
+                    if self._arguments.debug:
+                        raise
+
+        self._logger.log(VERBOSE, "Done")
 
     def _steps(self):
         return [
+            (self._migrate_topology_dashlet, "Migrate deprecated network topology dashlet"),
+            (self._update_global_settings, "Update global settings"),
             (self._rewrite_wato_tag_config, "Rewriting WATO tags"),
             (self._rewrite_wato_host_and_folder_config, "Rewriting WATO hosts and folders"),
             (self._rewrite_wato_rulesets, "Rewriting WATO rulesets"),
             (self._rewrite_autochecks, "Rewriting autochecks"),
             (self._cleanup_version_specific_caches, "Cleanup version specific caches"),
+            (self._update_fs_used_name, "Migrating fs_used name"),
+            (self._migrate_pagetype_topics_to_ids, "Migrate pagetype topics"),
+            (self._add_missing_type_to_ldap_connections, "Migrate LDAP connections"),
+            (self._rewrite_bi_configuration, "Rewrite BI Configuration"),
+            (self._set_user_scheme_serial, "Set version specific user attributes"),
+            (self._rewrite_py2_inventory_data, "Rewriting inventory data"),
+            (self._migrate_pre_2_0_audit_log, "Migrate audit log"),
+            (self._rename_discovered_host_label_files, "Rename discovered host label files"),
         ]
+
+    def _initialize_base_environment(self):
+        # Failing to load the config here will result in the loss of *all*
+        # services due to an exception thrown by cmk.base.config.service_description
+        # in _parse_autocheck_entry of cmk.base.autochecks.
+        cmk.base.config.load()
+        cmk.base.config.load_all_agent_based_plugins(cmk.base.check_api.get_check_api_context)
+
+    # FS_USED UPDATE DELETE THIS FOR CMK 1.8, THIS ONLY migrates 1.6->2.0
+    def _update_fs_used_name(self):
+        check_df_includes_use_new_metric()
+        cmk.update_rrd_fs_names.update()
 
     def _rewrite_wato_tag_config(self):
         tag_config_file = cmk.gui.watolib.tags.TagConfigFile()
@@ -111,19 +193,183 @@
         root_folder.save()
         root_folder.rewrite_hosts_files()
 
+    def _update_global_settings(self):
+        self._update_installation_wide_global_settings()
+        self._update_site_specific_global_settings()
+        self._update_remote_site_specific_global_settings()
+
+    def _update_installation_wide_global_settings(self):
+        """Update the globals.mk of the local site"""
+        # Load full config (with undefined settings)
+        global_config = cmk.gui.watolib.global_settings.load_configuration_settings(
+            full_config=True)
+        self._update_global_config(global_config)
+        cmk.gui.watolib.global_settings.save_global_settings(global_config)
+
+    def _update_site_specific_global_settings(self):
+        """Update the sitespecific.mk of the local site (which is a remote site)"""
+        if not cmk.gui.config.is_wato_slave_site():
+            return
+
+        global_config = cmk.gui.watolib.global_settings.load_site_global_settings()
+        self._update_global_config(global_config)
+
+        cmk.gui.watolib.global_settings.save_site_global_settings(global_config)
+
+    def _update_remote_site_specific_global_settings(self):
+        """Update the site specific global settings in the central site configuration"""
+        site_mgmt = SiteManagementFactory().factory()
+        configured_sites = site_mgmt.load_sites()
+        for site_id, site_spec in configured_sites.items():
+            if site_globals_editable(site_id, site_spec):
+                self._update_global_config(site_spec.setdefault("globals", {}))
+        site_mgmt.save_sites(configured_sites, activate=False)
+
+    def _update_global_config(self, global_config):
+        # Replace old settings with new ones
+        for old_config_name, new_config_name, replacement in REMOVED_GLOBALS_MAP:
+            if old_config_name in global_config:
+                self._logger.log(VERBOSE,
+                                 "Replacing %s with %s" % (old_config_name, new_config_name))
+                old_value = global_config[old_config_name]
+                if replacement:
+                    global_config.setdefault(new_config_name, replacement[old_value])
+                else:
+                    global_config.setdefault(new_config_name, old_value)
+
+                del global_config[old_config_name]
+
+        # Delete unused settings
+        global_config = filter_unknown_settings(global_config)
+        return global_config
+
     def _rewrite_autochecks(self):
+        check_variables = cmk.base.config.get_check_variables()
+        failed_hosts: List[str] = []
+
+        all_rulesets = cmk.gui.watolib.rulesets.AllRulesets()
+        all_rulesets.load()
+
         for autocheck_file in Path(cmk.utils.paths.autochecks_dir).glob("*.mk"):
             hostname = autocheck_file.stem
-            autochecks = cmk_base.autochecks.parse_autochecks_file(hostname)
-            cmk_base.autochecks.save_autochecks_file(hostname, autochecks)
+            try:
+                autochecks = cmk.base.autochecks.parse_autochecks_file(
+                    hostname,
+                    cmk.base.config.service_description,
+                    check_variables,
+                )
+            except MKGeneralException as exc:
+                msg = ("%s\nIf you encounter this error during the update process "
+                       "you need to replace the the variable by its actual value, e.g. "
+                       "replace `my_custom_levels` by `{'levels': (23, 42)}`." % exc)
+                if self._arguments.debug:
+                    raise MKGeneralException(msg)
+                self._logger.error(msg)
+                failed_hosts.append(hostname)
+                continue
+
+            autochecks = [self._fix_service(s, all_rulesets, hostname) for s in autochecks]
+            cmk.base.autochecks.save_autochecks_file(hostname, autochecks)
+
+        if failed_hosts:
+            msg = "Failed to rewrite autochecks file for hosts: %s" % ", ".join(failed_hosts)
+            self._logger.error(msg)
+            raise MKGeneralException(msg)
+
+    def _transformed_params(
+        self,
+        plugin_name: CheckPluginName,
+        params: Any,
+        all_rulesets: cmk.gui.watolib.rulesets.AllRulesets,
+        hostname: str,
+    ) -> Any:
+        check_plugin = register.get_check_plugin(plugin_name)
+        if check_plugin is None:
+            return None
+
+        ruleset_name = "checkgroup_parameters:%s" % check_plugin.check_ruleset_name
+        if ruleset_name not in all_rulesets.get_rulesets():
+            return None
+
+        debug_info = "host=%r, plugin=%r, ruleset=%r, params=%r" % (
+            hostname, str(plugin_name), str(check_plugin.check_ruleset_name), params)
+
+        try:
+            ruleset = all_rulesets.get_rulesets()[ruleset_name]
+
+            # TODO: in order to keep the original input parameters and to identify misbehaving
+            #       transform_values() implementations we check the passed values for modifications
+            #       In that case we have to fix that transform_values() before using it
+            #       This hack chould vanish as soon as we know transform_values() works as expected
+            param_copy = copy.deepcopy(params)
+            new_params = ruleset.valuespec().transform_value(param_copy) if params else {}
+            if not param_copy == params:
+                self._logger.warning("transform_value() for ruleset '%s' altered input" %
+                                     check_plugin.check_ruleset_name)
+
+            assert new_params or not params, "non-empty params vanished"
+            assert not isinstance(params, dict) or isinstance(
+                new_params, dict), ("transformed params down-graded from dict: %r" % new_params)
+
+            # TODO: in case of known exceptions we don't want the transformed values be combined
+            #       with old keys. As soon as we can remove the workaround below we should not
+            #       handle any ruleset differently
+            if str(check_plugin.check_ruleset_name) in {"if"}:
+                return new_params
+
+            # TODO: some transform_value() implementations (e.g. 'ps') return parameter with
+            #       missing keys - so for safety-reasons we keep keys that don't exist in the
+            #       transformed values
+            #       On the flipside this can lead to problems with the check itself and should
+            #       be vanished as soon as we can be sure no keys are deleted accidentally
+            return {**params, **new_params} if isinstance(params, dict) else new_params
+
+        except Exception as exc:
+            msg = ("Transform failed: %s, error=%r" % (debug_info, exc))
+            if self._arguments.debug:
+                raise RuntimeError(msg) from exc
+            self._logger.error(msg)
+
+        return None
+
+    def _fix_service(
+        self,
+        service: Service,
+        all_rulesets: cmk.gui.watolib.rulesets.AllRulesets,
+        hostname: str,
+    ) -> Service:
+        """Change names of removed plugins to the new ones and transform parameters"""
+        new_plugin_name = REMOVED_CHECK_PLUGIN_MAP.get(service.check_plugin_name)
+        new_params = self._transformed_params(
+            new_plugin_name or service.check_plugin_name,
+            service.parameters,
+            all_rulesets,
+            hostname,
+        )
+
+        if new_plugin_name is None and new_params is None:
+            # don't create a new service if nothing has changed
+            return service
+
+        return Service(
+            check_plugin_name=new_plugin_name or service.check_plugin_name,
+            item=service.item,
+            description=service.description,
+            parameters=new_params or service.parameters,
+            service_labels=service.service_labels,
+        )
 
     def _rewrite_wato_rulesets(self):
         all_rulesets = cmk.gui.watolib.rulesets.AllRulesets()
         all_rulesets.load()
+        self._transform_ignored_checks_to_maincheckified_list(all_rulesets)
+        self._extract_disabled_snmp_sections_from_ignored_checks(all_rulesets)
+        self._transform_replaced_wato_rulesets(all_rulesets)
+        self._transform_wato_rulesets_params(all_rulesets)
+        self._transform_discovery_disabled_services(all_rulesets)
+        self._validate_regexes_in_item_specs(all_rulesets)
         all_rulesets.save()
 
-<<<<<<< HEAD
-=======
     def _transform_ignored_checks_to_maincheckified_list(self, all_rulesets):
         ignored_checks_ruleset = all_rulesets.get("ignored_checks")
         if ignored_checks_ruleset.is_empty():
@@ -279,40 +525,34 @@
         if num_errors and self._arguments.debug:
             raise MKGeneralException("Detected %d errors in service conditions" % num_errors)
 
->>>>>>> 924c73a8
     def _initialize_gui_environment(self):
-        environ = dict(create_environ(), REQUEST_URI='')
-        current_app.set_current(DummyApplication(environ, None))
-        html.set_current(htmllib.html(Request(environ), Response(is_secure=False)))
-
-        # Currently the htmllib.html constructor enables the timeout by default. This side effect
-        # should really be cleaned up.
-        html.disable_request_timeout()
-
-        self._logger.verbose("Loading GUI plugins...")
-        cmk.gui.modules.load_all_plugins()
-        failed_plugins = cmk.gui.utils.get_failed_plugins()
-
-        if failed_plugins:
-            _show_failed_plugin_error(self._logger)
-            self._logger.error("       We'll continue with updating your configuration. You\n"
-                               "       may be able to start your site after this, but it is\n"
-                               "       recommended to remove the incompatible plugins soon.\n")
+        self._logger.log(VERBOSE, "Loading GUI plugins...")
 
         # TODO: We are about to rewrite parts of the config. Would be better to be executable without
         # loading the configuration first (because the load_config() may miss some conversion logic
         # which is only known to cmk.update_config in the future).
-        cmk.gui.config.load_config()
-        cmk.gui.config.set_super_user()
-
-    def _cleanup_version_specific_caches(self):
-        # type: () -> None
+        initialize_gui_environment()
+
+        failed_plugins = cmk.gui.utils.get_failed_plugins()
+        if failed_plugins:
+            self._logger.error("")
+            self._logger.error("ERROR: Failed to load some GUI plugins. You will either have \n"
+                               "       to remove or update them to be compatible with this \n"
+                               "       Checkmk version.")
+            self._logger.error("")
+
+    def _cleanup_version_specific_caches(self) -> None:
         paths = [
             Path(cmk.utils.paths.include_cache_dir, "builtin"),
             Path(cmk.utils.paths.include_cache_dir, "local"),
             Path(cmk.utils.paths.precompiled_checks_dir, "builtin"),
             Path(cmk.utils.paths.precompiled_checks_dir, "local"),
         ]
+
+        walk_cache_dir = Path(cmk.utils.paths.var_dir, "snmp_cache")
+        if walk_cache_dir.exists():
+            paths.extend(walk_cache_dir.iterdir())
+
         for base_dir in paths:
             try:
                 for f in base_dir.iterdir():
@@ -321,36 +561,379 @@
                 if e.errno != errno.ENOENT:
                     raise  # Do not fail on missing directories / files
 
-
-def _show_failed_plugin_error(logger):
-    logger.error("")
-    logger.error("ERROR: Failed to load some GUI plugins. You will either have \n"
-                 "       to remove or update them to be compatible with this \n"
-                 "       Checkmk version.\n")
-
-
-def main(args):
-    # type: (List[str]) -> int
+    def _migrate_pagetype_topics_to_ids(self):
+        """Change all visuals / page types to use IDs as topics
+
+        2.0 changed the topic from a free form user localizable string to an ID
+        that references the builtin and user managable "pagetype_topics".
+
+        Try to detect builtin or existing topics topics, reference them and
+        also create missing topics and refernce them.
+
+        Persist all the user visuals and page types after modification.
+        """
+        topic_created_for: Set[UserId] = set()
+        pagetypes.PagetypeTopics.load()
+        topics = pagetypes.PagetypeTopics.instances_dict()
+
+        # Create the topics for all page types
+        topic_created_for.update(self._migrate_pagetype_topics(topics))
+
+        # And now do the same for all visuals (views, dashboards, reports)
+        topic_created_for.update(self._migrate_all_visuals_topics(topics))
+
+        # Now persist all added topics
+        for user_id in topic_created_for:
+            pagetypes.PagetypeTopics.save_user_instances(user_id)
+
+    def _migrate_pagetype_topics(self, topics: Dict):
+        topic_created_for: Set[UserId] = set()
+
+        for page_type_cls in pagetypes.all_page_types().values():
+            if not issubclass(page_type_cls, pagetypes.PageRenderer):
+                continue
+
+            page_type_cls.load()
+            modified_user_instances = set()
+
+            # First modify all instances in memory and remember which things have changed
+            for instance in page_type_cls.instances():
+                owner = instance.owner()
+                instance_modified, topic_created = self._transform_pre_17_topic_to_id(
+                    topics, instance.internal_representation())
+
+                if instance_modified and owner:
+                    modified_user_instances.add(owner)
+
+                if topic_created and owner:
+                    topic_created_for.add(owner)
+
+            # Now persist all modified instances
+            for user_id in modified_user_instances:
+                page_type_cls.save_user_instances(user_id)
+
+        return topic_created_for
+
+    def _migrate_all_visuals_topics(self, topics: Dict):
+        topic_created_for: Set[UserId] = set()
+
+        # Views
+        topic_created_for.update(
+            self._migrate_visuals_topics(topics, visual_type="views", all_visuals=get_all_views()))
+
+        # Dashboards
+        topic_created_for.update(
+            self._migrate_visuals_topics(topics,
+                                         visual_type="dashboards",
+                                         all_visuals=get_all_dashboards()))
+
+        # Reports
+        try:
+            import cmk.gui.cee.reporting as reporting  # pylint: disable=cmk-module-layer-violation
+        except ImportError:
+            reporting = None  # type: ignore[assignment]
+
+        if reporting:
+            reporting.load_reports()
+            topic_created_for.update(
+                self._migrate_visuals_topics(topics,
+                                             visual_type="reports",
+                                             all_visuals=reporting.reports))
+
+        return topic_created_for
+
+    def _migrate_visuals_topics(self, topics, visual_type: str, all_visuals: Dict) -> Set[UserId]:
+        topic_created_for: Set[UserId] = set()
+        modified_user_instances: Set[UserId] = set()
+
+        # First modify all instances in memory and remember which things have changed
+        for (owner, _name), visual_spec in all_visuals.items():
+            instance_modified, topic_created = self._transform_pre_17_topic_to_id(
+                topics, visual_spec)
+
+            if instance_modified and owner:
+                modified_user_instances.add(owner)
+
+            if topic_created and owner:
+                topic_created_for.add(owner)
+
+        # Now persist all modified instances
+        for user_id in modified_user_instances:
+            visuals.save(visual_type, all_visuals, user_id)
+
+        return topic_created_for
+
+    def _transform_pre_17_topic_to_id(self, topics: Dict, spec: Dict[str,
+                                                                     Any]) -> Tuple[bool, bool]:
+        topic = spec["topic"] or ""
+        topic_key = (spec["owner"], topic)
+        name = _id_from_title(topic)
+        name_key = (spec["owner"], topic)
+
+        topics_by_title = {v.title(): k for k, v in topics.items()}
+
+        if ("", topic) in topics:
+            # No need to transform. Found a builtin topic which has the current topic
+            # as ID
+            return False, False
+
+        if ("", name) in topics:
+            # Found a builtin topic matching the generated name, assume we have a match
+            spec["topic"] = name
+            return True, False
+
+        if name_key in topics:
+            # Found a custom topic matching the generated name, assume we have a match
+            spec["topic"] = name
+            return True, False
+
+        if topic_key in topics:
+            # No need to transform. Found a topic which has the current topic as ID
+            return False, False
+
+        if topic in topics_by_title and topics_by_title[topic][0] in ["", spec["owner"]]:
+            # Found an existing topic which title exactly matches the current topic attribute and which
+            # is either owned by the same user as the spec or builtin and accessible
+            spec["topic"] = topics_by_title[topic][1]
+            return True, False
+
+        # Found no match: Create a topic for this spec and use it
+        # Use same owner and visibility settings as the original
+        pagetypes.PagetypeTopics.add_instance(
+            (spec["owner"], name),
+            pagetypes.PagetypeTopics({
+                "name": name,
+                "title": topic,
+                "description": "",
+                "public": spec["public"],
+                "icon_name": "missing",
+                "sort_index": 99,
+                "owner": spec["owner"],
+            }),
+        )
+
+        spec["topic"] = name
+        return True, True
+
+    def _add_missing_type_to_ldap_connections(self):
+        """Each user connections needs to declare it's connection type.
+
+        This is done using the "type" attribute. Previous versions did not always set this
+        attribute, which is corrected with this update method."""
+        connections = load_connection_config()
+        if not connections:
+            return
+
+        for connection in connections:
+            connection.setdefault("type", "ldap")
+        save_connection_config(connections)
+
+    def _rewrite_bi_configuration(self):
+        """Convert the bi configuration to the new (REST API compatible) format"""
+        BILegacyPacksConverter(self._logger, BIManager.bi_configuration_file()).convert_config()
+
+    def _migrate_topology_dashlet(self):
+        global_config = cmk.gui.watolib.global_settings.load_configuration_settings(
+            full_config=True)
+        filter_group = global_config.get("topology_default_filter_group", "")
+
+        dashboards = visuals.load("dashboards", builtin_dashboards)
+        modified_user_instances: Set[UserId] = set()
+        for (owner, _name), dashboard in dashboards.items():
+            for dashlet in dashboard["dashlets"]:
+                if dashlet["type"] == "network_topology":
+                    transform_topology_dashlet(dashlet, filter_group)
+                    modified_user_instances.add(owner)
+
+        for user_id in modified_user_instances:
+            visuals.save("dashboards", dashboards, user_id)
+
+    def _set_user_scheme_serial(self):
+        """Set attribute to detect with what cmk version the user was created.
+        We start that with 2.0"""
+        users = load_users(lock=True)
+        for user_id in users:
+            # pre 2.0 user
+            if users[user_id].get("user_scheme_serial") is None:
+                _set_show_mode(users, user_id)
+            # here you could set attributes based on the current scheme
+
+            users[user_id]["user_scheme_serial"] = USER_SCHEME_SERIAL
+        save_users(users)
+
+    def _rewrite_py2_inventory_data(self):
+        done_path = Path(cmk.utils.paths.var_dir, "update_config")
+        done_file = done_path / "py2conversion.done"
+        if done_file.exists():
+            self._logger.log(VERBOSE, "Skipping py2 inventory data update (already done)")
+            return
+
+        dirpaths = [
+            Path(cmk.utils.paths.var_dir + "/inventory/"),
+            Path(cmk.utils.paths.var_dir + "/inventory_archive/"),
+            Path(cmk.utils.paths.tmp_dir + "/status_data/"),
+        ]
+        filepaths: List[Path] = []
+        for dirpath in dirpaths:
+            if not dirpath.exists():
+                self._logger.log(VERBOSE, "Skipping path %r (empty)" % str(dirpath))
+                continue
+
+            # Create a list of all files that need to be converted with 2to3
+            if "inventory_archive" in str(dirpath):
+                self._find_files_recursively(filepaths, dirpath)
+            else:
+                filepaths += [
+                    f for f in dirpath.iterdir()
+                    if not f.name.endswith(".gz") and not f.name.startswith(".")
+                ]
+
+        with multiprocessing.Pool(min(15, multiprocessing.cpu_count())) as pool:
+            py2_files = [str(x) for x in pool.map(self._needs_to_be_converted, filepaths) if x]
+
+        self._logger.log(VERBOSE, "Finished checking for corrupt files")
+
+        if not py2_files:
+            self._create_donefile(done_file)
+            return
+
+        self._logger.log(VERBOSE, "Found %i files: %s" % (len(py2_files), py2_files))
+
+        returncode = self._fix_with_2to3(py2_files)
+
+        # Rewriting .gz files
+        for filepath in py2_files:
+            if "inventory_archive" not in str(filepath):
+                with open(filepath, 'rb') as f_in, gzip.open(str(filepath) + '.gz', 'wb') as f_out:
+                    f_out.writelines(f_in)
+
+        if returncode == 0:
+            self._create_donefile(done_file)
+
+    def _create_donefile(self, done_file: Path):
+        self._logger.log(VERBOSE, "Creating file %r" % str(done_file))
+        done_file.parent.mkdir(parents=True, exist_ok=True)
+        done_file.touch(exist_ok=True)
+
+    def _fix_with_2to3(self, files: List[str]) -> int:
+        self._logger.log(VERBOSE, "Try to fix corrupt files with 2to3")
+        cmd = [
+            '2to3',
+            '--write',
+            '--nobackups',
+        ] + files
+
+        self._logger.log(VERBOSE, "Executing: %s", subprocess.list2cmdline(cmd))
+        p = subprocess.Popen(
+            cmd,
+            stdout=subprocess.PIPE,
+            stderr=subprocess.STDOUT,
+            shell=False,
+        )
+        output = p.communicate()[0]
+        if p.returncode != 0:
+            self._logger.error("Failed to run 2to3 (Exit code: %d): %s", p.returncode, output)
+        self._logger.log(VERBOSE, "Finished.")
+        return p.returncode
+
+    def _needs_to_be_converted(self, filepath: Path) -> Optional[Path]:
+        with filepath.open(encoding="utf-8") as f:
+            # Try to evaluate data with ast.literal_eval
+            try:
+                data = f.read()
+                self._logger.debug("Evaluating %r" % str(filepath))
+                ast.literal_eval(data)
+            except SyntaxError:
+                self._logger.log(VERBOSE, "Found corrupt file %r" % str(filepath))
+                return filepath
+        return None
+
+    def _find_files_recursively(self, files: List[Path], path: Path):
+        for f in path.iterdir():
+            if f.is_file():
+                if not f.name.endswith(".gz") and not f.name.startswith("."):
+                    files.append(f)
+            elif f.is_dir():
+                self._find_files_recursively(files, f)
+
+    def _migrate_pre_2_0_audit_log(self):
+        old_path = Path(cmk.utils.paths.var_dir, "wato", "log", "audit.log")
+        new_path = Path(cmk.utils.paths.var_dir, "wato", "log", "wato_audit.log")
+
+        if not old_path.exists():
+            self._logger.log(VERBOSE, "No audit log present. Skipping.")
+            return
+
+        if new_path.exists():
+            self._logger.log(VERBOSE, "New audit log already existing. Skipping.")
+            return
+
+        store = AuditLogStore(AuditLogStore.make_path())
+        store.write(list(self._read_pre_2_0_audit_log(old_path)))
+
+        old_path.unlink()
+
+    def _read_pre_2_0_audit_log(self, old_path: Path):
+        with old_path.open(encoding="utf-8") as fp:
+            for line in fp:
+                splitted = line.rstrip().split(None, 4)
+                if len(splitted) == 5 and splitted[0].isdigit():
+                    t, linkinfo, user, action, text = splitted
+
+                    yield AuditLogStore.Entry(
+                        time=int(t),
+                        object_ref=self._object_ref_from_linkinfo(linkinfo),
+                        user_id=user,
+                        action=action,
+                        text=text,
+                        diff_text=None,
+                    )
+
+    def _object_ref_from_linkinfo(self, linkinfo: str) -> Optional[ObjectRef]:
+        if ':' not in linkinfo:
+            return None
+
+        folder_path, host_name = linkinfo.split(':', 1)
+        if not host_name:
+            return ObjectRef(ObjectRefType.Folder, folder_path)
+        return ObjectRef(ObjectRefType.Host, host_name)
+
+    def _rename_discovered_host_label_files(self):
+        config_cache = cmk.base.config.get_config_cache()
+        for host_name in config_cache.all_configured_realhosts():
+            old_path = (cmk.utils.paths.discovered_host_labels_dir / host_name).with_suffix(".mk")
+            new_path = cmk.utils.paths.discovered_host_labels_dir / (host_name + ".mk")
+            if old_path == new_path:
+                continue
+
+            if old_path.exists() and not new_path.exists():
+                self._logger.debug("Rename discovered host labels file from '%s' to '%s'", old_path,
+                                   new_path)
+                old_path.rename(new_path)
+
+
+def _set_show_mode(users, user_id):
+    """Set show_mode for existing user to 'default to show more' on upgrade to
+    2.0"""
+    users[user_id]["show_mode"] = "default_show_more"
+    return users
+
+
+def _id_from_title(title):
+    return re.sub("[^-a-zA-Z0-9_]+", "", title.lower().replace(" ", "_"))
+
+
+def main(args: List[str]) -> int:
     arguments = parse_arguments(args)
-    cmk.utils.log.setup_console_logging()
-    cmk.utils.log.set_verbosity(arguments.verbose)
-    logger = cmk.utils.log.get_logger("update_config")
+    log.setup_console_logging()
+    log.logger.setLevel(log.verbosity_to_log_level(arguments.verbose))
+    logger = logging.getLogger("cmk.update_config")
     if arguments.debug:
         cmk.utils.debug.enable()
     logger.debug("parsed arguments: %s", arguments)
 
     try:
         UpdateConfig(logger, arguments).run()
-    except MKIncompatiblePluginException:
-        if arguments.debug:
-            raise
-        _show_failed_plugin_error(logger)
-        logger.exception("       We can not continue updating your config. You\n"
-                         "       will have to repair or remove your incompatible\n"
-                         "       plugins and run \"cmk-update-config -v\" BEFORE\n"
-                         "       starting your site again.\n\n")
-        return 1
-
     except Exception:
         if arguments.debug:
             raise
@@ -360,8 +943,7 @@
     return 0
 
 
-def parse_arguments(args):
-    # type: (List[str]) -> argparse.Namespace
+def parse_arguments(args: List[str]) -> argparse.Namespace:
     p = argparse.ArgumentParser(description=__doc__)
     p.add_argument('--debug', action='store_true', help='Debug mode: raise Python exceptions')
     p.add_argument('-v',
@@ -370,5 +952,24 @@
                    default=0,
                    help='Verbose mode (use multiple times for more output)')
 
-    arguments = p.parse_args(args)
-    return arguments+    return p.parse_args(args)
+
+
+# RRD migration cleaups
+
+
+def check_df_includes_use_new_metric():
+    "Check that df.include files can return fs_used metric name"
+    df_file = cmk.utils.paths.local_checks_dir / 'df.include'
+    if df_file.exists():
+        with df_file.open('r') as fid:
+            r = fid.read()
+            mat = re.search('fs_used', r, re.M)
+            if not mat:
+                msg = ('source: %s\n Returns the wrong perfdata\n' % df_file +
+                       'Checkmk 2.0 requires Filesystem check plugins to deliver '
+                       '"Used filesystem space" perfdata under the metric name fs_used. '
+                       'Your local extension pluging seems to be using the old convention '
+                       'of mountpoints as the metric name. Please update your include file '
+                       'to match our reference implementation.')
+                raise RuntimeError(msg)