--- conflicted
+++ resolved
@@ -1,36 +1,35 @@
-#!/usr/bin/env python3
-# -*- coding: utf-8 -*-
-# Copyright (C) 2019 tribe29 GmbH - License: GNU General Public License v2
-# This file is part of Checkmk (https://checkmk.com). It is subject to the terms and
-# conditions defined in the file COPYING, which is part of this source code package.
-"""User-defined exceptions."""
+#!/usr/bin/python
+# -*- encoding: utf-8; py-indent-offset: 4 -*-
+# +------------------------------------------------------------------+
+# |             ____ _               _        __  __ _  __           |
+# |            / ___| |__   ___  ___| | __   |  \/  | |/ /           |
+# |           | |   | '_ \ / _ \/ __| |/ /   | |\/| | ' /            |
+# |           | |___| | | |  __/ (__|   <    | |  | | . \            |
+# |            \____|_| |_|\___|\___|_|\_\___|_|  |_|_|\_\           |
+# |                                                                  |
+# | Copyright Mathias Kettner 2016             mk@mathias-kettner.de |
+# +------------------------------------------------------------------+
+#
+# This file is part of Check_MK.
+# The official homepage is at http://mathias-kettner.de/check_mk.
+#
+# check_mk is free software;  you can redistribute it and/or modify it
+# under the  terms of the  GNU General Public License  as published by
+# the Free Software Foundation in version 2.  check_mk is  distributed
+# in the hope that it will be useful, but WITHOUT ANY WARRANTY;  with-
+# out even the implied warranty of  MERCHANTABILITY  or  FITNESS FOR A
+# PARTICULAR PURPOSE. See the  GNU General Public License for more de-
+# tails. You should have  received  a copy of the  GNU  General Public
+# License along with GNU Make; see the file  COPYING.  If  not,  write
+# to the Free Software Foundation, Inc., 51 Franklin St,  Fifth Floor,
+# Boston, MA 02110-1301 USA.
 
-import traceback
-from types import TracebackType
-from typing import Tuple, Type
-
-__all__ = [
-    "MKAgentError",
-    "MKBailOut",
-    "MKIPAddressLookupError",
-    "MKEmptyAgentData",
-    "MKException",
-    "MKFetcherError",
-    "MKGeneralException",
-    "MKParseFunctionError",
-    "MKSkipCheck",
-    "MKSNMPError",
-    "MKTerminate",
-    "MKTimeout",
-]
+from cmk.utils.i18n import _
 
 
 # never used directly in the code. Just some wrapper to make all of our
 # exceptions handleable with one call
 class MKException(Exception):
-<<<<<<< HEAD
-    pass
-=======
     # TODO: The comment and the method below are nonsense: If we want unicode,
     # it is __unicode__'s task. This just seems to be a workaround for incorrect
     # call sites confusing both kinds of strings. Sometimes returning a unicode
@@ -47,42 +46,21 @@
         if self.args:
             return '%s' % self.args[0]
         return ''
->>>>>>> 75a18bda
-
-
-class MKFetcherError(MKException):
-    """An exception common to the fetchers."""
-
-
-class MKAgentError(MKFetcherError):
-    pass
-
-
-class MKEmptyAgentData(MKAgentError):
-    pass
-
-
-class MKParseFunctionError(MKException):
-    def __init__(self, exception_type: Type[Exception], exception: Exception,
-                 backtrace: TracebackType) -> None:
-        self.exception_type = exception_type
-        self.exception = exception
-        self.backtrace = backtrace
-        super(MKParseFunctionError, self).__init__(self, exception_type, exception, backtrace)
-
-    def exc_info(self) -> Tuple[Type[Exception], Exception, TracebackType]:
-        return self.exception_type, self.exception, self.backtrace
-
-    def __str__(self) -> str:
-        return "%r\n%s" % (self.exception, "".join(traceback.format_tb(self.backtrace)))
-
-
-class MKSkipCheck(MKException):
-    pass
 
 
 class MKGeneralException(MKException):
-    pass
+    def __init__(self, reason):
+        self.reason = reason
+        super(MKGeneralException, self).__init__(reason)
+
+    def __str__(self):
+        return self.reason
+
+    def plain_title(self):
+        return _("General error")
+
+    def title(self):
+        return _("Error")
 
 
 # This exception is raises when the current program execution should be
@@ -92,27 +70,24 @@
 # "normal" case and no exception handling like printing a stack trace
 # nor an error message should be done. The program is stopped with
 # exit code 0.
-class MKTerminate(MKException):
+class MKTerminate(Exception):
     pass
 
 
 # This is raised to print an error message and then end the program.
 # The program should catch this at top level and end exit the program
 # with exit code 3, in order to be compatible with monitoring plugin API.
-class MKBailOut(MKException):
-    pass
+class MKBailOut(Exception):
+    def __init__(self, reason):
+        self.reason = reason
+        super(MKBailOut, self).__init__(reason)
+
+    def __str__(self):
+        return self.reason
 
 
 # This exception is raised when a previously configured timeout is reached.
 # It is used during keepalive mode. It is also used by the automations
 # which have a timeout set.
 class MKTimeout(MKException):
-    pass
-
-
-class MKSNMPError(MKException):
-    pass
-
-
-class MKIPAddressLookupError(MKGeneralException):
     pass