--- conflicted
+++ resolved
@@ -1,13 +1,3 @@
-<<<<<<< HEAD
-#!/usr/bin/env python3
-# -*- coding: utf-8 -*-
-# Copyright (C) 2019 tribe29 GmbH - License: GNU General Public License v2
-# This file is part of Checkmk (https://checkmk.com). It is subject to the terms and
-# conditions defined in the file COPYING, which is part of this source code package.
-
-from typing import List, Optional, Pattern
-
-=======
 #!/usr/bin/env python
 # -*- encoding: utf-8; py-indent-offset: 4 -*-
 # +------------------------------------------------------------------+
@@ -36,7 +26,6 @@
 
 from typing import Dict, Generator, List, NamedTuple, Optional, Pattern, Text, Tuple  # pylint: disable=unused-import
 
->>>>>>> 75a18bda
 import cmk.utils.debug
 from cmk.utils.regex import regex
 import cmk.utils.paths
@@ -117,7 +106,7 @@
             if not use_regex and hostname == hostentry:
                 return not negate
             # Handle Regex. Note: hostname == True -> generic unknown host
-            if use_regex and hostname is not True:
+            elif use_regex and hostname != True:
                 if regex(hostentry).match(hostname) is not None:
                     return not negate
         except MKGeneralException:
@@ -152,7 +141,8 @@
     return True
 
 
-def convert_pattern_list(patterns: List[str]) -> Optional[Pattern[str]]:
+def convert_pattern_list(patterns):
+    # type: (List[Text]) -> Optional[Pattern[Text]]
     """Compiles a list of service match patterns to a single regex
 
     Reducing the number of individual regex matches improves the performance dramatically.
