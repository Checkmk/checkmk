#!/usr/bin/env python3
# -*- coding: utf-8 -*-
# Copyright (C) 2019 tribe29 GmbH - License: GNU General Public License v2
# This file is part of Checkmk (https://checkmk.com). It is subject to the terms and
# conditions defined in the file COPYING, which is part of this source code package.
"""
This module handles tree structures for HW/SW inventory system and
structured monitoring data of Check_MK.
"""

import io
import gzip
import re
import pprint
from typing import AnyStr, Dict, List, Optional

from six import ensure_str

import cmk.utils.store as store
from cmk.utils.exceptions import MKGeneralException

#     ____            ____
#    /    \          /    \     max. 1 per type
#    | SD | -------> | NA | ------------------------.
#    \____/          \____/                         |
#                      |                            |
#    CLIENT            |                            |
#                  ____|____                        |
#                 /    |    \                       |
#              ___    ___    ___             ___    |
#             /   \  /   \  /   \   PATH  * /   \   |
#             | A |  | E |  | C | --------- | N | --'
#             \___/  \___/  \___/           \___/
#
#             NA:   NodeAttribute   (interface)
#             N:    Node:           ()
#             C:    Container       (parent)
#             A:    Attributes      (leaf)
#             E:    Numeration      (leaf)

#   .--StructuredDataTree--------------------------------------------------.
#   |         ____  _                   _                      _           |
#   |        / ___|| |_ _ __ _   _  ___| |_ _   _ _ __ ___  __| |          |
#   |        \___ \| __| '__| | | |/ __| __| | | | '__/ _ \/ _` |          |
#   |         ___) | |_| |  | |_| | (__| |_| |_| | | |  __/ (_| |          |
#   |        |____/ \__|_|   \__,_|\___|\__|\__,_|_|  \___|\__,_|          |
#   |                                                                      |
#   |               ____        _       _____                              |
#   |              |  _ \  __ _| |_ __ |_   _| __ ___  ___                 |
#   |              | | | |/ _` | __/ _` || || '__/ _ \/ _ \                |
#   |              | |_| | (_| | || (_| || || | |  __/  __/                |
#   |              |____/ \__,_|\__\__,_||_||_|  \___|\___|                |
#   |                                                                      |
#   '----------------------------------------------------------------------'


class StructuredDataTree:
    """Interface for structured data tree"""
    def __init__(self):
        super(StructuredDataTree, self).__init__()
        self._root = Container()

    #   ---building tree from plugins-------------------------------------------

    def get_dict(self, tree_path):
        return self._get_object(tree_path, Attributes())

    def get_list(self, tree_path):
        return self._get_object(tree_path, Numeration())

    def _get_object(self, tree_path, child):
        self._validate_tree_path(tree_path)
        path = self._parse_tree_path(tree_path)
        parent = self._create_hierarchy(path[:-1])
        return parent.add_child(path[-1], child, tuple(path)).get_child_data()

    def _validate_tree_path(self, tree_path: AnyStr) -> None:
        if not tree_path:
            raise MKGeneralException("Empty tree path or zero.")
        # TODO: Check if bytes/ensure_str is necessary.
        if not isinstance(tree_path, (bytes, str)):
            raise MKGeneralException("Wrong tree path format. Must be of type string.")
        tp = ensure_str(tree_path)
        if not tp.endswith((":", ".")):
            raise MKGeneralException("No valid tree path.")
        if bool(re.compile('[^a-zA-Z0-9_.:-]').search(tp)):
            raise MKGeneralException("Specified tree path contains unexpected characters.")

    def _parse_tree_path(self, tree_path):
        if tree_path.startswith("."):
            tree_path = tree_path[1:]
        if tree_path.endswith(":") or tree_path.endswith("."):
            tree_path = tree_path[:-1]
        return tree_path.split(".")

    def _create_hierarchy(self, path):
        if not path:
            return self._root
        abs_path = []
        node = self._root
        while path:
            edge = path.pop(0)
            abs_path.append(edge)
            node = node.add_child(edge, Container(), tuple(abs_path))
        return node

    #   ---loading and saving tree----------------------------------------------

    def save_to(self, path, filename, pretty=False):
        filepath = "%s/%s" % (path, filename)
        output = self.get_raw_tree()
<<<<<<< HEAD
        store.save_object_to_file(filepath, output, pretty=pretty)
=======
        store.save_data_to_file(filepath, output, pretty=pretty)
>>>>>>> 75a18bda

        buf = io.BytesIO()
        with gzip.GzipFile(fileobj=buf, mode="wb") as f:
            f.write((repr(output) + "\n").encode("utf-8"))
<<<<<<< HEAD
        store.save_bytes_to_file(filepath + ".gz", buf.getvalue())
=======
        store.save_file(filepath + ".gz", buf.getvalue())
>>>>>>> 75a18bda

        # Inform Livestatus about the latest inventory update
        store.save_text_to_file("%s/.last" % path, u"")

    def load_from(self, filepath):
        raw_tree = store.load_object_from_file(filepath)
        return self.create_tree_from_raw_tree(raw_tree)

    def create_tree_from_raw_tree(self, raw_tree):
        if raw_tree:
            self._create_hierarchy_from_data(raw_tree, self._root, tuple())
        return self

    def _create_hierarchy_from_data(self, raw_tree, parent, parent_path):
        for edge, attrs in raw_tree.items():
            if not attrs:
                continue
            if parent_path:
                abs_path = parent_path
            else:
                abs_path = tuple()
            abs_path += (edge,)
            if isinstance(attrs, list):
                numeration = Numeration()
                numeration.set_child_data(attrs)
                parent.add_child(edge, numeration, abs_path)
            else:
                sub_raw_tree, leaf_data = self._get_child_data(attrs)
                if leaf_data:
                    attributes = Attributes()
                    attributes.set_child_data(leaf_data)
                    parent.add_child(edge, attributes, abs_path)
                if sub_raw_tree:
                    container = parent.add_child(edge, Container(), abs_path)
                    self._create_hierarchy_from_data(sub_raw_tree, container, abs_path)

    def _get_child_data(self, raw_entries):
        leaf_data: Dict = {}
        sub_raw_tree: Dict = {}
        for k, v in raw_entries.items():
            if isinstance(v, dict):
                # Dict based values mean that current key
                # is a node.
                sub_raw_tree.setdefault(k, v)
            elif isinstance(v, list):
                # Concerns "a.b:" and "a.b:*.c".
                # In the second case we have to deal with nested numerations
                # We take a look at children which may be real numerations
                # or sub trees.
                if self._is_numeration(v):
                    sub_raw_tree.setdefault(k, v)
                else:
                    sub_raw_tree.setdefault(k, dict(enumerate(v)))
            else:
                # Here we collect all other values meaning simple
                # attributes of this node.
                leaf_data.setdefault(k, v)
        return sub_raw_tree, leaf_data

    def _is_numeration(self, entries):
        for entry in entries:
            # Skipping invalid entries such as
            # {u'KEY': [LIST OF STRINGS], ...}
            try:
                for v in entry.values():
                    if isinstance(v, list):
                        return False
            except AttributeError:
                return False
        return True

    #   ---delegators-----------------------------------------------------------

    def is_empty(self):
        return self._root.is_empty()

    def is_equal(self, struct_tree, edges=None):
        return self._root.is_equal(struct_tree._root, edges=edges)

    def count_entries(self):
        return self._root.count_entries()

    def get_raw_tree(self):
        return self._root.get_raw_tree()

    def normalize_nodes(self):
        self._root.normalize_nodes()

    def merge_with(self, struct_tree):
        self._root.merge_with(struct_tree._root)

    def has_edge(self, edge):
        return self._root.has_edge(edge)

    def get_children(self, edges=None):
        return self._root.get_children(edges=edges)

    def get_sub_container(self, path):
        return self._root.get_sub_container(path)

    def get_sub_numeration(self, path):
        return self._root.get_sub_numeration(path)

    def get_sub_attributes(self, path):
        return self._root.get_sub_attributes(path)

    def get_sub_children(self, path):
        return self._root.get_sub_children(path)

    #   ---structured tree methods----------------------------------------------

    def compare_with(self, old_tree):
        delta_tree = StructuredDataTree()
        num_new, num_changed, num_removed, delta_root_node =\
            self._root.compare_with(old_tree._root)
        delta_tree._root = delta_root_node
        return num_new, num_changed, num_removed, delta_tree

    def copy(self):
        new_tree = StructuredDataTree()
        new_tree._root = self._root.copy()
        return new_tree

    def get_root_container(self):
        return self._root

    def get_filtered_tree(self, allowed_paths):
        if allowed_paths is None:
            return self
        filtered_tree = StructuredDataTree()
        for path, keys in allowed_paths:
            # Make a copy of 'paths' which is mutable
            # later 'paths' is modified via .pop(0)
            sub_tree = self._root.get_filtered_branch(list(path), keys, Container())
            if sub_tree is None:
                continue
            filtered_tree._root.merge_with(sub_tree)
        return filtered_tree

    def __repr__(self):
        return "%s(%s)" % (self.__class__.__name__, pprint.pformat(self.get_raw_tree()))

    #   ---web------------------------------------------------------------------

    def show(self, renderer, path=None):
        self._root.show(renderer, path=path)


#.
#   .--NodeAttribute-------------------------------------------------------.
#   |  _   _           _         _   _   _        _ _           _          |
#   | | \ | | ___   __| | ___   / \ | |_| |_ _ __(_) |__  _   _| |_ ___    |
#   | |  \| |/ _ \ / _` |/ _ \ / _ \| __| __| '__| | '_ \| | | | __/ _ \   |
#   | | |\  | (_) | (_| |  __// ___ \ |_| |_| |  | | |_) | |_| | ||  __/   |
#   | |_| \_|\___/ \__,_|\___/_/   \_\__|\__|_|  |_|_.__/ \__,_|\__\___|   |
#   |                                                                      |
#   '----------------------------------------------------------------------'


class NodeAttribute:
    """Interface for all node attributes"""
    def is_empty(self):
        raise NotImplementedError()

    def is_equal(self, foreign, edges=None):
        """At the moment 'edges' argument just allowed for root node."""
        raise NotImplementedError()

    def count_entries(self):
        raise NotImplementedError()

    def compare_with(self, other, keep_identical=False):
        """Compares new tree with old one: new_tree.compare_with(old_tree)."""
        raise NotImplementedError()

    def encode_for_delta_tree(self, encode_as):
        raise NotImplementedError()

    def get_raw_tree(self):
        raise NotImplementedError()

    def normalize_nodes(self):
        raise NotImplementedError()

    def merge_with(self, foreign):
        raise NotImplementedError()

    def copy(self):
        raise NotImplementedError()

    def __repr__(self):
        return "%s(%s)" % (self.__class__.__name__, pprint.pformat(self.get_raw_tree()))

    #   ---web------------------------------------------------------------------

    def show(self, renderer, path=None):
        raise NotImplementedError()


#.
#   .--Container-----------------------------------------------------------.
#   |              ____            _        _                              |
#   |             / ___|___  _ __ | |_ __ _(_)_ __   ___ _ __              |
#   |            | |   / _ \| '_ \| __/ _` | | '_ \ / _ \ '__|             |
#   |            | |__| (_) | | | | || (_| | | | | |  __/ |                |
#   |             \____\___/|_| |_|\__\__,_|_|_| |_|\___|_|                |
#   |                                                                      |
#   '----------------------------------------------------------------------'


class Container(NodeAttribute):
    def __init__(self):
        super(Container, self).__init__()
        self._edges = {}

    def is_empty(self):
        for _, __, child in self.get_children():
            if not child.is_empty():
                return False
        return True

    def is_equal(self, foreign, edges=None):
        for _, __, my_child, foreign_child in self._get_comparable_children(foreign, edges=edges):
            if not my_child.is_equal(foreign_child):
                return False
        return True

    def count_entries(self):
        return sum([child.count_entries() for _, __, child in self.get_children()])

    def compare_with(self, other, keep_identical=False):
        removed_keys, kept_keys, new_keys = _compare_dict_keys(other._edges, self._edges)

        delta_node = Container()
        num_new, num_changed, num_removed = 0, 0, 0
        for edge, abs_path, my_child in self.get_children(edges=new_keys):
            new_entries = my_child.count_entries()
            if new_entries:
                num_new += new_entries
                delta_node.add_child(edge,
                                     my_child.encode_for_delta_tree(encode_as=_new_delta_tree_node),
                                     abs_path)

        for edge, abs_path, my_child, other_child in \
            self._get_comparable_children(other, edges=kept_keys):
            if my_child.is_equal(other_child):
                if keep_identical:
                    delta_node.add_child(
                        edge, my_child.encode_for_delta_tree(encode_as=_identical_delta_tree_node),
                        abs_path)
                continue
            new_entries, changed_entries, removed_entries, delta_child = \
                my_child.compare_with(other_child, keep_identical=keep_identical)
            if new_entries or changed_entries or removed_entries:
                num_new += new_entries
                num_changed += changed_entries
                num_removed += removed_entries
                delta_node.add_child(edge, delta_child, abs_path)

        for edge, abs_path, other_child in other.get_children(edges=removed_keys):
            removed_entries = other_child.count_entries()
            if removed_entries:
                num_removed += removed_entries
                delta_node.add_child(
                    edge, other_child.encode_for_delta_tree(encode_as=_removed_delta_tree_node),
                    abs_path)

        return num_new, num_changed, num_removed, delta_node

    def encode_for_delta_tree(self, encode_as):
        delta_node = Container()
        for edge, abs_path, child in self.get_children():
            delta_node.add_child(edge, child.encode_for_delta_tree(encode_as), abs_path)
        return delta_node

    def get_raw_tree(self):
        tree: Dict = {}
        for edge, _, child in self.get_children():
            child_tree = child.get_raw_tree()
            if self._is_nested_numeration_tree(child):
                # Sort by index but forget index afterwards => nested sub nodes as before
                sorted_values = [child_tree[k] for k in sorted(child_tree.keys())]
                tree.setdefault(edge, sorted_values)
            elif isinstance(child, Numeration):
                tree.setdefault(edge, child_tree)
            else:
                tree.setdefault(edge, {}).update(child_tree)
        return tree

    def _is_nested_numeration_tree(self, child):
        if isinstance(child, Container):
            for key in child._edges:
                if isinstance(key, int):
                    return True
        return False

    def normalize_nodes(self):
        """
        After the execution of plugins there may remain empty
        nodes which will be removed within this method.
        Moreover we have to deal with nested numerations, eg.
        at paths like "hardware.memory.arrays:*.devices:" where
        we obtain: 'memory': {'arrays': [{'devices': [...]}, {}, ... ]}.
        In this case we have to convert this
        'list-composed-of-dicts-containing-lists' structure into
        numerated nodes ('arrays') containing real numerations ('devices').
        """
        for edge, abs_path, child in self.get_children():
            if isinstance(child, Numeration) and \
               self._has_nested_numeration_node(child.get_child_data()):
                self._set_nested_numeration_node(edge, child.get_child_data(), abs_path)
            if child.is_empty():
                self._edges[edge].remove_node_child(child)
                continue
            child.normalize_nodes()

    def _has_nested_numeration_node(self, node_data):
        for entry in node_data:
            for v in entry.values():
                if isinstance(v, list):
                    return True
        return False

    def _set_nested_numeration_node(self, edge, child_data, abs_path):
        del self._edges[edge]
        parent = self.add_child(edge, Container(), abs_path)
        for nr, entry in enumerate(child_data):
            attrs: Dict = {}
            for k, v in entry.items():
                if isinstance(v, list):
                    numeration = parent.add_child(nr, Container(), abs_path+(nr,))\
                                       .add_child(k, Numeration(), abs_path+(nr,k))
                    numeration.set_child_data(v)
                else:
                    attrs.setdefault(k, v)
            if attrs:
                attributes = parent.add_child(nr, Attributes(), abs_path + (nr,))
                attributes.set_child_data(attrs)

    def merge_with(self, foreign):
        for edge, abs_path, my_child, foreign_child in \
            self._get_comparable_children(foreign):
            my_child = self.add_child(edge, my_child, abs_path)
            my_child.merge_with(foreign_child)

    def copy(self):
        new_node = Container()
        for edge, abs_path, child in self.get_children():
            new_node.add_child(edge, child.copy(), abs_path)
        return new_node

    #   ---container methods----------------------------------------------------

    def add_child(self, edge, child, abs_path=None):
        node = self._edges.setdefault(edge, Node(abs_path))
        return node.add_node_child(child)

    def has_edge(self, edge):
        return bool(self._edges.get(edge))

    def get_filtered_branch(self, path, keys, parent):
        sub_node = self._get_sub_node(path[:1])
        if sub_node is None:
            return None

        edge = path.pop(0)
        sub_node_abs_path = sub_node.get_absolute_path()
        if path:
            container = sub_node.get_node_container()
            if container is not None:
                filtered = container.get_filtered_branch(path, keys, Container())
                if filtered is not None:
                    parent.add_child(edge, filtered, sub_node_abs_path)
            return parent

        if keys is None:
            for child in sub_node.get_node_children():
                parent.add_child(edge, child, sub_node_abs_path)
            return parent

        numeration = sub_node.get_node_numeration()
        if numeration is not None:
            if keys:
                numeration = numeration.get_filtered_data(keys)
            parent.add_child(edge, numeration, sub_node_abs_path)

        attributes = sub_node.get_node_attributes()
        if attributes is not None:
            if keys:
                attributes = attributes.get_filtered_data(keys)
            parent.add_child(edge, attributes, sub_node_abs_path)

        return parent

    #   ---getting [sub] nodes/node attributes----------------------------------

    def get_edge_nodes(self):
        return list(self._edges.items())

    def get_children(self, edges=None):
        """Returns a flatten list of tuples (edge, absolute path, child)"""
        children = set()
        if edges is None:
            for edge, node in self._edges.items():
                node_abs_path = node.get_absolute_path()
                for child in node.get_node_children():
                    children.add((edge, node_abs_path, child))
        else:
            for edge, node in self._edges.items():
                if edge not in edges:
                    continue
                node_abs_path = node.get_absolute_path()
                for child in node.get_node_children():
                    children.add((edge, node_abs_path, child))
        return children

    def _get_comparable_children(self, foreign, edges=None):
        """Returns a flatten list of tuples (edge, absolute path, my child, foreign child)"""
        comparable_children = set()
        if edges is None:
            edges = set(self._edges).union(foreign._edges)
        for edge in edges:
            my_node = self._edges.get(edge, Node())
            foreign_node = foreign._edges.get(edge, Node())
            for abs_path, my_child, foreign_child in \
                my_node.get_comparable_node_children(foreign_node):
                comparable_children.add((edge, abs_path, my_child, foreign_child))
        return comparable_children

    def get_sub_container(self, path):
        sub_node = self._get_sub_node(path)
        if sub_node is None:
            return None
        return sub_node.get_node_container()

    def get_sub_numeration(self, path):
        sub_node = self._get_sub_node(path)
        if sub_node is None:
            return None
        return sub_node.get_node_numeration()

    def get_sub_attributes(self, path):
        sub_node = self._get_sub_node(path)
        if sub_node is None:
            return None
        return sub_node.get_node_attributes()

    def get_sub_children(self, path):
        sub_node = self._get_sub_node(path)
        if sub_node is None:
            return None
        return sub_node.get_node_children()

    def _get_sub_node(self, path):
        if not path:
            return None

        edge, path = path[0], path[1:]

        sub_node = self._edges.get(edge)
        if sub_node is None:
            return None

        if path:
            container = sub_node.get_node_container()
            if container is None:
                return None
            return container._get_sub_node(path)

        return sub_node

    #   ---web------------------------------------------------------------------

    def show(self, renderer, path=None):
        renderer.show_container(self, path=path)


#.
#   .--Leaf----------------------------------------------------------------.
#   |                         _                __                          |
#   |                        | |    ___  __ _ / _|                         |
#   |                        | |   / _ \/ _` | |_                          |
#   |                        | |__|  __/ (_| |  _|                         |
#   |                        |_____\___|\__,_|_|                           |
#   |                                                                      |
#   '----------------------------------------------------------------------'


class Leaf(NodeAttribute):
    """Interface for all primitive nodes/leaves"""
    def normalize_nodes(self):
        pass

    def set_child_data(self, data):
        raise NotImplementedError()

    def get_child_data(self):
        raise NotImplementedError()

    def get_filtered_data(self, keys):
        raise NotImplementedError()

    def _get_filtered_entries(self, entries, keys):
        filtered: Dict = {}
        for k, v in entries.items():
            if k in keys:
                filtered.setdefault(k, v)
        return filtered


#.
#   .--Numeration----------------------------------------------------------.
#   |       _   _                                _   _                     |
#   |      | \ | |_   _ _ __ ___   ___ _ __ __ _| |_(_) ___  _ __          |
#   |      |  \| | | | | '_ ` _ \ / _ \ '__/ _` | __| |/ _ \| '_ \         |
#   |      | |\  | |_| | | | | | |  __/ | | (_| | |_| | (_) | | | |        |
#   |      |_| \_|\__,_|_| |_| |_|\___|_|  \__,_|\__|_|\___/|_| |_|        |
#   |                                                                      |
#   '----------------------------------------------------------------------'


class Numeration(Leaf):
    def __init__(self):
        super(Numeration, self).__init__()
        self._numeration = []

    def is_empty(self):
        return self._numeration == []

    def is_equal(self, foreign, edges=None):
        for row in self._numeration:
            if row not in foreign._numeration:
                return False
        for row in foreign._numeration:
            if row not in self._numeration:
                return False
        return True

    def count_entries(self):
        return sum(map(len, self._numeration))

    def compare_with(self, other, keep_identical=False):
        remaining_own_rows, remaining_other_rows, identical_rows =\
            self._get_categorized_rows(other)

        new_rows: List = []
        removed_rows: List = []
        compared_rows = []
        num_new, num_changed, num_removed = 0, 0, 0
        if not remaining_other_rows and remaining_own_rows:
            new_rows.extend(remaining_own_rows)

        elif remaining_other_rows and not remaining_own_rows:
            removed_rows.extend(remaining_other_rows)

        elif remaining_other_rows and remaining_own_rows:
            if len(remaining_other_rows) == len(remaining_own_rows):
                num_new, num_changed, num_removed, compared_rows =\
                    self._compare_remaining_rows_with_same_length(
                        remaining_own_rows,
                        remaining_other_rows,
                        keep_identical=keep_identical)
            else:
                new_rows.extend(remaining_own_rows)
                removed_rows.extend(remaining_other_rows)

        delta_node_rows = compared_rows\
                          + [{k: _new_delta_tree_node(v)
                             for k,v in row.items()}
                             for row in new_rows]\
                          + [{k: _removed_delta_tree_node(v)
                             for k,v in row.items()}
                             for row in removed_rows]
        if keep_identical:
            delta_node_rows += [
                {k: _identical_delta_tree_node(v) for k, v in row.items()} for row in identical_rows
            ]
        delta_node: Optional[Numeration] = None
        if delta_node_rows:
            delta_node = Numeration()
            delta_node.set_child_data(delta_node_rows)
        return len(new_rows) + num_new, num_changed,\
               len(removed_rows) + num_removed, delta_node

    def _get_categorized_rows(self, other):
        identical_rows: List = []
        remaining_other_rows = []
        remaining_new_rows = []
        for row in other._numeration:
            if row in self._numeration:
                if row not in identical_rows:
                    identical_rows.append(row)
            else:
                remaining_other_rows.append(row)
        for row in self._numeration:
            if row in other._numeration:
                if row not in identical_rows:
                    identical_rows.append(row)
            else:
                remaining_new_rows.append(row)
        return remaining_new_rows, remaining_other_rows, identical_rows

    def _compare_remaining_rows_with_same_length(self, own_rows, other_rows, keep_identical=False):
        # In this case we assume that each entry corresponds to the
        # other one with the same index.
        num_new, num_changed, num_removed = 0, 0, 0
        compared_rows = []
        for own_row, other_row in zip(own_rows, other_rows):
            new_entries, changed_entries, removed_entries, identical_entries = \
                _compare_dicts(other_row, own_row)
            num_new += len(new_entries)
            num_changed += len(changed_entries)
            num_removed += len(removed_entries)
            row: Dict = {}
            for entries in [new_entries, changed_entries, removed_entries]:
                row.update(entries)
            if keep_identical or new_entries or changed_entries or removed_entries:
                row.update(identical_entries)
            if row:
                compared_rows.append(row)
        return num_new, num_changed, num_removed, compared_rows

    def encode_for_delta_tree(self, encode_as):
        delta_node = Numeration()
        data = []
        for entry in self._numeration:
            data.append({k: encode_as(v) for k, v in entry.items()})
        delta_node.set_child_data(data)
        return delta_node

    def get_raw_tree(self):
        return self._numeration

    def merge_with(self, foreign):
        foreign_keys = foreign._get_numeration_keys()
        my_keys = self._get_numeration_keys()
        intersect_keys = my_keys.intersection(foreign_keys)

        # In case there is no intersection, append all foreign rows without
        # merging with own rows
        if not intersect_keys:
            self._numeration += foreign._numeration
            return

        # Try to match rows of both trees based on the keys that are found in
        # both. Matching rows are updated. Others are appended.
        foreign_num = {
            foreign._prepare_key(entry, intersect_keys): entry for entry in foreign._numeration
        }

        for entry in self._numeration:
            key = self._prepare_key(entry, intersect_keys)
            if key in foreign_num:
                entry.update(foreign_num[key])
                del foreign_num[key]

        self._numeration += list(foreign_num.values())

    def _get_numeration_keys(self):
        return {key for row in self._numeration for key in row}

    def _prepare_key(self, entry, keys):
        return tuple(entry[key] for key in sorted(keys) if key in entry)

    def copy(self):
        new_node = Numeration()
        new_node.set_child_data(self._numeration[:])
        return new_node

    #   ---leaf methods---------------------------------------------------------

    def set_child_data(self, data):
        self._numeration += data

    def get_child_data(self):
        return self._numeration

    def get_filtered_data(self, keys):
        filtered = Numeration()
        numeration = []
        for entry in self._numeration:
            filtered_entry = self._get_filtered_entries(entry, keys)
            if filtered_entry:
                numeration.append(filtered_entry)
        filtered.set_child_data(numeration)
        return filtered

    #   ---web------------------------------------------------------------------

    def show(self, renderer, path=None):
        renderer.show_numeration(self, path=path)


#.
#   .--Attributes----------------------------------------------------------.
#   |              _   _   _        _ _           _                        |
#   |             / \ | |_| |_ _ __(_) |__  _   _| |_ ___  ___             |
#   |            / _ \| __| __| '__| | '_ \| | | | __/ _ \/ __|            |
#   |           / ___ \ |_| |_| |  | | |_) | |_| | ||  __/\__ \            |
#   |          /_/   \_\__|\__|_|  |_|_.__/ \__,_|\__\___||___/            |
#   |                                                                      |
#   '----------------------------------------------------------------------'


class Attributes(Leaf):
    def __init__(self):
        super(Attributes, self).__init__()
        self._attributes = {}

    def is_empty(self):
        return self._attributes == {}

    def is_equal(self, foreign, edges=None):
        return self._attributes == foreign._attributes

    def count_entries(self):
        return len(self._attributes)

    def compare_with(self, other, keep_identical=False):
        new, changed, removed, identical = \
            _compare_dicts(other._attributes, self._attributes)
        delta_node: Optional[Attributes] = None
        if new or changed or removed:
            delta_node = Attributes()
            delta_node.set_child_data(new)
            delta_node.set_child_data(changed)
            delta_node.set_child_data(removed)
            if keep_identical:
                delta_node.set_child_data(identical)
        return len(new), len(changed), len(removed), delta_node

    def encode_for_delta_tree(self, encode_as):
        delta_node = Attributes()
        data = {k: encode_as(v) for k, v in self._attributes.items()}
        delta_node.set_child_data(data)
        return delta_node

    def get_raw_tree(self):
        return self._attributes

    def merge_with(self, foreign):
        self._attributes.update(foreign._attributes)

    def copy(self):
        new_node = Attributes()
        new_node.set_child_data(self._attributes.copy())
        return new_node

    #   ---leaf methods---------------------------------------------------------

    def set_child_data(self, data):
        self._attributes.update(data)

    def get_child_data(self):
        return self._attributes

    def get_filtered_data(self, keys):
        filtered = Attributes()
        attributes = self._get_filtered_entries(self._attributes, keys)
        filtered.set_child_data(attributes)
        return filtered

    #   ---web------------------------------------------------------------------

    def show(self, renderer, path=None):
        renderer.show_attributes(self, path=path)


#.
#   .--Node----------------------------------------------------------------.
#   |                       _   _           _                              |
#   |                      | \ | | ___   __| | ___                         |
#   |                      |  \| |/ _ \ / _` |/ _ \                        |
#   |                      | |\  | (_) | (_| |  __/                        |
#   |                      |_| \_|\___/ \__,_|\___|                        |
#   |                                                                      |
#   '----------------------------------------------------------------------'


class Node:
    """Node contains max. one node attribute per type."""

    CHILDREN_NAMES = [Container, Numeration, Attributes]

    def __init__(self, abs_path=None):
        super(Node, self).__init__()
        if abs_path is None:
            abs_path = tuple()
        self._children = {}
        self._abs_path = abs_path

    def get_absolute_path(self):
        return self._abs_path

    def add_node_child(self, child):
        return self._children.setdefault(type(child), child)

    def remove_node_child(self, child):
        child_type = type(child)
        if child_type in self._children:
            del self._children[child_type]

    def get_node_container(self, default=None):
        return self._children.get(type(Container()), default)

    def get_node_numeration(self, default=None):
        return self._children.get(type(Numeration()), default)

    def get_node_attributes(self, default=None):
        return self._children.get(type(Attributes()), default)

    def get_node_children(self):
        return set(self._children.values())

    def get_comparable_node_children(self, foreign):
        # If we merge empty tree with existing one
        # abs_path is empty, thus we try foreign's one.
        # Eg. in get_filtered_tree
        if self._abs_path:
            abs_path = self._abs_path
        else:
            abs_path = foreign._abs_path
        comparable_children = set()
        for child_name in self.CHILDREN_NAMES:
            child = child_name()
            child_type = type(child)
            if self._children.get(child_type) is None \
               and foreign._children.get(child_type) is None:
                continue
            comparable_children.add(
                (abs_path, self._children.get(child_type,
                                              child), foreign._children.get(child_type, child)))
        return comparable_children

    def copy(self):
        new_node = Node(self.get_absolute_path())
        for child in self._children.values():
            new_node.add_node_child(child.copy())
        return new_node


#.
#   .--helpers-------------------------------------------------------------.
#   |                  _          _                                        |
#   |                 | |__   ___| |_ __   ___ _ __ ___                    |
#   |                 | '_ \ / _ \ | '_ \ / _ \ '__/ __|                   |
#   |                 | | | |  __/ | |_) |  __/ |  \__ \                   |
#   |                 |_| |_|\___|_| .__/ \___|_|  |___/                   |
#   |                              |_|                                     |
#   '----------------------------------------------------------------------'


def _compare_dicts(old_dict, new_dict):
    """
    Format of compared entries:
      new:          {k: (None, new_value), ...}
      changed:      {k: (old_value, new_value), ...}
      removed:      {k: (old_value, None), ...}
      identical:    {k: (value, value), ...}
    """
    removed_keys, kept_keys, new_keys = _compare_dict_keys(old_dict, new_dict)
    identical: Dict = {}
    changed: Dict = {}
    for k in kept_keys:
        new_value = new_dict[k]
        old_value = old_dict[k]
        if new_value == old_value:
            identical.setdefault(k, _identical_delta_tree_node(old_value))
        else:
            changed.setdefault(k, _changed_delta_tree_node(old_value, new_value))
    return {k: _new_delta_tree_node(new_dict[k]) for k in new_keys}, changed,\
           {k: _removed_delta_tree_node(old_dict[k]) for k in removed_keys}, identical


def _compare_dict_keys(old_dict, new_dict):
    """
    Returns the set relationships of the keys between two dictionaries:
    - relative complement of new_dict in old_dict
    - intersection of both
    - relative complement of old_dict in new_dict
    """
    old_keys, new_keys = set(old_dict), set(new_dict)
    return old_keys - new_keys, old_keys.intersection(new_keys),\
           new_keys - old_keys


def _new_delta_tree_node(value):
    return (None, value)


def _removed_delta_tree_node(value):
    return (value, None)


def _changed_delta_tree_node(old_value, new_value):
    return (old_value, new_value)


def _identical_delta_tree_node(value):
    return (value, value)<|MERGE_RESOLUTION|>--- conflicted
+++ resolved
@@ -1,8 +1,28 @@
-#!/usr/bin/env python3
-# -*- coding: utf-8 -*-
-# Copyright (C) 2019 tribe29 GmbH - License: GNU General Public License v2
-# This file is part of Checkmk (https://checkmk.com). It is subject to the terms and
-# conditions defined in the file COPYING, which is part of this source code package.
+#!/usr/bin/env python
+# -*- encoding: utf-8; py-indent-offset: 4 -*-
+# +------------------------------------------------------------------+
+# |             ____ _               _        __  __ _  __           |
+# |            / ___| |__   ___  ___| | __   |  \/  | |/ /           |
+# |           | |   | '_ \ / _ \/ __| |/ /   | |\/| | ' /            |
+# |           | |___| | | |  __/ (__|   <    | |  | | . \            |
+# |            \____|_| |_|\___|\___|_|\_\___|_|  |_|_|\_\           |
+# |                                                                  |
+# | Copyright Mathias Kettner 2017             mk@mathias-kettner.de |
+# +------------------------------------------------------------------+
+#
+# This file is part of Check_MK.
+# The official homepage is at http://mathias-kettner.de/check_mk.
+#
+# check_mk is free software;  you can redistribute it and/or modify it
+# under the  terms of the  GNU General Public License  as published by
+# the Free Software Foundation in version 2.  check_mk is  distributed
+# in the hope that it will be useful, but WITHOUT ANY WARRANTY;  with-
+# out even the implied warranty of  MERCHANTABILITY  or  FITNESS FOR A
+# PARTICULAR PURPOSE. See the  GNU General Public License for more de-
+# tails. You should have  received  a copy of the  GNU  General Public
+# License along with GNU Make; see the file  COPYING.  If  not,  write
+# to the Free Software Foundation, Inc., 51 Franklin St,  Fifth Floor,
+# Boston, MA 02110-1301 USA.
 """
 This module handles tree structures for HW/SW inventory system and
 structured monitoring data of Check_MK.
@@ -11,10 +31,8 @@
 import io
 import gzip
 import re
+# Just for tests
 import pprint
-from typing import AnyStr, Dict, List, Optional
-
-from six import ensure_str
 
 import cmk.utils.store as store
 from cmk.utils.exceptions import MKGeneralException
@@ -54,7 +72,7 @@
 #   '----------------------------------------------------------------------'
 
 
-class StructuredDataTree:
+class StructuredDataTree(object):
     """Interface for structured data tree"""
     def __init__(self):
         super(StructuredDataTree, self).__init__()
@@ -74,16 +92,14 @@
         parent = self._create_hierarchy(path[:-1])
         return parent.add_child(path[-1], child, tuple(path)).get_child_data()
 
-    def _validate_tree_path(self, tree_path: AnyStr) -> None:
+    def _validate_tree_path(self, tree_path):
         if not tree_path:
             raise MKGeneralException("Empty tree path or zero.")
-        # TODO: Check if bytes/ensure_str is necessary.
-        if not isinstance(tree_path, (bytes, str)):
+        if not isinstance(tree_path, (str, unicode)):
             raise MKGeneralException("Wrong tree path format. Must be of type string.")
-        tp = ensure_str(tree_path)
-        if not tp.endswith((":", ".")):
+        if not (tree_path.endswith(":") or tree_path.endswith(".")):
             raise MKGeneralException("No valid tree path.")
-        if bool(re.compile('[^a-zA-Z0-9_.:-]').search(tp)):
+        if bool(re.compile('[^a-zA-Z0-9_.:-]').search(tree_path)):
             raise MKGeneralException("Specified tree path contains unexpected characters.")
 
     def _parse_tree_path(self, tree_path):
@@ -109,26 +125,18 @@
     def save_to(self, path, filename, pretty=False):
         filepath = "%s/%s" % (path, filename)
         output = self.get_raw_tree()
-<<<<<<< HEAD
-        store.save_object_to_file(filepath, output, pretty=pretty)
-=======
         store.save_data_to_file(filepath, output, pretty=pretty)
->>>>>>> 75a18bda
 
         buf = io.BytesIO()
         with gzip.GzipFile(fileobj=buf, mode="wb") as f:
             f.write((repr(output) + "\n").encode("utf-8"))
-<<<<<<< HEAD
-        store.save_bytes_to_file(filepath + ".gz", buf.getvalue())
-=======
         store.save_file(filepath + ".gz", buf.getvalue())
->>>>>>> 75a18bda
 
         # Inform Livestatus about the latest inventory update
-        store.save_text_to_file("%s/.last" % path, u"")
+        store.save_file("%s/.last" % path, "")
 
     def load_from(self, filepath):
-        raw_tree = store.load_object_from_file(filepath)
+        raw_tree = store.load_data_from_file(filepath)
         return self.create_tree_from_raw_tree(raw_tree)
 
     def create_tree_from_raw_tree(self, raw_tree):
@@ -137,7 +145,7 @@
         return self
 
     def _create_hierarchy_from_data(self, raw_tree, parent, parent_path):
-        for edge, attrs in raw_tree.items():
+        for edge, attrs in raw_tree.iteritems():
             if not attrs:
                 continue
             if parent_path:
@@ -160,9 +168,9 @@
                     self._create_hierarchy_from_data(sub_raw_tree, container, abs_path)
 
     def _get_child_data(self, raw_entries):
-        leaf_data: Dict = {}
-        sub_raw_tree: Dict = {}
-        for k, v in raw_entries.items():
+        leaf_data = {}
+        sub_raw_tree = {}
+        for k, v in raw_entries.iteritems():
             if isinstance(v, dict):
                 # Dict based values mean that current key
                 # is a node.
@@ -187,7 +195,7 @@
             # Skipping invalid entries such as
             # {u'KEY': [LIST OF STRINGS], ...}
             try:
-                for v in entry.values():
+                for v in entry.itervalues():
                     if isinstance(v, list):
                         return False
             except AttributeError:
@@ -262,6 +270,12 @@
             filtered_tree._root.merge_with(sub_tree)
         return filtered_tree
 
+    #   ---testing--------------------------------------------------------------
+
+    def get_tree_repr(self):
+        # Just for testing
+        return self._root.get_tree_repr()
+
     def __repr__(self):
         return "%s(%s)" % (self.__class__.__name__, pprint.pformat(self.get_raw_tree()))
 
@@ -282,7 +296,7 @@
 #   '----------------------------------------------------------------------'
 
 
-class NodeAttribute:
+class NodeAttribute(object):
     """Interface for all node attributes"""
     def is_empty(self):
         raise NotImplementedError()
@@ -311,6 +325,12 @@
         raise NotImplementedError()
 
     def copy(self):
+        raise NotImplementedError()
+
+    #   ---testing--------------------------------------------------------------
+
+    def get_tree_repr(self):
+        # Just for testing
         raise NotImplementedError()
 
     def __repr__(self):
@@ -345,7 +365,8 @@
         return True
 
     def is_equal(self, foreign, edges=None):
-        for _, __, my_child, foreign_child in self._get_comparable_children(foreign, edges=edges):
+        for _, __, my_child, foreign_child in \
+            self._get_comparable_children(foreign, edges=edges):
             if not my_child.is_equal(foreign_child):
                 return False
         return True
@@ -399,7 +420,7 @@
         return delta_node
 
     def get_raw_tree(self):
-        tree: Dict = {}
+        tree = {}
         for edge, _, child in self.get_children():
             child_tree = child.get_raw_tree()
             if self._is_nested_numeration_tree(child):
@@ -414,7 +435,7 @@
 
     def _is_nested_numeration_tree(self, child):
         if isinstance(child, Container):
-            for key in child._edges:
+            for key in child._edges.keys():
                 if isinstance(key, int):
                     return True
         return False
@@ -441,7 +462,7 @@
 
     def _has_nested_numeration_node(self, node_data):
         for entry in node_data:
-            for v in entry.values():
+            for v in entry.itervalues():
                 if isinstance(v, list):
                     return True
         return False
@@ -450,8 +471,8 @@
         del self._edges[edge]
         parent = self.add_child(edge, Container(), abs_path)
         for nr, entry in enumerate(child_data):
-            attrs: Dict = {}
-            for k, v in entry.items():
+            attrs = {}
+            for k, v in entry.iteritems():
                 if isinstance(v, list):
                     numeration = parent.add_child(nr, Container(), abs_path+(nr,))\
                                        .add_child(k, Numeration(), abs_path+(nr,k))
@@ -474,6 +495,17 @@
             new_node.add_child(edge, child.copy(), abs_path)
         return new_node
 
+    #   ---testing--------------------------------------------------------------
+
+    def get_tree_repr(self):
+        # Just for testing
+        tree = {}
+        for edge, abs_path, child in self.get_children():
+            tree.setdefault(edge, {'__path__': abs_path})
+            key = '__%s__' % type(child).__name__[:3]
+            tree[edge].setdefault(key, child.get_tree_repr())
+        return tree
+
     #   ---container methods----------------------------------------------------
 
     def add_child(self, edge, child, abs_path=None):
@@ -520,18 +552,18 @@
     #   ---getting [sub] nodes/node attributes----------------------------------
 
     def get_edge_nodes(self):
-        return list(self._edges.items())
+        return self._edges.iteritems()
 
     def get_children(self, edges=None):
         """Returns a flatten list of tuples (edge, absolute path, child)"""
         children = set()
         if edges is None:
-            for edge, node in self._edges.items():
+            for edge, node in self._edges.iteritems():
                 node_abs_path = node.get_absolute_path()
                 for child in node.get_node_children():
                     children.add((edge, node_abs_path, child))
         else:
-            for edge, node in self._edges.items():
+            for edge, node in self._edges.iteritems():
                 if edge not in edges:
                     continue
                 node_abs_path = node.get_absolute_path()
@@ -543,7 +575,7 @@
         """Returns a flatten list of tuples (edge, absolute path, my child, foreign child)"""
         comparable_children = set()
         if edges is None:
-            edges = set(self._edges).union(foreign._edges)
+            edges = set(self._edges.keys()).union(set(foreign._edges.keys()))
         for edge in edges:
             my_node = self._edges.get(edge, Node())
             foreign_node = foreign._edges.get(edge, Node())
@@ -626,8 +658,8 @@
         raise NotImplementedError()
 
     def _get_filtered_entries(self, entries, keys):
-        filtered: Dict = {}
-        for k, v in entries.items():
+        filtered = {}
+        for k, v in entries.iteritems():
             if k in keys:
                 filtered.setdefault(k, v)
         return filtered
@@ -668,8 +700,8 @@
         remaining_own_rows, remaining_other_rows, identical_rows =\
             self._get_categorized_rows(other)
 
-        new_rows: List = []
-        removed_rows: List = []
+        new_rows = []
+        removed_rows = []
         compared_rows = []
         num_new, num_changed, num_removed = 0, 0, 0
         if not remaining_other_rows and remaining_own_rows:
@@ -691,24 +723,25 @@
 
         delta_node_rows = compared_rows\
                           + [{k: _new_delta_tree_node(v)
-                             for k,v in row.items()}
+                             for k,v in row.iteritems()}
                              for row in new_rows]\
                           + [{k: _removed_delta_tree_node(v)
-                             for k,v in row.items()}
+                             for k,v in row.iteritems()}
                              for row in removed_rows]
         if keep_identical:
-            delta_node_rows += [
-                {k: _identical_delta_tree_node(v) for k, v in row.items()} for row in identical_rows
-            ]
-        delta_node: Optional[Numeration] = None
+            delta_node_rows += [{k: _identical_delta_tree_node(v)
+                                 for k, v in row.iteritems()}
+                                for row in identical_rows]
         if delta_node_rows:
             delta_node = Numeration()
             delta_node.set_child_data(delta_node_rows)
+        else:
+            delta_node = None
         return len(new_rows) + num_new, num_changed,\
                len(removed_rows) + num_removed, delta_node
 
     def _get_categorized_rows(self, other):
-        identical_rows: List = []
+        identical_rows = []
         remaining_other_rows = []
         remaining_new_rows = []
         for row in other._numeration:
@@ -736,7 +769,7 @@
             num_new += len(new_entries)
             num_changed += len(changed_entries)
             num_removed += len(removed_entries)
-            row: Dict = {}
+            row = {}
             for entries in [new_entries, changed_entries, removed_entries]:
                 row.update(entries)
             if keep_identical or new_entries or changed_entries or removed_entries:
@@ -749,7 +782,7 @@
         delta_node = Numeration()
         data = []
         for entry in self._numeration:
-            data.append({k: encode_as(v) for k, v in entry.items()})
+            data.append({k: encode_as(v) for k, v in entry.iteritems()})
         delta_node.set_child_data(data)
         return delta_node
 
@@ -779,10 +812,13 @@
                 entry.update(foreign_num[key])
                 del foreign_num[key]
 
-        self._numeration += list(foreign_num.values())
+        self._numeration += foreign_num.values()
 
     def _get_numeration_keys(self):
-        return {key for row in self._numeration for key in row}
+        keys = set()
+        for entry in self._numeration:
+            keys.update(entry.keys())
+        return keys
 
     def _prepare_key(self, entry, keys):
         return tuple(entry[key] for key in sorted(keys) if key in entry)
@@ -791,6 +827,12 @@
         new_node = Numeration()
         new_node.set_child_data(self._numeration[:])
         return new_node
+
+    #   ---testing--------------------------------------------------------------
+
+    def get_tree_repr(self):
+        # Just for testing
+        return '[:]'
 
     #   ---leaf methods---------------------------------------------------------
 
@@ -844,7 +886,6 @@
     def compare_with(self, other, keep_identical=False):
         new, changed, removed, identical = \
             _compare_dicts(other._attributes, self._attributes)
-        delta_node: Optional[Attributes] = None
         if new or changed or removed:
             delta_node = Attributes()
             delta_node.set_child_data(new)
@@ -852,11 +893,13 @@
             delta_node.set_child_data(removed)
             if keep_identical:
                 delta_node.set_child_data(identical)
+        else:
+            delta_node = None
         return len(new), len(changed), len(removed), delta_node
 
     def encode_for_delta_tree(self, encode_as):
         delta_node = Attributes()
-        data = {k: encode_as(v) for k, v in self._attributes.items()}
+        data = {k: encode_as(v) for k, v in self._attributes.iteritems()}
         delta_node.set_child_data(data)
         return delta_node
 
@@ -870,6 +913,12 @@
         new_node = Attributes()
         new_node.set_child_data(self._attributes.copy())
         return new_node
+
+    #   ---testing--------------------------------------------------------------
+
+    def get_tree_repr(self):
+        # Just for testing
+        return '{:}'
 
     #   ---leaf methods---------------------------------------------------------
 
@@ -902,17 +951,18 @@
 #   '----------------------------------------------------------------------'
 
 
-class Node:
+class Node(object):
     """Node contains max. one node attribute per type."""
 
     CHILDREN_NAMES = [Container, Numeration, Attributes]
 
     def __init__(self, abs_path=None):
         super(Node, self).__init__()
+        self._children = {}
         if abs_path is None:
-            abs_path = tuple()
-        self._children = {}
-        self._abs_path = abs_path
+            self._abs_path = tuple()
+        else:
+            self._abs_path = abs_path
 
     def get_absolute_path(self):
         return self._abs_path
@@ -984,8 +1034,7 @@
       identical:    {k: (value, value), ...}
     """
     removed_keys, kept_keys, new_keys = _compare_dict_keys(old_dict, new_dict)
-    identical: Dict = {}
-    changed: Dict = {}
+    identical, changed = {}, {}
     for k in kept_keys:
         new_value = new_dict[k]
         old_value = old_dict[k]
@@ -1004,7 +1053,7 @@
     - intersection of both
     - relative complement of old_dict in new_dict
     """
-    old_keys, new_keys = set(old_dict), set(new_dict)
+    old_keys, new_keys = set(old_dict.keys()), set(new_dict.keys())
     return old_keys - new_keys, old_keys.intersection(new_keys),\
            new_keys - old_keys
 
