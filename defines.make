# Copyright (C) 2019 tribe29 GmbH - License: GNU General Public License v2
# This file is part of Checkmk (https://checkmk.com). It is subject to the terms and
# conditions defined in the file COPYING, which is part of this source code package.

#

REPO_PATH          := $(realpath $(dir $(lastword $(MAKEFILE_LIST))))

EDITION            := raw
EDITION_SHORT      := cre

ifneq (,$(wildcard $(REPO_PATH)/enterprise))
ENTERPRISE         := yes
EDITION            := enterprise
EDITION_SHORT      := cee
else
ENTERPRISE         := no
endif

ifneq (,$(wildcard $(REPO_PATH)/managed))
MANAGED            := yes
EDITION            := managed
EDITION_SHORT      := cme
else
MANAGED            := no
endif

<<<<<<< HEAD
VERSION            := 2.1.0i1
=======
VERSION            := 1.6.0p23
>>>>>>> 75a18bda
# Will be set to ".demo" by cmk build system when building a demo package
DEMO_SUFFIX        :=
OMD_VERSION        := $(VERSION).$(EDITION_SHORT)$(DEMO_SUFFIX)
# Do not use the the ".c?e" EDITION_SHORT suffix, the edition is part of the package name
# But keep the ".demo" suffix. Somehow inconsistent, but this is our scheme.
PKG_VERSION        := $(VERSION)$(DEMO_SUFFIX)
<<<<<<< HEAD

# Currently only used for the OMD package build cache. We did not want to use
# the branch name, because we want to re-use a single cache also for derived sandbox
# branches (1.7.0i1 -> 1.7.0).
# This needs to be changed in the master branch every time a stable branch is forked.
BRANCH_VERSION     := 2.1.0
# This automatism did not work well in all cases. There were daily build jobs that used
# e.g. 2020.02.08 as BRANCH_VERSION, even if they should use 1.7.0
#BRANCH_VERSION := $(shell echo "$(VERSION)" | sed -E 's/^([0-9]+.[0-9]+.[0-9]+).*$$/\1/')
# In case of "master daily builds" we get the DATE as BRANCH_VERSION, which is
# not what we want. TODO: Find a solution for this
#ifeq ($(BRANCH_VERSION),$(shell date +%Y.%m.%d))
#    BRANCH_VERSION := 1.7.0
#endif
=======
>>>>>>> 75a18bda

SHELL              := /bin/bash
# TODO: Be more strict - Add this:
#SHELL              := /bin/bash -e -o pipefail

# Helper for shell checkers / fixers with all shell script the tools
# should care about
# TODO: Complete this list
SHELL_FILES := \
	agents/check_mk_agent.linux \
	agents/check_mk_caching_agent.linux<|MERGE_RESOLUTION|>--- conflicted
+++ resolved
@@ -1,7 +1,26 @@
-# Copyright (C) 2019 tribe29 GmbH - License: GNU General Public License v2
-# This file is part of Checkmk (https://checkmk.com). It is subject to the terms and
-# conditions defined in the file COPYING, which is part of this source code package.
-
+# +------------------------------------------------------------------+
+# |             ____ _               _        __  __ _  __           |
+# |            / ___| |__   ___  ___| | __   |  \/  | |/ /           |
+# |           | |   | '_ \ / _ \/ __| |/ /   | |\/| | ' /            |
+# |           | |___| | | |  __/ (__|   <    | |  | | . \            |
+# |            \____|_| |_|\___|\___|_|\_\___|_|  |_|_|\_\           |
+# |                                                                  |
+# | Copyright Mathias Kettner 2014             mk@mathias-kettner.de |
+# +------------------------------------------------------------------+
+#
+# This file is part of Check_MK.
+# The official homepage is at http://mathias-kettner.de/check_mk.
+#
+# check_mk is free software;  you can redistribute it and/or modify it
+# under the  terms of the  GNU General Public License  as published by
+# the Free Software Foundation in version 2.  check_mk is  distributed
+# in the hope that it will be useful, but WITHOUT ANY WARRANTY;  with-
+# out even the implied warranty of  MERCHANTABILITY  or  FITNESS FOR A
+# PARTICULAR PURPOSE. See the  GNU General Public License for more de-
+# tails. You should have  received  a copy of the  GNU  General Public
+# License along with GNU Make; see the file  COPYING.  If  not,  write
+# to the Free Software Foundation, Inc., 51 Franklin St,  Fifth Floor,
+# Boston, MA 02110-1301 USA.
 #
 
 REPO_PATH          := $(realpath $(dir $(lastword $(MAKEFILE_LIST))))
@@ -25,34 +44,13 @@
 MANAGED            := no
 endif
 
-<<<<<<< HEAD
-VERSION            := 2.1.0i1
-=======
 VERSION            := 1.6.0p23
->>>>>>> 75a18bda
 # Will be set to ".demo" by cmk build system when building a demo package
 DEMO_SUFFIX        :=
 OMD_VERSION        := $(VERSION).$(EDITION_SHORT)$(DEMO_SUFFIX)
 # Do not use the the ".c?e" EDITION_SHORT suffix, the edition is part of the package name
 # But keep the ".demo" suffix. Somehow inconsistent, but this is our scheme.
 PKG_VERSION        := $(VERSION)$(DEMO_SUFFIX)
-<<<<<<< HEAD
-
-# Currently only used for the OMD package build cache. We did not want to use
-# the branch name, because we want to re-use a single cache also for derived sandbox
-# branches (1.7.0i1 -> 1.7.0).
-# This needs to be changed in the master branch every time a stable branch is forked.
-BRANCH_VERSION     := 2.1.0
-# This automatism did not work well in all cases. There were daily build jobs that used
-# e.g. 2020.02.08 as BRANCH_VERSION, even if they should use 1.7.0
-#BRANCH_VERSION := $(shell echo "$(VERSION)" | sed -E 's/^([0-9]+.[0-9]+.[0-9]+).*$$/\1/')
-# In case of "master daily builds" we get the DATE as BRANCH_VERSION, which is
-# not what we want. TODO: Find a solution for this
-#ifeq ($(BRANCH_VERSION),$(shell date +%Y.%m.%d))
-#    BRANCH_VERSION := 1.7.0
-#endif
-=======
->>>>>>> 75a18bda
 
 SHELL              := /bin/bash
 # TODO: Be more strict - Add this:
