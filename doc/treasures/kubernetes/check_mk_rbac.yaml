---
apiVersion: v1
kind: Namespace
metadata:
  name: check-mk
---
kind: ServiceAccount
apiVersion: v1
metadata:
  name: check-mk
  namespace: check-mk
---
apiVersion: rbac.authorization.k8s.io/v1
kind: ClusterRole
metadata:
  name: check-mk
rules:
- apiGroups:
  - ""
  - storage.k8s.io
  - rbac.authorization.k8s.io
  - apps
  - extensions
  - batch
  - autoscaling
  - networking.k8s.io/v1beta1
  resources:
  - componentstatuses
  - nodes
  - nodes/proxy
  - services
  - pods
  - configmaps
  - secrets
  - resourcequotas
  - replicationcontrollers
  - limitranges
  - persistentvolumeclaims
  - persistentvolumes
  - namespaces
  - endpoints
  - storageclasses
  - clusterroles
  - roles
  - daemonsets
  - deployments
  - replicasets
<<<<<<< HEAD
  - ingresses
=======
>>>>>>> 75a18bda
  - statefulsets
  - cronjobs
  - jobs
  - horizontalpodautoscalers
<<<<<<< HEAD
=======
  - ingresses
>>>>>>> 75a18bda
  verbs: ["get", "list"]
- apiGroups:
  - custom.metrics.k8s.io
  resources: ["*"]
  verbs:
  - get
  - list
- nonResourceURLs:
  - /version
  - /healthz
  - /metrics
  verbs: ["get"]
---
apiVersion: rbac.authorization.k8s.io/v1
kind: ClusterRoleBinding
metadata:
  name: check-mk
roleRef:
  apiGroup: rbac.authorization.k8s.io
  kind: ClusterRole
  name: check-mk
subjects:
- kind: ServiceAccount
  name: check-mk
  namespace: check-mk<|MERGE_RESOLUTION|>--- conflicted
+++ resolved
@@ -45,18 +45,11 @@
   - daemonsets
   - deployments
   - replicasets
-<<<<<<< HEAD
-  - ingresses
-=======
->>>>>>> 75a18bda
   - statefulsets
   - cronjobs
   - jobs
   - horizontalpodautoscalers
-<<<<<<< HEAD
-=======
   - ingresses
->>>>>>> 75a18bda
   verbs: ["get", "list"]
 - apiGroups:
   - custom.metrics.k8s.io
