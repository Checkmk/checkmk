#!/usr/bin/env python3
# -*- coding: utf-8 -*-
# Copyright (C) 2019 tribe29 GmbH - License: GNU General Public License v2
# This file is part of Checkmk (https://checkmk.com). It is subject to the terms and
# conditions defined in the file COPYING, which is part of this source code package.

# Fetches the current state of all services of a host via Multisite and
# outputs an <<<mrpe>>> section reflecting these states. This script is
# intended to be used as a datasource program.
#
# Why? This allows you to "import" monitoring data from another
# Checkmk system via HTTP without having livestatus access. The
# administrator of the remote system has full control over this
# channel and can also select a subset of hosts/services to export
# by simply using standard contact <-> object relation for that
# user.
#
# How to setup:
# 1. On the remote system create a user for the export and
#    set its authentication method to 'Automation'. In this
#    step a secret is being created.
# 2. In your local monitoring system create one host for
#    each remote host that you want to import (sorry, this
#    has really to be done manually)
# 3. Configure this script as a datasource program for those
#    hosts. Call me with --help for details.
# 4. Do Inventory and activate your configuration
#
# Note: Whenever the list of services of an imported host
# changes on the remote system you have to do a re-inventory
# of that host.
#
# Here is an example for a datasource_programs-definition (assuming
# that the user is "automation"):
# "$OMD_ROOT/local/lib/multisite_to_mrpe --secret dasistgeheim --url http://localhost/remote/check_mk/ <HOST>"
#

import getopt
import os
import subprocess
import sys
from typing import NoReturn

import urllib.parse

omd_site = os.getenv("OMD_SITE")
omd_root = os.getenv("OMD_ROOT")


def convert_from_multisite(response):
    headers = response[0]
    return [dict(zip(headers, line)) for line in response[1:]]


def bail_out(reason):
    # type: (str) -> NoReturn
    sys.stderr.write(reason + "\n")
    sys.exit(1)


def verbose(text):
    if opt_verbose:
        sys.stdout.write(text + "\n")


def usage():
    sys.stdout.write("""Usage: multisite_to_mrpe -U URL {-P PASSWORD|-S SECRET} [OPTIONS] HOST

This program is intended to be used as a datasource program.
It fetches the current state of all services of a host
from a remote Multisite and create a <<<mrpe>>> section
from it. That way all those services can be added to the
monitoring of another OMD site.

URL is the
/check_mk/ e.g.  http://someserver.abc/prod/check_mk/

Options:
  -h, --help          Show this help and exit
  -v, --verbose       Show what's going on
  -u, --user U        Name of automation user (default: "automation")
  -U, --url U         Multisite URL of the remote server including
  -S, --secret S      Automation secret (default: public)
  -P, --password P    Use HTTP password P (when using BasicAuth, no Cookies)
      --debug         Let Python exceptions come through

""")


short_options = 'hvu:U:S:P:'
long_options = ["help", "verbose", "user=", "url=", "secret=", "debug", "password="]

opt_verbose = False
opt_user = "automation"
opt_secret = None
opt_password = None
opt_url = None
opt_debug = False

if omd_site:
    opt_url = "http://localhost/" + omd_site + "/check_mk/"

try:
    opts, args = getopt.getopt(sys.argv[1:], short_options, long_options)
except getopt.GetoptError as err:
    sys.stderr.write("%s\n\n" % err)
    usage()
    sys.exit(1)

for o, a in opts:
    # Docu modes
    if o in ['-h', '--help']:
        usage()
        sys.exit(0)

    # Modifiers
    elif o in ['-v', '--verbose']:
        opt_verbose = True
    elif o == '--debug':
        opt_debug = True
    elif o in ['-u', '--user']:
        opt_user = a
    elif o in ['-S', '--secret']:
        opt_secret = a
    elif o in ['-P', '--password']:
        opt_password = a
    elif o in ['-U', '--url']:
        opt_url = a

if not opt_secret and not opt_password:
    bail_out("You must specify either -P or -S.")

if not opt_url:
    bail_out("Please specify the URL to Check_MK Multisite with -U.")

if not opt_url.endswith("/check_mk/"):
    bail_out("The automation URL must end with /check_mk/")

if not args:
    bail_out("Please specify the host to query services for")

arg_host = args[0]

verbose("Host:             " + arg_host)
verbose("Multisite-URL:    " + opt_url)
verbose("User:             " + opt_user)
if opt_secret:
    verbose("Authentication:   Cookies")
    verbose("Secret:           " + opt_secret)
else:
    verbose("Authentication:   HTTP BasicAuth")
    verbose("Password:         " + ("" if opt_password is None else opt_password))


def make_url(base, vs):
    return base + "?" + urllib.parse.urlencode(vs)


variables = [
    ("host", arg_host),
    ("view_name", "host_export"),
    ("output_format", "python"),
]

if opt_secret:
    variables += [("_username", opt_user), ("_secret", opt_secret)]

url = make_url(opt_url + "view.py", variables)
verbose("URL:              " + url)

try:
    arguments = [
        'curl',
        '--silent',
        '--insecure',
    ]
    if opt_password:
        arguments.append('--user')
        arguments.append("%s:%s" % (opt_user, opt_password))
    else:
        arguments.append(opt_user)
    arguments.append(url)
    verbose("Calling:          " + " ".join(arguments))

    process = subprocess.Popen(
        arguments,
        executable='curl',
        stdout=subprocess.PIPE,
        encoding="utf-8",
    )
    answer, _stderr = process.communicate()
    result = process.wait()
    print(result)
    if answer.startswith("ERROR:"):
        bail_out("Error response from remote Multisite: %s" % answer[7:])
    try:
        parsed = eval(answer)
    except Exception:
        bail_out("Invalid response from Multisite: %s\n" % answer)

    services = convert_from_multisite(eval(answer))
except Exception as e:
    if opt_debug:
        raise
    bail_out("Cannot call Multisite URL: %s" % e)

sys.stdout.write('<<<mrpe>>>\n')

for service in services:
    state = {"OK": 0, "WARN": 1, "CRIT": 2, "UNKNOWN": 3}.get(service['service_state'])
    if state is not None:  # skip pending services
<<<<<<< HEAD
        msg = "(%s) %s %d %s|%s\n" % (
            service["svc_check_command"].replace(" ", "_"),
            service["service_description"].replace(" ", "_"),
            state,
            service["svc_plugin_output"],
            service["svc_perf_data"],
        )
        sys.stdout.write(msg)
=======
        sys.stdout.write(
            "(%s) %s %d %s|%s\n" %
            (service["svc_check_command"].replace(" ", "_"), service["service_description"].replace(
                " ", "_"), state, service["svc_plugin_output"], service["svc_perf_data"]))
>>>>>>> 75a18bda
<|MERGE_RESOLUTION|>--- conflicted
+++ resolved
@@ -1,15 +1,12 @@
-#!/usr/bin/env python3
-# -*- coding: utf-8 -*-
-# Copyright (C) 2019 tribe29 GmbH - License: GNU General Public License v2
-# This file is part of Checkmk (https://checkmk.com). It is subject to the terms and
-# conditions defined in the file COPYING, which is part of this source code package.
+#!/usr/bin/python
+# encoding: utf-8
 
 # Fetches the current state of all services of a host via Multisite and
 # outputs an <<<mrpe>>> section reflecting these states. This script is
 # intended to be used as a datasource program.
 #
 # Why? This allows you to "import" monitoring data from another
-# Checkmk system via HTTP without having livestatus access. The
+# Check_MK system via HTTP without having livestatus access. The
 # administrator of the remote system has full control over this
 # channel and can also select a subset of hosts/services to export
 # by simply using standard contact <-> object relation for that
@@ -35,13 +32,7 @@
 # "$OMD_ROOT/local/lib/multisite_to_mrpe --secret dasistgeheim --url http://localhost/remote/check_mk/ <HOST>"
 #
 
-import getopt
-import os
-import subprocess
-import sys
-from typing import NoReturn
-
-import urllib.parse
+import os, sys, getopt, time, urllib, subprocess
 
 omd_site = os.getenv("OMD_SITE")
 omd_root = os.getenv("OMD_ROOT")
@@ -53,7 +44,6 @@
 
 
 def bail_out(reason):
-    # type: (str) -> NoReturn
     sys.stderr.write(reason + "\n")
     sys.exit(1)
 
@@ -102,7 +92,7 @@
 
 try:
     opts, args = getopt.getopt(sys.argv[1:], short_options, long_options)
-except getopt.GetoptError as err:
+except getopt.GetoptError, err:
     sys.stderr.write("%s\n\n" % err)
     usage()
     sys.exit(1)
@@ -149,11 +139,11 @@
     verbose("Secret:           " + opt_secret)
 else:
     verbose("Authentication:   HTTP BasicAuth")
-    verbose("Password:         " + ("" if opt_password is None else opt_password))
-
-
-def make_url(base, vs):
-    return base + "?" + urllib.parse.urlencode(vs)
+    verbose("Password:         " + opt_password)
+
+
+def make_url(base, variables):
+    return base + "?" + urllib.urlencode(variables)
 
 
 variables = [
@@ -182,24 +172,19 @@
     arguments.append(url)
     verbose("Calling:          " + " ".join(arguments))
 
-    process = subprocess.Popen(
-        arguments,
-        executable='curl',
-        stdout=subprocess.PIPE,
-        encoding="utf-8",
-    )
-    answer, _stderr = process.communicate()
+    process = subprocess.Popen(arguments, executable='curl', stdout=subprocess.PIPE)
+    answer, stderrdata = process.communicate()
     result = process.wait()
-    print(result)
+    print result
     if answer.startswith("ERROR:"):
         bail_out("Error response from remote Multisite: %s" % answer[7:])
     try:
         parsed = eval(answer)
-    except Exception:
+    except:
         bail_out("Invalid response from Multisite: %s\n" % answer)
 
     services = convert_from_multisite(eval(answer))
-except Exception as e:
+except Exception, e:
     if opt_debug:
         raise
     bail_out("Cannot call Multisite URL: %s" % e)
@@ -209,18 +194,7 @@
 for service in services:
     state = {"OK": 0, "WARN": 1, "CRIT": 2, "UNKNOWN": 3}.get(service['service_state'])
     if state is not None:  # skip pending services
-<<<<<<< HEAD
-        msg = "(%s) %s %d %s|%s\n" % (
-            service["svc_check_command"].replace(" ", "_"),
-            service["service_description"].replace(" ", "_"),
-            state,
-            service["svc_plugin_output"],
-            service["svc_perf_data"],
-        )
-        sys.stdout.write(msg)
-=======
         sys.stdout.write(
             "(%s) %s %d %s|%s\n" %
             (service["svc_check_command"].replace(" ", "_"), service["service_description"].replace(
-                " ", "_"), state, service["svc_plugin_output"], service["svc_perf_data"]))
->>>>>>> 75a18bda
+                " ", "_"), state, service["svc_plugin_output"], service["svc_perf_data"]))