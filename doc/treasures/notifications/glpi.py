--- conflicted
+++ resolved
@@ -1,14 +1,12 @@
-#!/usr/bin/env python3
-# -*- coding: utf-8 -*-
+#!/usr/bin/python
 # Create/Update/Remove GLPI Ticket
 # Bulk: No
 
-import ast
+from socket import socket, AF_UNIX, SOCK_STREAM, SHUT_WR
+import os
 import logging
-import os
+import time
 import re
-from socket import socket, AF_UNIX, SOCK_STREAM, SHUT_WR
-import time
 
 log = logging.getLogger("ticket_log")
 
@@ -32,17 +30,13 @@
     to the environment in the calling script:
     EC_ID, EC_PHASE, EC_HOST, EC_CONTACT, EC_TEXT, EC_STATE, EC_COMMENT
     """
-<<<<<<< HEAD
-    class Source(object):
-=======
     class Source:
->>>>>>> 75a18bda
         Notification, EventConsole = range(2)
 
-    class What(object):
+    class What:
         Host, Service = range(2)
 
-    class Type(object):
+    class Type:
         Problem, Recovery, Flapping, FlappingStop, Acknowledgement, Other = range(6)
 
     def __init__(self, live_status):
@@ -183,7 +177,8 @@
         match = re.search(r"\[Incident ID: ([^;\]]*)", comment)
         if match:
             return match.group(1)
-        return None
+        else:
+            return None
 
     def close(self):
         if self.__source == Incident.Source.Notification:
@@ -197,7 +192,8 @@
         self.__id = identifier
         if self.__source == Incident.Source.EventConsole:
             return self.__store_incident_id_ec()
-        return self.__store_incident_id_notification()
+        else:
+            return self.__store_incident_id_notification()
 
     def event_type(self):
         return self.__type
@@ -271,11 +267,12 @@
                 'host': incident.host(),
                 'state': self.__render_state(incident.state())
             }
-        return "Service %(service)s on host %(host)s is %(state)s!" % {
-            'service': incident.service(),
-            'host': incident.host(),
-            'state': self.__render_state(incident.state())
-        }
+        else:
+            return "Service %(service)s on host %(host)s is %(state)s!" % {
+                'service': incident.service(),
+                'host': incident.host(),
+                'state': self.__render_state(incident.state())
+            }
 
     def render_message(self, incident):
         if incident.what() == Incident.What.Host:
@@ -316,7 +313,7 @@
         self.__livestatus_path = socket_path
 
     def query(self, lql):
-        sock = ::socket(AF_UNIX, SOCK_STREAM)
+        sock = socket(AF_UNIX, SOCK_STREAM)
         sock.connect(self.__livestatus_path)
 
         sock.send(lql + "\n")
@@ -328,10 +325,18 @@
     def query_obj(self, lql):
         lql = lql + "\nOutputFormat: python\n"
         obj_string = "\n".join(list(self.query(lql)))
-        return ast.literal_eval(obj_string) if obj_string else []
+
+        if not obj_string:
+            return []
+        else:
+            try:
+                import ast
+                return ast.literal_eval(obj_string)
+            except ImportError:
+                return eval(obj_string)
 
     def execute(self, lql):
-        sock = ::socket(AF_UNIX, SOCK_STREAM)
+        sock = socket(AF_UNIX, SOCK_STREAM)
         sock.connect(self.__livestatus_path)
 
         sock.send(lql + "\n")
@@ -361,7 +366,7 @@
     """
     interfaces = {}
 
-    class Urgency(object):
+    class Urgency:
         Low, Medium, High, Ultra = range(4)
 
     def __init__(self, settings):
@@ -413,7 +418,7 @@
 
 class InterfaceGLPI(TicketInterface):
 
-    from xmlrpc.client import ServerProxy, Error, ProtocolError, ResponseError, Fault  # nosec
+    from xmlrpclib import ServerProxy, Error, ProtocolError, ResponseError, Fault  # nosec
 
     urgency_map = {
         TicketInterface.Urgency.Low: 1,
@@ -459,7 +464,7 @@
         if self.__session:
             self.__server.glpi.doLogout({'session': self.__session})
 
-    def create_ticket(self, title, message, urgency, ticket_id):
+    def create_ticket(self, title, message, urgency):
         # typo in glpi webservices api: "urgancy"
         response = self.__server.glpi.createTicket({
             'session': self.__session,
@@ -470,30 +475,22 @@
         log.debug("create ticket response: %s", response)
         return response['id']
 
-    # def __resolve_id(self, ticket_id):
-    #     response = self.__server.listTickets({
-    #         'recipient': self.__own_name,    # only tickets reported through this account
-    #         'status': 'notclosed'
-    #     })
-
-<<<<<<< HEAD
-    #     for ticket in response:
-    #         # title and name of a ticket are the same thing, the naming is not consistent
-    #         # in the API
-    #         if ticket['name'].endswith(self.__format_ticket_id(ticket_id)):
-    #             return ticket['id']
-
-=======
+    """
+    def __resolve_id(self, ticket_id):
+        response = self.__server.listTickets({
+            'recipient': self.__own_name,    # only tickets reported through this account
+            'status': 'notclosed'
+        })
+
         for ticket in response:
             # title and name of a ticket are the same thing, the naming is not consistent
             # in the API
             if ticket['name'].endswith(self.__format_ticket_id(ticket_id)):
                 return ticket['id']
     """
->>>>>>> 75a18bda
     def add_ticket_comment(self, ticket_id, message):
         log.info("sess %s, tick %s, cont %s", self.__session, ticket_id, message)
-        self.__server.glpi.addTicketFollowup({
+        response = self.__server.glpi.addTicketFollowup({
             'session': self.__session,
             'ticket': ticket_id,
             'content': message
@@ -535,17 +532,15 @@
     }
 
     if os.path.isfile(defaults_cfg):
-        exec(open(defaults_cfg).read(), settings, settings)
+        execfile(defaults_cfg, settings, settings)
     if os.path.isfile(ticket_cfg):
-        exec(open(ticket_cfg).read(), settings, settings)
+        execfile(ticket_cfg, settings, settings)
 
     # execfile put all tho globals into settings, including modules.
     # This doesn't acually hurt but let's clean up a bit anyway
-    return {
-        key: value  #
-        for key, value in settings.items()
-        if isinstance(value, (bool, int, str))
-    }
+    return dict((key, value)
+                for key, value in settings.iteritems()
+                if isinstance(value, str) or isinstance(value, int) or isinstance(value, bool))
 
 
 def init_logging(base_dir, settings):
@@ -642,7 +637,7 @@
 if __name__ == "__main__":
     try:
         main()
-    except Exception:
+    except Exception as e:
         if log is not None:
             log.exception("Unhandled exception")
         else:
