#!/usr/bin/env python3
# -*- coding: utf-8 -*-
# Copyright (C) 2019 tribe29 GmbH - License: GNU General Public License v2
# This file is part of Checkmk (https://checkmk.com). It is subject to the terms and
# conditions defined in the file COPYING, which is part of this source code package.

import cmk.utils.version as cmk_version
import cmk.utils.paths


# put this script into local/share/check_mk/web/plugins/wato
# of a slave site
# this deletes all WATO folders immediatelly after sync except one
# folder with the same name as the site name of the slave site
#
# it can be used to avoid a customer to see config of other customers
# for this to work you need to have one folder per customer on the top
# level and one site per customer with exactly the same name
def pre_activate_changes_cleanup(_unused):
    log = open('%s/tmp/hook.log' % cmk.utils.paths.omd_root, 'w')
<<<<<<< HEAD
    log.write('omd_site: %s, omd_root: %s\n' % (cmk_version.omd_site(), cmk.utils.paths.omd_root))
=======
    log.write('omd_site: %s, omd_root: %s\n' % (cmk.omd_site(), cmk.utils.paths.omd_root))
>>>>>>> 75a18bda
    confd = "%s/etc/check_mk/conf.d/wato/" % cmk.utils.paths.omd_root
    for _dirname, dirnames, _filenames in os.walk(confd):
        for subdirname in dirnames:
            if subdirname == cmk.utils.paths.omd_site:
                log.write("keeping subdir: %s\n" % subdirname)
            else:
                log.write("deletinging subdir: %s\n" % subdirname)
                shutil.rmtree(confd + subdirname)
        break
    log.close()


register_hook('pre-activate-changes', pre_activate_changes_cleanup)<|MERGE_RESOLUTION|>--- conflicted
+++ resolved
@@ -1,10 +1,29 @@
-#!/usr/bin/env python3
-# -*- coding: utf-8 -*-
-# Copyright (C) 2019 tribe29 GmbH - License: GNU General Public License v2
-# This file is part of Checkmk (https://checkmk.com). It is subject to the terms and
-# conditions defined in the file COPYING, which is part of this source code package.
+#!/usr/bin/python
+# -*- encoding: utf-8; py-indent-offset: 4 -*-
+# +------------------------------------------------------------------+
+# |             ____ _               _        __  __ _  __           |
+# |            / ___| |__   ___  ___| | __   |  \/  | |/ /           |
+# |           | |   | '_ \ / _ \/ __| |/ /   | |\/| | ' /            |
+# |           | |___| | | |  __/ (__|   <    | |  | | . \            |
+# |            \____|_| |_|\___|\___|_|\_\___|_|  |_|_|\_\           |
+# |                                                                  |
+# | Copyright Mathias Kettner 2014             mk@mathias-kettner.de |
+# +------------------------------------------------------------------+
+#
+# This file is part of Check_MK.
+# The official homepage is at http://mathias-kettner.de/check_mk.
+#
+# check_mk is free software;  you can redistribute it and/or modify it
+# under the  terms of the  GNU General Public License  as published by
+# the Free Software Foundation in version 2.  check_mk is  distributed
+# in the hope that it will be useful, but WITHOUT ANY WARRANTY;  with-
+# out even the implied warranty of  MERCHANTABILITY  or  FITNESS FOR A
+# PARTICULAR PURPOSE. See the  GNU General Public License for more de-
+# tails. You should have  received  a copy of the  GNU  General Public
+# License along with GNU Make; see the file  COPYING.  If  not,  write
+# to the Free Software Foundation, Inc., 51 Franklin St,  Fifth Floor,
+# Boston, MA 02110-1301 USA.
 
-import cmk.utils.version as cmk_version
 import cmk.utils.paths
 
 
@@ -18,13 +37,9 @@
 # level and one site per customer with exactly the same name
 def pre_activate_changes_cleanup(_unused):
     log = open('%s/tmp/hook.log' % cmk.utils.paths.omd_root, 'w')
-<<<<<<< HEAD
-    log.write('omd_site: %s, omd_root: %s\n' % (cmk_version.omd_site(), cmk.utils.paths.omd_root))
-=======
     log.write('omd_site: %s, omd_root: %s\n' % (cmk.omd_site(), cmk.utils.paths.omd_root))
->>>>>>> 75a18bda
     confd = "%s/etc/check_mk/conf.d/wato/" % cmk.utils.paths.omd_root
-    for _dirname, dirnames, _filenames in os.walk(confd):
+    for dirname, dirnames, filenames in os.walk(confd):
         for subdirname in dirnames:
             if subdirname == cmk.utils.paths.omd_site:
                 log.write("keeping subdir: %s\n" % subdirname)
