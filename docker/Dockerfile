--- conflicted
+++ resolved
@@ -1,16 +1,8 @@
-<<<<<<< HEAD
-FROM debian:buster-slim
-LABEL maintainer="feedback@checkmk.com"
-
-# Pure build time variable declarations (docker build --build-arg KEY=val)
-ARG CMK_VERSION="2.1.0i1"
-=======
 FROM debian:stretch-slim
 LABEL maintainer="feedback@checkmk.com"
 
 # Pure build time variable declarations (docker build --build-arg KEY=val)
 ARG CMK_VERSION="1.6.0p23"
->>>>>>> 75a18bda
 # Choose one of: raw, enterprise, managed
 ARG CMK_EDITION="raw"
 
@@ -34,7 +26,7 @@
 COPY needed-packages /needed-packages
 
 # First install the tools we need for fetching the package and installation
-# Then fetch the package and install it. This will make sure all Checkmk
+# Then fetch the package and install it. This will make sure all Check_MK
 # containers will share all dependencies, including this step.
 # hadolint ignore=SC2046,DL3008
 RUN set -e \
@@ -52,10 +44,6 @@
         iputils-ping \
         dpkg-sig \
         net-tools \
-<<<<<<< HEAD
-        git \
-=======
->>>>>>> 75a18bda
         $(cat needed-packages) \
     && apt-get clean \
     && rm /usr/sbin/policy-rc.d \
@@ -63,11 +51,11 @@
     && rm needed-packages
 
 #
-# Optionally copy an existing Checkmk debian package to the container. In case the file is
+# Optionally copy an existing Check_MK debian package to the container. In case the file is
 # available that is later used by the build procedure the file will not be downloaded.
-COPY check-mk-${CMK_EDITION}-${CMK_VERSION}_0.buster_*.deb Check_MK-pubkey.gpg /
+COPY check-mk-${CMK_EDITION}-${CMK_VERSION}_0.stretch_*.deb Check_MK-pubkey*gpg needed-packages /
 
-# Now install the Checkmk version specific things
+# Now install the Check_MK version specific things
 # hadolint ignore=DL3003,DL3008,DL4006
 RUN set -e \
     && mkdir -p /usr/share/man/man8 \
@@ -75,32 +63,26 @@
     && chmod +x /usr/sbin/policy-rc.d \
     && export DEBIAN_FRONTEND=noninteractive \
     && PKG_NAME="check-mk-${CMK_EDITION}-${CMK_VERSION}" \
-<<<<<<< HEAD
-    && PKG_FILE="${PKG_NAME}_0.buster_$(dpkg --print-architecture).deb" \
-    && CREDENTIALS_URL="http://localhost:8000/secret" \
-    && if [ ! -e "/${PKG_FILE}" ]; then \
-        echo "Receive download credentials from ${CREDENTIALS_URL}..." && \
-        CMK_DL_CREDENTIALS=$(curl -fsS "${CREDENTIALS_URL}") && \
-=======
     && PKG_FILE="${PKG_NAME}_0.stretch_$(dpkg --print-architecture).deb" \
     && CREDENTIALS_URL="http://localhost:8000/secret" \
     && if [ ! -e "/${PKG_FILE}" ]; then \
         echo "Receive download credentials from ${CREDENTIALS_URL}..." && \
         CMK_DL_CREDENTIALS=$(curl -sS "${CREDENTIALS_URL}") && \
->>>>>>> 75a18bda
         echo "Downloading ${PKG_FILE}..." && \
         echo "--user \"${CMK_DL_CREDENTIALS}\"" \
-            | curl -f -o "${PKG_FILE}" -K - "${CMK_DL_URL}/${CMK_VERSION}/${PKG_FILE}" ; \
+            | curl -o "${PKG_FILE}" -K - "${CMK_DL_URL}/${CMK_VERSION}/${PKG_FILE}" ; \
        fi \
-    && gpg -q --import "/Check_MK-pubkey.gpg" \
+    && if [ ! -e "/Check_MK-pubkey.gpg" ]; then \
+        echo "Downloading Check_MK-pubkey.gpg..." && \
+        curl -sS "${CMK_DL_URL}/Check_MK-pubkey.gpg" \
+            | gpg -q --import ; \
+       else \
+            gpg -q --import "/Check_MK-pubkey.gpg" ; \
+       fi \
     && dpkg-sig --verify "${PKG_FILE}" \
     && dpkg -i "${PKG_FILE}" \
     && dpkg -i "$(ls /omd/versions/default/share/check_mk/agents/check-mk-agent_*-1_all.deb)" \
-<<<<<<< HEAD
-    && rm -f -- *.deb *.gpg \
-=======
     && rm -f -- *.deb *.gpg needed-packages \
->>>>>>> 75a18bda
     && apt-get clean \
     && rm /usr/sbin/policy-rc.d \
     && rm -rf /var/lib/apt/lists/*
@@ -114,7 +96,7 @@
     org.opencontainers.image.url="https://checkmk.com/"
 
 # Ports:
-# 5000 - Serves the Checkmk GUI
+# 5000 - Serves the Check_MK GUI
 # 6557 - Serves Livestatus (if enabled via "omd config")
 EXPOSE 5000 6557
 
