#!/bin/bash
# Copyright (C) 2019 tribe29 GmbH - License: GNU General Public License v2
# This file is part of Checkmk (https://checkmk.com). It is subject to the terms and
# conditions defined in the file COPYING, which is part of this source code package.

set -e -o pipefail

<<<<<<< HEAD
HOOKROOT=/docker-entrypoint.d

exec_hook() {
    HOOKDIR="$HOOKROOT/$1"
    if [ -d "$HOOKDIR" ]; then
        pushd "$HOOKDIR" >/dev/null
        for hook in *; do
            if [ ! -d "$hook" ] && [ -x "$hook" ]; then
                echo "### Running $HOOKDIR/$hook"
                ./"$hook"
            fi
        done
        popd >/dev/null
    fi
}

create_system_apache_config() {
=======
function create_system_apache_config() {
>>>>>>> 75a18bda
    # We have the special situation that the site apache is directly accessed from
    # external without a system apache reverse proxy. We need to disable the canonical
    # name redirect here to make redirects work as expected.
    #
    # In a reverse proxy setup the proxy would rewrite the host to the host requested by the user.
    # See omd/packages/apache-omd/skel/etc/apache/apache.conf for further information.
    #
    # The ServerName also needs to be in a special way. See
    # (https://forum.checkmk.com/t/check-mk-running-behind-lb-on-port-80-redirects-to-url-including-port-5000/16545)
    APACHE_DOCKER_CFG="/omd/sites/$CMK_SITE_ID/etc/apache/conf.d/cmk_docker.conf"
<<<<<<< HEAD
    echo -e "# Created for Checkmk docker container\\n\\nUseCanonicalName Off\\nServerName 127.0.0.1\\n" >"$APACHE_DOCKER_CFG"
    chown "$CMK_SITE_ID:$CMK_SITE_ID" "$APACHE_DOCKER_CFG"
    # Redirect top level requests to the sites base url
    echo -e "# Redirect top level requests to the sites base url\\nRedirectMatch 302 ^/$ /$CMK_SITE_ID/\\n" >>"$APACHE_DOCKER_CFG"
}

exec_hook pre-entrypoint

=======
    echo -e "# Created for Checkmk docker container\n\nUseCanonicalName Off\nServerName 127.0.0.1\n" >"$APACHE_DOCKER_CFG"
    chown "$CMK_SITE_ID:$CMK_SITE_ID" "$APACHE_DOCKER_CFG"
    # Redirect top level requests to the sites base url
    echo -e "# Redirect top level requests to the sites base url\nRedirectMatch 302 ^/$ /$CMK_SITE_ID/\n" >>"$APACHE_DOCKER_CFG"
}

>>>>>>> 75a18bda
if [ -z "$CMK_SITE_ID" ]; then
    echo "ERROR: No site ID given"
    exit 1
fi

trap 'omd stop '"$CMK_SITE_ID"'; exit 0' SIGTERM SIGHUP SIGINT

# Prepare local MTA for sending to smart host
# TODO: Syslog is only added to support postfix. Can we please find a better solution?
if [ -n "$MAIL_RELAY_HOST" ]; then
    echo "### PREPARE POSTFIX (Hostname: $HOSTNAME, Relay host: $MAIL_RELAY_HOST)"
    echo "$HOSTNAME" >/etc/mailname
    postconf -e myorigin="$HOSTNAME"
    postconf -e mydestination="$(hostname -a), $(hostname -A), localhost.localdomain, localhost"
    postconf -e relayhost="$MAIL_RELAY_HOST"
    postconf -e mynetworks="127.0.0.0/8 [::ffff:127.0.0.0]/104 [::1]/128"
    postconf -e mailbox_size_limit=0
    postconf -e recipient_delimiter=+
    postconf -e inet_interfaces=all
    postconf -e inet_protocols=all

    echo "### STARTING MAIL SERVICES"
    syslogd
    /etc/init.d/postfix start
fi

# Create the site in case it does not exist
#
# Check for a file in the directory because the directory itself might have
# been pre-created by docker when the --tmpfs option is used to create a
# site tmpfs below tmp.
if [ ! -d "/opt/omd/sites/$CMK_SITE_ID/etc" ]; then
    echo "### CREATING SITE '$CMK_SITE_ID'"
    exec_hook pre-create
    omd create --no-tmpfs -u 1000 -g 1000 --admin-password "$CMK_PASSWORD" "$CMK_SITE_ID"
    omd config "$CMK_SITE_ID" set APACHE_TCP_ADDR 0.0.0.0
    omd config "$CMK_SITE_ID" set APACHE_TCP_PORT 5000

    create_system_apache_config

    if [ "$CMK_LIVESTATUS_TCP" = "on" ]; then
        omd config "$CMK_SITE_ID" set LIVESTATUS_TCP on
    fi
    exec_hook post-create
fi

# In case of an update (see update procedure docs) the container is started
# with the data volume mounted (the site is not re-created). In this
# situation only the site data directory is available and the "system level"
# parts are missing. Check for them here and create them.
## TODO: This should be supported by a omd command (omd init or similar)
if ! getent group "$CMK_SITE_ID" >/dev/null; then
    groupadd -g 1000 "$CMK_SITE_ID"
fi
if ! getent passwd "$CMK_SITE_ID" >/dev/null; then
    useradd -u 1000 -d "/omd/sites/$CMK_SITE_ID" -c "OMD site $CMK_SITE_ID" -g "$CMK_SITE_ID" -G omd -s /bin/bash "$CMK_SITE_ID"
fi
if [ ! -f "/omd/apache/$CMK_SITE_ID.conf" ]; then
    echo "Include /omd/sites/$CMK_SITE_ID/etc/apache/mode.conf" >"/omd/apache/$CMK_SITE_ID.conf"
fi

# In case the version symlink is dangling we are in an update situation: The
# volume was previously attached to a container with another Checkmk version.
# We now have to perform the "omd update" to be able to bring the site back
# to life.
if [ ! -e "/omd/sites/$CMK_SITE_ID/version" ]; then
<<<<<<< HEAD
    echo "### UPDATING SITE"
    exec_hook pre-update
=======
>>>>>>> 75a18bda
    create_system_apache_config
    omd -f update --conflict=install "$CMK_SITE_ID"
    exec_hook post-update
fi

# When a command is given via "docker run" use it instead of this script
if [ -n "$1" ]; then
    exec "$@"
fi

echo "### STARTING XINETD"
service xinetd start

echo "### STARTING SITE"
exec_hook pre-start
omd start "$CMK_SITE_ID"
exec_hook post-start

echo "### STARTING CRON"
cron -f &

echo "### CONTAINER STARTED"
wait<|MERGE_RESOLUTION|>--- conflicted
+++ resolved
@@ -1,31 +1,7 @@
 #!/bin/bash
-# Copyright (C) 2019 tribe29 GmbH - License: GNU General Public License v2
-# This file is part of Checkmk (https://checkmk.com). It is subject to the terms and
-# conditions defined in the file COPYING, which is part of this source code package.
-
 set -e -o pipefail
 
-<<<<<<< HEAD
-HOOKROOT=/docker-entrypoint.d
-
-exec_hook() {
-    HOOKDIR="$HOOKROOT/$1"
-    if [ -d "$HOOKDIR" ]; then
-        pushd "$HOOKDIR" >/dev/null
-        for hook in *; do
-            if [ ! -d "$hook" ] && [ -x "$hook" ]; then
-                echo "### Running $HOOKDIR/$hook"
-                ./"$hook"
-            fi
-        done
-        popd >/dev/null
-    fi
-}
-
-create_system_apache_config() {
-=======
 function create_system_apache_config() {
->>>>>>> 75a18bda
     # We have the special situation that the site apache is directly accessed from
     # external without a system apache reverse proxy. We need to disable the canonical
     # name redirect here to make redirects work as expected.
@@ -36,23 +12,12 @@
     # The ServerName also needs to be in a special way. See
     # (https://forum.checkmk.com/t/check-mk-running-behind-lb-on-port-80-redirects-to-url-including-port-5000/16545)
     APACHE_DOCKER_CFG="/omd/sites/$CMK_SITE_ID/etc/apache/conf.d/cmk_docker.conf"
-<<<<<<< HEAD
-    echo -e "# Created for Checkmk docker container\\n\\nUseCanonicalName Off\\nServerName 127.0.0.1\\n" >"$APACHE_DOCKER_CFG"
-    chown "$CMK_SITE_ID:$CMK_SITE_ID" "$APACHE_DOCKER_CFG"
-    # Redirect top level requests to the sites base url
-    echo -e "# Redirect top level requests to the sites base url\\nRedirectMatch 302 ^/$ /$CMK_SITE_ID/\\n" >>"$APACHE_DOCKER_CFG"
-}
-
-exec_hook pre-entrypoint
-
-=======
     echo -e "# Created for Checkmk docker container\n\nUseCanonicalName Off\nServerName 127.0.0.1\n" >"$APACHE_DOCKER_CFG"
     chown "$CMK_SITE_ID:$CMK_SITE_ID" "$APACHE_DOCKER_CFG"
     # Redirect top level requests to the sites base url
     echo -e "# Redirect top level requests to the sites base url\nRedirectMatch 302 ^/$ /$CMK_SITE_ID/\n" >>"$APACHE_DOCKER_CFG"
 }
 
->>>>>>> 75a18bda
 if [ -z "$CMK_SITE_ID" ]; then
     echo "ERROR: No site ID given"
     exit 1
@@ -62,7 +27,7 @@
 
 # Prepare local MTA for sending to smart host
 # TODO: Syslog is only added to support postfix. Can we please find a better solution?
-if [ -n "$MAIL_RELAY_HOST" ]; then
+if [ ! -z "$MAIL_RELAY_HOST" ]; then
     echo "### PREPARE POSTFIX (Hostname: $HOSTNAME, Relay host: $MAIL_RELAY_HOST)"
     echo "$HOSTNAME" >/etc/mailname
     postconf -e myorigin="$HOSTNAME"
@@ -86,7 +51,6 @@
 # site tmpfs below tmp.
 if [ ! -d "/opt/omd/sites/$CMK_SITE_ID/etc" ]; then
     echo "### CREATING SITE '$CMK_SITE_ID'"
-    exec_hook pre-create
     omd create --no-tmpfs -u 1000 -g 1000 --admin-password "$CMK_PASSWORD" "$CMK_SITE_ID"
     omd config "$CMK_SITE_ID" set APACHE_TCP_ADDR 0.0.0.0
     omd config "$CMK_SITE_ID" set APACHE_TCP_PORT 5000
@@ -96,7 +60,6 @@
     if [ "$CMK_LIVESTATUS_TCP" = "on" ]; then
         omd config "$CMK_SITE_ID" set LIVESTATUS_TCP on
     fi
-    exec_hook post-create
 fi
 
 # In case of an update (see update procedure docs) the container is started
@@ -115,18 +78,12 @@
 fi
 
 # In case the version symlink is dangling we are in an update situation: The
-# volume was previously attached to a container with another Checkmk version.
+# volume was previously attached to a container with another Check_MK version.
 # We now have to perform the "omd update" to be able to bring the site back
 # to life.
 if [ ! -e "/omd/sites/$CMK_SITE_ID/version" ]; then
-<<<<<<< HEAD
-    echo "### UPDATING SITE"
-    exec_hook pre-update
-=======
->>>>>>> 75a18bda
     create_system_apache_config
     omd -f update --conflict=install "$CMK_SITE_ID"
-    exec_hook post-update
 fi
 
 # When a command is given via "docker run" use it instead of this script
@@ -138,9 +95,7 @@
 service xinetd start
 
 echo "### STARTING SITE"
-exec_hook pre-start
 omd start "$CMK_SITE_ID"
-exec_hook post-start
 
 echo "### STARTING CRON"
 cron -f &
