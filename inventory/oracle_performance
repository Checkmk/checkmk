#!/usr/bin/env python3
# -*- coding: utf-8 -*-
# Copyright (C) 2019 tribe29 GmbH - License: GNU General Public License v2
# This file is part of Checkmk (https://checkmk.com). It is subject to the terms and
# conditions defined in the file COPYING, which is part of this source code package.

# <<<oracle_performance:sep(124)>>>
# XE|SGA_info|Maximum SGA Size|367439872


def inv_oracle_performance(parsed, status_data_tree):
<<<<<<< HEAD
    def get_pga_data(data):
        pga_data = {}
        for key, entrylist in data.items():
            pga_data.setdefault(key, entrylist[0])
        return pga_data

    sga_status_node = status_data_tree.get_list("software.applications.oracle.sga:")
    pga_status_node = status_data_tree.get_list("software.applications.oracle.pga:")

=======
    status_node = status_data_tree.get_list("software.applications.oracle.sga:")
>>>>>>> 75a18bda
    for entry, entryinfo in sorted(parsed.items()):
        if "SGA_info" in entryinfo:
            sga_data = entryinfo["SGA_info"]
            sga_status_node.append({
                "sid": entry,
                "fixed_size": sga_data.get("Fixed SGA Size"),
                "max_size": sga_data.get("Maximum SGA Size"),
                "redo_buffer": sga_data.get("Redo Buffers"),
                "buf_cache_size": sga_data.get("Buffer Cache Size"),
                "in_mem_area_size": sga_data.get("In-Memory Area Size"),
                "shared_pool_size": sga_data.get("Shared Pool Size"),
                "large_pool_size": sga_data.get("Large Pool Size"),
                "java_pool_size": sga_data.get("Java Pool Size"),
                "streams_pool_size": sga_data.get("Streams Pool Size"),
                "shared_io_pool_size": sga_data.get("Shared IO Pool Size"),
                "data_trans_cache_size": sga_data.get("Data Transfer Cache Size"),
                "granule_size": sga_data.get("Granule Size"),
                "start_oh_shared_pool": sga_data.get("Startup overhead in Shared Pool"),
                "free_mem_avail": sga_data.get("Free SGA Memory Available"),
            })
        if "PGA_info" in entryinfo:
            # entryinfo["PGA_info"] = Dict[str, List[int, str]]
            pga_data = get_pga_data(entryinfo["PGA_info"])
            pga_status_node.append({
                "sid": entry,
                "aggregate_pga_auto_target": pga_data.get("aggregate PGA auto target"),
                "aggregate_pga_target_parameter": pga_data.get("aggregate PGA target parameter"),
                "bytes_processed": pga_data.get("bytes processed"),
                "extra_bytes_read_written": pga_data.get("extra bytes read/written"),
                "global_memory_bound": pga_data.get("global memory bound"),
                "maximum_pga_allocated": pga_data.get("maximum PGA allocated"),
                "maximum_pga_used_for_auto_workareas":
                    pga_data.get("maximum PGA used for auto workareas"),
                "maximum_pga_used_for_manual_workareas":
                    pga_data.get("maximum PGA used for manual workareas"),
                "total_pga_allocated": pga_data.get("total PGA allocated"),
                "total_pga_inuse": pga_data.get("total PGA inuse"),
                "total_pga_used_for_auto_workareas":
                    pga_data.get("total PGA used for auto workareas"),
                "total_pga_used_for_manual_workareas":
                    pga_data.get("total PGA used for manual workareas"),
                "total_freeable_pga_memory": pga_data.get("total freeable PGA memory"),
            })


inv_info['oracle_performance'] = {
    'inv_function': inv_oracle_performance,
    'has_status_data': True,
}<|MERGE_RESOLUTION|>--- conflicted
+++ resolved
@@ -1,31 +1,39 @@
-#!/usr/bin/env python3
-# -*- coding: utf-8 -*-
-# Copyright (C) 2019 tribe29 GmbH - License: GNU General Public License v2
-# This file is part of Checkmk (https://checkmk.com). It is subject to the terms and
-# conditions defined in the file COPYING, which is part of this source code package.
+#!/usr/bin/python
+# -*- encoding: utf-8; py-indent-offset: 4 -*-
+# +------------------------------------------------------------------+
+# |             ____ _               _        __  __ _  __           |
+# |            / ___| |__   ___  ___| | __   |  \/  | |/ /           |
+# |           | |   | '_ \ / _ \/ __| |/ /   | |\/| | ' /            |
+# |           | |___| | | |  __/ (__|   <    | |  | | . \            |
+# |            \____|_| |_|\___|\___|_|\_\___|_|  |_|_|\_\           |
+# |                                                                  |
+# | Copyright Mathias Kettner 2016             mk@mathias-kettner.de |
+# +------------------------------------------------------------------+
+#
+# This file is part of Check_MK.
+# The official homepage is at http://mathias-kettner.de/check_mk.
+#
+# check_mk is free software;  you can redistribute it and/or modify it
+# under the  terms of the  GNU General Public License  as published by
+# the Free Software Foundation in version 2.  check_mk is  distributed
+# in the hope that it will be useful, but WITHOUT ANY WARRANTY;  with-
+# out even the implied warranty of  MERCHANTABILITY  or  FITNESS FOR A
+# PARTICULAR PURPOSE. See the  GNU General Public License for more de-
+# tails. You should have  received  a copy of the  GNU  General Public
+# License along with GNU Make; see the file  COPYING.  If  not,  write
+# to the Free Software Foundation, Inc., 51 Franklin St,  Fifth Floor,
+# Boston, MA 02110-1301 USA.
 
 # <<<oracle_performance:sep(124)>>>
 # XE|SGA_info|Maximum SGA Size|367439872
 
 
 def inv_oracle_performance(parsed, status_data_tree):
-<<<<<<< HEAD
-    def get_pga_data(data):
-        pga_data = {}
-        for key, entrylist in data.items():
-            pga_data.setdefault(key, entrylist[0])
-        return pga_data
-
-    sga_status_node = status_data_tree.get_list("software.applications.oracle.sga:")
-    pga_status_node = status_data_tree.get_list("software.applications.oracle.pga:")
-
-=======
     status_node = status_data_tree.get_list("software.applications.oracle.sga:")
->>>>>>> 75a18bda
     for entry, entryinfo in sorted(parsed.items()):
         if "SGA_info" in entryinfo:
             sga_data = entryinfo["SGA_info"]
-            sga_status_node.append({
+            status_node.append({
                 "sid": entry,
                 "fixed_size": sga_data.get("Fixed SGA Size"),
                 "max_size": sga_data.get("Maximum SGA Size"),
@@ -42,29 +50,6 @@
                 "start_oh_shared_pool": sga_data.get("Startup overhead in Shared Pool"),
                 "free_mem_avail": sga_data.get("Free SGA Memory Available"),
             })
-        if "PGA_info" in entryinfo:
-            # entryinfo["PGA_info"] = Dict[str, List[int, str]]
-            pga_data = get_pga_data(entryinfo["PGA_info"])
-            pga_status_node.append({
-                "sid": entry,
-                "aggregate_pga_auto_target": pga_data.get("aggregate PGA auto target"),
-                "aggregate_pga_target_parameter": pga_data.get("aggregate PGA target parameter"),
-                "bytes_processed": pga_data.get("bytes processed"),
-                "extra_bytes_read_written": pga_data.get("extra bytes read/written"),
-                "global_memory_bound": pga_data.get("global memory bound"),
-                "maximum_pga_allocated": pga_data.get("maximum PGA allocated"),
-                "maximum_pga_used_for_auto_workareas":
-                    pga_data.get("maximum PGA used for auto workareas"),
-                "maximum_pga_used_for_manual_workareas":
-                    pga_data.get("maximum PGA used for manual workareas"),
-                "total_pga_allocated": pga_data.get("total PGA allocated"),
-                "total_pga_inuse": pga_data.get("total PGA inuse"),
-                "total_pga_used_for_auto_workareas":
-                    pga_data.get("total PGA used for auto workareas"),
-                "total_pga_used_for_manual_workareas":
-                    pga_data.get("total PGA used for manual workareas"),
-                "total_freeable_pga_memory": pga_data.get("total freeable PGA memory"),
-            })
 
 
 inv_info['oracle_performance'] = {
