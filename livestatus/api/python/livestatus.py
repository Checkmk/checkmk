#!/usr/bin/env python3
# -*- coding: utf-8 -*-
# Copyright (C) 2019 tribe29 GmbH - License: GNU General Public License v2
# This file is part of Checkmk (https://checkmk.com). It is subject to the terms and
# conditions defined in the file COPYING, which is part of this source code package.
"""MK Livestatus Python API"""
import ast
import contextlib
import os
import re
import socket
import ssl
import threading
import time
from typing import Any, AnyStr, Dict, List, NewType, Optional, Pattern, Set, Tuple, Type, Union

# TODO: Find a better solution for this issue. Astroid 2.x bug prevents us from using NewType :(
# (https://github.com/PyCQA/pylint/issues/2296)
UserId = str  # NewType("UserId", str)
SiteId = str  # NewType("SiteId", str)
SiteConfiguration = Dict[str, Any]  # NewType("SiteConfiguration", Dict[str, Any])
SiteConfigurations = Dict[
    SiteId, SiteConfiguration]  # NewType("SiteConfigurations", Dict[SiteId, SiteConfiguration])

LivestatusColumn = Any
LivestatusRow = NewType("LivestatusRow", List[LivestatusColumn])
LivestatusResponse = NewType("LivestatusResponse", List[LivestatusRow])


class LivestatusTestingError(RuntimeError):
    pass


#   .--Globals-------------------------------------------------------------.
#   |                    ____ _       _           _                        |
#   |                   / ___| | ___ | |__   __ _| |___                    |
#   |                  | |  _| |/ _ \| '_ \ / _` | / __|                   |
#   |                  | |_| | | (_) | |_) | (_| | \__ \                   |
#   |                   \____|_|\___/|_.__/ \__,_|_|___/                   |
#   |                                                                      |
#   +----------------------------------------------------------------------+
#   |  Global variables and Exception classes                              |
#   '----------------------------------------------------------------------'

# TODO: This mechanism does not take different connection options into account
# Keep a global array of persistant connections
persistent_connections: Dict[str, socket.socket] = {}

# Regular expression for removing Cache: headers if caching is not allowed
remove_cache_regex: Pattern = re.compile("\nCache:[^\n]*")


def _ensure_unicode(value: Union[str, bytes]) -> str:
    if isinstance(value, str):
        return value
    return value.decode("utf-8")


class MKLivestatusException(Exception):
    pass


class MKLivestatusSocketError(MKLivestatusException):
    pass


class MKLivestatusSocketClosed(MKLivestatusSocketError):
    pass


class MKLivestatusConfigError(MKLivestatusException):
    pass


class MKLivestatusQueryError(MKLivestatusException):
    pass


class MKLivestatusNotFoundError(MKLivestatusException):
    pass


class MKLivestatusTableNotFoundError(MKLivestatusException):
    pass


class MKLivestatusBadGatewayError(MKLivestatusException):
    """Raised when connection errors from CMC <> EC happen"""


# We need some unique value here
NO_DEFAULT = lambda: None


# Escape/strip unwanted chars from (user provided) strings to
# use them in livestatus queries. Prevent injections of livestatus
# protocol related chars or strings
def lqencode(s: AnyStr) -> str:
    # It is not enough to strip off \n\n, because one might submit "\n \n",
    # which is also interpreted as termination of the last query and beginning
    # of the next query.
    return _ensure_unicode(s).replace(u"\n", u"")


def quote_dict(s: str) -> str:
    """Apply the quoting used for dict-valued columns (See #6972)"""
    return "'%s'" % s.replace(u"'", u"''")

<<<<<<< HEAD

def site_local_ca_path() -> str:
=======
def quote_dict(s):
    """Apply the quoting used for dict-valued columns (See #6972)"""
    return "'%s'" % s.replace(u"'", u"''")


def site_local_ca_path():
>>>>>>> 75a18bda
    """Path to the site local CA bundle"""
    omd_root = os.getenv("OMD_ROOT")
    if not omd_root:
        raise MKLivestatusConfigError("OMD_ROOT is not set. You are not running in OMD context.")

    return os.path.join(omd_root, "var/ssl/ca-certificates.crt")


def create_client_socket(family: socket.AddressFamily,
                         tls: bool,
                         verify: bool,
                         ca_file_path: Optional[str],
                         do_handshake_on_connect: bool = True) -> socket.socket:
    """Create a client socket object for the livestatus connection"""
    sock = socket.socket(family, socket.SOCK_STREAM)

    if not tls:
        return sock

    context = ssl.create_default_context()
    context.check_hostname = False
    context.verify_mode = ssl.CERT_REQUIRED if verify else ssl.CERT_NONE
    context.options |= ssl.OP_NO_TLSv1 | ssl.OP_NO_TLSv1_1

    ca_file_path = ca_file_path if ca_file_path is not None else site_local_ca_path()
    try:
        context.load_verify_locations(ca_file_path)
    except Exception as e:
        raise MKLivestatusConfigError("Failed to load CA file '%s': %s" % (ca_file_path, e))

    return context.wrap_socket(sock, do_handshake_on_connect=do_handshake_on_connect)


#.
#   .--Helpers-------------------------------------------------------------.
#   |                  _   _      _                                        |
#   |                 | | | | ___| |_ __   ___ _ __ ___                    |
#   |                 | |_| |/ _ \ | '_ \ / _ \ '__/ __|                   |
#   |                 |  _  |  __/ | |_) |  __/ |  \__ \                   |
#   |                 |_| |_|\___|_| .__/ \___|_|  |___/                   |
#   |                              |_|                                     |
#   +----------------------------------------------------------------------+
#   |  Helper class implementing some generic shortcut functions, e.g.     |
#   |  for fetching just one row or one single value.                      |
#   '----------------------------------------------------------------------'


@contextlib.contextmanager
def intercept_queries():
    SingleSiteConnection.collect_queries.active = True
    SingleSiteConnection.collect_queries.queries = []
    try:
        yield SingleSiteConnection.collect_queries.queries
    finally:
        SingleSiteConnection.collect_queries.active = False


class Helpers:
    def query(self,
              query: 'QueryTypes',
              add_headers: Union[str, bytes] = u"") -> 'LivestatusResponse':
        raise NotImplementedError()

    def query_value(self, query: 'QueryTypes', deflt: Any = NO_DEFAULT) -> LivestatusColumn:
        """Issues a query that returns exactly one line and one columns and returns
           the response as a single value"""
        normalized_query = Query(query) if not isinstance(query, Query) else query

        result = self.query(normalized_query, "ColumnHeaders: off\n")
        try:
            return result[0][0]
        except IndexError:
            if deflt == NO_DEFAULT:
                raise MKLivestatusNotFoundError("No matching entries found for query: %s" %
                                                normalized_query)
            return deflt

    def query_row(self, query: 'QueryTypes') -> LivestatusRow:
        """Issues a query that returns one line of data and returns the elements
           of that line as list"""
        normalized_query = Query(query) if not isinstance(query, Query) else query

        result = self.query(normalized_query, "ColumnHeaders: off\n")
        try:
            return result[0]
        except IndexError:
            raise MKLivestatusNotFoundError("No matching entries found for query: %s" %
                                            normalized_query)

    def query_row_assoc(self, query: 'QueryTypes') -> Dict[str, Any]:
        """Issues a query that returns one line of data and returns the elements
           of that line as a dictionary from column names to values"""
        normalized_query = Query(query) if not isinstance(query, Query) else query

        r = self.query(normalized_query, "ColumnHeaders: on\n")[0:2]
        return dict(zip(r[0], r[1]))

    def query_column(self, query: 'QueryTypes') -> List[LivestatusColumn]:
        """Issues a query that returns exactly one column and returns the values
           of all lines in that column as a single list"""
        normalized_query = Query(query) if not isinstance(query, Query) else query

        return [l[0] for l in self.query(normalized_query, "ColumnHeaders: off\n")]

    def query_column_unique(self, query: 'QueryTypes') -> Set[LivestatusColumn]:
        """Issues a query that returns exactly one column and returns the values
           of all lines with duplicates removed. The "natural order" of the rows is
           not preserved."""
<<<<<<< HEAD
        normalized_query = Query(query) if not isinstance(query, Query) else query
        return {line[0] for line in self.query(normalized_query, "ColumnHeaders: off\n")}
=======
        result = set()
        for line in self.query(query, "ColumnHeaders: off\n"):
            result.add(line[0])
        return list(result)
>>>>>>> 75a18bda

    def query_table(self, query: 'QueryTypes') -> LivestatusResponse:
        """Issues a query that may return multiple lines and columns and returns
           a list of lists"""
        normalized_query = Query(query) if not isinstance(query, Query) else query

        return self.query(normalized_query, "ColumnHeaders: off\n")

    def query_table_assoc(self, query: 'QueryTypes') -> List[Dict[str, Any]]:
        """Issues a query that may return multiple lines and columns and returns
           a dictionary from column names to values for each line. This can be
           very ineffective for large response sets."""
        normalized_query = Query(query) if not isinstance(query, Query) else query

        response = self.query(normalized_query, "ColumnHeaders: on\n")
        headers = response[0]
        result = []
        for line in response[1:]:
            result.append(dict(zip(headers, line)))
        return result

    def query_summed_stats(self,
                           query: 'QueryTypes',
                           add_headers: Union[str, bytes] = u"") -> List[int]:
        """Convenience function for adding up numbers from Stats queries
        Adds up results column-wise. This is useful for multisite queries."""
        normalized_query = Query(query) if not isinstance(query, Query) else query

        data = self.query(normalized_query, add_headers)
        if not data:
            raise MKLivestatusNotFoundError(
                "No matching entries found for query: Empty result to Stats-Query")
        return [sum(column) for column in zip(*data)]


# TODO: Add more functionality to the Query class:
# - set_prepend_site
# - set_only_sites
# - set_auth_domain
# All these are mostly set for a single query and reset back to another
# value after the query. But nearly all of these usages does not care
# about resetting the option in case of an exception. This could be
# handled better using the query class
class Query:
    """This object can be passed to all livestatus methods accepting a livestatus
    query. The object can be used to hand over the handling code some flags, for
    example to influence the error handling during query processing."""

    default_suppressed_exceptions: Tuple[Type[Exception], ...] = (MKLivestatusTableNotFoundError,)

    def __init__(self,
                 query: Union[str, bytes],
                 suppress_exceptions: Optional[Tuple[Type[Exception], ...]] = None) -> None:
        super(Query, self).__init__()

        self._query = _ensure_unicode(query)

        if suppress_exceptions is None:
            self.suppress_exceptions = self.default_suppressed_exceptions
        else:
            self.suppress_exceptions = suppress_exceptions

    def __str__(self) -> str:
        return self._query


QueryTypes = Union[str, bytes, Query]
OnlySites = Optional[List[SiteId]]
DeadSite = Dict[str, Union[str, int, Exception, SiteConfiguration]]

#.
#   .--SingleSiteConn------------------------------------------------------.
#   |  ____  _             _      ____  _ _        ____                    |
#   | / ___|(_)_ __   __ _| | ___/ ___|(_) |_ ___ / ___|___  _ __  _ __    |
#   | \___ \| | '_ \ / _` | |/ _ \___ \| | __/ _ \ |   / _ \| '_ \| '_ \   |
#   |  ___) | | | | | (_| | |  __/___) | | ||  __/ |__| (_) | | | | | | |  |
#   | |____/|_|_| |_|\__, |_|\___|____/|_|\__\___|\____\___/|_| |_|_| |_|  |
#   |                |___/                                                 |
#   +----------------------------------------------------------------------+
#   |  Connections to one local Unix or remote TCP socket.                 |
#   '----------------------------------------------------------------------'


def _parse_socket_url(url: str) -> Tuple[socket.AddressFamily, Union[str, tuple]]:
    """Parses a Livestatus socket URL to address family and address

    Examples:

        >>> _parse_socket_url('unix:/tmp/sock')
        (<AddressFamily.AF_UNIX: 1>, '/tmp/sock')

        >>> _parse_socket_url('tcp:192.168.0.1:8080')
        (<AddressFamily.AF_INET: 2>, ('192.168.0.1', 8080))

        >>> _parse_socket_url('tcp6:::1:8080')
        (<AddressFamily.AF_INET6: 10>, ('::1', 8080))

        >>> _parse_socket_url('Hallo Welt!')
        Traceback (most recent call last):
        ...
        livestatus.MKLivestatusConfigError: Invalid livestatus URL 'Hallo Welt!'. Must begin with \
'tcp:', 'tcp6:' or 'unix:'

    """
    if ':' in url:
        family_txt, url = url.split(":", 1)
        if family_txt == "unix":
            return socket.AF_UNIX, url

        if family_txt in ["tcp", "tcp6"]:
            try:
                host, port_txt = url.rsplit(":", 1)
                port = int(port_txt)
            except ValueError:
                raise MKLivestatusConfigError(
                    "Invalid livestatus tcp URL '%s'. "
                    "Correct example is 'tcp:somehost:6557' or 'tcp6:somehost:6557'" % url)
            address_family = socket.AF_INET if family_txt == "tcp" else socket.AF_INET6
            return address_family, (host, port)

    raise MKLivestatusConfigError("Invalid livestatus URL '%s'. "
                                  "Must begin with 'tcp:', 'tcp6:' or 'unix:'" % url)


class SingleSiteConnection(Helpers):

    # So we only collect in a specific thread, and not in all of them. We also use
    # a class-variable for this case, so we activate this across all sites at once.
    collect_queries = threading.local()

    def __init__(self,
                 socketurl: str,
                 site_name: Optional[str] = None,
                 persist: bool = False,
                 allow_cache: bool = False,
                 tls: bool = False,
                 verify: bool = True,
                 ca_file_path: Optional[str] = None) -> None:
        """Create a new connection to a MK Livestatus socket"""
        super(SingleSiteConnection, self).__init__()
        self.prepend_site = False
        self.site_name = site_name
        self.auth_users: Dict[str, UserId] = {}
        # never filled, just to have the same API as MultiSiteConnection (TODO: Cleanup)
        self.deadsites: Dict[SiteId, DeadSite] = {}
        self.limit: Optional[int] = None
        self.add_headers = u""
        self.auth_header = u""
        self.persist = persist
        self.allow_cache = allow_cache
        self.socketurl = socketurl
        self.socket: Optional[socket.socket] = None
        self.timeout: Optional[int] = None
        self.successful_persistence = False

        # Whether to establish an encrypted connection
        self.tls = tls
        # Whether to accept any certificate or to verify it
        self.tls_verify = verify
        self._tls_ca_file_path = ca_file_path

    @property
    def tls_ca_file_path(self) -> str:
        """CA file bundle to use for certificate verification"""
        if self._tls_ca_file_path is None:
            return site_local_ca_path()
        return self._tls_ca_file_path

    def successfully_persisted(self) -> bool:
        return self.successful_persistence

    def add_header(self, header: str) -> None:
        self.add_headers += header + "\n"

    def set_timeout(self, timeout: int) -> None:
        self.timeout = timeout
        if self.socket:
            self.socket.settimeout(float(timeout))

    def connect(self) -> None:
        if self.persist and self.socketurl in persistent_connections:
            self.socket = persistent_connections[self.socketurl]
            self.successful_persistence = True
            return

        self.successful_persistence = False
        family, address = _parse_socket_url(self.socketurl)
        self.socket = self._create_socket(family, self.site_name)

        # If a timeout is set, then we retry after a failure with mild
        # a binary backoff.
        sleep_interval = 0.0
        before = 0.0
        if self.timeout:
            before = time.time()
            sleep_interval = 0.1

        while True:
            try:
                if self.timeout:
                    self.socket.settimeout(sleep_interval)

<<<<<<< HEAD
                # In case of TLS it may happen that we are retrying after the connect succeeded
                # and the handshake failed. In this case do not retry the connect.
                try:
                    self.socket.connect(address)
                except ValueError as e:
                    if "attempt to connect already-connected SSLSocket" not in str(e):
                        raise
=======
                if "The handshake operation timed out" in str(e):
                    raise MKLivestatusSocketError("Cannot connect to '%s': %s. The encryption "
                                                  "settings are probably wrong." %
                                                  (self.socketurl, e))
>>>>>>> 75a18bda

                if self.tls:
                    # Mypy does not understand the SSL socket wrapping
                    self.socket.do_handshake()  # type: ignore[attr-defined]

                break
            except Exception as e:
                if self.timeout:
                    time_left = self.timeout - (time.time() - before)
                    # only try again, if there is substantial time left
                    if time_left > sleep_interval:
                        time.sleep(sleep_interval)
                        sleep_interval *= 1.5
                        continue

                self.socket = None
                raise MKLivestatusSocketError("Cannot connect to '%s': %s" % (self.socketurl, e))

        if self.persist:
            persistent_connections[self.socketurl] = self.socket

    # NOTE:
    # The site_name parameter is here to be able to create a mocked socket in the testing
    # framework which fakes the correct site connection. It is never used at runtime here, but
    # will break a lot of tests if removed.
    # Its optional because some parts of the code instantiate a SingleSiteConnection directly
    # without being able to pass a site_name parameter.
    def _create_socket(
        self,
        family: socket.AddressFamily,
        site_name: Optional[SiteId] = None,
    ) -> socket.socket:
        """Creates the Livestatus client socket

        It ensures that either a TLS secured socket or a plain text socket
        is being created."""
        return create_client_socket(family,
                                    self.tls,
                                    self.tls_verify,
                                    self._tls_ca_file_path,
                                    do_handshake_on_connect=False)

    def disconnect(self) -> None:
        self.socket = None
        if self.persist:
            try:
                del persistent_connections[self.socketurl]
            except KeyError:
                pass

<<<<<<< HEAD
    def receive_data(self, size: int) -> bytes:
        if self.socket is None:
            raise MKLivestatusSocketError("Socket to '%s' is not connected" % self.socketurl)

=======
    def receive_data(self, size):
>>>>>>> 75a18bda
        result = b""
        # Timeout is only honored when connecting
        self.socket.settimeout(None)
        while size > 0:
            packet = self.socket.recv(size)
            if not packet:
                raise MKLivestatusSocketClosed(
                    "Read zero data from socket, nagios server closed connection")
            size -= len(packet)
            result += packet
        return result

    def do_query(self, query_obj: Query, add_headers: str = "") -> LivestatusResponse:
        query = self.build_query(query_obj, add_headers)
        self.send_query(query)
        return self.recv_response(query, query_obj.suppress_exceptions)

    def build_query(self, query_obj: Query, add_headers: str) -> str:
        query = str(query_obj)
        if not self.allow_cache:
            query = remove_cache_regex.sub("", query)

        headers = [
            self.auth_header,
            self.add_headers,
            f"Localtime: {int(time.time()):d}",
            "OutputFormat: python3",
            "KeepAlive: on",
            "ResponseHeader: fixed16",
            add_headers,
        ]

        return _combine_query(query, headers)

    def send_query(self, query: str, do_reconnect: bool = True) -> None:
        if self.socket is None:
            self.connect()

        if self.socket is None:
            raise MKLivestatusSocketError("Socket to '%s' is not connected" % self.socketurl)

        try:
            # TODO: Use socket.sendall()
            # socket.send() only works with byte strings
            self.socket.send(query.encode("utf-8") + b"\n\n")
            if getattr(self.collect_queries, 'active', False):
                self.collect_queries.queries.append(query)
        except IOError as e:
            if self.persist:
                del persistent_connections[self.socketurl]
                self.successful_persistence = False
            self.socket = None

            if do_reconnect:
                # Automatically try to reconnect in case of an error, but only once.
                self.connect()
                self.send_query(query, False)
                return

            raise MKLivestatusSocketError("RC1:" + str(e))

    # Reads a response from the livestatus socket. If the socket is closed
    # by the livestatus server, we automatically make a reconnect and send
    # the query again (once). This is due to timeouts during keepalive.
    def recv_response(self,
                      query: str,
                      suppress_exceptions: Tuple[Type[Exception], ...],
                      timeout_at: Optional[float] = None) -> LivestatusResponse:
        try:
            # Headers are always ASCII encoded
            resp = self.receive_data(16)
            code = resp[0:3].decode("ascii")
            try:
                length = int(resp[4:15].lstrip())
            except Exception:
                self.disconnect()
                raise MKLivestatusSocketError(
                    "Malformed output. Livestatus TCP socket might be unreachable or wrong"
                    "encryption settings are used.")

            data = self.receive_data(length).decode("utf-8")

            if code == "200":
                try:
                    return ast.literal_eval(data)
                except (ValueError, SyntaxError):
                    self.disconnect()
                    raise MKLivestatusSocketError("Malformed output")

            elif code == "404":
                raise MKLivestatusTableNotFoundError("Not Found (%s): %s" % (code, data.strip()))

            elif code == "502":
                raise MKLivestatusBadGatewayError(data.strip())

            else:
                raise MKLivestatusQueryError("%s: %s" % (code, data.strip()))

        except (MKLivestatusSocketClosed, IOError) as e:
            # In case of an IO error or the other side having
            # closed the socket do a reconnect and try again
            self.disconnect()

            # In case of unix socket connections, do not start any reconnection attempts
            # The other side (liveproxyd) might have had a good reason to disconnect
            # Note: In most scenarios the liveproxyd still tries to send back a reasonable
            # error response back to the client
            if self.socket and self.socket.family == socket.AF_UNIX:
                raise MKLivestatusSocketError("Unix socket was closed by peer")

            now = time.time()
            if not timeout_at or timeout_at > now:
                if timeout_at is None:
                    # Try until timeout reached in case there was a timeout configured.
                    # Otherwise only retry once.
                    timeout_at = now
                    if self.timeout:
                        timeout_at += self.timeout

                time.sleep(0.1)
                self.connect()
                self.send_query(query)
                # do not send query again -> danger of infinite loop
                return self.recv_response(query, suppress_exceptions, timeout_at)
            raise MKLivestatusSocketError(str(e))

        except suppress_exceptions:
            raise

        except Exception as e:
            # Catches
            # MKLivestatusQueryError
            # MKLivestatusSocketError
            # FIXME: ? self.disconnect()
            raise MKLivestatusSocketError("Unhandled exception: %s" % e)

    def set_prepend_site(self, p: bool) -> None:
        self.prepend_site = p

    def set_only_sites(self, sites: Optional[List[SiteId]] = None) -> None:
        pass

    def set_limit(self, limit: Optional[int] = None) -> None:
        self.limit = limit

    def query(self, query: 'QueryTypes', add_headers: Union[str, bytes] = "") -> LivestatusResponse:

        # Normalize argument types
        normalized_add_headers = _ensure_unicode(add_headers)
        normalized_query = Query(query) if not isinstance(query, Query) else query

        if self.limit is not None:
            normalized_query = Query("%sLimit: %d\n" % (normalized_query, self.limit),
                                     normalized_query.suppress_exceptions)

        response = self.do_query(normalized_query, normalized_add_headers)
        if self.prepend_site:
            for row in response:
                row.insert(0, b"")
        return response

    # TODO: Cleanup all call sites to hand over str types
    def command(self, command: AnyStr, site: Optional[SiteId] = None) -> None:
        command_str = _ensure_unicode(command).rstrip("\n")
        if not command_str.startswith("["):
            command_str = f"[{int(time.time())}] {command_str}"
        self.send_command(f"COMMAND {command_str}")

    def send_command(self, command: str) -> None:
        if self.socket is None:
            self.connect()

        assert self.socket is not None  # TODO: refactor to avoid assert

        try:
            self.socket.send(command.encode('utf-8') + b"\n\n")
        except IOError as e:
            self.socket = None
            if self.persist:
                del persistent_connections[self.socketurl]
            raise MKLivestatusSocketError(str(e))

    # Set user to be used in certain authorization domain
    def set_auth_user(self, domain: str, user: UserId) -> None:
        if user:
            self.auth_users[domain] = user
        elif domain in self.auth_users:
            del self.auth_users[domain]

    # Switch future request to new authorization domain
    def set_auth_domain(self, domain: str) -> None:
        auth_user = self.auth_users.get(domain)
        if auth_user:
            self.auth_header = "AuthUser: %s\n" % auth_user
        else:
            self.auth_header = u""


#.
#   .--MultiSiteConn-------------------------------------------------------.
#   |     __  __       _ _   _ ____  _ _        ____                       |
#   |    |  \/  |_   _| | |_(_) ___|(_) |_ ___ / ___|___  _ __  _ __       |
#   |    | |\/| | | | | | __| \___ \| | __/ _ \ |   / _ \| '_ \| '_ \      |
#   |    | |  | | |_| | | |_| |___) | | ||  __/ |__| (_) | | | | | | |     |
#   |    |_|  |_|\__,_|_|\__|_|____/|_|\__\___|\____\___/|_| |_|_| |_|     |
#   |                                                                      |
#   +----------------------------------------------------------------------+
#   |  Connections to a list of local and remote sites.                    |
#   '----------------------------------------------------------------------'

# sites is a dictionary from site name to a dict.
# Keys in the dictionary:
# socket:   socketurl (obligatory)
# timeout:  timeout for tcp/unix in seconds

# TODO: Move the connect/disconnect stuff to separate methods. Then make
# it possible to connect/disconnect while an object is instantiated.


class MultiSiteConnection(Helpers):
    def __init__(self,
                 sites: SiteConfigurations,
                 disabled_sites: Optional[SiteConfigurations] = None) -> None:
        if disabled_sites is None:
            disabled_sites = {}

        self.sites = sites
        self.connections: List[Tuple[SiteId, SiteConfiguration, SingleSiteConnection]] = []
        self.deadsites: Dict[SiteId, DeadSite] = {}
        self.prepend_site = False
        self.only_sites: OnlySites = None
        self.limit: Optional[int] = None
        self.parallelize = True

        # Status host: A status host helps to prevent trying to connect
        # to a remote site which is unreachable. This is done by looking
        # at the current state of a certain host on a local site that is
        # representing the connection to the remote site. The status host
        # is specified as an optional pair of (site, host) in the entry
        # "status_host". We first connect to all sites without a status_host
        # entry, then retrieve the host states of the status hosts and then
        # connect to the remote site which are reachable

        # Tackle very special problem: If the user disables a site which
        # provides status_host information for other sites, the dead-detection
        # would not work. For that cases we make a temporary connection just
        # to fetch the status information
        extra_status_sites = {}
        if len(disabled_sites) > 0:
            status_sitenames = set()
            for sitename, site in sites.items():
                status_host = site.get("status_host")
                if status_host is None:
                    continue

                s, h = status_host
                status_sitenames.add(s)

            for sitename in status_sitenames:
                status_site = disabled_sites.get(sitename)
                if status_site:
                    extra_status_sites[sitename] = status_site

        # First connect to sites without status host. Collect status
        # hosts at the same time.

        # dict from site to list of status_hosts
        status_hosts: Dict[SiteId, List[bytes]] = {}
        sites_dict = sites.copy()
        sites_dict.update(extra_status_sites)
        for sitename, site in sites_dict.items():
            status_host = site.get("status_host")
            if status_host:
                if not isinstance(status_host, tuple) or len(status_host) != 2:
                    raise MKLivestatusConfigError(
                        "Status host of site %s is %r, but must be pair of site and host" %
                        (sitename, status_host))
                s, h = status_host
                status_hosts[s] = status_hosts.get(s, []) + [h]
            else:
                try:
                    connection = self.connect_to_site(sitename, site)
                    self.connections.append((sitename, site, connection))
                except Exception as e:
                    self.deadsites[sitename] = {
                        "exception": e,
                        "site": site,
                    }

        # Now learn current states of status hosts and store it in a dictionary
        # from (local_site, host) => state
        status_host_states = {}
        for sitename, hosts in status_hosts.items():
            # Fetch all the states of status hosts of this local site in one query
            query = u"GET hosts\nColumns: name state has_been_checked last_time_up\n"
            for host in hosts:
                query += u"Filter: name = %s\n" % str(host)
            query += u"Or: %d\n" % len(hosts)
            self.set_only_sites([sitename])  # only connect one site
            try:
                result = self.query_table(query)
                # raise MKLivestatusConfigError("TRESulT: %s" % (result,))
                for host, state, has_been_checked, lastup in result:
                    if has_been_checked == 0:
                        state = 3
                    status_host_states[(sitename, host)] = (state, lastup)
            except Exception as e:
                raise MKLivestatusConfigError(e)
        self.set_only_sites()  # clear site filter

        # Disconnect from disabled sites that we connected to only to
        # get status information from
        for sitename, site in extra_status_sites.items():
            self._disconnect_site(sitename)

        # Now loop over all sites having a status_host and take that state
        # of that into consideration
        for sitename, site in sites.items():
            status_host = site.get("status_host")
            if status_host:
                now = time.time()
                shs, lastup = status_host_states.get(status_host,
                                                     (4, now))  # None => Status host not existing
                if shs == 0 or shs is None:
                    try:
                        connection = self.connect_to_site(sitename, site)
                        self.connections.append((sitename, site, connection))
                    except Exception as e:
                        self.deadsites[sitename] = {
                            "exception": e,
                            "site": site,
                        }
                else:
                    if shs == 1:
                        ex = "The remote monitoring host is down"
                    elif shs == 2:
                        ex = "The remote monitoring host is unreachable"
                    elif shs == 3:
                        ex = "The remote monitoring host's state it not yet determined"
                    elif shs == 4:
                        ex = "Invalid status host: site %s has no host %s" % (status_host[0],
                                                                              status_host[1])
                    else:
                        ex = "Error determining state of remote monitoring host: %s" % shs
                    self.deadsites[sitename] = {
                        "site": site,
                        "status_host_state": shs,
                        "exception": ex,
                    }

    def connect_to_site(self,
                        site_name: SiteId,
                        site: SiteConfiguration,
                        temporary: bool = False) -> SingleSiteConnection:
        """Helper function for connecting to a site"""
        url = site["socket"]
        persist = not temporary and site.get("persist", False)
        tls_type, tls_params = site.get("tls", ("plain_text", {}))

        connection = SingleSiteConnection(
            socketurl=url,
            site_name=site_name,
            persist=persist,
            allow_cache=site.get("cache", False),
            tls=tls_type != "plain_text",
            verify=tls_params.get("verify", True),
            ca_file_path=tls_params.get("ca_file_path", None),
        )

        if "timeout" in site:
            connection.set_timeout(int(site["timeout"]))
        connection.connect()
        return connection

    # Needed for temporary connection for status_hosts in disabled sites
    def _disconnect_site(self, sitename: SiteId) -> None:
        i = 0
        for name, _site, _connection in self.connections:
            if name == sitename:
                del self.connections[i]
                return
            i += 1

    def add_header(self, header: str) -> None:
        for _sitename, _site, connection in self.connections:
            connection.add_header(header)

    def set_prepend_site(self, p: bool) -> None:
        self.prepend_site = p

    def set_only_sites(self, sites: OnlySites = None) -> None:
        """Make future queries only contact the given sites.

        Provide a list of site IDs to not contact all configured sites, but only the listed
        site IDs. In case None is given, the limitation is removed.
        """
        self.only_sites = sites

    def set_limit(self, limit: Optional[int] = None) -> None:
        """Impose Limit on number of returned datasets (distributed among sites)"""
        self.limit = limit

    def dead_sites(self) -> Dict[SiteId, DeadSite]:
        return self.deadsites

    def alive_sites(self) -> List[SiteId]:
        return [s[0] for s in self.connections]

    def successfully_persisted(self) -> bool:
        for _sitename, _site, connection in self.connections:
            if connection.successfully_persisted():
                return True
        return False

    def set_auth_user(self, domain: str, user: UserId) -> None:
        for _sitename, _site, connection in self.connections:
            connection.set_auth_user(domain, user)

    def set_auth_domain(self, domain: str) -> None:
        for _sitename, _site, connection in self.connections:
            connection.set_auth_domain(domain)

    def query(self,
              query: 'QueryTypes',
              add_headers: Union[str, bytes] = u"") -> LivestatusResponse:

        # Normalize argument types
        normalized_add_headers = _ensure_unicode(add_headers)
        normalized_query = Query(query) if not isinstance(query, Query) else query

        if self.parallelize:
            return self.query_parallel(normalized_query, normalized_add_headers)
        return self.query_non_parallel(normalized_query, normalized_add_headers)

    def query_non_parallel(self, query: Query, add_headers: str = u"") -> LivestatusResponse:
        result = LivestatusResponse([])
        stillalive = []
        limit = self.limit
        for sitename, site, connection in self.connections:
            if self.only_sites is not None and sitename not in self.only_sites:
                stillalive.append((sitename, site, connection))  # state unknown, assume still alive
                continue
            try:
                if limit is not None:
                    limit_header = "Limit: %d\n" % limit
                else:
                    limit_header = ""
                r = connection.query(query, add_headers + limit_header)
                if self.prepend_site:
                    for row in r:
                        row.insert(0, sitename)
                if limit is not None:
                    limit -= len(r)  # Account for portion of limit used by this site
                result += r
                stillalive.append((sitename, site, connection))
            except LivestatusTestingError:
                raise
            except Exception as e:
                connection.disconnect()
                self.deadsites[sitename] = {
                    "exception": e,
                    "site": site,
                }
        self.connections = stillalive
        return result

    # New parallelized version of query(). The semantics differs in the handling
    # of Limit: since all sites are queried in parallel, the Limit: is simply
    # applied to all sites - resulting in possibly more results then Limit requests.
    def query_parallel(self, query: Query, add_headers: str = u"") -> LivestatusResponse:
        stillalive = []
        if self.only_sites is not None:
            connect_to_sites = [c for c in self.connections if c[0] in self.only_sites]
            # Unused sites are assumed to be alive
            stillalive.extend([c for c in self.connections if c[0] not in self.only_sites])
        else:
            connect_to_sites = self.connections

        limit = self.limit
        if limit is not None:
            limit_header = u"Limit: %d\n" % limit
        else:
            limit_header = u""

        # First send all queries
        for sitename, site, connection in connect_to_sites:
            try:
                str_query = connection.build_query(query, add_headers + limit_header)
                connection.send_query(str_query)
            except LivestatusTestingError:
                raise
            except Exception as e:
                self.deadsites[sitename] = {
                    "exception": e,
                    "site": site,
                }

        # Then retrieve all answers. We will be as slow as the slowest of all
        # connections.
        result = LivestatusResponse([])
        for sitename, site, connection in connect_to_sites:
            try:
                str_query = connection.build_query(query, add_headers + limit_header)
                r = connection.recv_response(str_query, query.suppress_exceptions)
                stillalive.append((sitename, site, connection))
                if self.prepend_site:
                    for row in r:
                        row.insert(0, sitename)
                result += r
            except query.suppress_exceptions:
                stillalive.append((sitename, site, connection))
                continue
            except LivestatusTestingError:
                raise
            except Exception as e:
                connection.disconnect()
                self.deadsites[sitename] = {
                    "exception": e,
                    "site": site,
                }

        self.connections = stillalive
        return result

    # TODO: Is this SiteId(...) the way to go? Without this mypy complains about incompatible bytes
    # vs. Optional[SiteId]
    def command(self, command: AnyStr, sitename: Optional[SiteId] = SiteId("local")) -> None:
        if sitename in self.deadsites:
            raise MKLivestatusSocketError("Connection to site %s is dead: %s" %
                                          (sitename, self.deadsites[sitename]["exception"]))
        conn = [t[2] for t in self.connections if t[0] == sitename]
        if len(conn) == 0:
            raise MKLivestatusConfigError("Cannot send command to unconfigured site '%s'" %
                                          sitename)
<<<<<<< HEAD
        conn[0].command(command)
=======
        conn[0].do_command(command)
>>>>>>> 75a18bda

    # Return connection to localhost (UNIX), if available
    def local_connection(self) -> SingleSiteConnection:
        for _sitename, site, connection in self.connections:
            if site["socket"].startswith("unix:") and "liveproxy" not in site["socket"]:
                return connection
        raise MKLivestatusConfigError("No livestatus connection to local host")

    def get_connection(self, site_id: SiteId) -> SingleSiteConnection:
        for this_site_id, _site, connection in self.connections:
            if this_site_id == site_id:
                return connection
        raise KeyError("Connection does not exist")


#.
#   .--LocalConn-----------------------------------------------------------.
#   |            _                    _  ____                              |
#   |           | |    ___   ___ __ _| |/ ___|___  _ __  _ __              |
#   |           | |   / _ \ / __/ _` | | |   / _ \| '_ \| '_ \             |
#   |           | |__| (_) | (_| (_| | | |__| (_) | | | | | | |            |
#   |           |_____\___/ \___\__,_|_|\____\___/|_| |_|_| |_|            |
#   |                                                                      |
#   +----------------------------------------------------------------------+
#   |  LocalConnection is a convenience class for connecting to the        |
#   |  local Livestatus socket within an OMD site. It only works within    |
#   |  OMD context.                                                        |
#   '----------------------------------------------------------------------'


class LocalConnection(SingleSiteConnection):
    def __init__(self, *args: Any, **kwargs: Any) -> None:
        omd_root = os.getenv("OMD_ROOT")
        if not omd_root:
            raise MKLivestatusConfigError(
                "OMD_ROOT is not set. You are not running in OMD context.")
        super().__init__("unix:" + omd_root + "/tmp/run/live", 'local', *args, **kwargs)


def _combine_query(query: str, headers: Union[str, List[str]]):
    """Combine a query with additional headers

    Examples:

        Combining supports either strings or list-of-strings:

            >>> _combine_query("GET tables", "Filter: name = heute")
            'GET tables\\nFilter: name = heute'

            >>> _combine_query("GET tables", ["Filter: name = heute"])
            'GET tables\\nFilter: name = heute'

        Empty headers are treated correctly:

            >>> _combine_query("GET tables", "")
            'GET tables'

        Trailing whitespaces are stripped:

            >>> _combine_query("GET tables \\n", "")
            'GET tables'

            >>> _combine_query("GET tables \\n", "\\n")
            'GET tables'

            >>> _combine_query("GET tables \\n", ["\\n", " \\n"])
            'GET tables'

        Weird headers are also merged like they should:

            >>> _combine_query("GET tables", ["Filter: name = heute\\n", "", "\\n "])
            'GET tables\\nFilter: name = heute'

    Args:
        query:
            A livestatus query as a text.
        headers:
            Either a list of strings or a simple string, containing additional filter-headers.

    Returns:

    """
    query = query.rstrip("\n ")

    if isinstance(headers, list):
        # We filter out all headers which are either empty or only contain whitespaces.
        headers = '\n'.join([head.rstrip("\n ") for head in headers if head.strip()])

    headers = headers.strip("\n ")

    if not headers:
        return query

    return query + "\n" + headers<|MERGE_RESOLUTION|>--- conflicted
+++ resolved
@@ -1,35 +1,37 @@
-#!/usr/bin/env python3
-# -*- coding: utf-8 -*-
-# Copyright (C) 2019 tribe29 GmbH - License: GNU General Public License v2
-# This file is part of Checkmk (https://checkmk.com). It is subject to the terms and
-# conditions defined in the file COPYING, which is part of this source code package.
+#!/usr/bin/python
+# -*- encoding: utf-8; py-indent-offset: 4 -*-
+# +------------------------------------------------------------------+
+# |             ____ _               _        __  __ _  __           |
+# |            / ___| |__   ___  ___| | __   |  \/  | |/ /           |
+# |           | |   | '_ \ / _ \/ __| |/ /   | |\/| | ' /            |
+# |           | |___| | | |  __/ (__|   <    | |  | | . \            |
+# |            \____|_| |_|\___|\___|_|\_\___|_|  |_|_|\_\           |
+# |                                                                  |
+# | Copyright Mathias Kettner 2014             mk@mathias-kettner.de |
+# +------------------------------------------------------------------+
+#
+# This file is part of Check_MK.
+# The official homepage is at http://mathias-kettner.de/check_mk.
+#
+# check_mk is free software;  you can redistribute it and/or modify it
+# under the  terms of the  GNU General Public License  as published by
+# the Free Software Foundation in version 2.  check_mk is  distributed
+# in the hope that it will be useful, but WITHOUT ANY WARRANTY;  with-
+# out even the implied warranty of  MERCHANTABILITY  or  FITNESS FOR A
+# PARTICULAR PURPOSE. See the  GNU General Public License for more de-
+# tails. You should have  received  a copy of the  GNU  General Public
+# License along with GNU Make; see the file  COPYING.  If  not,  write
+# to the Free Software Foundation, Inc., 51 Franklin St,  Fifth Floor,
+# Boston, MA 02110-1301 USA.
 """MK Livestatus Python API"""
+
+import socket
+import time
+import re
+import os
 import ast
-import contextlib
-import os
-import re
-import socket
 import ssl
-import threading
-import time
-from typing import Any, AnyStr, Dict, List, NewType, Optional, Pattern, Set, Tuple, Type, Union
-
-# TODO: Find a better solution for this issue. Astroid 2.x bug prevents us from using NewType :(
-# (https://github.com/PyCQA/pylint/issues/2296)
-UserId = str  # NewType("UserId", str)
-SiteId = str  # NewType("SiteId", str)
-SiteConfiguration = Dict[str, Any]  # NewType("SiteConfiguration", Dict[str, Any])
-SiteConfigurations = Dict[
-    SiteId, SiteConfiguration]  # NewType("SiteConfigurations", Dict[SiteId, SiteConfiguration])
-
-LivestatusColumn = Any
-LivestatusRow = NewType("LivestatusRow", List[LivestatusColumn])
-LivestatusResponse = NewType("LivestatusResponse", List[LivestatusRow])
-
-
-class LivestatusTestingError(RuntimeError):
-    pass
-
+from typing import Tuple, Union, Dict, Pattern, Optional  # pylint: disable=unused-import
 
 #   .--Globals-------------------------------------------------------------.
 #   |                    ____ _       _           _                        |
@@ -44,20 +46,35 @@
 
 # TODO: This mechanism does not take different connection options into account
 # Keep a global array of persistant connections
-persistent_connections: Dict[str, socket.socket] = {}
+persistent_connections = {}  # type: Dict[str, socket.socket]
 
 # Regular expression for removing Cache: headers if caching is not allowed
-remove_cache_regex: Pattern = re.compile("\nCache:[^\n]*")
-
-
-def _ensure_unicode(value: Union[str, bytes]) -> str:
-    if isinstance(value, str):
-        return value
-    return value.decode("utf-8")
+remove_cache_regex = re.compile("\nCache:[^\n]*")  # type: Pattern
+
+
+def ensure_unicode(text):
+    if hasattr(text, "decode"):
+        try:
+            return text.decode("utf-8")
+        except UnicodeEncodeError:
+            return text
+    return text
+
+
+def ensure_bytestr(text):
+    try:
+        return text.encode("utf-8")
+    except UnicodeDecodeError:
+        return text
 
 
 class MKLivestatusException(Exception):
-    pass
+    def __init__(self, value):
+        self.parameter = value
+        super(MKLivestatusException, self).__init__(value)
+
+    def __str__(self):
+        return str(self.parameter)
 
 
 class MKLivestatusSocketError(MKLivestatusException):
@@ -77,15 +94,12 @@
 
 
 class MKLivestatusNotFoundError(MKLivestatusException):
-    pass
+    def __str__(self):
+        return "No matching entries found for query %s" % str(self.parameter)
 
 
 class MKLivestatusTableNotFoundError(MKLivestatusException):
     pass
-
-
-class MKLivestatusBadGatewayError(MKLivestatusException):
-    """Raised when connection errors from CMC <> EC happen"""
 
 
 # We need some unique value here
@@ -95,28 +109,19 @@
 # Escape/strip unwanted chars from (user provided) strings to
 # use them in livestatus queries. Prevent injections of livestatus
 # protocol related chars or strings
-def lqencode(s: AnyStr) -> str:
+def lqencode(s):
     # It is not enough to strip off \n\n, because one might submit "\n \n",
     # which is also interpreted as termination of the last query and beginning
     # of the next query.
-    return _ensure_unicode(s).replace(u"\n", u"")
-
-
-def quote_dict(s: str) -> str:
-    """Apply the quoting used for dict-valued columns (See #6972)"""
-    return "'%s'" % s.replace(u"'", u"''")
-
-<<<<<<< HEAD
-
-def site_local_ca_path() -> str:
-=======
+    return ensure_unicode(s).replace(u"\n", u"")
+
+
 def quote_dict(s):
     """Apply the quoting used for dict-valued columns (See #6972)"""
     return "'%s'" % s.replace(u"'", u"''")
 
 
 def site_local_ca_path():
->>>>>>> 75a18bda
     """Path to the site local CA bundle"""
     omd_root = os.getenv("OMD_ROOT")
     if not omd_root:
@@ -125,11 +130,7 @@
     return os.path.join(omd_root, "var/ssl/ca-certificates.crt")
 
 
-def create_client_socket(family: socket.AddressFamily,
-                         tls: bool,
-                         verify: bool,
-                         ca_file_path: Optional[str],
-                         do_handshake_on_connect: bool = True) -> socket.socket:
+def create_client_socket(family, tls, verify, ca_file_path):
     """Create a client socket object for the livestatus connection"""
     sock = socket.socket(family, socket.SOCK_STREAM)
 
@@ -147,7 +148,7 @@
     except Exception as e:
         raise MKLivestatusConfigError("Failed to load CA file '%s': %s" % (ca_file_path, e))
 
-    return context.wrap_socket(sock, do_handshake_on_connect=do_handshake_on_connect)
+    return context.wrap_socket(sock)
 
 
 #.
@@ -164,109 +165,80 @@
 #   '----------------------------------------------------------------------'
 
 
-@contextlib.contextmanager
-def intercept_queries():
-    SingleSiteConnection.collect_queries.active = True
-    SingleSiteConnection.collect_queries.queries = []
-    try:
-        yield SingleSiteConnection.collect_queries.queries
-    finally:
-        SingleSiteConnection.collect_queries.active = False
-
-
-class Helpers:
-    def query(self,
-              query: 'QueryTypes',
-              add_headers: Union[str, bytes] = u"") -> 'LivestatusResponse':
+class Helpers(object):
+    def query(self, query, add_headers=""):
         raise NotImplementedError()
 
-    def query_value(self, query: 'QueryTypes', deflt: Any = NO_DEFAULT) -> LivestatusColumn:
+    def query_value(self, query, deflt=NO_DEFAULT):
         """Issues a query that returns exactly one line and one columns and returns
            the response as a single value"""
-        normalized_query = Query(query) if not isinstance(query, Query) else query
-
-        result = self.query(normalized_query, "ColumnHeaders: off\n")
+        result = self.query(query, "ColumnHeaders: off\n")
         try:
             return result[0][0]
-        except IndexError:
+        except:
             if deflt == NO_DEFAULT:
-                raise MKLivestatusNotFoundError("No matching entries found for query: %s" %
-                                                normalized_query)
-            return deflt
-
-    def query_row(self, query: 'QueryTypes') -> LivestatusRow:
+                raise MKLivestatusNotFoundError(query)
+            else:
+                return deflt
+
+    def query_row(self, query):
         """Issues a query that returns one line of data and returns the elements
            of that line as list"""
-        normalized_query = Query(query) if not isinstance(query, Query) else query
-
-        result = self.query(normalized_query, "ColumnHeaders: off\n")
+        result = self.query(query, "ColumnHeaders: off\n")
         try:
             return result[0]
         except IndexError:
-            raise MKLivestatusNotFoundError("No matching entries found for query: %s" %
-                                            normalized_query)
-
-    def query_row_assoc(self, query: 'QueryTypes') -> Dict[str, Any]:
+            raise MKLivestatusNotFoundError(query)
+
+    def query_row_assoc(self, query):
         """Issues a query that returns one line of data and returns the elements
            of that line as a dictionary from column names to values"""
-        normalized_query = Query(query) if not isinstance(query, Query) else query
-
-        r = self.query(normalized_query, "ColumnHeaders: on\n")[0:2]
+        r = self.query(query, "ColumnHeaders: on\n")[0:2]
         return dict(zip(r[0], r[1]))
 
-    def query_column(self, query: 'QueryTypes') -> List[LivestatusColumn]:
+    def query_column(self, query):
         """Issues a query that returns exactly one column and returns the values
            of all lines in that column as a single list"""
-        normalized_query = Query(query) if not isinstance(query, Query) else query
-
-        return [l[0] for l in self.query(normalized_query, "ColumnHeaders: off\n")]
-
-    def query_column_unique(self, query: 'QueryTypes') -> Set[LivestatusColumn]:
+        return [l[0] for l in self.query(query, "ColumnHeaders: off\n")]
+
+    def query_column_unique(self, query):
         """Issues a query that returns exactly one column and returns the values
            of all lines with duplicates removed. The "natural order" of the rows is
            not preserved."""
-<<<<<<< HEAD
-        normalized_query = Query(query) if not isinstance(query, Query) else query
-        return {line[0] for line in self.query(normalized_query, "ColumnHeaders: off\n")}
-=======
         result = set()
         for line in self.query(query, "ColumnHeaders: off\n"):
             result.add(line[0])
         return list(result)
->>>>>>> 75a18bda
-
-    def query_table(self, query: 'QueryTypes') -> LivestatusResponse:
+
+    def query_table(self, query):
         """Issues a query that may return multiple lines and columns and returns
            a list of lists"""
-        normalized_query = Query(query) if not isinstance(query, Query) else query
-
-        return self.query(normalized_query, "ColumnHeaders: off\n")
-
-    def query_table_assoc(self, query: 'QueryTypes') -> List[Dict[str, Any]]:
+        return self.query(query, "ColumnHeaders: off\n")
+
+    def query_table_assoc(self, query):
         """Issues a query that may return multiple lines and columns and returns
            a dictionary from column names to values for each line. This can be
            very ineffective for large response sets."""
-        normalized_query = Query(query) if not isinstance(query, Query) else query
-
-        response = self.query(normalized_query, "ColumnHeaders: on\n")
+        response = self.query(query, "ColumnHeaders: on\n")
         headers = response[0]
         result = []
         for line in response[1:]:
             result.append(dict(zip(headers, line)))
         return result
 
-    def query_summed_stats(self,
-                           query: 'QueryTypes',
-                           add_headers: Union[str, bytes] = u"") -> List[int]:
-        """Convenience function for adding up numbers from Stats queries
+    def query_summed_stats(self, query, add_headers=""):
+        """Conveniance function for adding up numbers from Stats queries
         Adds up results column-wise. This is useful for multisite queries."""
-        normalized_query = Query(query) if not isinstance(query, Query) else query
-
-        data = self.query(normalized_query, add_headers)
-        if not data:
-            raise MKLivestatusNotFoundError(
-                "No matching entries found for query: Empty result to Stats-Query")
-        return [sum(column) for column in zip(*data)]
+        data = self.query(query, add_headers)
+        if len(data) == 1:
+            return data[0]
+        elif len(data) == 0:
+            raise MKLivestatusNotFoundError("Empty result to Stats-Query")
+
+        result = []
+        for x in range(0, len(data[0])):
+            result.append(sum([row[x] for row in data]))
+        return result
 
 
 # TODO: Add more functionality to the Query class:
@@ -277,32 +249,29 @@
 # value after the query. But nearly all of these usages does not care
 # about resetting the option in case of an exception. This could be
 # handled better using the query class
-class Query:
+class Query(object):
     """This object can be passed to all livestatus methods accepting a livestatus
     query. The object can be used to hand over the handling code some flags, for
     example to influence the error handling during query processing."""
 
-    default_suppressed_exceptions: Tuple[Type[Exception], ...] = (MKLivestatusTableNotFoundError,)
-
-    def __init__(self,
-                 query: Union[str, bytes],
-                 suppress_exceptions: Optional[Tuple[Type[Exception], ...]] = None) -> None:
+    default_suppressed_exceptions = [MKLivestatusTableNotFoundError]
+
+    def __init__(self, query, suppress_exceptions=None):
         super(Query, self).__init__()
 
-        self._query = _ensure_unicode(query)
+        self._query = ensure_unicode(query)
 
         if suppress_exceptions is None:
             self.suppress_exceptions = self.default_suppressed_exceptions
         else:
             self.suppress_exceptions = suppress_exceptions
 
-    def __str__(self) -> str:
+    def __unicode__(self):
         return self._query
 
-
-QueryTypes = Union[str, bytes, Query]
-OnlySites = Optional[List[SiteId]]
-DeadSite = Dict[str, Union[str, int, Exception, SiteConfiguration]]
+    def __str__(self):
+        return self._query.encode("utf-8")
+
 
 #.
 #   .--SingleSiteConn------------------------------------------------------.
@@ -317,28 +286,108 @@
 #   '----------------------------------------------------------------------'
 
 
-def _parse_socket_url(url: str) -> Tuple[socket.AddressFamily, Union[str, tuple]]:
-    """Parses a Livestatus socket URL to address family and address
-
-    Examples:
-
-        >>> _parse_socket_url('unix:/tmp/sock')
-        (<AddressFamily.AF_UNIX: 1>, '/tmp/sock')
-
-        >>> _parse_socket_url('tcp:192.168.0.1:8080')
-        (<AddressFamily.AF_INET: 2>, ('192.168.0.1', 8080))
-
-        >>> _parse_socket_url('tcp6:::1:8080')
-        (<AddressFamily.AF_INET6: 10>, ('::1', 8080))
-
-        >>> _parse_socket_url('Hallo Welt!')
-        Traceback (most recent call last):
-        ...
-        livestatus.MKLivestatusConfigError: Invalid livestatus URL 'Hallo Welt!'. Must begin with \
-'tcp:', 'tcp6:' or 'unix:'
-
-    """
-    if ':' in url:
+class SingleSiteConnection(Helpers):
+    def __init__(self,
+                 socketurl,
+                 persist=False,
+                 allow_cache=False,
+                 tls=False,
+                 verify=True,
+                 ca_file_path=None):
+        # type: (str, bool, bool, bool, bool, Optional[str]) -> None
+        """Create a new connection to a MK Livestatus socket"""
+        super(SingleSiteConnection, self).__init__()
+        self.prepend_site = False
+        self.auth_users = {}  # type: Dict[str, str]
+        # never filled, just to have the same API as MultiSiteConnection (TODO: Cleanup)
+        self.deadsites = {}  # type: Dict[str, Dict[str, str]]
+        self.limit = None
+        self.add_headers = ""
+        self.auth_header = ""
+        self.persist = persist
+        self.allow_cache = allow_cache
+        self.socketurl = socketurl
+        self.socket = None
+        self.timeout = None
+        self.successful_persistence = False
+
+        # Whether to establish an encrypted connection
+        self.tls = tls
+        # Whether to accept any certificate or to verify it
+        self.tls_verify = verify
+        self._tls_ca_file_path = ca_file_path
+
+    @property
+    def tls_ca_file_path(self):
+        # type: () -> str
+        """CA file bundle to use for certificate verification"""
+        if self._tls_ca_file_path is None:
+            return site_local_ca_path()
+        return self._tls_ca_file_path
+
+    def successfully_persisted(self):
+        # type: () -> bool
+        return self.successful_persistence
+
+    def add_header(self, header):
+        self.add_headers += header + "\n"
+
+    def set_timeout(self, timeout):
+        self.timeout = timeout
+        if self.socket:
+            self.socket.settimeout(float(timeout))
+
+    def connect(self):
+        if self.persist and self.socketurl in persistent_connections:
+            self.socket = persistent_connections[self.socketurl]
+            self.successful_persistence = True
+            return
+
+        self.successful_persistence = False
+        family, address = self._parse_socket_url(self.socketurl)
+        self.socket = self._create_socket(family)
+
+        # If a timeout is set, then we retry after a failure with mild
+        # a binary backoff.
+        if self.timeout:
+            before = time.time()
+            sleep_interval = 0.1
+
+        while True:
+            try:
+                if self.timeout:
+                    self.socket.settimeout(float(sleep_interval))
+                self.socket.connect(address)
+                break
+            except ssl.SSLError as e:
+                # Do not retry in case of SSL protocol / handshake errors. They don't seem to be
+                # recoverable by retrying
+
+                if "The handshake operation timed out" in str(e):
+                    raise MKLivestatusSocketError("Cannot connect to '%s': %s. The encryption "
+                                                  "settings are probably wrong." %
+                                                  (self.socketurl, e))
+
+                raise
+
+            except Exception as e:
+                if self.timeout:
+                    time_left = self.timeout - (time.time() - before)
+                    # only try again, if there is substantial time left
+                    if time_left > sleep_interval:
+                        time.sleep(sleep_interval)
+                        sleep_interval *= 1.5
+                        continue
+
+                self.socket = None
+                raise MKLivestatusSocketError("Cannot connect to '%s': %s" % (self.socketurl, e))
+
+        if self.persist:
+            persistent_connections[self.socketurl] = self.socket
+
+    def _parse_socket_url(self, url):
+        # type: (str) -> Tuple[socket.AddressFamily, Union[str, tuple]]
+        """Parses a Livestatus socket URL to address family and address"""
         family_txt, url = url.split(":", 1)
         if family_txt == "unix":
             return socket.AF_UNIX, url
@@ -354,145 +403,17 @@
             address_family = socket.AF_INET if family_txt == "tcp" else socket.AF_INET6
             return address_family, (host, port)
 
-    raise MKLivestatusConfigError("Invalid livestatus URL '%s'. "
-                                  "Must begin with 'tcp:', 'tcp6:' or 'unix:'" % url)
-
-
-class SingleSiteConnection(Helpers):
-
-    # So we only collect in a specific thread, and not in all of them. We also use
-    # a class-variable for this case, so we activate this across all sites at once.
-    collect_queries = threading.local()
-
-    def __init__(self,
-                 socketurl: str,
-                 site_name: Optional[str] = None,
-                 persist: bool = False,
-                 allow_cache: bool = False,
-                 tls: bool = False,
-                 verify: bool = True,
-                 ca_file_path: Optional[str] = None) -> None:
-        """Create a new connection to a MK Livestatus socket"""
-        super(SingleSiteConnection, self).__init__()
-        self.prepend_site = False
-        self.site_name = site_name
-        self.auth_users: Dict[str, UserId] = {}
-        # never filled, just to have the same API as MultiSiteConnection (TODO: Cleanup)
-        self.deadsites: Dict[SiteId, DeadSite] = {}
-        self.limit: Optional[int] = None
-        self.add_headers = u""
-        self.auth_header = u""
-        self.persist = persist
-        self.allow_cache = allow_cache
-        self.socketurl = socketurl
-        self.socket: Optional[socket.socket] = None
-        self.timeout: Optional[int] = None
-        self.successful_persistence = False
-
-        # Whether to establish an encrypted connection
-        self.tls = tls
-        # Whether to accept any certificate or to verify it
-        self.tls_verify = verify
-        self._tls_ca_file_path = ca_file_path
-
-    @property
-    def tls_ca_file_path(self) -> str:
-        """CA file bundle to use for certificate verification"""
-        if self._tls_ca_file_path is None:
-            return site_local_ca_path()
-        return self._tls_ca_file_path
-
-    def successfully_persisted(self) -> bool:
-        return self.successful_persistence
-
-    def add_header(self, header: str) -> None:
-        self.add_headers += header + "\n"
-
-    def set_timeout(self, timeout: int) -> None:
-        self.timeout = timeout
-        if self.socket:
-            self.socket.settimeout(float(timeout))
-
-    def connect(self) -> None:
-        if self.persist and self.socketurl in persistent_connections:
-            self.socket = persistent_connections[self.socketurl]
-            self.successful_persistence = True
-            return
-
-        self.successful_persistence = False
-        family, address = _parse_socket_url(self.socketurl)
-        self.socket = self._create_socket(family, self.site_name)
-
-        # If a timeout is set, then we retry after a failure with mild
-        # a binary backoff.
-        sleep_interval = 0.0
-        before = 0.0
-        if self.timeout:
-            before = time.time()
-            sleep_interval = 0.1
-
-        while True:
-            try:
-                if self.timeout:
-                    self.socket.settimeout(sleep_interval)
-
-<<<<<<< HEAD
-                # In case of TLS it may happen that we are retrying after the connect succeeded
-                # and the handshake failed. In this case do not retry the connect.
-                try:
-                    self.socket.connect(address)
-                except ValueError as e:
-                    if "attempt to connect already-connected SSLSocket" not in str(e):
-                        raise
-=======
-                if "The handshake operation timed out" in str(e):
-                    raise MKLivestatusSocketError("Cannot connect to '%s': %s. The encryption "
-                                                  "settings are probably wrong." %
-                                                  (self.socketurl, e))
->>>>>>> 75a18bda
-
-                if self.tls:
-                    # Mypy does not understand the SSL socket wrapping
-                    self.socket.do_handshake()  # type: ignore[attr-defined]
-
-                break
-            except Exception as e:
-                if self.timeout:
-                    time_left = self.timeout - (time.time() - before)
-                    # only try again, if there is substantial time left
-                    if time_left > sleep_interval:
-                        time.sleep(sleep_interval)
-                        sleep_interval *= 1.5
-                        continue
-
-                self.socket = None
-                raise MKLivestatusSocketError("Cannot connect to '%s': %s" % (self.socketurl, e))
-
-        if self.persist:
-            persistent_connections[self.socketurl] = self.socket
-
-    # NOTE:
-    # The site_name parameter is here to be able to create a mocked socket in the testing
-    # framework which fakes the correct site connection. It is never used at runtime here, but
-    # will break a lot of tests if removed.
-    # Its optional because some parts of the code instantiate a SingleSiteConnection directly
-    # without being able to pass a site_name parameter.
-    def _create_socket(
-        self,
-        family: socket.AddressFamily,
-        site_name: Optional[SiteId] = None,
-    ) -> socket.socket:
+        raise MKLivestatusConfigError("Invalid livestatus URL '%s'. "
+                                      "Must begin with 'tcp:', 'tcp6:' or 'unix:'" % url)
+
+    def _create_socket(self, family):
         """Creates the Livestatus client socket
 
         It ensures that either a TLS secured socket or a plain text socket
         is being created."""
-        return create_client_socket(family,
-                                    self.tls,
-                                    self.tls_verify,
-                                    self._tls_ca_file_path,
-                                    do_handshake_on_connect=False)
-
-    def disconnect(self) -> None:
+        return create_client_socket(family, self.tls, self.tls_verify, self._tls_ca_file_path)
+
+    def disconnect(self):
         self.socket = None
         if self.persist:
             try:
@@ -500,14 +421,7 @@
             except KeyError:
                 pass
 
-<<<<<<< HEAD
-    def receive_data(self, size: int) -> bytes:
-        if self.socket is None:
-            raise MKLivestatusSocketError("Socket to '%s' is not connected" % self.socketurl)
-
-=======
     def receive_data(self, size):
->>>>>>> 75a18bda
         result = b""
         # Timeout is only honored when connecting
         self.socket.settimeout(None)
@@ -520,41 +434,35 @@
             result += packet
         return result
 
-    def do_query(self, query_obj: Query, add_headers: str = "") -> LivestatusResponse:
-        query = self.build_query(query_obj, add_headers)
-        self.send_query(query)
-        return self.recv_response(query, query_obj.suppress_exceptions)
-
-    def build_query(self, query_obj: Query, add_headers: str) -> str:
-        query = str(query_obj)
+    def do_query(self, query, add_headers=""):
+        self.send_query(query, add_headers)
+        return self.recv_response(query, add_headers)
+
+    def send_query(self, query_obj, add_headers="", do_reconnect=True):
+        orig_query = query_obj
+
+        query = "%s" % query_obj
         if not self.allow_cache:
             query = remove_cache_regex.sub("", query)
 
-        headers = [
-            self.auth_header,
-            self.add_headers,
-            f"Localtime: {int(time.time()):d}",
-            "OutputFormat: python3",
-            "KeepAlive: on",
-            "ResponseHeader: fixed16",
-            add_headers,
-        ]
-
-        return _combine_query(query, headers)
-
-    def send_query(self, query: str, do_reconnect: bool = True) -> None:
         if self.socket is None:
             self.connect()
 
-        if self.socket is None:
-            raise MKLivestatusSocketError("Socket to '%s' is not connected" % self.socketurl)
+        if not query.endswith("\n"):
+            query += "\n"
+        query += self.auth_header + self.add_headers
+        query += "Localtime: %d\nOutputFormat: python\nKeepAlive: on\nResponseHeader: fixed16\n" % int(
+            time.time())
+        query += add_headers
+
+        if not query.endswith("\n"):
+            query += "\n"
+        query += "\n"
 
         try:
-            # TODO: Use socket.sendall()
             # socket.send() only works with byte strings
-            self.socket.send(query.encode("utf-8") + b"\n\n")
-            if getattr(self.collect_queries, 'active', False):
-                self.collect_queries.queries.append(query)
+            query = ensure_bytestr(query)
+            self.socket.send(query)
         except IOError as e:
             if self.persist:
                 del persistent_connections[self.socketurl]
@@ -562,9 +470,10 @@
             self.socket = None
 
             if do_reconnect:
-                # Automatically try to reconnect in case of an error, but only once.
+                # Automatically try to reconnect in case of an error, but
+                # only once.
                 self.connect()
-                self.send_query(query, False)
+                self.send_query(orig_query, add_headers, False)
                 return
 
             raise MKLivestatusSocketError("RC1:" + str(e))
@@ -572,17 +481,14 @@
     # Reads a response from the livestatus socket. If the socket is closed
     # by the livestatus server, we automatically make a reconnect and send
     # the query again (once). This is due to timeouts during keepalive.
-    def recv_response(self,
-                      query: str,
-                      suppress_exceptions: Tuple[Type[Exception], ...],
-                      timeout_at: Optional[float] = None) -> LivestatusResponse:
+    def recv_response(self, query=None, add_headers="", timeout_at=None):
         try:
             # Headers are always ASCII encoded
             resp = self.receive_data(16)
-            code = resp[0:3].decode("ascii")
+            code = resp[0:3]
             try:
                 length = int(resp[4:15].lstrip())
-            except Exception:
+            except:
                 self.disconnect()
                 raise MKLivestatusSocketError(
                     "Malformed output. Livestatus TCP socket might be unreachable or wrong"
@@ -593,15 +499,12 @@
             if code == "200":
                 try:
                     return ast.literal_eval(data)
-                except (ValueError, SyntaxError):
+                except:
                     self.disconnect()
                     raise MKLivestatusSocketError("Malformed output")
 
             elif code == "404":
                 raise MKLivestatusTableNotFoundError("Not Found (%s): %s" % (code, data.strip()))
-
-            elif code == "502":
-                raise MKLivestatusBadGatewayError(data.strip())
 
             else:
                 raise MKLivestatusQueryError("%s: %s" % (code, data.strip()))
@@ -619,7 +522,7 @@
                 raise MKLivestatusSocketError("Unix socket was closed by peer")
 
             now = time.time()
-            if not timeout_at or timeout_at > now:
+            if query and (not timeout_at or timeout_at > now):
                 if timeout_at is None:
                     # Try until timeout reached in case there was a timeout configured.
                     # Otherwise only retry once.
@@ -629,12 +532,14 @@
 
                 time.sleep(0.1)
                 self.connect()
-                self.send_query(query)
-                # do not send query again -> danger of infinite loop
-                return self.recv_response(query, suppress_exceptions, timeout_at)
-            raise MKLivestatusSocketError(str(e))
-
-        except suppress_exceptions:
+                self.send_query(query, add_headers)
+                return self.recv_response(
+                    query, add_headers,
+                    timeout_at)  # do not send query again -> danger of infinite loop
+            else:
+                raise MKLivestatusSocketError(str(e))
+
+        except MKLivestatusTableNotFoundError:
             raise
 
         except Exception as e:
@@ -644,46 +549,33 @@
             # FIXME: ? self.disconnect()
             raise MKLivestatusSocketError("Unhandled exception: %s" % e)
 
-    def set_prepend_site(self, p: bool) -> None:
+    def set_prepend_site(self, p):
         self.prepend_site = p
 
-    def set_only_sites(self, sites: Optional[List[SiteId]] = None) -> None:
+    def set_only_sites(self, sites=None):
         pass
 
-    def set_limit(self, limit: Optional[int] = None) -> None:
+    def set_limit(self, limit=None):
         self.limit = limit
 
-    def query(self, query: 'QueryTypes', add_headers: Union[str, bytes] = "") -> LivestatusResponse:
-
-        # Normalize argument types
-        normalized_add_headers = _ensure_unicode(add_headers)
-        normalized_query = Query(query) if not isinstance(query, Query) else query
-
+    def query(self, query, add_headers=""):
         if self.limit is not None:
-            normalized_query = Query("%sLimit: %d\n" % (normalized_query, self.limit),
-                                     normalized_query.suppress_exceptions)
-
-        response = self.do_query(normalized_query, normalized_add_headers)
+            query += "Limit: %d\n" % self.limit
+        data = self.do_query(query, add_headers)
         if self.prepend_site:
-            for row in response:
-                row.insert(0, b"")
-        return response
-
-    # TODO: Cleanup all call sites to hand over str types
-    def command(self, command: AnyStr, site: Optional[SiteId] = None) -> None:
-        command_str = _ensure_unicode(command).rstrip("\n")
-        if not command_str.startswith("["):
-            command_str = f"[{int(time.time())}] {command_str}"
-        self.send_command(f"COMMAND {command_str}")
-
-    def send_command(self, command: str) -> None:
+            return [[''] + line for line in data]
+        return data
+
+    def command(self, command, site=None):
+        self.do_command(command)
+
+    def do_command(self, command):
         if self.socket is None:
             self.connect()
-
-        assert self.socket is not None  # TODO: refactor to avoid assert
-
+        if not command.endswith("\n"):
+            command += "\n"
         try:
-            self.socket.send(command.encode('utf-8') + b"\n\n")
+            self.socket.send("COMMAND " + command + "\n")
         except IOError as e:
             self.socket = None
             if self.persist:
@@ -691,19 +583,19 @@
             raise MKLivestatusSocketError(str(e))
 
     # Set user to be used in certain authorization domain
-    def set_auth_user(self, domain: str, user: UserId) -> None:
+    def set_auth_user(self, domain, user):
         if user:
             self.auth_users[domain] = user
         elif domain in self.auth_users:
             del self.auth_users[domain]
 
     # Switch future request to new authorization domain
-    def set_auth_domain(self, domain: str) -> None:
+    def set_auth_domain(self, domain):
         auth_user = self.auth_users.get(domain)
         if auth_user:
             self.auth_header = "AuthUser: %s\n" % auth_user
         else:
-            self.auth_header = u""
+            self.auth_header = ""
 
 
 #.
@@ -724,22 +616,20 @@
 # timeout:  timeout for tcp/unix in seconds
 
 # TODO: Move the connect/disconnect stuff to separate methods. Then make
-# it possible to connect/disconnect while an object is instantiated.
+# it possible to connect/disconnect duing existance of a single object.
 
 
 class MultiSiteConnection(Helpers):
-    def __init__(self,
-                 sites: SiteConfigurations,
-                 disabled_sites: Optional[SiteConfigurations] = None) -> None:
+    def __init__(self, sites, disabled_sites=None):
         if disabled_sites is None:
             disabled_sites = {}
 
         self.sites = sites
-        self.connections: List[Tuple[SiteId, SiteConfiguration, SingleSiteConnection]] = []
-        self.deadsites: Dict[SiteId, DeadSite] = {}
+        self.connections = []
+        self.deadsites = {}
         self.prepend_site = False
-        self.only_sites: OnlySites = None
-        self.limit: Optional[int] = None
+        self.only_sites = None
+        self.limit = None
         self.parallelize = True
 
         # Status host: A status host helps to prevent trying to connect
@@ -757,25 +647,22 @@
         # to fetch the status information
         extra_status_sites = {}
         if len(disabled_sites) > 0:
-            status_sitenames = set()
+            status_sitenames = set([])
             for sitename, site in sites.items():
-                status_host = site.get("status_host")
-                if status_host is None:
+                try:
+                    s, h = site.get("status_host")
+                    status_sitenames.add(s)
+                except:
                     continue
-
-                s, h = status_host
-                status_sitenames.add(s)
-
             for sitename in status_sitenames:
-                status_site = disabled_sites.get(sitename)
-                if status_site:
-                    extra_status_sites[sitename] = status_site
+                site = disabled_sites.get(sitename)
+                if site:
+                    extra_status_sites[sitename] = site
 
         # First connect to sites without status host. Collect status
         # hosts at the same time.
 
-        # dict from site to list of status_hosts
-        status_hosts: Dict[SiteId, List[bytes]] = {}
+        status_hosts = {}  # dict from site to list of status_hosts
         sites_dict = sites.copy()
         sites_dict.update(extra_status_sites)
         for sitename, site in sites_dict.items():
@@ -802,10 +689,10 @@
         status_host_states = {}
         for sitename, hosts in status_hosts.items():
             # Fetch all the states of status hosts of this local site in one query
-            query = u"GET hosts\nColumns: name state has_been_checked last_time_up\n"
+            query = "GET hosts\nColumns: name state has_been_checked last_time_up\n"
             for host in hosts:
-                query += u"Filter: name = %s\n" % str(host)
-            query += u"Or: %d\n" % len(hosts)
+                query += "Filter: name = %s\n" % host
+            query += "Or: %d\n" % len(hosts)
             self.set_only_sites([sitename])  # only connect one site
             try:
                 result = self.query_table(query)
@@ -858,10 +745,7 @@
                         "exception": ex,
                     }
 
-    def connect_to_site(self,
-                        site_name: SiteId,
-                        site: SiteConfiguration,
-                        temporary: bool = False) -> SingleSiteConnection:
+    def connect_to_site(self, sitename, site, temporary=False):
         """Helper function for connecting to a site"""
         url = site["socket"]
         persist = not temporary and site.get("persist", False)
@@ -869,7 +753,6 @@
 
         connection = SingleSiteConnection(
             socketurl=url,
-            site_name=site_name,
             persist=persist,
             allow_cache=site.get("cache", False),
             tls=tls_type != "plain_text",
@@ -883,7 +766,7 @@
         return connection
 
     # Needed for temporary connection for status_hosts in disabled sites
-    def _disconnect_site(self, sitename: SiteId) -> None:
+    def _disconnect_site(self, sitename):
         i = 0
         for name, _site, _connection in self.connections:
             if name == sitename:
@@ -891,14 +774,14 @@
                 return
             i += 1
 
-    def add_header(self, header: str) -> None:
+    def add_header(self, header):
         for _sitename, _site, connection in self.connections:
             connection.add_header(header)
 
-    def set_prepend_site(self, p: bool) -> None:
+    def set_prepend_site(self, p):
         self.prepend_site = p
 
-    def set_only_sites(self, sites: OnlySites = None) -> None:
+    def set_only_sites(self, sites=None):
         """Make future queries only contact the given sites.
 
         Provide a list of site IDs to not contact all configured sites, but only the listed
@@ -906,44 +789,37 @@
         """
         self.only_sites = sites
 
-    def set_limit(self, limit: Optional[int] = None) -> None:
-        """Impose Limit on number of returned datasets (distributed among sites)"""
+    # Impose Limit on number of returned datasets (distributed amoung sites)
+    def set_limit(self, limit=None):
         self.limit = limit
 
-    def dead_sites(self) -> Dict[SiteId, DeadSite]:
+    def dead_sites(self):
         return self.deadsites
 
-    def alive_sites(self) -> List[SiteId]:
+    def alive_sites(self):
         return [s[0] for s in self.connections]
 
-    def successfully_persisted(self) -> bool:
+    def successfully_persisted(self):
         for _sitename, _site, connection in self.connections:
             if connection.successfully_persisted():
                 return True
         return False
 
-    def set_auth_user(self, domain: str, user: UserId) -> None:
+    def set_auth_user(self, domain, user):
         for _sitename, _site, connection in self.connections:
             connection.set_auth_user(domain, user)
 
-    def set_auth_domain(self, domain: str) -> None:
+    def set_auth_domain(self, domain):
         for _sitename, _site, connection in self.connections:
             connection.set_auth_domain(domain)
 
-    def query(self,
-              query: 'QueryTypes',
-              add_headers: Union[str, bytes] = u"") -> LivestatusResponse:
-
-        # Normalize argument types
-        normalized_add_headers = _ensure_unicode(add_headers)
-        normalized_query = Query(query) if not isinstance(query, Query) else query
-
+    def query(self, query, add_headers=""):
         if self.parallelize:
-            return self.query_parallel(normalized_query, normalized_add_headers)
-        return self.query_non_parallel(normalized_query, normalized_add_headers)
-
-    def query_non_parallel(self, query: Query, add_headers: str = u"") -> LivestatusResponse:
-        result = LivestatusResponse([])
+            return self.query_parallel(query, add_headers)
+        return self.query_non_parallel(query, add_headers)
+
+    def query_non_parallel(self, query, add_headers=""):
+        result = []
         stillalive = []
         limit = self.limit
         for sitename, site, connection in self.connections:
@@ -957,14 +833,11 @@
                     limit_header = ""
                 r = connection.query(query, add_headers + limit_header)
                 if self.prepend_site:
-                    for row in r:
-                        row.insert(0, sitename)
+                    r = [[sitename] + l for l in r]
                 if limit is not None:
                     limit -= len(r)  # Account for portion of limit used by this site
                 result += r
                 stillalive.append((sitename, site, connection))
-            except LivestatusTestingError:
-                raise
             except Exception as e:
                 connection.disconnect()
                 self.deadsites[sitename] = {
@@ -977,7 +850,7 @@
     # New parallelized version of query(). The semantics differs in the handling
     # of Limit: since all sites are queried in parallel, the Limit: is simply
     # applied to all sites - resulting in possibly more results then Limit requests.
-    def query_parallel(self, query: Query, add_headers: str = u"") -> LivestatusResponse:
+    def query_parallel(self, query, add_headers=""):
         stillalive = []
         if self.only_sites is not None:
             connect_to_sites = [c for c in self.connections if c[0] in self.only_sites]
@@ -988,40 +861,39 @@
 
         limit = self.limit
         if limit is not None:
-            limit_header = u"Limit: %d\n" % limit
+            limit_header = "Limit: %d\n" % limit
         else:
-            limit_header = u""
+            limit_header = ""
 
         # First send all queries
         for sitename, site, connection in connect_to_sites:
             try:
-                str_query = connection.build_query(query, add_headers + limit_header)
-                connection.send_query(str_query)
-            except LivestatusTestingError:
-                raise
+                connection.send_query(query, add_headers + limit_header)
             except Exception as e:
                 self.deadsites[sitename] = {
                     "exception": e,
                     "site": site,
                 }
 
+        if isinstance(query, Query):
+            suppress_exceptions = tuple(query.suppress_exceptions)
+        else:
+            suppress_exceptions = tuple(Query.default_suppressed_exceptions)
+
         # Then retrieve all answers. We will be as slow as the slowest of all
         # connections.
-        result = LivestatusResponse([])
+        result = []
         for sitename, site, connection in connect_to_sites:
             try:
-                str_query = connection.build_query(query, add_headers + limit_header)
-                r = connection.recv_response(str_query, query.suppress_exceptions)
+                r = connection.recv_response(query, add_headers + limit_header)
                 stillalive.append((sitename, site, connection))
                 if self.prepend_site:
-                    for row in r:
-                        row.insert(0, sitename)
+                    r = [[sitename] + l for l in r]
                 result += r
-            except query.suppress_exceptions:
+            except suppress_exceptions:  # pylint: disable=catching-non-exception
                 stillalive.append((sitename, site, connection))
                 continue
-            except LivestatusTestingError:
-                raise
+
             except Exception as e:
                 connection.disconnect()
                 self.deadsites[sitename] = {
@@ -1032,30 +904,25 @@
         self.connections = stillalive
         return result
 
-    # TODO: Is this SiteId(...) the way to go? Without this mypy complains about incompatible bytes
-    # vs. Optional[SiteId]
-    def command(self, command: AnyStr, sitename: Optional[SiteId] = SiteId("local")) -> None:
+    def command(self, command, sitename="local"):
         if sitename in self.deadsites:
-            raise MKLivestatusSocketError("Connection to site %s is dead: %s" %
-                                          (sitename, self.deadsites[sitename]["exception"]))
+            raise MKLivestatusSocketError("Connection to site %s is dead: %s" % \
+                    (sitename, self.deadsites[sitename]["exception"]))
         conn = [t[2] for t in self.connections if t[0] == sitename]
         if len(conn) == 0:
             raise MKLivestatusConfigError("Cannot send command to unconfigured site '%s'" %
                                           sitename)
-<<<<<<< HEAD
-        conn[0].command(command)
-=======
         conn[0].do_command(command)
->>>>>>> 75a18bda
 
     # Return connection to localhost (UNIX), if available
-    def local_connection(self) -> SingleSiteConnection:
+    def local_connection(self):
         for _sitename, site, connection in self.connections:
             if site["socket"].startswith("unix:") and "liveproxy" not in site["socket"]:
                 return connection
         raise MKLivestatusConfigError("No livestatus connection to local host")
 
-    def get_connection(self, site_id: SiteId) -> SingleSiteConnection:
+    def get_connection(self, site_id):
+        # type: (str) -> SingleSiteConnection
         for this_site_id, _site, connection in self.connections:
             if this_site_id == site_id:
                 return connection
@@ -1071,73 +938,16 @@
 #   |           |_____\___/ \___\__,_|_|\____\___/|_| |_|_| |_|            |
 #   |                                                                      |
 #   +----------------------------------------------------------------------+
-#   |  LocalConnection is a convenience class for connecting to the        |
+#   |  LocalConnection is a convenciance class for connecting to the       |
 #   |  local Livestatus socket within an OMD site. It only works within    |
 #   |  OMD context.                                                        |
 #   '----------------------------------------------------------------------'
 
 
 class LocalConnection(SingleSiteConnection):
-    def __init__(self, *args: Any, **kwargs: Any) -> None:
+    def __init__(self, *args, **kwargs):
         omd_root = os.getenv("OMD_ROOT")
         if not omd_root:
             raise MKLivestatusConfigError(
                 "OMD_ROOT is not set. You are not running in OMD context.")
-        super().__init__("unix:" + omd_root + "/tmp/run/live", 'local', *args, **kwargs)
-
-
-def _combine_query(query: str, headers: Union[str, List[str]]):
-    """Combine a query with additional headers
-
-    Examples:
-
-        Combining supports either strings or list-of-strings:
-
-            >>> _combine_query("GET tables", "Filter: name = heute")
-            'GET tables\\nFilter: name = heute'
-
-            >>> _combine_query("GET tables", ["Filter: name = heute"])
-            'GET tables\\nFilter: name = heute'
-
-        Empty headers are treated correctly:
-
-            >>> _combine_query("GET tables", "")
-            'GET tables'
-
-        Trailing whitespaces are stripped:
-
-            >>> _combine_query("GET tables \\n", "")
-            'GET tables'
-
-            >>> _combine_query("GET tables \\n", "\\n")
-            'GET tables'
-
-            >>> _combine_query("GET tables \\n", ["\\n", " \\n"])
-            'GET tables'
-
-        Weird headers are also merged like they should:
-
-            >>> _combine_query("GET tables", ["Filter: name = heute\\n", "", "\\n "])
-            'GET tables\\nFilter: name = heute'
-
-    Args:
-        query:
-            A livestatus query as a text.
-        headers:
-            Either a list of strings or a simple string, containing additional filter-headers.
-
-    Returns:
-
-    """
-    query = query.rstrip("\n ")
-
-    if isinstance(headers, list):
-        # We filter out all headers which are either empty or only contain whitespaces.
-        headers = '\n'.join([head.rstrip("\n ") for head in headers if head.strip()])
-
-    headers = headers.strip("\n ")
-
-    if not headers:
-        return query
-
-    return query + "\n" + headers+        SingleSiteConnection.__init__(self, "unix:" + omd_root + "/tmp/run/live", *args, **kwargs)