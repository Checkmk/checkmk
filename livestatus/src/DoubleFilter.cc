// Copyright (C) 2019 tribe29 GmbH - License: GNU General Public License v2
// This file is part of Checkmk (https://checkmk.com). It is subject to the
// terms and conditions defined in the file COPYING, which is part of this
// source code package.

#include "DoubleFilter.h"

#include <cstdlib>
<<<<<<< HEAD
#include <utility>

=======
#include "DoubleColumn.h"
#include "Filter.h"
>>>>>>> 75a18bda
#include "Logger.h"
#include "Row.h"

DoubleFilter::DoubleFilter(Kind kind, std::string columnName,
                           std::function<double(Row)> getValue,
                           RelationalOperator relOp, const std::string &value,
                           Logger *logger)
    : ColumnFilter(kind, std::move(columnName), relOp, value)
    , _getValue(std::move(getValue))
    , _ref_value(atof(value.c_str()))
    , _logger(logger) {}

bool DoubleFilter::accepts(Row row, const contact * /* auth_user */,
                           std::chrono::seconds /* timezone_offset */) const {
    double act_value = _getValue(row);
    switch (oper()) {
        case RelationalOperator::equal:
            return act_value == _ref_value;
        case RelationalOperator::not_equal:
            return act_value != _ref_value;
        case RelationalOperator::less:
            return act_value < _ref_value;
        case RelationalOperator::greater_or_equal:
            return act_value >= _ref_value;
        case RelationalOperator::greater:
            return act_value > _ref_value;
        case RelationalOperator::less_or_equal:
            return act_value <= _ref_value;
        case RelationalOperator::matches:
        case RelationalOperator::doesnt_match:
        case RelationalOperator::equal_icase:
        case RelationalOperator::not_equal_icase:
        case RelationalOperator::matches_icase:
        case RelationalOperator::doesnt_match_icase:
            Informational(logger()) << "Sorry. Operator " << oper()
                                    << " for float columns not implemented.";
            return false;
    }
    return false;  // unreachable
}

std::unique_ptr<Filter> DoubleFilter::copy() const {
    return std::make_unique<DoubleFilter>(*this);
}

std::unique_ptr<Filter> DoubleFilter::negate() const {
    return std::make_unique<DoubleFilter>(kind(), columnName(), _getValue,
                                          negateRelationalOperator(oper()),
                                          value(), logger());
}

Logger *DoubleFilter::logger() const { return _logger; }<|MERGE_RESOLUTION|>--- conflicted
+++ resolved
@@ -1,33 +1,43 @@
-// Copyright (C) 2019 tribe29 GmbH - License: GNU General Public License v2
-// This file is part of Checkmk (https://checkmk.com). It is subject to the
-// terms and conditions defined in the file COPYING, which is part of this
-// source code package.
+// +------------------------------------------------------------------+
+// |             ____ _               _        __  __ _  __           |
+// |            / ___| |__   ___  ___| | __   |  \/  | |/ /           |
+// |           | |   | '_ \ / _ \/ __| |/ /   | |\/| | ' /            |
+// |           | |___| | | |  __/ (__|   <    | |  | | . \            |
+// |            \____|_| |_|\___|\___|_|\_\___|_|  |_|_|\_\           |
+// |                                                                  |
+// | Copyright Mathias Kettner 2014             mk@mathias-kettner.de |
+// +------------------------------------------------------------------+
+//
+// This file is part of Check_MK.
+// The official homepage is at http://mathias-kettner.de/check_mk.
+//
+// check_mk is free software;  you can redistribute it and/or modify it
+// under the  terms of the  GNU General Public License  as published by
+// the Free Software Foundation in version 2.  check_mk is  distributed
+// in the hope that it will be useful, but WITHOUT ANY WARRANTY;  with-
+// out even the implied warranty of  MERCHANTABILITY  or  FITNESS FOR A
+// PARTICULAR PURPOSE. See the  GNU General Public License for more de-
+// tails. You should have  received  a copy of the  GNU  General Public
+// License along with GNU Make; see the file  COPYING.  If  not,  write
+// to the Free Software Foundation, Inc., 51 Franklin St,  Fifth Floor,
+// Boston, MA 02110-1301 USA.
 
 #include "DoubleFilter.h"
-
 #include <cstdlib>
-<<<<<<< HEAD
-#include <utility>
-
-=======
 #include "DoubleColumn.h"
 #include "Filter.h"
->>>>>>> 75a18bda
 #include "Logger.h"
 #include "Row.h"
 
-DoubleFilter::DoubleFilter(Kind kind, std::string columnName,
-                           std::function<double(Row)> getValue,
-                           RelationalOperator relOp, const std::string &value,
-                           Logger *logger)
-    : ColumnFilter(kind, std::move(columnName), relOp, value)
-    , _getValue(std::move(getValue))
-    , _ref_value(atof(value.c_str()))
-    , _logger(logger) {}
+DoubleFilter::DoubleFilter(Kind kind, const DoubleColumn &column,
+                           RelationalOperator relOp, const std::string &value)
+    : ColumnFilter(kind, column, relOp, value)
+    , _column(column)
+    , _ref_value(atof(value.c_str())) {}
 
 bool DoubleFilter::accepts(Row row, const contact * /* auth_user */,
                            std::chrono::seconds /* timezone_offset */) const {
-    double act_value = _getValue(row);
+    double act_value = _column.getValue(row);
     switch (oper()) {
         case RelationalOperator::equal:
             return act_value == _ref_value;
@@ -47,8 +57,9 @@
         case RelationalOperator::not_equal_icase:
         case RelationalOperator::matches_icase:
         case RelationalOperator::doesnt_match_icase:
-            Informational(logger()) << "Sorry. Operator " << oper()
-                                    << " for float columns not implemented.";
+            Informational(_column.logger())
+                << "Sorry. Operator " << oper()
+                << " for float columns not implemented.";
             return false;
     }
     return false;  // unreachable
@@ -59,9 +70,6 @@
 }
 
 std::unique_ptr<Filter> DoubleFilter::negate() const {
-    return std::make_unique<DoubleFilter>(kind(), columnName(), _getValue,
-                                          negateRelationalOperator(oper()),
-                                          value(), logger());
-}
-
-Logger *DoubleFilter::logger() const { return _logger; }+    return std::make_unique<DoubleFilter>(
+        kind(), _column, negateRelationalOperator(oper()), value());
+}