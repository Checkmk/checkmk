// Copyright (C) 2019 tribe29 GmbH - License: GNU General Public License v2
// This file is part of Checkmk (https://checkmk.com). It is subject to the
// terms and conditions defined in the file COPYING, which is part of this
// source code package.

#include "LogwatchListColumn.h"

#include <algorithm>
#include <iterator>
<<<<<<< HEAD

=======
#include "FileSystem.h"
>>>>>>> 75a18bda
#include "Logger.h"
#include "MonitoringCore.h"
#include "Row.h"
#include "pnp4nagios.h"

#ifdef CMC
#include "Host.h"
#include "cmc.h"
#else
#include "nagios.h"
#endif

std::vector<std::string> LogwatchListColumn::getValue(
    Row row, const contact * /*auth_user*/,
    std::chrono::seconds /*timezone_offset*/) const {
    auto dir = getDirectory(row);
    if (dir.empty()) {
        return {};
    }
    try {
        if (std::filesystem::exists(dir)) {
            std::vector<std::string> filenames;
            auto it = std::filesystem::directory_iterator(dir);
            std::transform(begin(it), end(it), std::back_inserter(filenames),
                           [](const auto &entry) {
                               return entry.path().filename().string();
                           });
            return filenames;
        }
    } catch (const std::filesystem::filesystem_error &e) {
        Warning(logger()) << name() << ": " << e.what();
    }
    return {};
}

std::filesystem::path LogwatchListColumn::getDirectory(Row row) const {
    auto logwatch_path = _mc->mkLogwatchPath();
    auto host_name = getHostName(row);
    return logwatch_path.empty() || host_name.empty()
               ? std::filesystem::path()
               : std::filesystem::path(logwatch_path) / pnp_cleanup(host_name);
}

std::string LogwatchListColumn::getHostName(Row row) const {
#ifdef CMC
    if (const auto *hst = columnData<Host>(row)) {
        return hst->name();
    }
#else
    if (const auto *hst = columnData<host>(row)) {
        return hst->name;
    }
#endif
    return "";
}<|MERGE_RESOLUTION|>--- conflicted
+++ resolved
@@ -1,17 +1,31 @@
-// Copyright (C) 2019 tribe29 GmbH - License: GNU General Public License v2
-// This file is part of Checkmk (https://checkmk.com). It is subject to the
-// terms and conditions defined in the file COPYING, which is part of this
-// source code package.
+// +------------------------------------------------------------------+
+// |             ____ _               _        __  __ _  __           |
+// |            / ___| |__   ___  ___| | __   |  \/  | |/ /           |
+// |           | |   | '_ \ / _ \/ __| |/ /   | |\/| | ' /            |
+// |           | |___| | | |  __/ (__|   <    | |  | | . \            |
+// |            \____|_| |_|\___|\___|_|\_\___|_|  |_|_|\_\           |
+// |                                                                  |
+// | Copyright Mathias Kettner 2014             mk@mathias-kettner.de |
+// +------------------------------------------------------------------+
+//
+// This file is part of Check_MK.
+// The official homepage is at http://mathias-kettner.de/check_mk.
+//
+// check_mk is free software;  you can redistribute it and/or modify it
+// under the  terms of the  GNU General Public License  as published by
+// the Free Software Foundation in version 2.  check_mk is  distributed
+// in the hope that it will be useful, but WITHOUT ANY WARRANTY;  with-
+// out even the implied warranty of  MERCHANTABILITY  or  FITNESS FOR A
+// PARTICULAR PURPOSE. See the  GNU General Public License for more de-
+// tails. You should have  received  a copy of the  GNU  General Public
+// License along with GNU Make; see the file  COPYING.  If  not,  write
+// to the Free Software Foundation, Inc., 51 Franklin St,  Fifth Floor,
+// Boston, MA 02110-1301 USA.
 
 #include "LogwatchListColumn.h"
-
 #include <algorithm>
 #include <iterator>
-<<<<<<< HEAD
-
-=======
 #include "FileSystem.h"
->>>>>>> 75a18bda
 #include "Logger.h"
 #include "MonitoringCore.h"
 #include "Row.h"
@@ -32,36 +46,36 @@
         return {};
     }
     try {
-        if (std::filesystem::exists(dir)) {
+        if (fs::exists(dir)) {
             std::vector<std::string> filenames;
-            auto it = std::filesystem::directory_iterator(dir);
+            auto it = fs::directory_iterator(dir);
             std::transform(begin(it), end(it), std::back_inserter(filenames),
                            [](const auto &entry) {
                                return entry.path().filename().string();
                            });
             return filenames;
         }
-    } catch (const std::filesystem::filesystem_error &e) {
+    } catch (const fs::filesystem_error &e) {
         Warning(logger()) << name() << ": " << e.what();
     }
     return {};
 }
 
-std::filesystem::path LogwatchListColumn::getDirectory(Row row) const {
+fs::path LogwatchListColumn::getDirectory(Row row) const {
     auto logwatch_path = _mc->mkLogwatchPath();
     auto host_name = getHostName(row);
     return logwatch_path.empty() || host_name.empty()
-               ? std::filesystem::path()
-               : std::filesystem::path(logwatch_path) / pnp_cleanup(host_name);
+               ? fs::path()
+               : fs::path(logwatch_path) / pnp_cleanup(host_name);
 }
 
 std::string LogwatchListColumn::getHostName(Row row) const {
 #ifdef CMC
-    if (const auto *hst = columnData<Host>(row)) {
+    if (auto hst = columnData<Host>(row)) {
         return hst->name();
     }
 #else
-    if (const auto *hst = columnData<host>(row)) {
+    if (auto hst = columnData<host>(row)) {
         return hst->name;
     }
 #endif
