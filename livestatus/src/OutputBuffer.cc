// Copyright (C) 2019 tribe29 GmbH - License: GNU General Public License v2
// This file is part of Checkmk (https://checkmk.com). It is subject to the
// terms and conditions defined in the file COPYING, which is part of this
// source code package.

#include "OutputBuffer.h"
<<<<<<< HEAD

=======
#include <unistd.h>
#include <cerrno>
>>>>>>> 75a18bda
#include <chrono>
#include <cstddef>
#include <iomanip>
#include <string_view>

#include "Logger.h"
<<<<<<< HEAD
#include "POSIXUtils.h"

using namespace std::chrono_literals;
=======
#include "Poller.h"
#include "SocketUtils.h"
>>>>>>> 75a18bda

OutputBuffer::OutputBuffer(int fd, const bool &termination_flag, Logger *logger)
    : _fd(fd)
    , _termination_flag(termination_flag)
    , _logger(logger)
    // TODO(sp) This is really the wrong default because it hides some early
    // errors, e.g. an unknown command. But we can't change this easily because
    // of legacy reasons... :-/
    , _response_header(ResponseHeader::off)
    , _response_code(ResponseCode::ok) {}

OutputBuffer::~OutputBuffer() { flush(); }

void OutputBuffer::flush() {
    if (_response_header == ResponseHeader::fixed16) {
        if (_response_code != ResponseCode::ok) {
            _os.clear();
            _os.str("");
            _os << _error_message;
        }
        auto code = static_cast<unsigned>(_response_code);
        size_t size = _os.tellp();
        std::ostringstream header;
        header << std::setw(3) << std::setfill('0') << code << " "  //
               << std::setw(11) << std::setfill(' ') << size << "\n";
        writeData(header);
    }
    writeData(_os);
}

namespace {
// TODO(sp) This cruel and slightly non-portable hack avoids copying, which
// is important. Note that UBSan rightly complains about it. We could do
// better with C++20 via os.view().
std::string_view toStringView(std::ostringstream &os) {
    struct Hack : public std::stringbuf {
        [[nodiscard]] const char *base() const { return pbase(); }
    };
<<<<<<< HEAD
    return {static_cast<Hack *>(os.rdbuf())->base(),
            static_cast<size_t>(os.tellp())};
}
}  // namespace

void OutputBuffer::writeData(std::ostringstream &os) {
    if (writeWithTimeoutWhile(_fd, toStringView(os), 100ms,
                              [this]() { return !shouldTerminate(); }) == -1) {
        generic_error ge{"cannot write to client socket"};
        Informational(_logger) << ge;
=======
    const char *buffer = static_cast<Hack *>(os.rdbuf())->base();
    size_t bytes_to_write = os.tellp();
    auto nb = NonBlocking{_fd};
    while (!shouldTerminate() && bytes_to_write > 0) {
        if (!Poller{}.wait(std::chrono::milliseconds(100), _fd, PollEvents::out,
                           _logger)) {
            if (errno == ETIMEDOUT) {
                continue;
            }
            break;
        }
        const ssize_t written = ::write(_fd, buffer, bytes_to_write);
        if (written >= 0) {
            buffer += written;
            bytes_to_write -= written;
        } else if (written == -1 && (errno == EAGAIN || errno == EWOULDBLOCK)) {
            continue;
        } else {
            generic_error ge("could not write " +
                             std::to_string(bytes_to_write) +
                             " bytes to client socket");
            Informational(_logger) << ge;
            break;
        }
>>>>>>> 75a18bda
    }
}

void OutputBuffer::setError(ResponseCode code, const std::string &message) {
    Warning(_logger) << "error: " << message;
    // only the first error is being returned
    if (_error_message.empty()) {
        _error_message = message + "\n";
        _response_code = code;
    }
}

std::string OutputBuffer::getError() const { return _error_message; }<|MERGE_RESOLUTION|>--- conflicted
+++ resolved
@@ -1,29 +1,36 @@
-// Copyright (C) 2019 tribe29 GmbH - License: GNU General Public License v2
-// This file is part of Checkmk (https://checkmk.com). It is subject to the
-// terms and conditions defined in the file COPYING, which is part of this
-// source code package.
+// +------------------------------------------------------------------+
+// |             ____ _               _        __  __ _  __           |
+// |            / ___| |__   ___  ___| | __   |  \/  | |/ /           |
+// |           | |   | '_ \ / _ \/ __| |/ /   | |\/| | ' /            |
+// |           | |___| | | |  __/ (__|   <    | |  | | . \            |
+// |            \____|_| |_|\___|\___|_|\_\___|_|  |_|_|\_\           |
+// |                                                                  |
+// | Copyright Mathias Kettner 2014             mk@mathias-kettner.de |
+// +------------------------------------------------------------------+
+//
+// This file is part of Check_MK.
+// The official homepage is at http://mathias-kettner.de/check_mk.
+//
+// check_mk is free software;  you can redistribute it and/or modify it
+// under the  terms of the  GNU General Public License  as published by
+// the Free Software Foundation in version 2.  check_mk is  distributed
+// in the hope that it will be useful, but WITHOUT ANY WARRANTY;  with-
+// out even the implied warranty of  MERCHANTABILITY  or  FITNESS FOR A
+// PARTICULAR PURPOSE. See the  GNU General Public License for more de-
+// tails. You should have  received  a copy of the  GNU  General Public
+// License along with GNU Make; see the file  COPYING.  If  not,  write
+// to the Free Software Foundation, Inc., 51 Franklin St,  Fifth Floor,
+// Boston, MA 02110-1301 USA.
 
 #include "OutputBuffer.h"
-<<<<<<< HEAD
-
-=======
 #include <unistd.h>
 #include <cerrno>
->>>>>>> 75a18bda
 #include <chrono>
 #include <cstddef>
 #include <iomanip>
-#include <string_view>
-
 #include "Logger.h"
-<<<<<<< HEAD
-#include "POSIXUtils.h"
-
-using namespace std::chrono_literals;
-=======
 #include "Poller.h"
 #include "SocketUtils.h"
->>>>>>> 75a18bda
 
 OutputBuffer::OutputBuffer(int fd, const bool &termination_flag, Logger *logger)
     : _fd(fd)
@@ -54,26 +61,12 @@
     writeData(_os);
 }
 
-namespace {
-// TODO(sp) This cruel and slightly non-portable hack avoids copying, which
-// is important. Note that UBSan rightly complains about it. We could do
-// better with C++20 via os.view().
-std::string_view toStringView(std::ostringstream &os) {
+void OutputBuffer::writeData(std::ostringstream &os) {
+    // TODO(sp) This cruel and slightly non-portable hack avoids copying (which
+    // is important). We could do better by e.g. using boost::asio::streambuf.
     struct Hack : public std::stringbuf {
         [[nodiscard]] const char *base() const { return pbase(); }
     };
-<<<<<<< HEAD
-    return {static_cast<Hack *>(os.rdbuf())->base(),
-            static_cast<size_t>(os.tellp())};
-}
-}  // namespace
-
-void OutputBuffer::writeData(std::ostringstream &os) {
-    if (writeWithTimeoutWhile(_fd, toStringView(os), 100ms,
-                              [this]() { return !shouldTerminate(); }) == -1) {
-        generic_error ge{"cannot write to client socket"};
-        Informational(_logger) << ge;
-=======
     const char *buffer = static_cast<Hack *>(os.rdbuf())->base();
     size_t bytes_to_write = os.tellp();
     auto nb = NonBlocking{_fd};
@@ -98,7 +91,6 @@
             Informational(_logger) << ge;
             break;
         }
->>>>>>> 75a18bda
     }
 }
 
@@ -109,6 +101,4 @@
         _error_message = message + "\n";
         _response_code = code;
     }
-}
-
-std::string OutputBuffer::getError() const { return _error_message; }+}