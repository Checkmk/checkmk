// Copyright (C) 2019 tribe29 GmbH - License: GNU General Public License v2
// This file is part of Checkmk (https://checkmk.com). It is subject to the
// terms and conditions defined in the file COPYING, which is part of this
// source code package.

#ifndef Poller_h
#define Poller_h

#include "config.h"  // IWYU pragma: keep

#include <poll.h>

#include <asio/basic_socket.hpp>
#include <cassert>
#include <cerrno>
#include <chrono>
#include <string>
#include <unordered_map>
#include <vector>

#include "BitMask.h"
#include "Logger.h"

enum class PollEvents { in = 1 << 0, out = 1 << 1, hup = 1 << 2 };
IS_BIT_MASK(PollEvents);

class Poller {
public:
    template <typename Rep, typename Period>
    int poll(std::chrono::duration<Rep, Period> timeout) {
        int retval{0};
        // I/O primitives can fail when interrupted by a signal, so we should
        // retry the operation. In the plain C world, this is already
        // encapsulated in e.g. glibc's TEMP_FAILURE_RETRY macro, see:
        // https://www.gnu.org/software/libc/manual/html_node/Interrupted-Primitives.html
        do {
            auto millis =
                std::chrono::duration_cast<std::chrono::milliseconds>(timeout);
            // The cast below is OK because int has at least 32 bits on all
            // platforms we care about: The timeout is then limited to 24.85
            // days, which should be more than enough for our needs.
            retval = ::poll(_pollfds.data(), _pollfds.size(),
                            static_cast<int>(millis.count()));
        } while (retval == -1 && errno == EINTR);

        return retval;
    }

    template <typename Rep, typename Period>
    [[nodiscard]] bool wait(std::chrono::duration<Rep, Period> timeout,
                            const int fd, const PollEvents e,
                            Logger* const logger) {
<<<<<<< HEAD
        addFileDescriptor(fd, e);
        const int retval = poll(timeout);
        if (retval == -1) {
            generic_error ge{"Polling failed"};
            Error(logger) << ge;
            return false;
        }
        if (retval == 0) {
=======
        this->addFileDescriptor(fd, e);
        if (const int retval = this->poll(timeout); retval == -1) {
            generic_error ge{"Polling failed"};
            Error(logger) << ge;
            return false;
        } else if (retval == 0) {
>>>>>>> 75a18bda
            errno = ETIMEDOUT;
            generic_error ge{"Polling failed"};
            Debug(logger) << ge;
            return false;
        }
<<<<<<< HEAD
        if (!isFileDescriptorSet(fd, e)) {
=======
        if (!this->isFileDescriptorSet(fd, e)) {
>>>>>>> 75a18bda
            errno = EBADF;
            generic_error ge{"Polling failed"};
            Error(logger) << ge;
            return false;
        }
        return true;
    }

    template <typename Rep, typename Period>
    [[nodiscard]] bool wait(std::chrono::duration<Rep, Period> timeout,
                            const int fd, const PollEvents e) {
        this->addFileDescriptor(fd, e);
<<<<<<< HEAD
        const int retval = this->poll(timeout);
        if (retval == -1) {
            return false;
        }
        if (retval == 0) {
=======
        if (const int retval = this->poll(timeout); retval == -1) {
            return false;
        } else if (retval == 0) {
>>>>>>> 75a18bda
            errno = ETIMEDOUT;
            return false;
        }
        if (!this->isFileDescriptorSet(fd, e)) {
            errno = EBADF;
            return false;
        }
        return true;
    }

    void addFileDescriptor(int fd, PollEvents e) {
        assert(_fd_to_pollfd.find(fd) == std::cend(_fd_to_pollfd));
        _fd_to_pollfd[fd] = _pollfds.size();
        _pollfds.push_back({fd, toMask(e), 0});
    }

    template <class Protocol, class SocketService>
    void addFileDescriptor(
        const asio::basic_socket<Protocol, SocketService>& sock, PollEvents e) {
        addFileDescriptor(native_handle(sock), e);
    }

    bool isFileDescriptorSet(int fd, PollEvents e) const {
        auto it = _fd_to_pollfd.find(fd);
        return it != _fd_to_pollfd.end() &&
               (_pollfds[it->second].revents & toMask(e)) != 0;
    }

    template <class Protocol, class SocketService>
    bool isFileDescriptorSet(
        const asio::basic_socket<Protocol, SocketService>& sock,
        PollEvents e) const {
        return isFileDescriptorSet(native_handle(sock), e);
    }

private:
    friend class PollerFixture_ToMask_Test;       // CONTEXT: Google-Fuchsia
    friend class PollerFixture_Descriptors_Test;  // whitebox style testing

    std::vector<pollfd> _pollfds;
    std::unordered_map<int, size_t> _fd_to_pollfd;

    static short toMask(PollEvents e) {
        // The cast below is OK because all POLLFOO values are within the
        // guaranteed short value range.
        return static_cast<short>(
            (is_empty_bit_mask(e & PollEvents::in) ? 0 : POLLIN) |
            (is_empty_bit_mask(e & PollEvents::out) ? 0 : POLLOUT) |
            (is_empty_bit_mask(e & PollEvents::hup) ? 0 : POLLHUP));
    }

    template <class Protocol, class SocketService>
    static int native_handle(
        const asio::basic_socket<Protocol, SocketService>& sock) {
        // socket::native_handle is not const but we just want the copy of an
        // int here.
        return const_cast<asio::basic_socket<Protocol, SocketService>&>(sock)
            .native_handle();
    }
};

struct POSIXPollEvents {
    short value;
};

inline std::ostream& operator<<(std::ostream& os, const POSIXPollEvents& e) {
    os << "{";
    auto emit_separator{false};
    for (const auto& [mask, description] : {std::pair{POLLIN, "in"},
                                            {POLLPRI, "pri"},
                                            {POLLOUT, "out"},
                                            {POLLERR, "err"},
                                            {POLLHUP, "hup"},
                                            {POLLNVAL, "nval"}}) {
        if ((e.value & mask) != 0) {
            os << (emit_separator ? "," : "") << description;
            emit_separator = true;
        }
    }
    return os << "}";
}

inline std::ostream& operator<<(std::ostream& os, const pollfd& p) {
    return os << "pollfd{fd=" << p.fd << ",events=" << POSIXPollEvents{p.events}
              << ",revents=" << POSIXPollEvents{p.revents} << "}";
}

#endif  // Poller_h<|MERGE_RESOLUTION|>--- conflicted
+++ resolved
@@ -1,23 +1,37 @@
-// Copyright (C) 2019 tribe29 GmbH - License: GNU General Public License v2
-// This file is part of Checkmk (https://checkmk.com). It is subject to the
-// terms and conditions defined in the file COPYING, which is part of this
-// source code package.
+// +------------------------------------------------------------------+
+// |             ____ _               _        __  __ _  __           |
+// |            / ___| |__   ___  ___| | __   |  \/  | |/ /           |
+// |           | |   | '_ \ / _ \/ __| |/ /   | |\/| | ' /            |
+// |           | |___| | | |  __/ (__|   <    | |  | | . \            |
+// |            \____|_| |_|\___|\___|_|\_\___|_|  |_|_|\_\           |
+// |                                                                  |
+// | Copyright Mathias Kettner 2017             mk@mathias-kettner.de |
+// +------------------------------------------------------------------+
+//
+// This file is part of Check_MK.
+// The official homepage is at http://mathias-kettner.de/check_mk.
+//
+// check_mk is free software;  you can redistribute it and/or modify it
+// under the  terms of the  GNU General Public License  as published by
+// the Free Software Foundation in version 2.  check_mk is  distributed
+// in the hope that it will be useful, but WITHOUT ANY WARRANTY;  with-
+// out even the implied warranty of  MERCHANTABILITY  or  FITNESS FOR A
+// PARTICULAR PURPOSE. See the  GNU General Public License for more de-
+// tails. You should have  received  a copy of the  GNU  General Public
+// License along with GNU Make; see the file  COPYING.  If  not,  write
+// to the Free Software Foundation, Inc., 51 Franklin St,  Fifth Floor,
+// Boston, MA 02110-1301 USA.
 
 #ifndef Poller_h
 #define Poller_h
 
 #include "config.h"  // IWYU pragma: keep
-
 #include <poll.h>
-
-#include <asio/basic_socket.hpp>
-#include <cassert>
 #include <cerrno>
 #include <chrono>
 #include <string>
 #include <unordered_map>
 #include <vector>
-
 #include "BitMask.h"
 #include "Logger.h"
 
@@ -28,7 +42,7 @@
 public:
     template <typename Rep, typename Period>
     int poll(std::chrono::duration<Rep, Period> timeout) {
-        int retval{0};
+        int retval;
         // I/O primitives can fail when interrupted by a signal, so we should
         // retry the operation. In the plain C world, this is already
         // encapsulated in e.g. glibc's TEMP_FAILURE_RETRY macro, see:
@@ -39,10 +53,9 @@
             // The cast below is OK because int has at least 32 bits on all
             // platforms we care about: The timeout is then limited to 24.85
             // days, which should be more than enough for our needs.
-            retval = ::poll(_pollfds.data(), _pollfds.size(),
+            retval = ::poll(&_pollfds[0], _pollfds.size(),
                             static_cast<int>(millis.count()));
         } while (retval == -1 && errno == EINTR);
-
         return retval;
     }
 
@@ -50,33 +63,18 @@
     [[nodiscard]] bool wait(std::chrono::duration<Rep, Period> timeout,
                             const int fd, const PollEvents e,
                             Logger* const logger) {
-<<<<<<< HEAD
-        addFileDescriptor(fd, e);
-        const int retval = poll(timeout);
-        if (retval == -1) {
-            generic_error ge{"Polling failed"};
-            Error(logger) << ge;
-            return false;
-        }
-        if (retval == 0) {
-=======
         this->addFileDescriptor(fd, e);
         if (const int retval = this->poll(timeout); retval == -1) {
             generic_error ge{"Polling failed"};
             Error(logger) << ge;
             return false;
         } else if (retval == 0) {
->>>>>>> 75a18bda
             errno = ETIMEDOUT;
             generic_error ge{"Polling failed"};
             Debug(logger) << ge;
             return false;
         }
-<<<<<<< HEAD
-        if (!isFileDescriptorSet(fd, e)) {
-=======
         if (!this->isFileDescriptorSet(fd, e)) {
->>>>>>> 75a18bda
             errno = EBADF;
             generic_error ge{"Polling failed"};
             Error(logger) << ge;
@@ -89,17 +87,9 @@
     [[nodiscard]] bool wait(std::chrono::duration<Rep, Period> timeout,
                             const int fd, const PollEvents e) {
         this->addFileDescriptor(fd, e);
-<<<<<<< HEAD
-        const int retval = this->poll(timeout);
-        if (retval == -1) {
-            return false;
-        }
-        if (retval == 0) {
-=======
         if (const int retval = this->poll(timeout); retval == -1) {
             return false;
         } else if (retval == 0) {
->>>>>>> 75a18bda
             errno = ETIMEDOUT;
             return false;
         }
@@ -111,15 +101,8 @@
     }
 
     void addFileDescriptor(int fd, PollEvents e) {
-        assert(_fd_to_pollfd.find(fd) == std::cend(_fd_to_pollfd));
         _fd_to_pollfd[fd] = _pollfds.size();
         _pollfds.push_back({fd, toMask(e), 0});
-    }
-
-    template <class Protocol, class SocketService>
-    void addFileDescriptor(
-        const asio::basic_socket<Protocol, SocketService>& sock, PollEvents e) {
-        addFileDescriptor(native_handle(sock), e);
     }
 
     bool isFileDescriptorSet(int fd, PollEvents e) const {
@@ -128,17 +111,7 @@
                (_pollfds[it->second].revents & toMask(e)) != 0;
     }
 
-    template <class Protocol, class SocketService>
-    bool isFileDescriptorSet(
-        const asio::basic_socket<Protocol, SocketService>& sock,
-        PollEvents e) const {
-        return isFileDescriptorSet(native_handle(sock), e);
-    }
-
 private:
-    friend class PollerFixture_ToMask_Test;       // CONTEXT: Google-Fuchsia
-    friend class PollerFixture_Descriptors_Test;  // whitebox style testing
-
     std::vector<pollfd> _pollfds;
     std::unordered_map<int, size_t> _fd_to_pollfd;
 
@@ -150,41 +123,6 @@
             (is_empty_bit_mask(e & PollEvents::out) ? 0 : POLLOUT) |
             (is_empty_bit_mask(e & PollEvents::hup) ? 0 : POLLHUP));
     }
-
-    template <class Protocol, class SocketService>
-    static int native_handle(
-        const asio::basic_socket<Protocol, SocketService>& sock) {
-        // socket::native_handle is not const but we just want the copy of an
-        // int here.
-        return const_cast<asio::basic_socket<Protocol, SocketService>&>(sock)
-            .native_handle();
-    }
 };
 
-struct POSIXPollEvents {
-    short value;
-};
-
-inline std::ostream& operator<<(std::ostream& os, const POSIXPollEvents& e) {
-    os << "{";
-    auto emit_separator{false};
-    for (const auto& [mask, description] : {std::pair{POLLIN, "in"},
-                                            {POLLPRI, "pri"},
-                                            {POLLOUT, "out"},
-                                            {POLLERR, "err"},
-                                            {POLLHUP, "hup"},
-                                            {POLLNVAL, "nval"}}) {
-        if ((e.value & mask) != 0) {
-            os << (emit_separator ? "," : "") << description;
-            emit_separator = true;
-        }
-    }
-    return os << "}";
-}
-
-inline std::ostream& operator<<(std::ostream& os, const pollfd& p) {
-    return os << "pollfd{fd=" << p.fd << ",events=" << POSIXPollEvents{p.events}
-              << ",revents=" << POSIXPollEvents{p.revents} << "}";
-}
-
 #endif  // Poller_h