--- conflicted
+++ resolved
@@ -1,31 +1,51 @@
-// Copyright (C) 2019 tribe29 GmbH - License: GNU General Public License v2
-// This file is part of Checkmk (https://checkmk.com). It is subject to the
-// terms and conditions defined in the file COPYING, which is part of this
-// source code package.
+// +------------------------------------------------------------------+
+// |             ____ _               _        __  __ _  __           |
+// |            / ___| |__   ___  ___| | __   |  \/  | |/ /           |
+// |           | |   | '_ \ / _ \/ __| |/ /   | |\/| | ' /            |
+// |           | |___| | | |  __/ (__|   <    | |  | | . \            |
+// |            \____|_| |_|\___|\___|_|\_\___|_|  |_|_|\_\           |
+// |                                                                  |
+// | Copyright Mathias Kettner 2014             mk@mathias-kettner.de |
+// +------------------------------------------------------------------+
+//
+// This file is part of Check_MK.
+// The official homepage is at http://mathias-kettner.de/check_mk.
+//
+// check_mk is free software;  you can redistribute it and/or modify it
+// under the  terms of the  GNU General Public License  as published by
+// the Free Software Foundation in version 2.  check_mk is  distributed
+// in the hope that it will be useful, but WITHOUT ANY WARRANTY;  with-
+// out even the implied warranty of  MERCHANTABILITY  or  FITNESS FOR A
+// PARTICULAR PURPOSE. See the  GNU General Public License for more de-
+// tails. You should have  received  a copy of the  GNU  General Public
+// License along with GNU Make; see the file  COPYING.  If  not,  write
+// to the Free Software Foundation, Inc., 51 Franklin St,  Fifth Floor,
+// Boston, MA 02110-1301 USA.
 
 #include "Query.h"
-
 #include <algorithm>
-#include <cassert>
 #include <cctype>
+#include <chrono>
 #include <cmath>
 #include <cstdlib>
 #include <ratio>
 #include <sstream>
 #include <stdexcept>
 #include <utility>
-
 #include "Aggregator.h"
 #include "AndingFilter.h"
 #include "ChronoUtils.h"
 #include "Column.h"
+#include "Filter.h"
 #include "Logger.h"
 #include "MonitoringCore.h"
 #include "NullColumn.h"
 #include "OringFilter.h"
 #include "OutputBuffer.h"
+#include "StatsColumn.h"
 #include "StringUtils.h"
 #include "Table.h"
+#include "Triggers.h"
 #include "auth.h"
 #include "opids.h"
 #include "strutil.h"
@@ -34,11 +54,9 @@
 #include "nagios.h"  // for contact
 #endif
 
-using namespace std::chrono_literals;
-
 namespace {
 std::string nextStringArgument(char **line) {
-    if (auto *value = next_field(line)) {
+    if (auto value = next_field(line)) {
         return value;
     }
     throw std::runtime_error("missing argument");
@@ -84,7 +102,7 @@
     , _logger(logger) {
     FilterStack filters;
     FilterStack wait_conditions;
-    for (const auto &line : lines) {
+    for (auto &line : lines) {
         auto stripped_line = mk::rstrip(line);
         if (stripped_line.empty()) {
             break;
@@ -162,7 +180,7 @@
                 throw std::runtime_error("undefined request header");
             }
         } catch (const std::runtime_error &e) {
-            _output.setError(OutputBuffer::ResponseCode::bad_request,
+            _output.setError(OutputBuffer::ResponseCode::invalid_header,
                              header + ": " + e.what());
         }
     }
@@ -183,10 +201,6 @@
 
 void Query::invalidRequest(const std::string &message) const {
     _output.setError(OutputBuffer::ResponseCode::invalid_request, message);
-}
-
-void Query::badGateway(const std::string &message) const {
-    _output.setError(OutputBuffer::ResponseCode::bad_gateaway, message);
 }
 
 void Query::parseAndOrLine(char *line, Filter::Kind kind,
@@ -367,7 +381,7 @@
     double sum_{0};
 };
 
-const std::map<std::string, AggregationFactory> stats_ops{
+std::map<std::string, AggregationFactory> stats_ops{
     {"sum", []() { return std::make_unique<SumAggregation>(); }},
     {"min", []() { return std::make_unique<MinAggregation>(); }},
     {"max", []() { return std::make_unique<MaxAggregation>(); }},
@@ -446,7 +460,7 @@
                 << "replacing non-existing column '" << column_name
                 << "' with null column, reason: " << e.what();
             column = std::make_shared<NullColumn>(
-                column_name, "non-existing column", ColumnOffsets{});
+                column_name, "non-existing column", -1, -1, -1, 0);
         }
         _columns.push_back(column);
         _all_columns.insert(column);
@@ -467,12 +481,11 @@
 }
 
 namespace {
-const std::map<std::string, OutputFormat> formats{
-    {"CSV", OutputFormat::csv},
-    {"csv", OutputFormat::broken_csv},
-    {"json", OutputFormat::json},
-    {"python", OutputFormat::python},
-    {"python3", OutputFormat::python3}};
+std::map<std::string, OutputFormat> formats{{"CSV", OutputFormat::csv},
+                                            {"csv", OutputFormat::broken_csv},
+                                            {"json", OutputFormat::json},
+                                            {"python", OutputFormat::python},
+                                            {"python3", OutputFormat::python3}};
 }  // namespace
 
 void Query::parseOutputFormatLine(char *line) {
@@ -541,14 +554,14 @@
 }
 
 void Query::parseWaitTriggerLine(char *line) {
-    _wait_trigger = Triggers::find(nextStringArgument(&line));
+    _wait_trigger = _table.core()->triggers().find(nextStringArgument(&line));
 }
 
 void Query::parseWaitObjectLine(char *line) {
-    auto primary_key = mk::lstrip(line);
-    _wait_object = _table.get(primary_key);
+    auto objectspec = mk::lstrip(line);
+    _wait_object = _table.findObject(objectspec);
     if (_wait_object.isNull()) {
-        throw std::runtime_error("primary key '" + primary_key +
+        throw std::runtime_error("object '" + objectspec +
                                  "' not found or not supported by this table");
     }
 }
@@ -573,7 +586,7 @@
             "timezone difference greater than or equal to 24 hours");
     }
 
-    if (offset != 0s) {
+    if (offset != std::chrono::seconds(0)) {
         using hour = std::chrono::duration<double, std::ratio<3600>>;
         Debug(_logger) << "timezone offset is "
                        << std::chrono::duration_cast<hour>(offset).count()
@@ -625,7 +638,7 @@
 
 bool Query::timelimitReached() const {
     if (_time_limit >= 0 && time(nullptr) >= _time_limit_timeout) {
-        _output.setError(OutputBuffer::ResponseCode::payload_too_large,
+        _output.setError(OutputBuffer::ResponseCode::limit_exceeded,
                          "Maximum query time of " +
                              std::to_string(_time_limit) +
                              " seconds exceeded!");
@@ -637,23 +650,16 @@
 bool Query::processDataset(Row row) {
     if (_output.shouldTerminate()) {
         // Not the perfect response code, but good enough...
-        _output.setError(OutputBuffer::ResponseCode::payload_too_large,
+        _output.setError(OutputBuffer::ResponseCode::limit_exceeded,
                          "core is shutting down");
         return false;
     }
 
     if (static_cast<size_t>(_output.os().tellp()) > _max_response_size) {
-<<<<<<< HEAD
-        _output.setError(OutputBuffer::ResponseCode::payload_too_large,
-                         "Maximum response size of " +
-                             std::to_string(_max_response_size) +
-                             " bytes exceeded!");
-=======
         Warning(_logger) << "Maximum response size of " << _max_response_size
                          << " bytes exceeded!";
         // currently we only log an error into the log file and do
         // not abort the query. We handle it like Limit:
->>>>>>> 75a18bda
         return false;
     }
 
@@ -693,7 +699,6 @@
                 aggr->consume(row, _auth_user, timezoneOffset());
             }
         } else {
-            assert(_renderer_query);  // Missing call to `process()`.
             RowRenderer r(*_renderer_query);
             for (const auto &column : _columns) {
                 column->output(row, r, _auth_user, _timezone_offset);
@@ -718,7 +723,8 @@
 }
 
 std::unique_ptr<Filter> Query::partialFilter(
-    const std::string &message, columnNamePredicate predicate) const {
+    const std::string &message,
+    std::function<bool(const Column &)> predicate) const {
     auto result = _filter->partialFilter(std::move(predicate));
     Debug(_logger) << "partial filter for " << message << ": " << *result;
     return result;
@@ -798,17 +804,6 @@
 }
 
 void Query::doWait() {
-    if (_wait_condition->is_contradiction() && _wait_timeout == 0ms) {
-        invalidRequest("waiting for WaitCondition would hang forever");
-        return;
-    }
-    if (!_wait_condition->is_tautology() && _wait_object.isNull()) {
-        _wait_object = _table.getDefault();
-        if (_wait_object.isNull()) {
-            invalidRequest("missing WaitObject");
-            return;
-        }
-    }
     _table.core()->triggers().wait_for(_wait_trigger, _wait_timeout, [this] {
         return _wait_condition->accepts(_wait_object, _auth_user,
                                         timezoneOffset());
