// Copyright (C) 2019 tribe29 GmbH - License: GNU General Public License v2
// This file is part of Checkmk (https://checkmk.com). It is subject to the
// terms and conditions defined in the file COPYING, which is part of this
// source code package.

#include "ServiceGroupMembersColumn.h"

#include <algorithm>
#include <iterator>
<<<<<<< HEAD

=======
#include "Filter.h"
>>>>>>> 75a18bda
#include "ListFilter.h"
#include "Logger.h"
#include "Renderer.h"
#include "Row.h"

#ifdef CMC
#include <unordered_set>

#include "Host.h"
#include "LogEntry.h"
#include "Service.h"
#include "State.h"
#else
#include "MonitoringCore.h"
#include "auth.h"
#endif

void ServiceGroupMembersColumn::output(
    Row row, RowRenderer &r, const contact *auth_user,
    std::chrono::seconds /*timezone_offset*/) const {
    ListRenderer l(r);
    for (const auto &member : getMembers(row, auth_user)) {
        SublistRenderer s(l);
        s.output(member.host_name);
        s.output(member.description);
        if (_show_state) {
            s.output(static_cast<int>(member.current_state));
            s.output(static_cast<bool>(member.has_been_checked));
        }
    }
}

namespace {
// value must be of the form
//    hostname hostservice_separator service_description
std::string checkValue(Logger *logger, RelationalOperator relOp,
                       const std::string &value) {
    auto pos = value.find(ServiceGroupMembersColumn::separator());
    bool equality = relOp == RelationalOperator::equal ||
                    relOp == RelationalOperator::not_equal;
    if (pos == std::string::npos && !(equality && value.empty())) {
        Informational(logger)
            << "Invalid reference value for service list membership. Must be 'hostname"
            << ServiceGroupMembersColumn::separator() << "servicename'";
    }
    return value;
}
}  // namespace

std::unique_ptr<Filter> ServiceGroupMembersColumn::createFilter(
    Filter::Kind kind, RelationalOperator relOp,
    const std::string &value) const {
    return std::make_unique<ListFilter>(
        kind, name(),
        // `timezone_offset` is unused
        [this](Row row, const contact *auth_user,
               std::chrono::seconds timezone_offset) {
            return getValue(row, auth_user, timezone_offset);
        },
        relOp, checkValue(logger(), relOp, value), logger());
}

std::vector<std::string> ServiceGroupMembersColumn::getValue(
    Row row, const contact *auth_user,
    std::chrono::seconds /*timezone_offset*/) const {
    auto members = getMembers(row, auth_user);
    std::vector<std::string> specnames;
    std::transform(members.begin(), members.end(),
                   std::back_inserter(specnames), [](const auto &member) {
                       return member.host_name + separator() +
                              member.description;
                   });
    return specnames;
}

std::vector<ServiceGroupMembersColumn::Member>
ServiceGroupMembersColumn::getMembers(Row row, const contact *auth_user) const {
    std::vector<Member> members;
#ifdef CMC
    (void)_mc;  // HACK
    if (const auto *p = columnData<Host::services_t>(row)) {
        for (const auto &svc : *p) {
            if (auth_user == nullptr || svc->hasContact(auth_user)) {
                members.emplace_back(
                    svc->host()->name(), svc->name(),
                    static_cast<ServiceState>(svc->state()->_current_state),
                    svc->state()->_has_been_checked);
            }
        }
    }
#else
    if (const auto *p = columnData<servicesmember *>(row)) {
        for (servicesmember *mem = *p; mem != nullptr; mem = mem->next) {
            service *svc = mem->service_ptr;
            if (auth_user == nullptr ||
                is_authorized_for(_mc->serviceAuthorization(), auth_user,
                                  svc->host_ptr, svc)) {
                members.emplace_back(
                    svc->host_name, svc->description,
                    static_cast<ServiceState>(svc->current_state),
                    svc->has_been_checked != 0);
            }
        }
    }
#endif
    return members;
}<|MERGE_RESOLUTION|>--- conflicted
+++ resolved
@@ -1,17 +1,31 @@
-// Copyright (C) 2019 tribe29 GmbH - License: GNU General Public License v2
-// This file is part of Checkmk (https://checkmk.com). It is subject to the
-// terms and conditions defined in the file COPYING, which is part of this
-// source code package.
+// +------------------------------------------------------------------+
+// |             ____ _               _        __  __ _  __           |
+// |            / ___| |__   ___  ___| | __   |  \/  | |/ /           |
+// |           | |   | '_ \ / _ \/ __| |/ /   | |\/| | ' /            |
+// |           | |___| | | |  __/ (__|   <    | |  | | . \            |
+// |            \____|_| |_|\___|\___|_|\_\___|_|  |_|_|\_\           |
+// |                                                                  |
+// | Copyright Mathias Kettner 2014             mk@mathias-kettner.de |
+// +------------------------------------------------------------------+
+//
+// This file is part of Check_MK.
+// The official homepage is at http://mathias-kettner.de/check_mk.
+//
+// check_mk is free software;  you can redistribute it and/or modify it
+// under the  terms of the  GNU General Public License  as published by
+// the Free Software Foundation in version 2.  check_mk is  distributed
+// in the hope that it will be useful, but WITHOUT ANY WARRANTY;  with-
+// out even the implied warranty of  MERCHANTABILITY  or  FITNESS FOR A
+// PARTICULAR PURPOSE. See the  GNU General Public License for more de-
+// tails. You should have  received  a copy of the  GNU  General Public
+// License along with GNU Make; see the file  COPYING.  If  not,  write
+// to the Free Software Foundation, Inc., 51 Franklin St,  Fifth Floor,
+// Boston, MA 02110-1301 USA.
 
 #include "ServiceGroupMembersColumn.h"
-
 #include <algorithm>
 #include <iterator>
-<<<<<<< HEAD
-
-=======
 #include "Filter.h"
->>>>>>> 75a18bda
 #include "ListFilter.h"
 #include "Logger.h"
 #include "Renderer.h"
@@ -19,13 +33,11 @@
 
 #ifdef CMC
 #include <unordered_set>
-
 #include "Host.h"
 #include "LogEntry.h"
 #include "Service.h"
 #include "State.h"
 #else
-#include "MonitoringCore.h"
 #include "auth.h"
 #endif
 
@@ -64,14 +76,8 @@
 std::unique_ptr<Filter> ServiceGroupMembersColumn::createFilter(
     Filter::Kind kind, RelationalOperator relOp,
     const std::string &value) const {
-    return std::make_unique<ListFilter>(
-        kind, name(),
-        // `timezone_offset` is unused
-        [this](Row row, const contact *auth_user,
-               std::chrono::seconds timezone_offset) {
-            return getValue(row, auth_user, timezone_offset);
-        },
-        relOp, checkValue(logger(), relOp, value), logger());
+    return std::make_unique<ListFilter>(kind, *this, relOp,
+                                        checkValue(logger(), relOp, value));
 }
 
 std::vector<std::string> ServiceGroupMembersColumn::getValue(
@@ -91,10 +97,9 @@
 ServiceGroupMembersColumn::getMembers(Row row, const contact *auth_user) const {
     std::vector<Member> members;
 #ifdef CMC
-    (void)_mc;  // HACK
-    if (const auto *p = columnData<Host::services_t>(row)) {
-        for (const auto &svc : *p) {
-            if (auth_user == nullptr || svc->hasContact(auth_user)) {
+    if (auto p = columnData<Host::services_t>(row)) {
+        for (auto &svc : *p) {
+            if (auth_user == nullptr || svc->hasContact(_mc, auth_user)) {
                 members.emplace_back(
                     svc->host()->name(), svc->name(),
                     static_cast<ServiceState>(svc->state()->_current_state),
@@ -103,12 +108,11 @@
         }
     }
 #else
-    if (const auto *p = columnData<servicesmember *>(row)) {
+    if (auto p = columnData<servicesmember *>(row)) {
         for (servicesmember *mem = *p; mem != nullptr; mem = mem->next) {
             service *svc = mem->service_ptr;
             if (auth_user == nullptr ||
-                is_authorized_for(_mc->serviceAuthorization(), auth_user,
-                                  svc->host_ptr, svc)) {
+                is_authorized_for(_mc, auth_user, svc->host_ptr, svc)) {
                 members.emplace_back(
                     svc->host_name, svc->description,
                     static_cast<ServiceState>(svc->current_state),
