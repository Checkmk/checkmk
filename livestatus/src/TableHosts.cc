--- conflicted
+++ resolved
@@ -1,70 +1,70 @@
-// Copyright (C) 2019 tribe29 GmbH - License: GNU General Public License v2
-// This file is part of Checkmk (https://checkmk.com). It is subject to the
-// terms and conditions defined in the file COPYING, which is part of this
-// source code package.
+// +------------------------------------------------------------------+
+// |             ____ _               _        __  __ _  __           |
+// |            / ___| |__   ___  ___| | __   |  \/  | |/ /           |
+// |           | |   | '_ \ / _ \/ __| |/ /   | |\/| | ' /            |
+// |           | |___| | | |  __/ (__|   <    | |  | | . \            |
+// |            \____|_| |_|\___|\___|_|\_\___|_|  |_|_|\_\           |
+// |                                                                  |
+// | Copyright Mathias Kettner 2014             mk@mathias-kettner.de |
+// +------------------------------------------------------------------+
+//
+// This file is part of Check_MK.
+// The official homepage is at http://mathias-kettner.de/check_mk.
+//
+// check_mk is free software;  you can redistribute it and/or modify it
+// under the  terms of the  GNU General Public License  as published by
+// the Free Software Foundation in version 2.  check_mk is  distributed
+// in the hope that it will be useful, but WITHOUT ANY WARRANTY;  with-
+// out even the implied warranty of  MERCHANTABILITY  or  FITNESS FOR A
+// PARTICULAR PURPOSE. See the  GNU General Public License for more de-
+// tails. You should have  received  a copy of the  GNU  General Public
+// License along with GNU Make; see the file  COPYING.  If  not,  write
+// to the Free Software Foundation, Inc., 51 Franklin St,  Fifth Floor,
+// Boston, MA 02110-1301 USA.
 
 #include "TableHosts.h"
-
-#include <algorithm>
-#include <chrono>
-#include <cstdint>
-#include <ctime>
-#include <filesystem>
-#include <functional>
-#include <iterator>
 #include <memory>
 #include <optional>
-<<<<<<< HEAD
-#include <unordered_map>
-#include <unordered_set>
-#include <utility>
-#include <vector>
-
-=======
->>>>>>> 75a18bda
 #include "AttributeListAsIntColumn.h"
 #include "AttributeListColumn.h"
-#include "BlobColumn.h"
-#include "BoolColumn.h"
 #include "Column.h"
 #include "CommentColumn.h"
+#include "ContactGroupsColumn.h"
+#include "CustomTimeperiodColumn.h"
 #include "CustomVarsDictColumn.h"
+#include "CustomVarsExplicitColumn.h"
 #include "CustomVarsNamesColumn.h"
 #include "CustomVarsValuesColumn.h"
-#include "DoubleColumn.h"
 #include "DowntimeColumn.h"
 #include "DynamicColumn.h"
-#include "DynamicFileColumn.h"
-#include "DynamicRRDColumn.h"
+#include "DynamicLogwatchFileColumn.h"
+#include "HostContactsColumn.h"
+#include "HostFileColumn.h"
 #include "HostGroupsColumn.h"
 #include "HostListColumn.h"
-#include "IntLambdaColumn.h"
-#include "ListLambdaColumn.h"
+#include "HostSpecialDoubleColumn.h"
+#include "HostSpecialIntColumn.h"
 #include "Logger.h"
 #include "LogwatchListColumn.h"
-#include "MacroExpander.h"
-#include "Metric.h"
+#include "MetricsColumn.h"
 #include "MonitoringCore.h"
-#include "NagiosGlobals.h"
+#include "OffsetDoubleColumn.h"
+#include "OffsetIntColumn.h"
+#include "OffsetPerfdataColumn.h"
+#include "OffsetStringColumn.h"
+#include "OffsetStringHostMacroColumn.h"
+#include "OffsetTimeColumn.h"
 #include "Query.h"
-#include "RRDColumn.h"
 #include "ServiceListColumn.h"
-#include "ServiceListState.h"
-#include "StringColumn.h"
-#include "TimeColumn.h"
-#include "TimeperiodsCache.h"
+#include "ServiceListStateColumn.h"
+#include "TimeperiodColumn.h"
 #include "auth.h"
-#include "mk_inventory.h"
 #include "nagios.h"
-#include "pnp4nagios.h"
-
-using namespace std::string_literals;
-
-// NOLINTNEXTLINE(cppcoreguidelines-avoid-non-const-global-variables)
-extern TimeperiodsCache *g_timeperiods_cache;
+
+extern host *host_list;
 
 TableHosts::TableHosts(MonitoringCore *mc) : Table(mc) {
-    addColumns(this, "", ColumnOffsets{});
+    addColumns(this, "", -1, -1);
 }
 
 std::string TableHosts::name() const { return "hosts"; }
@@ -73,732 +73,637 @@
 
 // static
 void TableHosts::addColumns(Table *table, const std::string &prefix,
-                            const ColumnOffsets &offsets) {
-    auto offsets_custom_variables{offsets.add(
-        [](Row r) { return &r.rawData<host>()->custom_variables; })};
-    auto offsets_services{
-        offsets.add([](Row r) { return &r.rawData<host>()->services; })};
-    auto *mc = table->core();
-    table->addColumn(std::make_unique<StringColumn::Callback<host>>(
-        prefix + "name", "Host name", offsets,
-        [](const host &r) { return r.name == nullptr ? "" : r.name; }));
-    table->addColumn(std::make_unique<StringColumn::Callback<host>>(
+                            int indirect_offset, int extra_offset) {
+    auto mc = table->core();
+    table->addColumn(std::make_unique<OffsetStringColumn>(
+        prefix + "name", "Host name", indirect_offset, extra_offset, -1,
+        DANGEROUS_OFFSETOF(host, name)));
+    table->addColumn(std::make_unique<OffsetStringColumn>(
         prefix + "display_name",
         "Optional display name of the host - not used by Nagios' web interface",
-        offsets, [](const host &r) {
-            return r.display_name == nullptr ? "" : r.display_name;
-        }));
-    table->addColumn(std::make_unique<StringColumn::Callback<host>>(
-        prefix + "alias", "An alias name for the host", offsets,
-        [](const host &r) { return r.alias == nullptr ? "" : r.alias; }));
-    table->addColumn(std::make_unique<StringColumn::Callback<host>>(
-        prefix + "address", "IP address", offsets,
-        [](const host &r) { return r.address == nullptr ? "" : r.address; }));
+        indirect_offset, extra_offset, -1,
+        DANGEROUS_OFFSETOF(host, display_name)));
+    table->addColumn(std::make_unique<OffsetStringColumn>(
+        prefix + "alias", "An alias name for the host", indirect_offset,
+        extra_offset, -1, DANGEROUS_OFFSETOF(host, alias)));
+    table->addColumn(std::make_unique<OffsetStringColumn>(
+        prefix + "address", "IP address", indirect_offset, extra_offset, -1,
+        DANGEROUS_OFFSETOF(host, address)));
 #ifdef NAGIOS4
-    table->addColumn(std::make_unique<StringColumn::Callback<host>>(
+    table->addColumn(std::make_unique<OffsetStringColumn>(
         prefix + "check_command",
-        "Nagios command for active host check of this host", offsets,
-        [](const host &r) {
-            return r.check_command == nullptr ? "" : r.check_command;
-        }));
-    table->addColumn(std::make_unique<StringColumn::Callback<host>>(
+        "Nagios command for active host check of this host", indirect_offset,
+        extra_offset, -1, DANGEROUS_OFFSETOF(host, check_command)));
+    table->addColumn(std::make_unique<OffsetStringHostMacroColumn>(
         prefix + "check_command_expanded",
         "Nagios command for active host check of this host with the macros expanded",
-        offsets, [mc](const host &r) {
-            return HostMacroExpander::make(r, mc)->expandMacros(
-                r.check_command);
-        }));
+        indirect_offset, extra_offset, -1, table->core(),
+        DANGEROUS_OFFSETOF(host, check_command)));
 #else
-    table->addColumn(std::make_unique<StringColumn::Callback<host>>(
+    table->addColumn(std::make_unique<OffsetStringColumn>(
         prefix + "check_command",
-        "Nagios command for active host check of this host", offsets,
-        [](const host &r) {
-            return r.host_check_command == nullptr ? "" : r.host_check_command;
-        }));
-    table->addColumn(std::make_unique<StringColumn::Callback<host>>(
+        "Nagios command for active host check of this host", indirect_offset,
+        extra_offset, -1, DANGEROUS_OFFSETOF(host, host_check_command)));
+    table->addColumn(std::make_unique<OffsetStringHostMacroColumn>(
         prefix + "check_command_expanded",
         "Nagios command for active host check of this host with the macros expanded",
-        offsets, [mc](const host &r) {
-            return HostMacroExpander::make(r, mc)->expandMacros(
-                r.host_check_command);
-        }));
+        indirect_offset, extra_offset, -1, table->core(),
+        DANGEROUS_OFFSETOF(host, host_check_command)));
 #endif
-    table->addColumn(std::make_unique<StringColumn::Callback<host>>(
+    table->addColumn(std::make_unique<OffsetStringColumn>(
         prefix + "event_handler", "Nagios command used as event handler",
-        offsets, [](const host &r) {
-            return r.event_handler == nullptr ? "" : r.event_handler;
-        }));
-    table->addColumn(std::make_unique<StringColumn::Callback<host>>(
+        indirect_offset, extra_offset, -1,
+        DANGEROUS_OFFSETOF(host, event_handler)));
+    table->addColumn(std::make_unique<OffsetStringColumn>(
         prefix + "notification_period",
         "Time period in which problems of this host will be notified. If empty then notification will be always",
-        offsets, [](const host &r) {
-            return r.notification_period == nullptr ? ""
-                                                    : r.notification_period;
-        }));
-    table->addColumn(std::make_unique<StringColumn::Callback<host>>(
+        indirect_offset, extra_offset, -1,
+        DANGEROUS_OFFSETOF(host, notification_period)));
+    table->addColumn(std::make_unique<OffsetStringColumn>(
         prefix + "check_period",
         "Time period in which this host will be checked. If empty then the host will always be checked.",
-        offsets, [](const host &r) {
-            return r.check_period == nullptr ? "" : r.check_period;
-        }));
-    table->addColumn(std::make_unique<StringColumn::Callback<host>>(
+        indirect_offset, extra_offset, -1,
+        DANGEROUS_OFFSETOF(host, check_period)));
+    table->addColumn(std::make_unique<CustomVarsExplicitColumn>(
         prefix + "service_period", "The name of the service period of the host",
-        offsets_custom_variables, [mc](const host &p) {
-            auto attrs =
-                mc->customAttributes(&p, AttributeKind::custom_variables);
-            auto it = attrs.find("SERVICE_PERIOD");
-            if (it != attrs.end()) {
-                return it->second;
-            }
-            return ""s;
-        }));
-    table->addColumn(std::make_unique<StringColumn::Callback<host>>(
-        prefix + "notes", "Optional notes for this host", offsets,
-        [](const host &r) { return r.notes == nullptr ? "" : r.notes; }));
-    table->addColumn(std::make_unique<StringColumn::Callback<host>>(
+        indirect_offset, extra_offset, -1,
+        DANGEROUS_OFFSETOF(host, custom_variables), table->core(),
+        "SERVICE_PERIOD"));
+    table->addColumn(std::make_unique<OffsetStringColumn>(
+        prefix + "notes", "Optional notes for this host", indirect_offset,
+        extra_offset, -1, DANGEROUS_OFFSETOF(host, notes)));
+    table->addColumn(std::make_unique<OffsetStringHostMacroColumn>(
         prefix + "notes_expanded",
         "The same as notes, but with the most important macros expanded",
-        offsets, [mc](const host &r) {
-            return HostMacroExpander::make(r, mc)->expandMacros(r.notes);
-        }));
-    table->addColumn(std::make_unique<StringColumn::Callback<host>>(
+        indirect_offset, extra_offset, -1, table->core(),
+        DANGEROUS_OFFSETOF(host, notes)));
+    table->addColumn(std::make_unique<OffsetStringColumn>(
         prefix + "notes_url",
-        "An optional URL with further information about the host", offsets,
-        [](const host &r) {
-            return r.notes_url == nullptr ? "" : r.notes_url;
-        }));
-    table->addColumn(std::make_unique<StringColumn::Callback<host>>(
+        "An optional URL with further information about the host",
+        indirect_offset, extra_offset, -1,
+        DANGEROUS_OFFSETOF(host, notes_url)));
+    table->addColumn(std::make_unique<OffsetStringHostMacroColumn>(
         prefix + "notes_url_expanded",
         "Same es notes_url, but with the most important macros expanded",
-        offsets, [mc](const host &r) {
-            return HostMacroExpander::make(r, mc)->expandMacros(r.notes_url);
-        }));
-    table->addColumn(std::make_unique<StringColumn::Callback<host>>(
+        indirect_offset, extra_offset, -1, table->core(),
+        DANGEROUS_OFFSETOF(host, notes_url)));
+    table->addColumn(std::make_unique<OffsetStringColumn>(
         prefix + "action_url",
         "An optional URL to custom actions or information about this host",
-        offsets, [](const host &r) {
-            return r.action_url == nullptr ? "" : r.action_url;
-        }));
-    table->addColumn(std::make_unique<StringColumn::Callback<host>>(
+        indirect_offset, extra_offset, -1,
+        DANGEROUS_OFFSETOF(host, action_url)));
+    table->addColumn(std::make_unique<OffsetStringHostMacroColumn>(
         prefix + "action_url_expanded",
         "The same as action_url, but with the most important macros expanded",
-        offsets, [mc](const host &r) {
-            return HostMacroExpander::make(r, mc)->expandMacros(r.action_url);
-        }));
-    table->addColumn(std::make_unique<StringColumn::Callback<host>>(
-        prefix + "plugin_output", "Output of the last host check", offsets,
-        [](const host &r) {
-            return r.plugin_output == nullptr ? "" : r.plugin_output;
-        }));
-    table->addColumn(std::make_unique<StringColumn::Callback<host>::PerfData>(
+        indirect_offset, extra_offset, -1, table->core(),
+        DANGEROUS_OFFSETOF(host, action_url)));
+    table->addColumn(std::make_unique<OffsetStringColumn>(
+        prefix + "plugin_output", "Output of the last host check",
+        indirect_offset, extra_offset, -1,
+        DANGEROUS_OFFSETOF(host, plugin_output)));
+    table->addColumn(std::make_unique<OffsetPerfdataColumn>(
         prefix + "perf_data",
-        "Optional performance data of the last host check", offsets,
-        [](const host &r) {
-            return r.perf_data == nullptr ? "" : r.perf_data;
-        }));
-    table->addColumn(std::make_unique<StringColumn::Callback<host>>(
+        "Optional performance data of the last host check", indirect_offset,
+        extra_offset, -1, DANGEROUS_OFFSETOF(host, perf_data)));
+    table->addColumn(std::make_unique<OffsetStringColumn>(
         prefix + "icon_image",
-        "The name of an image file to be used in the web pages", offsets,
-        [](const host &r) {
-            return r.icon_image == nullptr ? "" : r.icon_image;
-        }));
-    table->addColumn(std::make_unique<StringColumn::Callback<host>>(
+        "The name of an image file to be used in the web pages",
+        indirect_offset, extra_offset, -1,
+        DANGEROUS_OFFSETOF(host, icon_image)));
+    table->addColumn(std::make_unique<OffsetStringHostMacroColumn>(
         prefix + "icon_image_expanded",
         "The same as icon_image, but with the most important macros expanded",
-        offsets, [mc](const host &r) {
-            return HostMacroExpander::make(r, mc)->expandMacros(r.icon_image);
-        }));
-    table->addColumn(std::make_unique<StringColumn::Callback<host>>(
+        indirect_offset, extra_offset, -1, table->core(),
+        DANGEROUS_OFFSETOF(host, icon_image)));
+    table->addColumn(std::make_unique<OffsetStringColumn>(
         prefix + "icon_image_alt", "Alternative text for the icon_image",
-        offsets, [](const host &r) {
-            return r.icon_image_alt == nullptr ? "" : r.icon_image_alt;
-        }));
-    table->addColumn(std::make_unique<StringColumn::Callback<host>>(
+        indirect_offset, extra_offset, -1,
+        DANGEROUS_OFFSETOF(host, icon_image_alt)));
+    table->addColumn(std::make_unique<OffsetStringColumn>(
         prefix + "statusmap_image",
-        "The name of in image file for the status map", offsets,
-        [](const host &r) {
-            return r.statusmap_image == nullptr ? "" : r.statusmap_image;
-        }));
-    table->addColumn(std::make_unique<StringColumn::Callback<host>>(
+        "The name of in image file for the status map", indirect_offset,
+        extra_offset, -1, DANGEROUS_OFFSETOF(host, statusmap_image)));
+    table->addColumn(std::make_unique<OffsetStringColumn>(
         prefix + "long_plugin_output", "Complete output from check plugin",
-        offsets, [](const host &r) {
-            return r.long_plugin_output == nullptr ? "" : r.long_plugin_output;
-        }));
-
-    table->addColumn(std::make_unique<IntColumn::Callback<host>>(
-        prefix + "initial_state", "Initial host state", offsets,
-        [](const host &r) { return r.initial_state; }));
-    table->addColumn(std::make_unique<IntColumn::Callback<host>>(
+        indirect_offset, extra_offset, -1,
+        DANGEROUS_OFFSETOF(host, long_plugin_output)));
+
+    table->addColumn(std::make_unique<OffsetIntColumn>(
+        prefix + "initial_state", "Initial host state", indirect_offset,
+        extra_offset, -1, DANGEROUS_OFFSETOF(host, initial_state)));
+    table->addColumn(std::make_unique<OffsetIntColumn>(
         prefix + "max_check_attempts",
-        "Max check attempts for active host checks", offsets,
-        [](const host &r) { return r.max_attempts; }));
-    table->addColumn(std::make_unique<IntColumn::Callback<host>>(
+        "Max check attempts for active host checks", indirect_offset,
+        extra_offset, -1, DANGEROUS_OFFSETOF(host, max_attempts)));
+    table->addColumn(std::make_unique<OffsetIntColumn>(
         prefix + "flap_detection_enabled",
-        "Whether flap detection is enabled (0/1)", offsets,
-        [](const host &r) { return r.flap_detection_enabled; }));
-    table->addColumn(std::make_unique<IntColumn::Callback<host>>(
+        "Whether flap detection is enabled (0/1)", indirect_offset,
+        extra_offset, -1, DANGEROUS_OFFSETOF(host, flap_detection_enabled)));
+    table->addColumn(std::make_unique<OffsetIntColumn>(
         prefix + "check_freshness",
-        "Whether freshness checks are activated (0/1)", offsets,
-        [](const host &r) { return r.check_freshness; }));
-    table->addColumn(std::make_unique<IntColumn::Callback<host>>(
+        "Whether freshness checks are activated (0/1)", indirect_offset,
+        extra_offset, -1, DANGEROUS_OFFSETOF(host, check_freshness)));
+    table->addColumn(std::make_unique<OffsetIntColumn>(
         prefix + "process_performance_data",
-        "Whether processing of performance data is enabled (0/1)", offsets,
-        [](const host &r) { return r.process_performance_data; }));
+        "Whether processing of performance data is enabled (0/1)",
+        indirect_offset, extra_offset, -1,
+        DANGEROUS_OFFSETOF(host, process_performance_data)));
 #ifndef NAGIOS4
-    table->addColumn(std::make_unique<IntColumn::Callback<host>>(
+    table->addColumn(std::make_unique<OffsetIntColumn>(
         prefix + "accept_passive_checks",
-        "Whether passive host checks are accepted (0/1)", offsets,
-        [](const host &r) { return r.accept_passive_host_checks; }));
+        "Whether passive host checks are accepted (0/1)", indirect_offset,
+        extra_offset, -1,
+        DANGEROUS_OFFSETOF(host, accept_passive_host_checks)));
 #else
-    table->addColumn(std::make_unique<IntColumn::Callback<host>>(
+    table->addColumn(std::make_unique<OffsetIntColumn>(
         prefix + "accept_passive_checks",
-        "Whether passive host checks are accepted (0/1)", offsets,
-        [](const host &r) { return r.accept_passive_checks; }));
+        "Whether passive host checks are accepted (0/1)", indirect_offset,
+        extra_offset, -1, DANGEROUS_OFFSETOF(host, accept_passive_checks)));
 #endif  // NAGIOS4
-    table->addColumn(std::make_unique<IntColumn::Callback<host>>(
+    table->addColumn(std::make_unique<OffsetIntColumn>(
         prefix + "event_handler_enabled",
-        "Whether event handling is enabled (0/1)", offsets,
-        [](const host &r) { return r.event_handler_enabled; }));
-    table->addColumn(std::make_unique<IntColumn::Callback<host>>(
+        "Whether event handling is enabled (0/1)", indirect_offset,
+        extra_offset, -1, DANGEROUS_OFFSETOF(host, event_handler_enabled)));
+    table->addColumn(std::make_unique<OffsetIntColumn>(
         prefix + "acknowledgement_type",
-        "Type of acknowledgement (0: none, 1: normal, 2: sticky)", offsets,
-        [](const host &r) { return r.acknowledgement_type; }));
-    table->addColumn(std::make_unique<IntColumn::Callback<host>>(
-        prefix + "check_type", "Type of check (0: active, 1: passive)", offsets,
-        [](const host &r) { return r.check_type; }));
-    table->addColumn(std::make_unique<IntColumn::Callback<host>>(
-        prefix + "last_state", "State before last state change", offsets,
-        [](const host &r) { return r.last_state; }));
-    table->addColumn(std::make_unique<IntColumn::Callback<host>>(
-        prefix + "last_hard_state", "Last hard state", offsets,
-        [](const host &r) { return r.last_hard_state; }));
-    table->addColumn(std::make_unique<IntColumn::Callback<host>>(
+        "Type of acknowledgement (0: none, 1: normal, 2: stick)",
+        indirect_offset, extra_offset, -1,
+        DANGEROUS_OFFSETOF(host, acknowledgement_type)));
+    table->addColumn(std::make_unique<OffsetIntColumn>(
+        prefix + "check_type", "Type of check (0: active, 1: passive)",
+        indirect_offset, extra_offset, -1,
+        DANGEROUS_OFFSETOF(host, check_type)));
+    table->addColumn(std::make_unique<OffsetIntColumn>(
+        prefix + "last_state", "State before last state change",
+        indirect_offset, extra_offset, -1,
+        DANGEROUS_OFFSETOF(host, last_state)));
+    table->addColumn(std::make_unique<OffsetIntColumn>(
+        prefix + "last_hard_state", "Last hard state", indirect_offset,
+        extra_offset, -1, DANGEROUS_OFFSETOF(host, last_hard_state)));
+    table->addColumn(std::make_unique<OffsetIntColumn>(
         prefix + "current_attempt", "Number of the current check attempts",
-        offsets, [](const host &r) { return r.current_attempt; }));
+        indirect_offset, extra_offset, -1,
+        DANGEROUS_OFFSETOF(host, current_attempt)));
 #ifndef NAGIOS4
-    table->addColumn(std::make_unique<TimeColumn::Callback<host>>(
+    table->addColumn(std::make_unique<OffsetTimeColumn>(
         prefix + "last_notification",
-        "Time of the last notification (Unix timestamp)", offsets,
-        [](const host &r) {
-            return std::chrono::system_clock::from_time_t(
-                r.last_host_notification);
-        }));
-    table->addColumn(std::make_unique<TimeColumn::Callback<host>>(
+        "Time of the last notification (Unix timestamp)", indirect_offset,
+        extra_offset, -1, DANGEROUS_OFFSETOF(host, last_host_notification)));
+    table->addColumn(std::make_unique<OffsetTimeColumn>(
         prefix + "next_notification",
-        "Time of the next notification (Unix timestamp)", offsets,
-        [](const host &r) {
-            return std::chrono::system_clock::from_time_t(
-                r.next_host_notification);
-        }));
+        "Time of the next notification (Unix timestamp)", indirect_offset,
+        extra_offset, -1, DANGEROUS_OFFSETOF(host, next_host_notification)));
 #else
-    table->addColumn(std::make_unique<TimeColumn::Callback<host>>(
+    table->addColumn(std::make_unique<OffsetTimeColumn>(
         prefix + "last_notification",
-        "Time of the last notification (Unix timestamp)", offsets,
-        [](const host &r) {
-            return std::chrono::system_clock::from_time_t(r.last_notification);
-        }));
-    table->addColumn(std::make_unique<TimeColumn::Callback<host>>(
+        "Time of the last notification (Unix timestamp)", indirect_offset,
+        extra_offset, -1, DANGEROUS_OFFSETOF(host, last_notification)));
+    table->addColumn(std::make_unique<OffsetTimeColumn>(
         prefix + "next_notification",
-        "Time of the next notification (Unix timestamp)", offsets,
-        [](const host &r) {
-            return std::chrono::system_clock::from_time_t(r.next_notification);
-        }));
+        "Time of the next notification (Unix timestamp)", indirect_offset,
+        extra_offset, -1, DANGEROUS_OFFSETOF(host, next_notification)));
 #endif  // NAGIOS4
-    table->addColumn(std::make_unique<TimeColumn::Callback<host>>(
+    table->addColumn(std::make_unique<OffsetTimeColumn>(
         prefix + "next_check",
-        "Scheduled time for the next check (Unix timestamp)", offsets,
-        [](const host &r) {
-            return std::chrono::system_clock::from_time_t(r.next_check);
-        }));
-    table->addColumn(std::make_unique<TimeColumn::Callback<host>>(
+        "Scheduled time for the next check (Unix timestamp)", indirect_offset,
+        extra_offset, -1, DANGEROUS_OFFSETOF(host, next_check)));
+    table->addColumn(std::make_unique<OffsetTimeColumn>(
         prefix + "last_hard_state_change",
-        "Time of the last hard state change (Unix timestamp)", offsets,
-        [](const host &r) {
-            return std::chrono::system_clock::from_time_t(
-                r.last_hard_state_change);
-        }));
-    table->addColumn(std::make_unique<IntColumn::Callback<host>>(
+        "Time of the last hard state change (Unix timestamp)", indirect_offset,
+        extra_offset, -1, DANGEROUS_OFFSETOF(host, last_hard_state_change)));
+    table->addColumn(std::make_unique<OffsetIntColumn>(
         prefix + "has_been_checked",
-        "Whether the host has already been checked (0/1)", offsets,
-        [](const host &r) { return r.has_been_checked; }));
-    table->addColumn(std::make_unique<IntColumn::Callback<host>>(
+        "Whether the host has already been checked (0/1)", indirect_offset,
+        extra_offset, -1, DANGEROUS_OFFSETOF(host, has_been_checked)));
+    table->addColumn(std::make_unique<OffsetIntColumn>(
         prefix + "current_notification_number",
-        "Number of the current notification", offsets,
-        [](const host &r) { return r.current_notification_number; }));
-    table->addColumn(std::make_unique<IntColumn::Callback<host>>(
+        "Number of the current notification", indirect_offset, extra_offset, -1,
+        DANGEROUS_OFFSETOF(host, current_notification_number)));
+    table->addColumn(std::make_unique<OffsetIntColumn>(
         prefix + "pending_flex_downtime",
-        "Number of pending flexible downtimes", offsets,
-        [](const host &r) { return r.pending_flex_downtime; }));
-    table->addColumn(std::make_unique<IntColumn::Callback<host>>(
+        "Number of pending flexible downtimes", indirect_offset, extra_offset,
+        -1, DANGEROUS_OFFSETOF(host, pending_flex_downtime)));
+    table->addColumn(std::make_unique<OffsetIntColumn>(
         prefix + "total_services", "The total number of services of the host",
-        offsets, [](const host &r) { return r.total_services; }));
+        indirect_offset, extra_offset, -1,
+        DANGEROUS_OFFSETOF(host, total_services)));
     // Note: this is redundant with "active_checks_enabled". Nobody noted this
     // before...
-    table->addColumn(std::make_unique<IntColumn::Callback<host>>(
+    table->addColumn(std::make_unique<OffsetIntColumn>(
         prefix + "checks_enabled",
-        "Whether checks of the host are enabled (0/1)", offsets,
-        [](const host &r) { return r.checks_enabled; }));
-    table->addColumn(std::make_unique<IntColumn::Callback<host>>(
+        "Whether checks of the host are enabled (0/1)", indirect_offset,
+        extra_offset, -1, DANGEROUS_OFFSETOF(host, checks_enabled)));
+    table->addColumn(std::make_unique<OffsetIntColumn>(
         prefix + "notifications_enabled",
-        "Whether notifications of the host are enabled (0/1)", offsets,
-        [](const host &r) { return r.notifications_enabled; }));
-    table->addColumn(std::make_unique<IntColumn::Callback<host>>(
+        "Whether notifications of the host are enabled (0/1)", indirect_offset,
+        extra_offset, -1, DANGEROUS_OFFSETOF(host, notifications_enabled)));
+    table->addColumn(std::make_unique<OffsetIntColumn>(
         prefix + "acknowledged",
-        "Whether the current host problem has been acknowledged (0/1)", offsets,
-        [](const host &r) { return r.problem_has_been_acknowledged; }));
-    table->addColumn(std::make_unique<IntColumn::Callback<host>>(
+        "Whether the current host problem has been acknowledged (0/1)",
+        indirect_offset, extra_offset, -1,
+        DANGEROUS_OFFSETOF(host, problem_has_been_acknowledged)));
+    table->addColumn(std::make_unique<OffsetIntColumn>(
         prefix + "state",
         "The current state of the host (0: up, 1: down, 2: unreachable)",
-        offsets, [](const host &r) { return r.current_state; }));
-    table->addColumn(std::make_unique<IntColumn::Callback<host>>(
+        indirect_offset, extra_offset, -1,
+        DANGEROUS_OFFSETOF(host, current_state)));
+    table->addColumn(std::make_unique<OffsetIntColumn>(
         prefix + "state_type", "Type of the current state (0: soft, 1: hard)",
-        offsets, [](const host &r) { return r.state_type; }));
-    table->addColumn(std::make_unique<IntColumn::Callback<host>>(
+        indirect_offset, extra_offset, -1,
+        DANGEROUS_OFFSETOF(host, state_type)));
+    table->addColumn(std::make_unique<OffsetIntColumn>(
         prefix + "no_more_notifications",
-        "Whether to stop sending notifications (0/1)", offsets,
-        [](const host &r) { return r.no_more_notifications; }));
-    table->addColumn(std::make_unique<IntColumn::Callback<host>>(
+        "Whether to stop sending notifications (0/1)", indirect_offset,
+        extra_offset, -1, DANGEROUS_OFFSETOF(host, no_more_notifications)));
+    table->addColumn(std::make_unique<OffsetIntColumn>(
         prefix + "check_flapping_recovery_notification",
         "Whether to check to send a recovery notification when flapping stops (0/1)",
-        offsets,
-        [](const host &r) { return r.check_flapping_recovery_notification; }));
-    table->addColumn(std::make_unique<TimeColumn::Callback<host>>(
+        indirect_offset, extra_offset, -1,
+        DANGEROUS_OFFSETOF(host, check_flapping_recovery_notification)));
+    table->addColumn(std::make_unique<OffsetTimeColumn>(
         prefix + "last_check", "Time of the last check (Unix timestamp)",
-        offsets, [](const host &r) {
-            return std::chrono::system_clock::from_time_t(r.last_check);
-        }));
-    table->addColumn(std::make_unique<TimeColumn::Callback<host>>(
+        indirect_offset, extra_offset, -1,
+        DANGEROUS_OFFSETOF(host, last_check)));
+    table->addColumn(std::make_unique<OffsetTimeColumn>(
         prefix + "last_state_change",
         "Time of the last state change - soft or hard (Unix timestamp)",
-        offsets, [](const host &r) {
-            return std::chrono::system_clock::from_time_t(r.last_state_change);
-        }));
-
-    table->addColumn(std::make_unique<TimeColumn::Callback<host>>(
+        indirect_offset, extra_offset, -1,
+        DANGEROUS_OFFSETOF(host, last_state_change)));
+
+    table->addColumn(std::make_unique<OffsetTimeColumn>(
         prefix + "last_time_up",
-        "The last time the host was UP (Unix timestamp)", offsets,
-        [](const host &r) {
-            return std::chrono::system_clock::from_time_t(r.last_time_up);
-        }));
-    table->addColumn(std::make_unique<TimeColumn::Callback<host>>(
+        "The last time the host was UP (Unix timestamp)", indirect_offset,
+        extra_offset, -1, DANGEROUS_OFFSETOF(host, last_time_up)));
+    table->addColumn(std::make_unique<OffsetTimeColumn>(
         prefix + "last_time_down",
-        "The last time the host was DOWN (Unix timestamp)", offsets,
-        [](const host &r) {
-            return std::chrono::system_clock::from_time_t(r.last_time_down);
-        }));
-    table->addColumn(std::make_unique<TimeColumn::Callback<host>>(
+        "The last time the host was DOWN (Unix timestamp)", indirect_offset,
+        extra_offset, -1, DANGEROUS_OFFSETOF(host, last_time_down)));
+    table->addColumn(std::make_unique<OffsetTimeColumn>(
         prefix + "last_time_unreachable",
-        "The last time the host was UNREACHABLE (Unix timestamp)", offsets,
-        [](const host &r) {
-            return std::chrono::system_clock::from_time_t(
-                r.last_time_unreachable);
-        }));
-
-    table->addColumn(std::make_unique<IntColumn::Callback<host>>(
+        "The last time the host was UNREACHABLE (Unix timestamp)",
+        indirect_offset, extra_offset, -1,
+        DANGEROUS_OFFSETOF(host, last_time_unreachable)));
+
+    table->addColumn(std::make_unique<OffsetIntColumn>(
         prefix + "is_flapping", "Whether the host state is flapping (0/1)",
-        offsets, [](const host &r) { return r.is_flapping; }));
-    table->addColumn(std::make_unique<IntColumn::Callback<host>>(
+        indirect_offset, extra_offset, -1,
+        DANGEROUS_OFFSETOF(host, is_flapping)));
+    table->addColumn(std::make_unique<OffsetIntColumn>(
         prefix + "scheduled_downtime_depth",
-        "The number of downtimes this host is currently in", offsets,
-        [](const host &r) { return r.scheduled_downtime_depth; }));
-    table->addColumn(std::make_unique<IntColumn::Callback<host>>(
+        "The number of downtimes this host is currently in", indirect_offset,
+        extra_offset, -1, DANGEROUS_OFFSETOF(host, scheduled_downtime_depth)));
+    table->addColumn(std::make_unique<OffsetIntColumn>(
         prefix + "is_executing",
-        "is there a host check currently running... (0/1)", offsets,
-        [](const host &r) { return r.is_executing; }));
-    table->addColumn(std::make_unique<IntColumn::Callback<host>>(
+        "is there a host check currently running... (0/1)", indirect_offset,
+        extra_offset, -1, DANGEROUS_OFFSETOF(host, is_executing)));
+    table->addColumn(std::make_unique<OffsetIntColumn>(
         prefix + "active_checks_enabled",
-        "Whether active checks are enabled for the host (0/1)", offsets,
-        [](const host &r) { return r.checks_enabled; }));
-    table->addColumn(std::make_unique<IntColumn::Callback<host>>(
+        "Whether active checks are enabled for the host (0/1)", indirect_offset,
+        extra_offset, -1, DANGEROUS_OFFSETOF(host, checks_enabled)));
+    table->addColumn(std::make_unique<OffsetIntColumn>(
         prefix + "check_options",
-        "The current check option, forced, normal, freshness... (0-2)", offsets,
-        [](const host &r) { return r.check_options; }));
+        "The current check option, forced, normal, freshness... (0-2)",
+        indirect_offset, extra_offset, -1,
+        DANGEROUS_OFFSETOF(host, check_options)));
 #ifndef NAGIOS4
-    table->addColumn(std::make_unique<IntColumn::Callback<host>>(
+    table->addColumn(std::make_unique<OffsetIntColumn>(
         prefix + "obsess_over_host",
-        "The current obsess_over_host setting... (0/1)", offsets,
-        [](const host &r) { return r.obsess_over_host; }));
+        "The current obsess_over_host setting... (0/1)", indirect_offset,
+        extra_offset, -1, DANGEROUS_OFFSETOF(host, obsess_over_host)));
 #else
-    table->addColumn(std::make_unique<IntColumn::Callback<host>>(
+    table->addColumn(std::make_unique<OffsetIntColumn>(
         prefix + "obsess_over_host",
-        "The current obsess_over_host setting... (0/1)", offsets,
-        [](const host &r) { return r.obsess; }));
+        "The current obsess_over_host setting... (0/1)", indirect_offset,
+        extra_offset, -1, DANGEROUS_OFFSETOF(host, obsess)));
 #endif  // NAGIOS4
     table->addColumn(std::make_unique<AttributeListAsIntColumn>(
         prefix + "modified_attributes",
         "A bitmask specifying which attributes have been modified",
-        offsets.add(
-            [](Row r) { return &r.rawData<host>()->modified_attributes; })));
+        indirect_offset, extra_offset, -1,
+        DANGEROUS_OFFSETOF(host, modified_attributes)));
     table->addColumn(std::make_unique<AttributeListColumn>(
         prefix + "modified_attributes_list",
-        "A list of all modified attributes", offsets.add([](Row r) {
-            return &r.rawData<host>()->modified_attributes;
-        })));
+        "A list of all modified attributes", indirect_offset, extra_offset, -1,
+        DANGEROUS_OFFSETOF(host, modified_attributes)));
 
     // columns of type double
-    table->addColumn(std::make_unique<DoubleColumn::Callback<host>>(
+    table->addColumn(std::make_unique<OffsetDoubleColumn>(
         prefix + "check_interval",
         "Number of basic interval lengths between two scheduled checks of the host",
-        offsets, [](const host &r) { return r.check_interval; }));
-    table->addColumn(std::make_unique<DoubleColumn::Callback<host>>(
+        indirect_offset, extra_offset, -1,
+        DANGEROUS_OFFSETOF(host, check_interval)));
+    table->addColumn(std::make_unique<OffsetDoubleColumn>(
         prefix + "retry_interval",
         "Number of basic interval lengths between checks when retrying after a soft error",
-        offsets, [](const host &r) { return r.retry_interval; }));
-    table->addColumn(std::make_unique<DoubleColumn::Callback<host>>(
+        indirect_offset, extra_offset, -1,
+        DANGEROUS_OFFSETOF(host, retry_interval)));
+    table->addColumn(std::make_unique<OffsetDoubleColumn>(
         prefix + "notification_interval",
-        "Interval of periodic notification or 0 if its off", offsets,
-        [](const host &r) { return r.notification_interval; }));
-    table->addColumn(std::make_unique<DoubleColumn::Callback<host>>(
+        "Interval of periodic notification or 0 if its off", indirect_offset,
+        extra_offset, -1, DANGEROUS_OFFSETOF(host, notification_interval)));
+    table->addColumn(std::make_unique<OffsetDoubleColumn>(
         prefix + "first_notification_delay",
-        "Delay before the first notification", offsets,
-        [](const host &r) { return r.first_notification_delay; }));
-    table->addColumn(std::make_unique<DoubleColumn::Callback<host>>(
+        "Delay before the first notification", indirect_offset, extra_offset,
+        -1, DANGEROUS_OFFSETOF(host, first_notification_delay)));
+    table->addColumn(std::make_unique<OffsetDoubleColumn>(
         prefix + "low_flap_threshold", "Low threshold of flap detection",
-        offsets, [](const host &r) { return r.low_flap_threshold; }));
-    table->addColumn(std::make_unique<DoubleColumn::Callback<host>>(
+        indirect_offset, extra_offset, -1,
+        DANGEROUS_OFFSETOF(host, low_flap_threshold)));
+    table->addColumn(std::make_unique<OffsetDoubleColumn>(
         prefix + "high_flap_threshold", "High threshold of flap detection",
-        offsets, [](const host &r) { return r.high_flap_threshold; }));
-    table->addColumn(std::make_unique<DoubleColumn::Callback<host>>(
-        prefix + "x_3d", "3D-Coordinates: X", offsets,
-        [](const host &r) { return r.x_3d; }));
-    table->addColumn(std::make_unique<DoubleColumn::Callback<host>>(
-        prefix + "y_3d", "3D-Coordinates: Y", offsets,
-        [](const host &r) { return r.y_3d; }));
-    table->addColumn(std::make_unique<DoubleColumn::Callback<host>>(
-        prefix + "z_3d", "3D-Coordinates: Z", offsets,
-        [](const host &r) { return r.z_3d; }));
-    table->addColumn(std::make_unique<DoubleColumn::Callback<host>>(
+        indirect_offset, extra_offset, -1,
+        DANGEROUS_OFFSETOF(host, high_flap_threshold)));
+    table->addColumn(std::make_unique<OffsetDoubleColumn>(
+        prefix + "x_3d", "3D-Coordinates: X", indirect_offset, extra_offset, -1,
+        DANGEROUS_OFFSETOF(host, x_3d)));
+    table->addColumn(std::make_unique<OffsetDoubleColumn>(
+        prefix + "y_3d", "3D-Coordinates: Y", indirect_offset, extra_offset, -1,
+        DANGEROUS_OFFSETOF(host, y_3d)));
+    table->addColumn(std::make_unique<OffsetDoubleColumn>(
+        prefix + "z_3d", "3D-Coordinates: Z", indirect_offset, extra_offset, -1,
+        DANGEROUS_OFFSETOF(host, z_3d)));
+    table->addColumn(std::make_unique<OffsetDoubleColumn>(
         prefix + "latency",
         "Time difference between scheduled check time and actual check time",
-        offsets, [](const host &r) { return r.latency; }));
-    table->addColumn(std::make_unique<DoubleColumn::Callback<host>>(
+        indirect_offset, extra_offset, -1, DANGEROUS_OFFSETOF(host, latency)));
+    table->addColumn(std::make_unique<OffsetDoubleColumn>(
         prefix + "execution_time", "Time the host check needed for execution",
-        offsets, [](const host &r) { return r.execution_time; }));
-    table->addColumn(std::make_unique<DoubleColumn::Callback<host>>(
-        prefix + "percent_state_change", "Percent state change", offsets,
-        [](const host &r) { return r.percent_state_change; }));
-
-    table->addColumn(std::make_unique<BoolColumn::Callback<host, true>>(
+        indirect_offset, extra_offset, -1,
+        DANGEROUS_OFFSETOF(host, execution_time)));
+    table->addColumn(std::make_unique<OffsetDoubleColumn>(
+        prefix + "percent_state_change", "Percent state change",
+        indirect_offset, extra_offset, -1,
+        DANGEROUS_OFFSETOF(host, percent_state_change)));
+
+    table->addColumn(std::make_unique<TimeperiodColumn>(
         prefix + "in_notification_period",
         "Whether this host is currently in its notification period (0/1)",
-        offsets, [](const host &r) {
-            return g_timeperiods_cache->inTimeperiod(r.notification_period_ptr);
-        }));
-    table->addColumn(std::make_unique<BoolColumn::Callback<host, true>>(
+        indirect_offset, extra_offset,
+        DANGEROUS_OFFSETOF(host, notification_period_ptr), 0));
+    table->addColumn(std::make_unique<TimeperiodColumn>(
         prefix + "in_check_period",
-        "Whether this host is currently in its check period (0/1)", offsets,
-        [](const host &r) {
-            return g_timeperiods_cache->inTimeperiod(r.check_period_ptr);
-        }));
-    table->addColumn(std::make_unique<BoolColumn::Callback<host, true>>(
+        "Whether this host is currently in its check period (0/1)",
+        indirect_offset, extra_offset,
+        DANGEROUS_OFFSETOF(host, check_period_ptr), 0));
+    table->addColumn(std::make_unique<CustomTimeperiodColumn>(
         prefix + "in_service_period",
-        "Whether this host is currently in its service period (0/1)", offsets,
-        [mc](const host &r) {
-            auto attrs = mc->customAttributes(&r.custom_variables,
-                                              AttributeKind::custom_variables);
-            auto it = attrs.find("SERVICE_PERIOD");
-            return it == attrs.end() ||
-                   g_timeperiods_cache->inTimeperiod(it->second);
-        }));
-
-    table->addColumn(std::make_unique<ListColumn::Callback<host>>(
+        "Whether this host is currently in its service period (0/1)",
+        indirect_offset, extra_offset, -1,
+        DANGEROUS_OFFSETOF(host, custom_variables), table->core(),
+        "SERVICE_PERIOD"));
+
+    table->addColumn(std::make_unique<HostContactsColumn>(
         prefix + "contacts",
         "A list of all contacts of this host, either direct or via a contact group",
-        offsets, [](const host &hst) {
-            std::unordered_set<std::string> names;
-            for (auto *cm = hst.contacts; cm != nullptr; cm = cm->next) {
-                names.insert(cm->contact_ptr->name);
-            }
-            for (auto *cgm = hst.contact_groups; cgm != nullptr;
-                 cgm = cgm->next) {
-                for (auto *cm = cgm->group_ptr->members; cm != nullptr;
-                     cm = cm->next) {
-                    names.insert(cm->contact_ptr->name);
-                }
-            }
-            return std::vector<std::string>(names.begin(), names.end());
-        }));
+        indirect_offset, extra_offset, -1, 0));
     table->addColumn(std::make_unique<DowntimeColumn>(
         prefix + "downtimes",
-        "A list of the ids of all scheduled downtimes of this host", offsets,
-        mc, false, DowntimeColumn::info::none));
+        "A list of the ids of all scheduled downtimes of this host",
+        indirect_offset, extra_offset, -1, 0, table->core(), false,
+        DowntimeColumn::info::none));
     table->addColumn(std::make_unique<DowntimeColumn>(
         prefix + "downtimes_with_info",
         "A list of the scheduled downtimes of the host with id, author and comment",
-        offsets, mc, false, DowntimeColumn::info::medium));
+        indirect_offset, extra_offset, -1, 0, table->core(), false,
+        DowntimeColumn::info::medium));
     table->addColumn(std::make_unique<DowntimeColumn>(
         prefix + "downtimes_with_extra_info",
         "A list of the scheduled downtimes of the host with id, author, comment, origin, entry_time, start_time, end_time, fixed, duration, recurring and is_pending",
-        offsets, mc, false, DowntimeColumn::info::full));
+        indirect_offset, extra_offset, -1, 0, table->core(), false,
+        DowntimeColumn::info::full));
     table->addColumn(std::make_unique<CommentColumn>(
         prefix + "comments", "A list of the ids of all comments of this host",
-        offsets, mc, false, false, false));
+        indirect_offset, extra_offset, -1, 0, table->core(), false, false,
+        false));
     table->addColumn(std::make_unique<CommentColumn>(
         prefix + "comments_with_info",
         "A list of all comments of the host with id, author and comment",
-        offsets, mc, false, true, false));
+        indirect_offset, extra_offset, -1, 0, table->core(), false, true,
+        false));
     table->addColumn(std::make_unique<CommentColumn>(
         prefix + "comments_with_extra_info",
         "A list of all comments of the host with id, author, comment, entry type and entry time",
-        offsets, mc, false, true, true));
+        indirect_offset, extra_offset, -1, 0, table->core(), false, true,
+        true));
 
     table->addColumn(std::make_unique<CustomVarsNamesColumn>(
         prefix + "custom_variable_names",
-        "A list of the names of the custom variables", offsets_custom_variables,
-        mc, AttributeKind::custom_variables));
+        "A list of the names of the custom variables", indirect_offset,
+        extra_offset, -1, DANGEROUS_OFFSETOF(host, custom_variables),
+        table->core(), AttributeKind::custom_variables));
     table->addColumn(std::make_unique<CustomVarsValuesColumn>(
         prefix + "custom_variable_values",
-        "A list of the values of the custom variables",
-        offsets_custom_variables, mc, AttributeKind::custom_variables));
+        "A list of the values of the custom variables", indirect_offset,
+        extra_offset, -1, DANGEROUS_OFFSETOF(host, custom_variables),
+        table->core(), AttributeKind::custom_variables));
     table->addColumn(std::make_unique<CustomVarsDictColumn>(
         prefix + "custom_variables", "A dictionary of the custom variables",
-        offsets_custom_variables, mc, AttributeKind::custom_variables));
+        indirect_offset, extra_offset, -1,
+        DANGEROUS_OFFSETOF(host, custom_variables), table->core(),
+        AttributeKind::custom_variables));
 
     table->addColumn(std::make_unique<CustomVarsNamesColumn>(
         prefix + "tag_names", "A list of the names of the tags",
-        offsets_custom_variables, mc, AttributeKind::tags));
+        indirect_offset, extra_offset, -1,
+        DANGEROUS_OFFSETOF(host, custom_variables), table->core(),
+        AttributeKind::tags));
     table->addColumn(std::make_unique<CustomVarsValuesColumn>(
         prefix + "tag_values", "A list of the values of the tags",
-        offsets_custom_variables, mc, AttributeKind::tags));
+        indirect_offset, extra_offset, -1,
+        DANGEROUS_OFFSETOF(host, custom_variables), table->core(),
+        AttributeKind::tags));
     table->addColumn(std::make_unique<CustomVarsDictColumn>(
-        prefix + "tags", "A dictionary of the tags", offsets_custom_variables,
-        mc, AttributeKind::tags));
+        prefix + "tags", "A dictionary of the tags", indirect_offset,
+        extra_offset, -1, DANGEROUS_OFFSETOF(host, custom_variables),
+        table->core(), AttributeKind::tags));
 
     table->addColumn(std::make_unique<CustomVarsNamesColumn>(
         prefix + "label_names", "A list of the names of the labels",
-        offsets_custom_variables, mc, AttributeKind::labels));
+        indirect_offset, extra_offset, -1,
+        DANGEROUS_OFFSETOF(host, custom_variables), table->core(),
+        AttributeKind::labels));
     table->addColumn(std::make_unique<CustomVarsValuesColumn>(
         prefix + "label_values", "A list of the values of the labels",
-        offsets_custom_variables, mc, AttributeKind::labels));
+        indirect_offset, extra_offset, -1,
+        DANGEROUS_OFFSETOF(host, custom_variables), table->core(),
+        AttributeKind::labels));
     table->addColumn(std::make_unique<CustomVarsDictColumn>(
-        prefix + "labels", "A dictionary of the labels",
-        offsets_custom_variables, mc, AttributeKind::labels));
+        prefix + "labels", "A dictionary of the labels", indirect_offset,
+        extra_offset, -1, DANGEROUS_OFFSETOF(host, custom_variables),
+        table->core(), AttributeKind::labels));
 
     table->addColumn(std::make_unique<CustomVarsNamesColumn>(
         prefix + "label_source_names",
-        "A list of the names of the label sources", offsets_custom_variables,
-        mc, AttributeKind::label_sources));
+        "A list of the names of the label sources", indirect_offset,
+        extra_offset, -1, DANGEROUS_OFFSETOF(host, custom_variables),
+        table->core(), AttributeKind::label_sources));
     table->addColumn(std::make_unique<CustomVarsValuesColumn>(
         prefix + "label_source_values",
-        "A list of the values of the label sources", offsets_custom_variables,
-        mc, AttributeKind::label_sources));
+        "A list of the values of the label sources", indirect_offset,
+        extra_offset, -1, DANGEROUS_OFFSETOF(host, custom_variables),
+        table->core(), AttributeKind::label_sources));
     table->addColumn(std::make_unique<CustomVarsDictColumn>(
         prefix + "label_sources", "A dictionary of the label sources",
-        offsets_custom_variables, mc, AttributeKind::label_sources));
+        indirect_offset, extra_offset, -1,
+        DANGEROUS_OFFSETOF(host, custom_variables), table->core(),
+        AttributeKind::label_sources));
 
     // Add direct access to the custom macro _FILENAME. In a future version of
     // Livestatus this will probably be configurable so access to further custom
     // variable can be added, such that those variables are presented like
     // ordinary Nagios columns.
-    table->addColumn(std::make_unique<StringColumn::Callback<host>>(
+    table->addColumn(std::make_unique<CustomVarsExplicitColumn>(
         prefix + "filename", "The value of the custom variable FILENAME",
-        offsets_custom_variables, [mc](const host &p) {
-            auto attrs =
-                mc->customAttributes(&p, AttributeKind::custom_variables);
-            auto it = attrs.find("FILENAME");
-            if (it != attrs.end()) {
-                return it->second;
-            }
-            return ""s;
-        }));
+        indirect_offset, extra_offset, -1,
+        DANGEROUS_OFFSETOF(host, custom_variables), table->core(), "FILENAME"));
 
     table->addColumn(std::make_unique<HostListColumn>(
         prefix + "parents", "A list of all direct parents of the host",
-        offsets.add([](Row r) { return &r.rawData<host>()->parent_hosts; }), mc,
-        false));
+        indirect_offset, extra_offset, -1,
+        DANGEROUS_OFFSETOF(host, parent_hosts), table->core(), false));
     table->addColumn(std::make_unique<HostListColumn>(
-        prefix + "childs", "A list of all direct children of the host",
-        offsets.add([](Row r) { return &r.rawData<host>()->child_hosts; }), mc,
-        false));
-    table->addDynamicColumn(std::make_unique<DynamicRRDColumn<RRDColumn<host>>>(
-        prefix + "rrddata",
-        "RRD metrics data of this object. This is a column with parameters: rrddata:COLUMN_TITLE:VARNAME:FROM_TIME:UNTIL_TIME:RESOLUTION",
-        mc, offsets));
-
-    auto get_service_auth = [mc]() { return mc->serviceAuthorization(); };
-    table->addColumn(std::make_unique<IntColumn::Callback<host>>(
+        prefix + "childs", "A list of all direct childs of the host",
+        indirect_offset, extra_offset, -1,
+        DANGEROUS_OFFSETOF(host, child_hosts), table->core(), false));
+
+    table->addColumn(std::make_unique<ServiceListStateColumn>(
         prefix + "num_services", "The total number of services of the host",
-        offsets,
-        ServiceListState{get_service_auth, ServiceListState::Type::num}));
-    table->addColumn(std::make_unique<IntColumn::Callback<host>>(
+        indirect_offset, extra_offset, -1, DANGEROUS_OFFSETOF(host, services),
+        table->core(), ServiceListStateColumn::Type::num));
+    table->addColumn(std::make_unique<ServiceListStateColumn>(
         prefix + "worst_service_state",
         "The worst soft state of all of the host's services (OK <= WARN <= UNKNOWN <= CRIT)",
-        offsets,
-        ServiceListState{get_service_auth,
-                         ServiceListState::Type::worst_state}));
-    table->addColumn(std::make_unique<IntColumn::Callback<host>>(
+        indirect_offset, extra_offset, -1, DANGEROUS_OFFSETOF(host, services),
+        table->core(), ServiceListStateColumn::Type::worst_state));
+    table->addColumn(std::make_unique<ServiceListStateColumn>(
         prefix + "num_services_ok",
-        "The number of the host's services with the soft state OK", offsets,
-        ServiceListState{get_service_auth, ServiceListState::Type::num_ok}));
-    table->addColumn(std::make_unique<IntColumn::Callback<host>>(
+        "The number of the host's services with the soft state OK",
+        indirect_offset, extra_offset, -1, DANGEROUS_OFFSETOF(host, services),
+        table->core(), ServiceListStateColumn::Type::num_ok));
+    table->addColumn(std::make_unique<ServiceListStateColumn>(
         prefix + "num_services_warn",
-        "The number of the host's services with the soft state WARN", offsets,
-        ServiceListState{get_service_auth, ServiceListState::Type::num_warn}));
-    table->addColumn(std::make_unique<IntColumn::Callback<host>>(
+        "The number of the host's services with the soft state WARN",
+        indirect_offset, extra_offset, -1, DANGEROUS_OFFSETOF(host, services),
+        table->core(), ServiceListStateColumn::Type::num_warn));
+    table->addColumn(std::make_unique<ServiceListStateColumn>(
         prefix + "num_services_crit",
-        "The number of the host's services with the soft state CRIT", offsets,
-        ServiceListState{get_service_auth, ServiceListState::Type::num_crit}));
-    table->addColumn(std::make_unique<IntColumn::Callback<host>>(
+        "The number of the host's services with the soft state CRIT",
+        indirect_offset, extra_offset, -1, DANGEROUS_OFFSETOF(host, services),
+        table->core(), ServiceListStateColumn::Type::num_crit));
+    table->addColumn(std::make_unique<ServiceListStateColumn>(
         prefix + "num_services_unknown",
         "The number of the host's services with the soft state UNKNOWN",
-        offsets,
-        ServiceListState{get_service_auth,
-                         ServiceListState::Type::num_unknown}));
-    table->addColumn(std::make_unique<IntColumn::Callback<host>>(
+        indirect_offset, extra_offset, -1, DANGEROUS_OFFSETOF(host, services),
+        table->core(), ServiceListStateColumn::Type::num_unknown));
+    table->addColumn(std::make_unique<ServiceListStateColumn>(
         prefix + "num_services_pending",
         "The number of the host's services which have not been checked yet (pending)",
-        offsets,
-        ServiceListState{get_service_auth,
-                         ServiceListState::Type::num_pending}));
-    table->addColumn(std::make_unique<IntColumn::Callback<host>>(
-        prefix + "num_services_handled_problems",
-        "The number of the host's services which have handled problems",
-        offsets,
-        ServiceListState{get_service_auth,
-                         ServiceListState::Type::num_handled_problems}));
-    table->addColumn(std::make_unique<IntColumn::Callback<host>>(
-        prefix + "num_services_unhandled_problems",
-        "The number of the host's services which have unhandled problems",
-        offsets,
-        ServiceListState{get_service_auth,
-                         ServiceListState::Type::num_unhandled_problems}));
-    table->addColumn(std::make_unique<IntColumn::Callback<host>>(
+        indirect_offset, extra_offset, -1, DANGEROUS_OFFSETOF(host, services),
+        table->core(), ServiceListStateColumn::Type::num_pending));
+    table->addColumn(std::make_unique<ServiceListStateColumn>(
         prefix + "worst_service_hard_state",
         "The worst hard state of all of the host's services (OK <= WARN <= UNKNOWN <= CRIT)",
-        offsets,
-        ServiceListState{get_service_auth,
-                         ServiceListState::Type::worst_hard_state}));
-    table->addColumn(std::make_unique<IntColumn::Callback<host>>(
+        indirect_offset, extra_offset, -1, DANGEROUS_OFFSETOF(host, services),
+        table->core(), ServiceListStateColumn::Type::worst_hard_state));
+    table->addColumn(std::make_unique<ServiceListStateColumn>(
         prefix + "num_services_hard_ok",
-        "The number of the host's services with the hard state OK", offsets,
-        ServiceListState{get_service_auth,
-                         ServiceListState::Type::num_hard_ok}));
-    table->addColumn(std::make_unique<IntColumn::Callback<host>>(
+        "The number of the host's services with the hard state OK",
+        indirect_offset, extra_offset, -1, DANGEROUS_OFFSETOF(host, services),
+        table->core(), ServiceListStateColumn::Type::num_hard_ok));
+    table->addColumn(std::make_unique<ServiceListStateColumn>(
         prefix + "num_services_hard_warn",
-        "The number of the host's services with the hard state WARN", offsets,
-        ServiceListState{get_service_auth,
-                         ServiceListState::Type::num_hard_warn}));
-    table->addColumn(std::make_unique<IntColumn::Callback<host>>(
+        "The number of the host's services with the hard state WARN",
+        indirect_offset, extra_offset, -1, DANGEROUS_OFFSETOF(host, services),
+        table->core(), ServiceListStateColumn::Type::num_hard_warn));
+    table->addColumn(std::make_unique<ServiceListStateColumn>(
         prefix + "num_services_hard_crit",
-        "The number of the host's services with the hard state CRIT", offsets,
-        ServiceListState{get_service_auth,
-                         ServiceListState::Type::num_hard_crit}));
-    table->addColumn(std::make_unique<IntColumn::Callback<host>>(
+        "The number of the host's services with the hard state CRIT",
+        indirect_offset, extra_offset, -1, DANGEROUS_OFFSETOF(host, services),
+        table->core(), ServiceListStateColumn::Type::num_hard_crit));
+    table->addColumn(std::make_unique<ServiceListStateColumn>(
         prefix + "num_services_hard_unknown",
         "The number of the host's services with the hard state UNKNOWN",
-        offsets,
-        ServiceListState{get_service_auth,
-                         ServiceListState::Type::num_hard_unknown}));
-
-    table->addColumn(std::make_unique<IntColumn::Callback<host>>(
+        indirect_offset, extra_offset, -1, DANGEROUS_OFFSETOF(host, services),
+        table->core(), ServiceListStateColumn::Type::num_hard_unknown));
+
+    table->addColumn(std::make_unique<HostSpecialIntColumn>(
         prefix + "hard_state",
         "The effective hard state of the host (eliminates a problem in hard_state)",
-        offsets, [](const host &hst) {
-            if (hst.current_state == HOST_UP) {
-                return 0;
-            }
-            return hst.state_type == HARD_STATE ? hst.current_state
-                                                : hst.last_hard_state;
-        }));
-    table->addColumn(std::make_unique<IntColumn::Callback<host>>(
+        indirect_offset, extra_offset, -1, 0, table->core(),
+        HostSpecialIntColumn::Type::real_hard_state));
+    table->addColumn(std::make_unique<HostSpecialIntColumn>(
         prefix + "pnpgraph_present",
         "Whether there is a PNP4Nagios graph present for this host (-1/0/1)",
-        offsets, [mc](const host &hst) {
-            return pnpgraph_present(mc, hst.name, dummy_service_description());
-        }));
-    table->addColumn(std::make_unique<IntColumn::Callback<host>>(
+        indirect_offset, extra_offset, -1, 0, table->core(),
+        HostSpecialIntColumn::Type::pnp_graph_present));
+    table->addColumn(std::make_unique<HostSpecialIntColumn>(
         prefix + "mk_inventory_last",
         "The timestamp of the last Check_MK HW/SW-Inventory for this host. 0 means that no inventory data is present",
-        offsets, [mc](const host &hst) {
-            return static_cast<int32_t>(
-                mk_inventory_last(mc->mkInventoryPath() / hst.name));
-        }));
-
-    table->addColumn(std::make_unique<BlobColumn::Callback<host>::File>(
+        indirect_offset, extra_offset, -1, 0, table->core(),
+        HostSpecialIntColumn::Type::mk_inventory_last));
+    table->addColumn(std::make_unique<HostFileColumn>(
         prefix + "mk_inventory",
-        "The file content of the Check_MK HW/SW-Inventory", offsets,
-        [mc]() { return mc->mkInventoryPath(); },
-        [](const host &r) { return std::filesystem::path{r.name}; }));
-    table->addColumn(std::make_unique<BlobColumn::Callback<host>::File>(
+        "The file content of the Check_MK HW/SW-Inventory", indirect_offset,
+        extra_offset, -1, 0, [mc]() { return mc->mkInventoryPath(); }, ""));
+    table->addColumn(std::make_unique<HostFileColumn>(
         prefix + "mk_inventory_gz",
-        "The gzipped file content of the Check_MK HW/SW-Inventory", offsets,
-        [mc]() { return mc->mkInventoryPath(); },
-        [](const host &r) {
-            return std::filesystem::path{std::string{r.name} + ".gz"};
-        }));
-    table->addColumn(std::make_unique<BlobColumn::Callback<host>::File>(
+        "The gzipped file content of the Check_MK HW/SW-Inventory",
+        indirect_offset, extra_offset, -1, 0,
+        [mc]() { return mc->mkInventoryPath(); }, ".gz"));
+    table->addColumn(std::make_unique<HostFileColumn>(
         prefix + "structured_status",
         "The file content of the structured status of the Check_MK HW/SW-Inventory",
-        offsets, [mc]() { return mc->structuredStatusPath(); },
-        [](const host &r) { return std::filesystem::path{r.name}; }));
+        indirect_offset, extra_offset, -1, 0,
+        [mc]() { return mc->structuredStatusPath(); }, ""));
+
     table->addColumn(std::make_unique<LogwatchListColumn>(
         prefix + "mk_logwatch_files",
-        "This list of logfiles with problems fetched via mk_logwatch", offsets,
-        mc));
-
-    table->addDynamicColumn(std::make_unique<DynamicFileColumn<host>>(
+        "This list of logfiles with problems fetched via mk_logwatch",
+        indirect_offset, extra_offset, -1, 0, table->core()));
+
+    table->addDynamicColumn(std::make_unique<DynamicLogwatchFileColumn>(
         prefix + "mk_logwatch_file",
-        "This contents of a logfile fetched via mk_logwatch", offsets,
-        [mc]() { return mc->mkLogwatchPath(); },
-        [](const host & /*r*/, const std::string &args) {
-            return std::filesystem::path{args};
-        }));
-
-    table->addColumn(std::make_unique<DoubleColumn::Callback<host>>(
-        prefix + "staleness", "Staleness indicator for this host", offsets,
-        [](const host &hst) {
-            return static_cast<double>(time(nullptr) - hst.last_check) /
-                   ((hst.check_interval == 0 ? 1 : hst.check_interval) *
-                    interval_length);
-        }));
+        "This contents of a logfile fetched via mk_logwatch", table->core(),
+        indirect_offset, extra_offset, -1));
+
+    table->addColumn(std::make_unique<HostSpecialDoubleColumn>(
+        prefix + "staleness", "Staleness indicator for this host",
+        indirect_offset, extra_offset, -1, 0,
+        HostSpecialDoubleColumn::Type::staleness));
 
     table->addColumn(std::make_unique<HostGroupsColumn>(
         prefix + "groups", "A list of all host groups this host is in",
-        offsets.add([](Row r) { return &r.rawData<host>()->hostgroups_ptr; }),
-        mc));
-    table->addColumn(std::make_unique<ListColumn::Callback<host>>(
+        indirect_offset, extra_offset, -1,
+        DANGEROUS_OFFSETOF(host, hostgroups_ptr), table->core()));
+    table->addColumn(std::make_unique<ContactGroupsColumn>(
         prefix + "contact_groups",
-        "A list of all contact groups this host is in", offsets,
-        [](const host &hst) {
-            std::vector<std::string> names;
-            for (const auto *cgm = hst.contact_groups; cgm != nullptr;
-                 cgm = cgm->next) {
-                names.emplace_back(cgm->group_ptr->group_name);
-            }
-            return names;
-        }));
+        "A list of all contact groups this host is in", indirect_offset,
+        extra_offset, -1, DANGEROUS_OFFSETOF(host, contact_groups)));
 
     table->addColumn(std::make_unique<ServiceListColumn>(
         prefix + "services", "A list of all services of the host",
-        offsets_services, mc, 0));
+        indirect_offset, extra_offset, -1, DANGEROUS_OFFSETOF(host, services),
+        table->core(), 0));
     table->addColumn(std::make_unique<ServiceListColumn>(
         prefix + "services_with_state",
         "A list of all services of the host together with state and has_been_checked",
-        offsets_services, mc, 1));
+        indirect_offset, extra_offset, -1, DANGEROUS_OFFSETOF(host, services),
+        table->core(), 1));
     table->addColumn(std::make_unique<ServiceListColumn>(
         prefix + "services_with_info",
         "A list of all services including detailed information about each service",
-        offsets_services, mc, 2));
+        indirect_offset, extra_offset, -1, DANGEROUS_OFFSETOF(host, services),
+        table->core(), 2));
     table->addColumn(std::make_unique<ServiceListColumn>(
         prefix + "services_with_fullstate",
         "A list of all services including full state information. The list of entries can grow in future versions.",
-        offsets_services, mc, 3));
-
-    table->addColumn(std::make_unique<ListColumn::Callback<host>>(
+        indirect_offset, extra_offset, -1, DANGEROUS_OFFSETOF(host, services),
+        table->core(), 3));
+
+    table->addColumn(std::make_unique<MetricsColumn>(
         prefix + "metrics",
-        "A list of all metrics of this object that historically existed",
-        offsets, [mc](const host &r) {
-            std::vector<std::string> metrics;
-            if (r.name != nullptr) {
-                auto names =
-                    scan_rrd(mc->pnpPath() / r.name,
-                             dummy_service_description(), mc->loggerRRD());
-                std::transform(std::begin(names), std::end(names),
-                               std::back_inserter(metrics),
-                               [](auto &&m) { return m.string(); });
-            }
-            return metrics;
-        }));
+        "A dummy column in order to be compatible with Check_MK Multisite",
+        indirect_offset, extra_offset, -1, 0, table->core()));
 }
 
 void TableHosts::answerQuery(Query *query) {
@@ -809,8 +714,7 @@
                 find_hostgroup(const_cast<char *>(value->c_str()))) {
             for (hostsmember *mem = hg->members; mem != nullptr;
                  mem = mem->next) {
-                const host *r = mem->host_ptr;
-                if (!query->processDataset(Row(r))) {
+                if (!query->processDataset(Row(mem->host_ptr))) {
                     break;
                 }
             }
@@ -820,19 +724,16 @@
 
     // no index -> linear search over all hosts
     Debug(logger()) << "using full table scan";
-    for (const auto *hst = host_list; hst != nullptr; hst = hst->next) {
-        const host *r = hst;
-        if (!query->processDataset(Row(r))) {
+    for (host *hst = host_list; hst != nullptr; hst = hst->next) {
+        if (!query->processDataset(Row(hst))) {
             break;
         }
     }
 }
 bool TableHosts::isAuthorized(Row row, const contact *ctc) const {
-    return is_authorized_for(core()->serviceAuthorization(), ctc,
-                             rowData<host>(row), nullptr);
+    return is_authorized_for(core(), ctc, rowData<host>(row), nullptr);
 }
 
-Row TableHosts::get(const std::string &primary_key) const {
-    // "name" is the primary key
-    return Row(core()->find_host(primary_key));
+Row TableHosts::findObject(const std::string &objectspec) const {
+    return Row(core()->find_host(objectspec));
 }