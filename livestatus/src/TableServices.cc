--- conflicted
+++ resolved
@@ -1,97 +1,67 @@
-// Copyright (C) 2019 tribe29 GmbH - License: GNU General Public License v2
-// This file is part of Checkmk (https://checkmk.com). It is subject to the
-// terms and conditions defined in the file COPYING, which is part of this
-// source code package.
+// +------------------------------------------------------------------+
+// |             ____ _               _        __  __ _  __           |
+// |            / ___| |__   ___  ___| | __   |  \/  | |/ /           |
+// |           | |   | '_ \ / _ \/ __| |/ /   | |\/| | ' /            |
+// |           | |___| | | |  __/ (__|   <    | |  | | . \            |
+// |            \____|_| |_|\___|\___|_|\_\___|_|  |_|_|\_\           |
+// |                                                                  |
+// | Copyright Mathias Kettner 2014             mk@mathias-kettner.de |
+// +------------------------------------------------------------------+
+//
+// This file is part of Check_MK.
+// The official homepage is at http://mathias-kettner.de/check_mk.
+//
+// check_mk is free software;  you can redistribute it and/or modify it
+// under the  terms of the  GNU General Public License  as published by
+// the Free Software Foundation in version 2.  check_mk is  distributed
+// in the hope that it will be useful, but WITHOUT ANY WARRANTY;  with-
+// out even the implied warranty of  MERCHANTABILITY  or  FITNESS FOR A
+// PARTICULAR PURPOSE. See the  GNU General Public License for more de-
+// tails. You should have  received  a copy of the  GNU  General Public
+// License along with GNU Make; see the file  COPYING.  If  not,  write
+// to the Free Software Foundation, Inc., 51 Franklin St,  Fifth Floor,
+// Boston, MA 02110-1301 USA.
 
 #include "TableServices.h"
-
-#include <algorithm>
-#include <chrono>
-#include <cstring>
-#include <ctime>
-#include <filesystem>
-#include <functional>
-#include <iterator>
 #include <memory>
 #include <optional>
-<<<<<<< HEAD
-#include <unordered_map>
-#include <unordered_set>
-=======
->>>>>>> 75a18bda
 #include <utility>
-#include <vector>
-
 #include "AttributeListAsIntColumn.h"
 #include "AttributeListColumn.h"
-#include "BoolColumn.h"
 #include "Column.h"
 #include "CommentColumn.h"
+#include "ContactGroupsColumn.h"
+#include "CustomTimeperiodColumn.h"
 #include "CustomVarsDictColumn.h"
+#include "CustomVarsExplicitColumn.h"
 #include "CustomVarsNamesColumn.h"
 #include "CustomVarsValuesColumn.h"
-#include "DoubleColumn.h"
 #include "DowntimeColumn.h"
-#include "DynamicColumn.h"
-#include "DynamicRRDColumn.h"
-#include "IntLambdaColumn.h"
-#include "ListLambdaColumn.h"
+#include "FixedIntColumn.h"
 #include "Logger.h"
-#include "MacroExpander.h"
-#include "Metric.h"
+#include "MetricsColumn.h"
 #include "MonitoringCore.h"
-#include "NagiosGlobals.h"
+#include "OffsetDoubleColumn.h"
+#include "OffsetIntColumn.h"
+#include "OffsetPerfdataColumn.h"
+#include "OffsetStringColumn.h"
+#include "OffsetStringServiceMacroColumn.h"
+#include "OffsetTimeColumn.h"
 #include "Query.h"
-#include "RRDColumn.h"
+#include "ServiceContactsColumn.h"
 #include "ServiceGroupsColumn.h"
-#include "StringColumn.h"
+#include "ServiceSpecialDoubleColumn.h"
+#include "ServiceSpecialIntColumn.h"
 #include "StringUtils.h"
 #include "TableHosts.h"
-#include "TimeColumn.h"
-#include "TimeperiodsCache.h"
+#include "TimeperiodColumn.h"
 #include "auth.h"
 #include "nagios.h"
-#include "pnp4nagios.h"
-
-using namespace std::string_literals;
-
-// NOLINTNEXTLINE(cppcoreguidelines-avoid-non-const-global-variables)
-extern TimeperiodsCache *g_timeperiods_cache;
-
-// TODO(ml): Here we use `static` instead of an anonymous namespace because
-// of the `extern` declaration.  We should find something better.
-static double staleness(const service &svc) {
-    auto check_result_age = static_cast<double>(time(nullptr) - svc.last_check);
-    if (svc.check_interval != 0) {
-        return check_result_age / (svc.check_interval * interval_length);
-    }
-
-    // check_mk PASSIVE CHECK without check interval uses the check
-    // interval of its check-mk service
-    bool is_cmk_passive =
-        strncmp(svc.check_command_ptr->name, "check_mk-", 9) == 0;
-    if (is_cmk_passive) {
-        host *host = svc.host_ptr;
-        for (servicesmember *svc_member = host->services; svc_member != nullptr;
-             svc_member = svc_member->next) {
-            service *tmp_svc = svc_member->service_ptr;
-            if (strncmp(tmp_svc->check_command_ptr->name, "check-mk", 8) == 0) {
-                return check_result_age / ((tmp_svc->check_interval == 0
-                                                ? 1
-                                                : tmp_svc->check_interval) *
-                                           interval_length);
-            }
-        }
-        // Shouldn't happen! We always expect a check-mk service
-        return 1;
-    }
-    // Other non-cmk passive and active checks without
-    // check_interval
-    return check_result_age / interval_length;
-}
+
+extern service *service_list;
 
 TableServices::TableServices(MonitoringCore *mc) : Table(mc) {
-    addColumns(this, "", ColumnOffsets{}, true);
+    addColumns(this, "", -1, true);
 }
 
 std::string TableServices::name() const { return "services"; }
@@ -100,552 +70,455 @@
 
 // static
 void TableServices::addColumns(Table *table, const std::string &prefix,
-                               const ColumnOffsets &offsets, bool add_hosts) {
-    auto offsets_custom_variables{offsets.add(
-        [](Row r) { return &r.rawData<service>()->custom_variables; })};
-    auto *mc = table->core();
+                               int indirect_offset, bool add_hosts) {
     // Es fehlen noch: double-Spalten, unsigned long spalten, etliche weniger
     // wichtige Spalten und die Servicegruppen.
-    table->addColumn(std::make_unique<StringColumn::Callback<service>>(
+    table->addColumn(std::make_unique<OffsetStringColumn>(
         prefix + "description", "Description of the service (also used as key)",
-        offsets, [](const service &r) {
-            return r.description == nullptr ? "" : r.description;
-        }));
-    table->addColumn(std::make_unique<StringColumn::Callback<service>>(
+        indirect_offset, -1, -1, DANGEROUS_OFFSETOF(service, description)));
+    table->addColumn(std::make_unique<OffsetStringColumn>(
         prefix + "display_name",
         "An optional display name (not used by Nagios standard web pages)",
-        offsets, [](const service &r) {
-            return r.display_name == nullptr ? "" : r.display_name;
-        }));
+        indirect_offset, -1, -1, DANGEROUS_OFFSETOF(service, display_name)));
 #ifndef NAGIOS4
-    table->addColumn(std::make_unique<StringColumn::Callback<service>>(
+    table->addColumn(std::make_unique<OffsetStringColumn>(
         prefix + "check_command", "Nagios command used for active checks",
-        offsets, [](const service &r) {
-            return r.service_check_command == nullptr ? ""
-                                                      : r.service_check_command;
-        }));
-    table->addColumn(std::make_unique<StringColumn::Callback<service>>(
+        indirect_offset, -1, -1,
+        DANGEROUS_OFFSETOF(service, service_check_command)));
+    table->addColumn(std::make_unique<OffsetStringServiceMacroColumn>(
         prefix + "check_command_expanded",
         "Nagios command used for active checks with the macros expanded",
-        offsets, [mc](const service &r) {
-            return ServiceMacroExpander::make(r, mc)->expandMacros(
-                r.service_check_command);
-        }));
+        indirect_offset, -1, -1, table->core(),
+        DANGEROUS_OFFSETOF(service, service_check_command)));
 #else
-    table->addColumn(std::make_unique<StringColumn::Callback<service>>(
+    table->addColumn(std::make_unique<OffsetStringColumn>(
         prefix + "check_command", "Nagios command used for active checks",
-        offsets, [](const service &r) {
-            return r.check_command == nullptr ? "" : r.check_command;
-        }));
-    table->addColumn(std::make_unique<StringColumn::Callback<service>>(
+        indirect_offset, -1, -1, DANGEROUS_OFFSETOF(service, check_command)));
+    table->addColumn(std::make_unique<OffsetStringServiceMacroColumn>(
         prefix + "check_command_expanded",
         "Nagios command used for active checks with the macros expanded",
-        offsets, [mc](const service &r) {
-            return ServiceMacroExpander::make(r, mc)->expandMacros(
-                r.check_command);
-        }));
+        indirect_offset, -1, -1, table->core(),
+        DANGEROUS_OFFSETOF(service, check_command)));
 #endif
-    table->addColumn(std::make_unique<StringColumn::Callback<service>>(
+    table->addColumn(std::make_unique<OffsetStringColumn>(
         prefix + "event_handler", "Nagios command used as event handler",
-        offsets, [](const service &r) {
-            return r.event_handler == nullptr ? "" : r.event_handler;
-        }));
-    table->addColumn(std::make_unique<StringColumn::Callback<service>>(
-        prefix + "plugin_output", "Output of the last check plugin", offsets,
-        [](const service &r) {
-            return r.plugin_output == nullptr ? "" : r.plugin_output;
-        }));
-    table->addColumn(std::make_unique<StringColumn::Callback<service>>(
+        indirect_offset, -1, -1, DANGEROUS_OFFSETOF(service, event_handler)));
+    table->addColumn(std::make_unique<OffsetStringColumn>(
+        prefix + "plugin_output", "Output of the last check plugin",
+        indirect_offset, -1, -1, DANGEROUS_OFFSETOF(service, plugin_output)));
+    table->addColumn(std::make_unique<OffsetStringColumn>(
         prefix + "long_plugin_output",
-        "Unabbreviated output of the last check plugin", offsets,
-        [](const service &r) {
-            return r.long_plugin_output == nullptr ? "" : r.long_plugin_output;
-        }));
-    table->addColumn(
-        std::make_unique<StringColumn::Callback<service>::PerfData>(
-            prefix + "perf_data", "Performance data of the last check plugin",
-            offsets, [](const service &r) {
-                return r.perf_data == nullptr ? "" : r.perf_data;
-            }));
-    table->addColumn(std::make_unique<StringColumn::Callback<service>>(
+        "Unabbreviated output of the last check plugin", indirect_offset, -1,
+        -1, DANGEROUS_OFFSETOF(service, long_plugin_output)));
+    table->addColumn(std::make_unique<OffsetPerfdataColumn>(
+        prefix + "perf_data", "Performance data of the last check plugin",
+        indirect_offset, -1, -1, DANGEROUS_OFFSETOF(service, perf_data)));
+    table->addColumn(std::make_unique<OffsetStringColumn>(
         prefix + "notification_period",
         "The name of the notification period of the service. It this is empty, service problems are always notified.",
-        offsets, [](const service &r) {
-            return r.notification_period == nullptr ? ""
-                                                    : r.notification_period;
-        }));
-    table->addColumn(std::make_unique<StringColumn::Callback<service>>(
+        indirect_offset, -1, -1,
+        DANGEROUS_OFFSETOF(service, notification_period)));
+    table->addColumn(std::make_unique<OffsetStringColumn>(
         prefix + "check_period",
         "The name of the check period of the service. It this is empty, the service is always checked.",
-        offsets, [](const service &r) {
-            return r.check_period == nullptr ? "" : r.check_period;
-        }));
-    table->addColumn(std::make_unique<StringColumn::Callback<service>>(
+        indirect_offset, -1, -1, DANGEROUS_OFFSETOF(service, check_period)));
+    table->addColumn(std::make_unique<CustomVarsExplicitColumn>(
         prefix + "service_period",
-        "The name of the service period of the service",
-        offsets_custom_variables, [mc](const service &p) {
-            auto attrs =
-                mc->customAttributes(&p, AttributeKind::custom_variables);
-            auto it = attrs.find("SERVICE_PERIOD");
-            if (it != attrs.end()) {
-                return it->second;
-            }
-            return ""s;
-        }));
-    table->addColumn(std::make_unique<StringColumn::Callback<service>>(
-        prefix + "notes", "Optional notes about the service", offsets,
-        [](const service &r) { return r.notes == nullptr ? "" : r.notes; }));
-    table->addColumn(std::make_unique<StringColumn::Callback<service>>(
+        "The name of the service period of the service", indirect_offset, -1,
+        -1, DANGEROUS_OFFSETOF(service, custom_variables), table->core(),
+        "SERVICE_PERIOD"));
+    table->addColumn(std::make_unique<OffsetStringColumn>(
+        prefix + "notes", "Optional notes about the service", indirect_offset,
+        -1, -1, DANGEROUS_OFFSETOF(service, notes)));
+    table->addColumn(std::make_unique<OffsetStringServiceMacroColumn>(
         prefix + "notes_expanded",
-        "The notes with (the most important) macros expanded", offsets,
-        [mc](const service &r) {
-            return ServiceMacroExpander::make(r, mc)->expandMacros(r.notes);
-        }));
-    table->addColumn(std::make_unique<StringColumn::Callback<service>>(
+        "The notes with (the most important) macros expanded", indirect_offset,
+        -1, -1, table->core(), DANGEROUS_OFFSETOF(service, notes)));
+    table->addColumn(std::make_unique<OffsetStringColumn>(
         prefix + "notes_url",
-        "An optional URL for additional notes about the service", offsets,
-        [](const service &r) {
-            return r.notes_url == nullptr ? "" : r.notes_url;
-        }));
-    table->addColumn(std::make_unique<StringColumn::Callback<service>>(
+        "An optional URL for additional notes about the service",
+        indirect_offset, -1, -1, DANGEROUS_OFFSETOF(service, notes_url)));
+    table->addColumn(std::make_unique<OffsetStringServiceMacroColumn>(
         prefix + "notes_url_expanded",
-        "The notes_url with (the most important) macros expanded", offsets,
-        [mc](const service &r) {
-            return ServiceMacroExpander::make(r, mc)->expandMacros(r.notes_url);
-        }));
-    table->addColumn(std::make_unique<StringColumn::Callback<service>>(
+        "The notes_url with (the most important) macros expanded",
+        indirect_offset, -1, -1, table->core(),
+        DANGEROUS_OFFSETOF(service, notes_url)));
+    table->addColumn(std::make_unique<OffsetStringColumn>(
         prefix + "action_url",
         "An optional URL for actions or custom information about the service",
-        offsets, [](const service &r) {
-            return r.action_url == nullptr ? "" : r.action_url;
-        }));
-    table->addColumn(std::make_unique<StringColumn::Callback<service>>(
+        indirect_offset, -1, -1, DANGEROUS_OFFSETOF(service, action_url)));
+    table->addColumn(std::make_unique<OffsetStringServiceMacroColumn>(
         prefix + "action_url_expanded",
-        "The action_url with (the most important) macros expanded", offsets,
-        [mc](const service &r) {
-            return ServiceMacroExpander::make(r, mc)->expandMacros(
-                r.action_url);
-        }));
-    table->addColumn(std::make_unique<StringColumn::Callback<service>>(
+        "The action_url with (the most important) macros expanded",
+        indirect_offset, -1, -1, table->core(),
+        DANGEROUS_OFFSETOF(service, action_url)));
+    table->addColumn(std::make_unique<OffsetStringColumn>(
         prefix + "icon_image",
-        "The name of an image to be used as icon in the web interface", offsets,
-        [](const service &r) {
-            return r.icon_image == nullptr ? "" : r.icon_image;
-        }));
-    table->addColumn(std::make_unique<StringColumn::Callback<service>>(
+        "The name of an image to be used as icon in the web interface",
+        indirect_offset, -1, -1, DANGEROUS_OFFSETOF(service, icon_image)));
+    table->addColumn(std::make_unique<OffsetStringServiceMacroColumn>(
         prefix + "icon_image_expanded",
-        "The icon_image with (the most important) macros expanded", offsets,
-        [mc](const service &r) {
-            return ServiceMacroExpander::make(r, mc)->expandMacros(
-                r.icon_image);
-        }));
-    table->addColumn(std::make_unique<StringColumn::Callback<service>>(
+        "The icon_image with (the most important) macros expanded",
+        indirect_offset, -1, -1, table->core(),
+        DANGEROUS_OFFSETOF(service, icon_image)));
+    table->addColumn(std::make_unique<OffsetStringColumn>(
         prefix + "icon_image_alt",
         "An alternative text for the icon_image for browsers not displaying icons",
-        offsets, [](const service &r) {
-            return r.icon_image_alt == nullptr ? "" : r.icon_image_alt;
-        }));
-
-    table->addColumn(std::make_unique<IntColumn::Callback<service>>(
-        prefix + "initial_state", "The initial state of the service", offsets,
-        [](const service &r) { return r.initial_state; }));
-    table->addColumn(std::make_unique<IntColumn::Callback<service>>(
+        indirect_offset, -1, -1, DANGEROUS_OFFSETOF(service, icon_image_alt)));
+
+    table->addColumn(std::make_unique<OffsetIntColumn>(
+        prefix + "initial_state", "The initial state of the service",
+        indirect_offset, -1, -1, DANGEROUS_OFFSETOF(service, initial_state)));
+    table->addColumn(std::make_unique<OffsetIntColumn>(
         prefix + "max_check_attempts", "The maximum number of check attempts",
-        offsets, [](const service &r) { return r.max_attempts; }));
-    table->addColumn(std::make_unique<IntColumn::Callback<service>>(
+        indirect_offset, -1, -1, DANGEROUS_OFFSETOF(service, max_attempts)));
+    table->addColumn(std::make_unique<OffsetIntColumn>(
         prefix + "current_attempt", "The number of the current check attempt",
-        offsets, [](const service &r) { return r.current_attempt; }));
-    table->addColumn(std::make_unique<IntColumn::Callback<service>>(
+        indirect_offset, -1, -1, DANGEROUS_OFFSETOF(service, current_attempt)));
+    table->addColumn(std::make_unique<OffsetIntColumn>(
         prefix + "state",
         "The current state of the service (0: OK, 1: WARN, 2: CRITICAL, 3: UNKNOWN)",
-        offsets, [](const service &r) { return r.current_state; }));
-    table->addColumn(std::make_unique<IntColumn::Callback<service>>(
+        indirect_offset, -1, -1, DANGEROUS_OFFSETOF(service, current_state)));
+    table->addColumn(std::make_unique<OffsetIntColumn>(
         prefix + "has_been_checked",
-        "Whether the service already has been checked (0/1)", offsets,
-        [](const service &r) { return r.has_been_checked; }));
-    table->addColumn(std::make_unique<IntColumn::Callback<service>>(
-        prefix + "last_state", "The last state of the service", offsets,
-        [](const service &r) { return r.last_state; }));
-    table->addColumn(std::make_unique<IntColumn::Callback<service>>(
+        "Whether the service already has been checked (0/1)", indirect_offset,
+        -1, -1, DANGEROUS_OFFSETOF(service, has_been_checked)));
+    table->addColumn(std::make_unique<OffsetIntColumn>(
+        prefix + "last_state", "The last state of the service", indirect_offset,
+        -1, -1, DANGEROUS_OFFSETOF(service, last_state)));
+    table->addColumn(std::make_unique<OffsetIntColumn>(
         prefix + "last_hard_state", "The last hard state of the service",
-        offsets, [](const service &r) { return r.last_hard_state; }));
-    table->addColumn(std::make_unique<IntColumn::Callback<service>>(
+        indirect_offset, -1, -1, DANGEROUS_OFFSETOF(service, last_hard_state)));
+    table->addColumn(std::make_unique<OffsetIntColumn>(
         prefix + "state_type",
-        "The type of the current state (0: soft, 1: hard)", offsets,
-        [](const service &r) { return r.state_type; }));
-    table->addColumn(std::make_unique<IntColumn::Callback<service>>(
+        "The type of the current state (0: soft, 1: hard)", indirect_offset, -1,
+        -1, DANGEROUS_OFFSETOF(service, state_type)));
+    table->addColumn(std::make_unique<OffsetIntColumn>(
         prefix + "check_type",
-        "The type of the last check (0: active, 1: passive)", offsets,
-        [](const service &r) { return r.check_type; }));
-    table->addColumn(std::make_unique<IntColumn::Callback<service>>(
+        "The type of the last check (0: active, 1: passive)", indirect_offset,
+        -1, -1, DANGEROUS_OFFSETOF(service, check_type)));
+    table->addColumn(std::make_unique<OffsetIntColumn>(
         prefix + "acknowledged",
         "Whether the current service problem has been acknowledged (0/1)",
-        offsets,
-        [](const service &r) { return r.problem_has_been_acknowledged; }));
-    table->addColumn(std::make_unique<IntColumn::Callback<service>>(
+        indirect_offset, -1, -1,
+        DANGEROUS_OFFSETOF(service, problem_has_been_acknowledged)));
+    table->addColumn(std::make_unique<OffsetIntColumn>(
         prefix + "acknowledgement_type",
         "The type of the acknownledgement (0: none, 1: normal, 2: sticky)",
-        offsets, [](const service &r) { return r.acknowledgement_type; }));
-    table->addColumn(std::make_unique<IntColumn::Callback<service>>(
+        indirect_offset, -1, -1,
+        DANGEROUS_OFFSETOF(service, acknowledgement_type)));
+    table->addColumn(std::make_unique<OffsetIntColumn>(
         prefix + "no_more_notifications",
-        "Whether to stop sending notifications (0/1)", offsets,
-        [](const service &r) { return r.no_more_notifications; }));
-    table->addColumn(std::make_unique<TimeColumn::Callback<service>>(
+        "Whether to stop sending notifications (0/1)", indirect_offset, -1, -1,
+        DANGEROUS_OFFSETOF(service, no_more_notifications)));
+    table->addColumn(std::make_unique<OffsetTimeColumn>(
         prefix + "last_time_ok",
-        "The last time the service was OK (Unix timestamp)", offsets,
-        [](const service &r) {
-            return std::chrono::system_clock::from_time_t(r.last_time_ok);
-        }));
-    table->addColumn(std::make_unique<TimeColumn::Callback<service>>(
+        "The last time the service was OK (Unix timestamp)", indirect_offset,
+        -1, -1, DANGEROUS_OFFSETOF(service, last_time_ok)));
+    table->addColumn(std::make_unique<OffsetTimeColumn>(
         prefix + "last_time_warning",
         "The last time the service was in WARNING state (Unix timestamp)",
-        offsets, [](const service &r) {
-            return std::chrono::system_clock::from_time_t(r.last_time_warning);
-        }));
-    table->addColumn(std::make_unique<TimeColumn::Callback<service>>(
+        indirect_offset, -1, -1,
+        DANGEROUS_OFFSETOF(service, last_time_warning)));
+    table->addColumn(std::make_unique<OffsetTimeColumn>(
         prefix + "last_time_critical",
-        "The last time the service was CRITICAL (Unix timestamp)", offsets,
-        [](const service &r) {
-            return std::chrono::system_clock::from_time_t(r.last_time_critical);
-        }));
-    table->addColumn(std::make_unique<TimeColumn::Callback<service>>(
+        "The last time the service was CRITICAL (Unix timestamp)",
+        indirect_offset, -1, -1,
+        DANGEROUS_OFFSETOF(service, last_time_critical)));
+    table->addColumn(std::make_unique<OffsetTimeColumn>(
         prefix + "last_time_unknown",
-        "The last time the service was UNKNOWN (Unix timestamp)", offsets,
-        [](const service &r) {
-            return std::chrono::system_clock::from_time_t(r.last_time_unknown);
-        }));
-
-    table->addColumn(std::make_unique<TimeColumn::Callback<service>>(
+        "The last time the service was UNKNOWN (Unix timestamp)",
+        indirect_offset, -1, -1,
+        DANGEROUS_OFFSETOF(service, last_time_unknown)));
+
+    table->addColumn(std::make_unique<OffsetTimeColumn>(
         prefix + "last_check", "The time of the last check (Unix timestamp)",
-        offsets, [](const service &r) {
-            return std::chrono::system_clock::from_time_t(r.last_check);
-        }));
-    table->addColumn(std::make_unique<TimeColumn::Callback<service>>(
+        indirect_offset, -1, -1, DANGEROUS_OFFSETOF(service, last_check)));
+    table->addColumn(std::make_unique<OffsetTimeColumn>(
         prefix + "next_check",
-        "The scheduled time of the next check (Unix timestamp)", offsets,
-        [](const service &r) {
-            return std::chrono::system_clock::from_time_t(r.next_check);
-        }));
-    table->addColumn(std::make_unique<TimeColumn::Callback<service>>(
+        "The scheduled time of the next check (Unix timestamp)",
+        indirect_offset, -1, -1, DANGEROUS_OFFSETOF(service, next_check)));
+    table->addColumn(std::make_unique<OffsetTimeColumn>(
         prefix + "last_notification",
-        "The time of the last notification (Unix timestamp)", offsets,
-        [](const service &r) {
-            return std::chrono::system_clock::from_time_t(r.last_notification);
-        }));
-    table->addColumn(std::make_unique<TimeColumn::Callback<service>>(
+        "The time of the last notification (Unix timestamp)", indirect_offset,
+        -1, -1, DANGEROUS_OFFSETOF(service, last_notification)));
+    table->addColumn(std::make_unique<OffsetTimeColumn>(
         prefix + "next_notification",
-        "The time of the next notification (Unix timestamp)", offsets,
-        [](const service &r) {
-            return std::chrono::system_clock::from_time_t(r.next_notification);
-        }));
-    table->addColumn(std::make_unique<IntColumn::Callback<service>>(
+        "The time of the next notification (Unix timestamp)", indirect_offset,
+        -1, -1, DANGEROUS_OFFSETOF(service, next_notification)));
+    table->addColumn(std::make_unique<OffsetIntColumn>(
         prefix + "current_notification_number",
-        "The number of the current notification", offsets,
-        [](const service &r) { return r.current_notification_number; }));
-    table->addColumn(std::make_unique<TimeColumn::Callback<service>>(
+        "The number of the current notification", indirect_offset, -1, -1,
+        DANGEROUS_OFFSETOF(service, current_notification_number)));
+    table->addColumn(std::make_unique<OffsetTimeColumn>(
         prefix + "last_state_change",
         "The time of the last state change - soft or hard (Unix timestamp)",
-        offsets, [](const service &r) {
-            return std::chrono::system_clock::from_time_t(r.last_state_change);
-        }));
-    table->addColumn(std::make_unique<TimeColumn::Callback<service>>(
+        indirect_offset, -1, -1,
+        DANGEROUS_OFFSETOF(service, last_state_change)));
+    table->addColumn(std::make_unique<OffsetTimeColumn>(
         prefix + "last_hard_state_change",
-        "The time of the last hard state change (Unix timestamp)", offsets,
-        [](const service &r) {
-            return std::chrono::system_clock::from_time_t(
-                r.last_hard_state_change);
-        }));
-    table->addColumn(std::make_unique<IntColumn::Callback<service>>(
+        "The time of the last hard state change (Unix timestamp)",
+        indirect_offset, -1, -1,
+        DANGEROUS_OFFSETOF(service, last_hard_state_change)));
+    table->addColumn(std::make_unique<OffsetIntColumn>(
         prefix + "scheduled_downtime_depth",
         "The number of scheduled downtimes the service is currently in",
-        offsets, [](const service &r) { return r.scheduled_downtime_depth; }));
-    table->addColumn(std::make_unique<IntColumn::Callback<service>>(
+        indirect_offset, -1, -1,
+        DANGEROUS_OFFSETOF(service, scheduled_downtime_depth)));
+    table->addColumn(std::make_unique<OffsetIntColumn>(
         prefix + "is_flapping", "Whether the service is flapping (0/1)",
-        offsets, [](const service &r) { return r.is_flapping; }));
-    table->addColumn(std::make_unique<IntColumn::Callback<service>>(
+        indirect_offset, -1, -1, DANGEROUS_OFFSETOF(service, is_flapping)));
+    table->addColumn(std::make_unique<OffsetIntColumn>(
         prefix + "checks_enabled",
-        "Whether active checks are enabled for the service (0/1)", offsets,
-        [](const service &r) { return r.checks_enabled; }));
+        "Whether active checks are enabled for the service (0/1)",
+        indirect_offset, -1, -1, DANGEROUS_OFFSETOF(service, checks_enabled)));
 #ifndef NAGIOS4
-    table->addColumn(std::make_unique<IntColumn::Callback<service>>(
+    table->addColumn(std::make_unique<OffsetIntColumn>(
         prefix + "accept_passive_checks",
-        "Whether the service accepts passive checks (0/1)", offsets,
-        [](const service &r) { return r.accept_passive_service_checks; }));
+        "Whether the service accepts passive checks (0/1)", indirect_offset, -1,
+        -1, DANGEROUS_OFFSETOF(service, accept_passive_service_checks)));
 #else
-    table->addColumn(std::make_unique<IntColumn::Callback<service>>(
+    table->addColumn(std::make_unique<OffsetIntColumn>(
         prefix + "accept_passive_checks",
-        "Whether the service accepts passive checks (0/1)", offsets,
-        [](const service &r) { return r.accept_passive_checks; }));
+        "Whether the service accepts passive checks (0/1)", indirect_offset, -1,
+        -1, DANGEROUS_OFFSETOF(service, accept_passive_checks)));
 #endif  // NAGIOS4
-    table->addColumn(std::make_unique<IntColumn::Callback<service>>(
+    table->addColumn(std::make_unique<OffsetIntColumn>(
         prefix + "event_handler_enabled",
-        "Whether and event handler is activated for the service (0/1)", offsets,
-        [](const service &r) { return r.event_handler_enabled; }));
-    table->addColumn(std::make_unique<IntColumn::Callback<service>>(
+        "Whether and event handler is activated for the service (0/1)",
+        indirect_offset, -1, -1,
+        DANGEROUS_OFFSETOF(service, event_handler_enabled)));
+    table->addColumn(std::make_unique<OffsetIntColumn>(
         prefix + "notifications_enabled",
-        "Whether notifications are enabled for the service (0/1)", offsets,
-        [](const service &r) { return r.notifications_enabled; }));
-    table->addColumn(std::make_unique<IntColumn::Callback<service>>(
+        "Whether notifications are enabled for the service (0/1)",
+        indirect_offset, -1, -1,
+        DANGEROUS_OFFSETOF(service, notifications_enabled)));
+    table->addColumn(std::make_unique<OffsetIntColumn>(
         prefix + "process_performance_data",
         "Whether processing of performance data is enabled for the service (0/1)",
-        offsets, [](const service &r) { return r.process_performance_data; }));
-    table->addColumn(std::make_unique<IntColumn::Callback<service>>(
+        indirect_offset, -1, -1,
+        DANGEROUS_OFFSETOF(service, process_performance_data)));
+    table->addColumn(std::make_unique<OffsetIntColumn>(
         prefix + "is_executing",
-        "is there a service check currently running... (0/1)", offsets,
-        [](const service &r) { return r.is_executing; }));
-    table->addColumn(std::make_unique<IntColumn::Callback<service>>(
+        "is there a service check currently running... (0/1)", indirect_offset,
+        -1, -1, DANGEROUS_OFFSETOF(service, is_executing)));
+    table->addColumn(std::make_unique<OffsetIntColumn>(
         prefix + "active_checks_enabled",
-        "Whether active checks are enabled for the service (0/1)", offsets,
-        [](const service &r) { return r.checks_enabled; }));
-    table->addColumn(std::make_unique<IntColumn::Callback<service>>(
+        "Whether active checks are enabled for the service (0/1)",
+        indirect_offset, -1, -1, DANGEROUS_OFFSETOF(service, checks_enabled)));
+    table->addColumn(std::make_unique<OffsetIntColumn>(
         prefix + "check_options",
-        "The current check option, forced, normal, freshness... (0/1)", offsets,
-        [](const service &r) { return r.check_options; }));
-    table->addColumn(std::make_unique<IntColumn::Callback<service>>(
+        "The current check option, forced, normal, freshness... (0/1)",
+        indirect_offset, -1, -1, DANGEROUS_OFFSETOF(service, check_options)));
+    table->addColumn(std::make_unique<OffsetIntColumn>(
         prefix + "flap_detection_enabled",
-        "Whether flap detection is enabled for the service (0/1)", offsets,
-        [](const service &r) { return r.flap_detection_enabled; }));
-    table->addColumn(std::make_unique<IntColumn::Callback<service>>(
+        "Whether flap detection is enabled for the service (0/1)",
+        indirect_offset, -1, -1,
+        DANGEROUS_OFFSETOF(service, flap_detection_enabled)));
+    table->addColumn(std::make_unique<OffsetIntColumn>(
         prefix + "check_freshness",
-        "Whether freshness checks are activated (0/1)", offsets,
-        [](const service &r) { return r.check_freshness; }));
+        "Whether freshness checks are activated (0/1)", indirect_offset, -1, -1,
+        DANGEROUS_OFFSETOF(service, check_freshness)));
 #ifndef NAGIOS4
-    table->addColumn(std::make_unique<IntColumn::Callback<service>>(
+    table->addColumn(std::make_unique<OffsetIntColumn>(
         prefix + "obsess_over_service",
         "Whether 'obsess_over_service' is enabled for the service (0/1)",
-        offsets, [](const service &r) { return r.obsess_over_service; }));
+        indirect_offset, -1, -1,
+        DANGEROUS_OFFSETOF(service, obsess_over_service)));
 #else
-    table->addColumn(std::make_unique<IntColumn::Callback<service>>(
+    table->addColumn(std::make_unique<OffsetIntColumn>(
         prefix + "obsess_over_service",
         "Whether 'obsess_over_service' is enabled for the service (0/1)",
-        offsets, [](const service &r) { return r.obsess; }));
+        indirect_offset, -1, -1, DANGEROUS_OFFSETOF(service, obsess)));
 #endif  // NAGIOS4
     table->addColumn(std::make_unique<AttributeListAsIntColumn>(
         prefix + "modified_attributes",
         "A bitmask specifying which attributes have been modified",
-        offsets.add(
-            [](Row r) { return &r.rawData<service>()->modified_attributes; })));
+        indirect_offset, -1, -1,
+        DANGEROUS_OFFSETOF(service, modified_attributes)));
     table->addColumn(std::make_unique<AttributeListColumn>(
         prefix + "modified_attributes_list",
-        "A list of all modified attributes", offsets.add([](Row r) {
-            return &r.rawData<service>()->modified_attributes;
-        })));
-    table->addColumn(std::make_unique<IntColumn::Callback<service>>(
+        "A list of all modified attributes", indirect_offset, -1, -1,
+        DANGEROUS_OFFSETOF(service, modified_attributes)));
+    table->addColumn(std::make_unique<ServiceSpecialIntColumn>(
         prefix + "hard_state",
         "The effective hard state of the service (eliminates a problem in hard_state)",
-        offsets, [](const service &svc) {
-            if (svc.current_state == STATE_OK) {
-                return 0;
-            }
-            return svc.state_type == HARD_STATE ? svc.current_state
-                                                : svc.last_hard_state;
-        }));
-    table->addColumn(std::make_unique<IntColumn::Callback<service>>(
+        indirect_offset, -1, -1, 0, table->core(),
+        ServiceSpecialIntColumn::Type::real_hard_state));
+    table->addColumn(std::make_unique<ServiceSpecialIntColumn>(
         prefix + "pnpgraph_present",
         "Whether there is a PNP4Nagios graph present for this service (0/1)",
-        offsets, [mc](const service &svc) {
-            return pnpgraph_present(mc, svc.host_ptr->name, svc.description);
-        }));
+        indirect_offset, -1, -1, 0, table->core(),
+        ServiceSpecialIntColumn::Type::pnp_graph_present));
+    table->addColumn(std::make_unique<ServiceSpecialDoubleColumn>(
+        prefix + "staleness", "The staleness indicator for this service",
+        indirect_offset, -1, -1, 0,
+        ServiceSpecialDoubleColumn::Type::staleness));
 
     // columns of type double
-    table->addColumn(std::make_unique<DoubleColumn::Callback<service>>(
-        prefix + "staleness", "The staleness indicator for this service",
-        offsets, [](const service &r) { return staleness(r); }));
-    table->addColumn(std::make_unique<DoubleColumn::Callback<service>>(
+    table->addColumn(std::make_unique<OffsetDoubleColumn>(
         prefix + "check_interval",
         "Number of basic interval lengths between two scheduled checks of the service",
-        offsets, [](const service &r) { return r.check_interval; }));
-    table->addColumn(std::make_unique<DoubleColumn::Callback<service>>(
+        indirect_offset, -1, -1, DANGEROUS_OFFSETOF(service, check_interval)));
+    table->addColumn(std::make_unique<OffsetDoubleColumn>(
         prefix + "retry_interval",
         "Number of basic interval lengths between checks when retrying after a soft error",
-        offsets, [](const service &r) { return r.retry_interval; }));
-    table->addColumn(std::make_unique<DoubleColumn::Callback<service>>(
+        indirect_offset, -1, -1, DANGEROUS_OFFSETOF(service, retry_interval)));
+    table->addColumn(std::make_unique<OffsetDoubleColumn>(
         prefix + "notification_interval",
-        "Interval of periodic notification or 0 if its off", offsets,
-        [](const service &r) { return r.notification_interval; }));
-    table->addColumn(std::make_unique<DoubleColumn::Callback<service>>(
+        "Interval of periodic notification or 0 if its off", indirect_offset,
+        -1, -1, DANGEROUS_OFFSETOF(service, notification_interval)));
+    table->addColumn(std::make_unique<OffsetDoubleColumn>(
         prefix + "first_notification_delay",
-        "Delay before the first notification", offsets,
-        [](const service &r) { return r.first_notification_delay; }));
-    table->addColumn(std::make_unique<DoubleColumn::Callback<service>>(
+        "Delay before the first notification", indirect_offset, -1, -1,
+        DANGEROUS_OFFSETOF(service, first_notification_delay)));
+    table->addColumn(std::make_unique<OffsetDoubleColumn>(
         prefix + "low_flap_threshold", "Low threshold of flap detection",
-        offsets, [](const service &r) { return r.low_flap_threshold; }));
-    table->addColumn(std::make_unique<DoubleColumn::Callback<service>>(
+        indirect_offset, -1, -1,
+        DANGEROUS_OFFSETOF(service, low_flap_threshold)));
+    table->addColumn(std::make_unique<OffsetDoubleColumn>(
         prefix + "high_flap_threshold", "High threshold of flap detection",
-        offsets, [](const service &r) { return r.high_flap_threshold; }));
-    table->addColumn(std::make_unique<DoubleColumn::Callback<service>>(
+        indirect_offset, -1, -1,
+        DANGEROUS_OFFSETOF(service, high_flap_threshold)));
+    table->addColumn(std::make_unique<OffsetDoubleColumn>(
         prefix + "latency",
         "Time difference between scheduled check time and actual check time",
-        offsets, [](const service &r) { return r.latency; }));
-    table->addColumn(std::make_unique<DoubleColumn::Callback<service>>(
+        indirect_offset, -1, -1, DANGEROUS_OFFSETOF(service, latency)));
+    table->addColumn(std::make_unique<OffsetDoubleColumn>(
         prefix + "execution_time",
-        "Time the service check needed for execution", offsets,
-        [](const service &r) { return r.execution_time; }));
-    table->addColumn(std::make_unique<DoubleColumn::Callback<service>>(
-        prefix + "percent_state_change", "Percent state change", offsets,
-        [](const service &r) { return r.percent_state_change; }));
-
-    table->addColumn(std::make_unique<BoolColumn::Callback<service, true>>(
+        "Time the service check needed for execution", indirect_offset, -1, -1,
+        DANGEROUS_OFFSETOF(service, execution_time)));
+    table->addColumn(std::make_unique<OffsetDoubleColumn>(
+        prefix + "percent_state_change", "Percent state change",
+        indirect_offset, -1, -1,
+        DANGEROUS_OFFSETOF(service, percent_state_change)));
+
+    table->addColumn(std::make_unique<TimeperiodColumn>(
         prefix + "in_check_period",
-        "Whether the service is currently in its check period (0/1)", offsets,
-        [](const service &r) {
-            return g_timeperiods_cache->inTimeperiod(r.check_period_ptr);
-        }));
-    table->addColumn(std::make_unique<BoolColumn::Callback<service, true>>(
+        "Whether the service is currently in its check period (0/1)",
+        indirect_offset, DANGEROUS_OFFSETOF(service, check_period_ptr), -1, 0));
+    table->addColumn(std::make_unique<CustomTimeperiodColumn>(
         prefix + "in_service_period",
         "Whether this service is currently in its service period (0/1)",
-        offsets, [mc](const service &r) {
-            auto attrs = mc->customAttributes(&r.custom_variables,
-                                              AttributeKind::custom_variables);
-            auto it = attrs.find("SERVICE_PERIOD");
-            return it == attrs.end() ||
-                   g_timeperiods_cache->inTimeperiod(it->second);
-        }));
-    table->addColumn(std::make_unique<BoolColumn::Callback<service, true>>(
+        indirect_offset, -1, -1, DANGEROUS_OFFSETOF(service, custom_variables),
+        table->core(), "SERVICE_PERIOD"));
+    table->addColumn(std::make_unique<TimeperiodColumn>(
         prefix + "in_notification_period",
         "Whether the service is currently in its notification period (0/1)",
-        offsets, [](const service &r) {
-            return g_timeperiods_cache->inTimeperiod(r.notification_period_ptr);
-        }));
-
-    table->addColumn(std::make_unique<ListColumn::Callback<service>>(
+        indirect_offset, DANGEROUS_OFFSETOF(service, notification_period_ptr),
+        -1, 0));
+
+    table->addColumn(std::make_unique<ServiceContactsColumn>(
         prefix + "contacts",
         "A list of all contacts of the service, either direct or via a contact group",
-        offsets, [](const service &r) {
-            std::unordered_set<std::string> names;
-            for (auto *cm = r.contacts; cm != nullptr; cm = cm->next) {
-                names.insert(cm->contact_ptr->name);
-            }
-            for (auto *cgm = r.contact_groups; cgm != nullptr;
-                 cgm = cgm->next) {
-                for (auto *cm = cgm->group_ptr->members; cm != nullptr;
-                     cm = cm->next) {
-                    names.insert(cm->contact_ptr->name);
-                }
-            }
-            return std::vector<std::string>(names.begin(), names.end());
-        }));
+        indirect_offset, -1, -1, 0));
     table->addColumn(std::make_unique<DowntimeColumn>(
         prefix + "downtimes", "A list of all downtime ids of the service",
-        offsets, table->core(), true, DowntimeColumn::info::none));
+        indirect_offset, -1, -1, 0, table->core(), true,
+        DowntimeColumn::info::none));
     table->addColumn(std::make_unique<DowntimeColumn>(
         prefix + "downtimes_with_info",
         "A list of all downtimes of the service with id, author and comment",
-        offsets, table->core(), true, DowntimeColumn::info::medium));
+        indirect_offset, -1, -1, 0, table->core(), true,
+        DowntimeColumn::info::medium));
     table->addColumn(std::make_unique<DowntimeColumn>(
         prefix + "downtimes_with_extra_info",
         "A list of all downtimes of the service with id, author, comment, origin, entry_time, start_time, end_time, fixed, duration, recurring and is_pending",
-        offsets, table->core(), true, DowntimeColumn::info::full));
+        indirect_offset, -1, -1, 0, table->core(), true,
+        DowntimeColumn::info::full));
     table->addColumn(std::make_unique<CommentColumn>(
         prefix + "comments", "A list of all comment ids of the service",
-        offsets, table->core(), true, false, false));
+        indirect_offset, -1, -1, 0, table->core(), true, false, false));
     table->addColumn(std::make_unique<CommentColumn>(
         prefix + "comments_with_info",
         "A list of all comments of the service with id, author and comment",
-        offsets, table->core(), true, true, false));
+        indirect_offset, -1, -1, 0, table->core(), true, true, false));
     table->addColumn(std::make_unique<CommentColumn>(
         prefix + "comments_with_extra_info",
         "A list of all comments of the service with id, author, comment, entry type and entry time",
-        offsets, table->core(), true, true, true));
+        indirect_offset, -1, -1, 0, table->core(), true, true, true));
 
     if (add_hosts) {
-        TableHosts::addColumns(table, "host_", offsets.add([](Row r) {
-            return r.rawData<service>()->host_ptr;
-        }));
+        TableHosts::addColumns(table, "host_",
+                               DANGEROUS_OFFSETOF(service, host_ptr), -1);
     }
 
     table->addColumn(std::make_unique<CustomVarsNamesColumn>(
         prefix + "custom_variable_names",
         "A list of the names of the custom variables of the service",
-        offsets_custom_variables, table->core(),
-        AttributeKind::custom_variables));
+        indirect_offset, -1, -1, DANGEROUS_OFFSETOF(service, custom_variables),
+        table->core(), AttributeKind::custom_variables));
     table->addColumn(std::make_unique<CustomVarsValuesColumn>(
         prefix + "custom_variable_values",
         "A list of the values of all custom variable of the service",
-        offsets_custom_variables, table->core(),
-        AttributeKind::custom_variables));
+        indirect_offset, -1, -1, DANGEROUS_OFFSETOF(service, custom_variables),
+        table->core(), AttributeKind::custom_variables));
     table->addColumn(std::make_unique<CustomVarsDictColumn>(
         prefix + "custom_variables", "A dictionary of the custom variables",
-        offsets_custom_variables, table->core(),
-        AttributeKind::custom_variables));
+        indirect_offset, -1, -1, DANGEROUS_OFFSETOF(service, custom_variables),
+        table->core(), AttributeKind::custom_variables));
 
     table->addColumn(std::make_unique<CustomVarsNamesColumn>(
         prefix + "tag_names", "A list of the names of the tags of the service",
-        offsets_custom_variables, table->core(), AttributeKind::tags));
+        indirect_offset, -1, -1, DANGEROUS_OFFSETOF(service, custom_variables),
+        table->core(), AttributeKind::tags));
     table->addColumn(std::make_unique<CustomVarsValuesColumn>(
         prefix + "tag_values",
-        "A list of the values of all tags of the service",
-        offsets_custom_variables, table->core(), AttributeKind::tags));
+        "A list of the values of all tags of the service", indirect_offset, -1,
+        -1, DANGEROUS_OFFSETOF(service, custom_variables), table->core(),
+        AttributeKind::tags));
     table->addColumn(std::make_unique<CustomVarsDictColumn>(
-        prefix + "tags", "A dictionary of the tags", offsets_custom_variables,
-        table->core(), AttributeKind::tags));
+        prefix + "tags", "A dictionary of the tags", indirect_offset, -1, -1,
+        DANGEROUS_OFFSETOF(service, custom_variables), table->core(),
+        AttributeKind::tags));
 
     table->addColumn(std::make_unique<CustomVarsNamesColumn>(
         prefix + "label_names",
-        "A list of the names of the labels of the service",
-        offsets_custom_variables, table->core(), AttributeKind::labels));
+        "A list of the names of the labels of the service", indirect_offset, -1,
+        -1, DANGEROUS_OFFSETOF(service, custom_variables), table->core(),
+        AttributeKind::labels));
     table->addColumn(std::make_unique<CustomVarsValuesColumn>(
         prefix + "label_values",
-        "A list of the values of all labels of the service",
-        offsets_custom_variables, table->core(), AttributeKind::labels));
+        "A list of the values of all labels of the service", indirect_offset,
+        -1, -1, DANGEROUS_OFFSETOF(service, custom_variables), table->core(),
+        AttributeKind::labels));
     table->addColumn(std::make_unique<CustomVarsDictColumn>(
-        prefix + "labels", "A dictionary of the labels",
-        offsets_custom_variables, table->core(), AttributeKind::labels));
+        prefix + "labels", "A dictionary of the labels", indirect_offset, -1,
+        -1, DANGEROUS_OFFSETOF(service, custom_variables), table->core(),
+        AttributeKind::labels));
 
     table->addColumn(std::make_unique<CustomVarsNamesColumn>(
         prefix + "label_source_names",
-        "A list of the names of the sources of the service",
-        offsets_custom_variables, table->core(), AttributeKind::label_sources));
+        "A list of the names of the sources of the service", indirect_offset,
+        -1, -1, DANGEROUS_OFFSETOF(service, custom_variables), table->core(),
+        AttributeKind::label_sources));
     table->addColumn(std::make_unique<CustomVarsValuesColumn>(
         prefix + "label_source_values",
-        "A list of the values of all sources of the service",
-        offsets_custom_variables, table->core(), AttributeKind::label_sources));
+        "A list of the values of all sources of the service", indirect_offset,
+        -1, -1, DANGEROUS_OFFSETOF(service, custom_variables), table->core(),
+        AttributeKind::label_sources));
     table->addColumn(std::make_unique<CustomVarsDictColumn>(
         prefix + "label_sources", "A dictionary of the label sources",
-        offsets_custom_variables, table->core(), AttributeKind::label_sources));
+        indirect_offset, -1, -1, DANGEROUS_OFFSETOF(service, custom_variables),
+        table->core(), AttributeKind::label_sources));
 
     table->addColumn(std::make_unique<ServiceGroupsColumn>(
         prefix + "groups", "A list of all service groups the service is in",
-        offsets.add(
-            [](Row r) { return &r.rawData<service>()->servicegroups_ptr; }),
+        indirect_offset, -1, -1, DANGEROUS_OFFSETOF(service, servicegroups_ptr),
         table->core()));
-    table->addColumn(std::make_unique<ListColumn::Callback<service>>(
+    table->addColumn(std::make_unique<ContactGroupsColumn>(
         prefix + "contact_groups",
-        "A list of all contact groups this service is in", offsets,
-        [](const service &svc) {
-            std::vector<std::string> names;
-            for (const auto *cgm = svc.contact_groups; cgm != nullptr;
-                 cgm = cgm->next) {
-                names.emplace_back(cgm->group_ptr->group_name);
-            }
-            return names;
-        }));
-
-    table->addColumn(std::make_unique<ListColumn::Callback<service>>(
+        "A list of all contact groups this service is in", indirect_offset, -1,
+        -1, DANGEROUS_OFFSETOF(service, contact_groups)));
+
+    table->addColumn(std::make_unique<MetricsColumn>(
         prefix + "metrics",
-        "A list of all metrics of this object that historically existed",
-        offsets, [mc](const service &r) {
-            std::vector<std::string> metrics;
-            if (r.host_name == nullptr || r.description == nullptr) {
-                return metrics;
-            }
-            auto names = scan_rrd(mc->pnpPath() / r.host_name, r.description,
-                                  mc->loggerRRD());
-            std::transform(std::begin(names), std::end(names),
-                           std::back_inserter(metrics),
-                           [](auto &&m) { return m.string(); });
-            return metrics;
-        }));
-    table->addDynamicColumn(std::make_unique<
-                            DynamicRRDColumn<RRDColumn<service>>>(
-        prefix + "rrddata",
-        "RRD metrics data of this object. This is a column with parameters: rrddata:COLUMN_TITLE:VARNAME:FROM_TIME:UNTIL_TIME:RESOLUTION",
-        table->core(), offsets));
-    table->addColumn(std::make_unique<TimeColumn::Constant>(
+        "A dummy column in order to be compatible with Check_MK Multisite",
+        indirect_offset, -1, -1, 0, table->core()));
+    table->addColumn(std::make_unique<FixedIntColumn>(
         prefix + "cached_at",
-        "A dummy column in order to be compatible with Check_MK Multisite",
-        std::chrono::system_clock::time_point{}));
-    table->addColumn(std::make_unique<IntColumn::Constant>(
+        "A dummy column in order to be compatible with Check_MK Multisite", 0));
+    table->addColumn(std::make_unique<FixedIntColumn>(
         prefix + "cache_interval",
         "A dummy column in order to be compatible with Check_MK Multisite", 0));
 }
@@ -655,11 +528,11 @@
     if (auto value = query->stringValueRestrictionFor("host_name")) {
         Debug(logger()) << "using host name index with '" << *value << "'";
         // TODO(sp): Remove ugly cast.
-        if (const auto *host =
+        if (host *host =
                 reinterpret_cast<::host *>(core()->find_host(*value))) {
-            for (const auto *m = host->services; m != nullptr; m = m->next) {
-                const service *r = m->service_ptr;
-                if (!query->processDataset(Row(r))) {
+            for (servicesmember *m = host->services; m != nullptr;
+                 m = m->next) {
+                if (!query->processDataset(Row(m->service_ptr))) {
                     break;
                 }
             }
@@ -670,11 +543,10 @@
     // do we know the service group?
     if (auto value = query->stringValueRestrictionFor("groups")) {
         Debug(logger()) << "using service group index with '" << *value << "'";
-        if (const auto *sg =
+        if (servicegroup *sg =
                 find_servicegroup(const_cast<char *>(value->c_str()))) {
-            for (const auto *m = sg->members; m != nullptr; m = m->next) {
-                const service *r = m->service_ptr;
-                if (!query->processDataset(Row(r))) {
+            for (servicesmember *m = sg->members; m != nullptr; m = m->next) {
+                if (!query->processDataset(Row(m->service_ptr))) {
                     break;
                 }
             }
@@ -685,13 +557,12 @@
     // do we know the host group?
     if (auto value = query->stringValueRestrictionFor("host_groups")) {
         Debug(logger()) << "using host group index with '" << *value << "'";
-        if (const auto *hg =
+        if (hostgroup *hg =
                 find_hostgroup(const_cast<char *>(value->c_str()))) {
-            for (const auto *m = hg->members; m != nullptr; m = m->next) {
-                for (const auto *smem = m->host_ptr->services; smem != nullptr;
-                     smem = smem->next) {
-                    const service *r = smem->service_ptr;
-                    if (!query->processDataset(Row(r))) {
+            for (hostsmember *m = hg->members; m != nullptr; m = m->next) {
+                for (servicesmember *smem = m->host_ptr->services;
+                     smem != nullptr; smem = smem->next) {
+                    if (!query->processDataset(Row(smem->service_ptr))) {
                         return;
                     }
                 }
@@ -702,22 +573,28 @@
 
     // no index -> iterator over *all* services
     Debug(logger()) << "using full table scan";
-    for (const auto *svc = service_list; svc != nullptr; svc = svc->next) {
-        const service *r = svc;
-        if (!query->processDataset(Row(r))) {
+    for (service *svc = service_list; svc != nullptr; svc = svc->next) {
+        if (!query->processDataset(Row(svc))) {
             break;
         }
     }
 }
 
 bool TableServices::isAuthorized(Row row, const contact *ctc) const {
-    const auto *svc = rowData<service>(row);
-    return is_authorized_for(core()->serviceAuthorization(), ctc, svc->host_ptr,
-                             svc);
+    auto svc = rowData<service>(row);
+    return is_authorized_for(core(), ctc, svc->host_ptr, svc);
 }
 
-Row TableServices::get(const std::string &primary_key) const {
-    // "host_name;description" is the primary key
-    const auto &[host_name, description] = mk::splitCompositeKey2(primary_key);
-    return Row(core()->find_service(host_name, description));
+Row TableServices::findObject(const std::string &objectspec) const {
+    // The protocol proposes spaces as a separator between the host name and the
+    // service description. That introduces the problem that host name
+    // containing spaces will not work. For that reason we alternatively allow a
+    // semicolon as a separator.
+    auto semicolon = objectspec.find(';');
+    auto host_and_desc =
+        semicolon == std::string::npos
+            ? mk::nextField(objectspec)
+            : make_pair(mk::rstrip(objectspec.substr(0, semicolon)),
+                        mk::rstrip(objectspec.substr(semicolon + 1)));
+    return Row(core()->find_service(host_and_desc.first, host_and_desc.second));
 }