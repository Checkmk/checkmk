// Copyright (C) 2019 tribe29 GmbH - License: GNU General Public License v2
// This file is part of Checkmk (https://checkmk.com). It is subject to the
// terms and conditions defined in the file COPYING, which is part of this
// source code package.

// Needed for S_ISSOCK
// NOLINTNEXTLINE(cppcoreguidelines-macro-usage)
#define _XOPEN_SOURCE 500

// https://github.com/include-what-you-use/include-what-you-use/issues/166
// IWYU pragma: no_include <ext/alloc_traits.h>
// IWYU pragma: no_include <type_traits>
#include "config.h"

#include <fcntl.h>
#include <pthread.h>
#include <sys/socket.h>
#include <sys/stat.h>
#include <sys/un.h>
#include <unistd.h>
<<<<<<< HEAD

=======
>>>>>>> 75a18bda
#include <algorithm>
#include <atomic>
#include <cerrno>
#include <chrono>
#include <cstddef>
#include <cstdlib>
#include <cstring>
#include <deque>
#include <filesystem>
#include <map>
#include <memory>
#include <optional>
#include <sstream>
#include <string>
#include <vector>
<<<<<<< HEAD

=======
>>>>>>> 75a18bda
#include "Average.h"
#include "ChronoUtils.h"
#include "DowntimeOrComment.h"
#include "InputBuffer.h"
#include "Logger.h"
#include "NagiosCore.h"
#include "NagiosGlobals.h"
#include "OutputBuffer.h"
#include "Poller.h"
#include "Queue.h"
#include "RegExp.h"
#include "TimeperiodsCache.h"
#include "Triggers.h"
#include "auth.h"
#include "data_encoding.h"
#include "global_counters.h"
#include "nagios.h"
#include "strutil.h"

using namespace std::chrono_literals;

// NOLINTNEXTLINE(cppcoreguidelines-avoid-non-const-global-variables)
NEB_API_VERSION(CURRENT_NEB_API_VERSION)

// maximum idle time for connection in keep alive state
// NOLINTNEXTLINE(cppcoreguidelines-avoid-non-const-global-variables)
static std::chrono::milliseconds fl_idle_timeout = 5min;

// maximum time for reading a query
// NOLINTNEXTLINE(cppcoreguidelines-avoid-non-const-global-variables)
static std::chrono::milliseconds fl_query_timeout = 10s;

// allow 10 concurrent connections per default
// NOLINTNEXTLINE(cppcoreguidelines-avoid-non-const-global-variables)
size_t g_livestatus_threads = 10;
// current number of queued connections (for statistics)
// NOLINTNEXTLINE(cppcoreguidelines-avoid-non-const-global-variables)
int g_num_queued_connections = 0;
// current number of active connections (for statistics)
// NOLINTNEXTLINE(cppcoreguidelines-avoid-non-const-global-variables)
std::atomic_int32_t g_livestatus_active_connections{0};
// NOLINTNEXTLINE(cppcoreguidelines-avoid-non-const-global-variables)
size_t g_thread_stack_size = 1024 * 1024; /* stack size of threads */

// NOLINTNEXTLINE(cppcoreguidelines-avoid-non-const-global-variables)
void *g_nagios_handle;
// NOLINTNEXTLINE(cppcoreguidelines-avoid-non-const-global-variables)
int g_unix_socket = -1;
// NOLINTNEXTLINE(cppcoreguidelines-avoid-non-const-global-variables)
int g_max_fd_ever = 0;

// NOLINTNEXTLINE(cppcoreguidelines-avoid-non-const-global-variables)
static NagiosPaths fl_paths;

// NOLINTNEXTLINE(cppcoreguidelines-avoid-non-const-global-variables)
static bool fl_should_terminate = false;

struct ThreadInfo {
    pthread_t id;
    std::string name;
};

// NOLINTNEXTLINE(cppcoreguidelines-avoid-non-const-global-variables)
static std::vector<ThreadInfo> fl_thread_info;
// NOLINTNEXTLINE(cppcoreguidelines-avoid-non-const-global-variables)
static thread_local ThreadInfo *tl_info;

// NOLINTNEXTLINE(cppcoreguidelines-avoid-non-const-global-variables)
static NagiosLimits fl_limits;

// NOLINTNEXTLINE(cppcoreguidelines-avoid-non-const-global-variables)
int g_thread_running = 0;

// NOLINTNEXTLINE(cppcoreguidelines-avoid-non-const-global-variables)
static NagiosAuthorization fl_authorization;

// NOLINTNEXTLINE(cppcoreguidelines-avoid-non-const-global-variables)
Encoding fl_data_encoding{Encoding::utf8};

// NOLINTNEXTLINE(cppcoreguidelines-avoid-non-const-global-variables)
static Logger *fl_logger_nagios = nullptr;
// NOLINTNEXTLINE(cppcoreguidelines-avoid-non-const-global-variables)
static LogLevel fl_livestatus_log_level = LogLevel::notice;
using ClientQueue_t = Queue<std::deque<int>>;
// NOLINTNEXTLINE(cppcoreguidelines-avoid-non-const-global-variables)
static ClientQueue_t *fl_client_queue = nullptr;
// NOLINTNEXTLINE(cppcoreguidelines-avoid-non-const-global-variables)
TimeperiodsCache *g_timeperiods_cache = nullptr;

/* simple statistics data for TableStatus */
<<<<<<< HEAD
// NOLINTNEXTLINE(cppcoreguidelines-avoid-non-const-global-variables)
=======
extern host *host_list;
extern service *service_list;
extern int log_initial_states;

>>>>>>> 75a18bda
int g_num_hosts;
// NOLINTNEXTLINE(cppcoreguidelines-avoid-non-const-global-variables)
int g_num_services;
<<<<<<< HEAD
// NOLINTNEXTLINE(cppcoreguidelines-avoid-non-const-global-variables)
bool g_any_event_handler_enabled;
// NOLINTNEXTLINE(cppcoreguidelines-avoid-non-const-global-variables)
double g_average_active_latency;
// NOLINTNEXTLINE(cppcoreguidelines-avoid-non-const-global-variables)
Average g_avg_livestatus_usage;

// NOLINTNEXTLINE(cppcoreguidelines-avoid-non-const-global-variables)
static std::map<unsigned long, std::unique_ptr<Downtime>> fl_downtimes;
=======
bool g_any_event_handler_enabled;
double g_average_active_latency;
Average g_avg_livestatus_usage;
>>>>>>> 75a18bda

// NOLINTNEXTLINE(cppcoreguidelines-avoid-non-const-global-variables)
static std::map<unsigned long, std::unique_ptr<Comment>> fl_comments;

// NOLINTNEXTLINE(cppcoreguidelines-avoid-non-const-global-variables)
static NagiosCore *fl_core = nullptr;

namespace {
void update_status() {
    bool any_event_handler_enabled{false};
    double active_latency{0};
    int num_active_checks{0};

    int num_hosts = 0;
    for (host *h = host_list; h != nullptr; h = h->next) {
        num_hosts++;
        any_event_handler_enabled =
            any_event_handler_enabled || (h->event_handler_enabled > 0);
        if (h->check_type == HOST_CHECK_ACTIVE) {
            num_active_checks++;
            active_latency += h->latency;
        }
    }

    int num_services = 0;
    for (service *s = service_list; s != nullptr; s = s->next) {
        num_services++;
        any_event_handler_enabled =
            any_event_handler_enabled || (s->event_handler_enabled > 0);
        if (s->check_type == SERVICE_CHECK_ACTIVE) {
            num_active_checks++;
            active_latency += s->latency;
        }
    }
<<<<<<< HEAD
=======

    // batch all the global updates
    g_num_hosts = num_hosts;
    g_num_services = num_services;
    g_any_event_handler_enabled = any_event_handler_enabled;
    g_average_active_latency = active_latency / std::max(num_active_checks, 1);
    g_avg_livestatus_usage.update(
        static_cast<double>(g_livestatus_active_connections) /
        g_livestatus_threads);
}
}  // namespace
>>>>>>> 75a18bda

    // batch all the global updates
    g_num_hosts = num_hosts;
    g_num_services = num_services;
    g_any_event_handler_enabled = any_event_handler_enabled;
    g_average_active_latency = active_latency / std::max(num_active_checks, 1);
    g_avg_livestatus_usage.update(
        static_cast<double>(g_livestatus_active_connections) /
        g_livestatus_threads);
}
}  // namespace

void livestatus_count_fork() { counterIncrement(Counter::forks); }

void livestatus_cleanup_after_fork() {
    // 4.2.2010: Deactivate the cleanup function. It might cause
    // more trouble than it tries to avoid. It might lead to a deadlock
    // with Nagios' fork()-mechanism...
    // store_deinit();
    struct stat st;

    // We need to close our server and client sockets. Otherwise
    // our connections are inherited to host and service checks.
    // If we close our client connection in such a situation,
    // the connection will still be open since and the client will
    // hang while trying to read further data. And the CLOEXEC is
    // not atomic :-(

    // Eventuell sollte man hier anstelle von store_deinit() nicht
    // darauf verlassen, dass die fl_client_queue alle Verbindungen zumacht.
    // Es sind ja auch Dateideskriptoren offen, die von Threads gehalten
    // werden und nicht mehr in der Queue sind. Und in store_deinit()
    // wird mit mutexes rumgemacht....
    for (int i = 3; i < g_max_fd_ever; i++) {
        if (0 == fstat(i, &st) && S_ISSOCK(st.st_mode)) {
            ::close(i);
        }
    }
}

void *main_thread(void *data) {
    tl_info = static_cast<ThreadInfo *>(data);
<<<<<<< HEAD
    auto *logger = fl_core->loggerLivestatus();
=======
    auto logger = fl_core->loggerLivestatus();
>>>>>>> 75a18bda
    auto last_update_status = std::chrono::system_clock::now();
    while (!fl_should_terminate) {
        do_statistics();
        auto now = std::chrono::system_clock::now();
<<<<<<< HEAD
        if (now - last_update_status >= 5s) {
            update_status();
            last_update_status = now;
        }
        if (!Poller{}.wait(2500ms, g_unix_socket, PollEvents::in, logger)) {
=======
        if (now - last_update_status >= std::chrono::seconds(5)) {
            update_status();
            last_update_status = now;
        }

        if (!Poller{}.wait(std::chrono::milliseconds(2500), g_unix_socket,
                           PollEvents::in, logger)) {
>>>>>>> 75a18bda
            if (errno == ETIMEDOUT) {
                continue;
            }
            break;
        }
<<<<<<< HEAD
        int cc = ::accept4(g_unix_socket, nullptr, nullptr, SOCK_CLOEXEC);
=======

#if HAVE_ACCEPT4
        int cc = accept4(g_unix_socket, nullptr, nullptr, SOCK_CLOEXEC);
#else
        int cc = accept(g_unix_socket, nullptr, nullptr);
#endif
>>>>>>> 75a18bda
        if (cc == -1) {
            generic_error ge("cannot accept client connection");
            Warning(logger) << ge;
            continue;
        }
<<<<<<< HEAD
        if (cc > g_max_fd_ever) {
            g_max_fd_ever = cc;
        }
        switch (
            fl_client_queue->push(cc, queue_overflow_strategy::pop_oldest)) {
            case queue_status::overflow:
            case queue_status::joinable: {
                generic_error ge("cannot enqueue client socket");
                Warning(logger) << ge;
                break;
            }
            case queue_status::ok:
                break;
        }
=======
#if !HAVE_ACCEPT4
        if (fcntl(cc, F_SETFD, FD_CLOEXEC) == -1) {
            generic_error ge("cannot set close-on-exec bit on client socket");
            Alert(logger) << ge;
            break;
        }
#endif
        if (cc > g_max_fd_ever) {
            g_max_fd_ever = cc;
        }
        fl_client_queue->addConnection(cc);  // closes fd
>>>>>>> 75a18bda
        g_num_queued_connections++;
        counterIncrement(Counter::connections);
    }
    Notice(logger) << "socket thread has terminated";
    return nullptr;
}

void *client_thread(void *data) {
    tl_info = static_cast<ThreadInfo *>(data);
    auto *logger = fl_core->loggerLivestatus();
    while (!fl_should_terminate) {
        g_num_queued_connections--;
        g_livestatus_active_connections++;
        if (auto cc = fl_client_queue->pop()) {
            Debug(logger) << "accepted client connection on fd " << *cc;
            InputBuffer input_buffer(*cc, fl_should_terminate, logger,
                                     fl_query_timeout, fl_idle_timeout);
            bool keepalive = true;
            unsigned requestnr = 0;
            while (keepalive && !fl_should_terminate) {
                if (++requestnr > 1) {
                    Debug(logger) << "handling request " << requestnr
                                  << " on same connection";
                }
                counterIncrement(Counter::requests);
                OutputBuffer output_buffer(*cc, fl_should_terminate, logger);
                keepalive = fl_core->answerRequest(input_buffer, output_buffer);
            }
            ::close(*cc);
        }
        g_livestatus_active_connections--;
    }
    return nullptr;
}

namespace {
class NagiosHandler : public Handler {
public:
    NagiosHandler() { setFormatter(std::make_unique<NagiosFormatter>()); }

private:
    class NagiosFormatter : public Formatter {
        void format(std::ostream &os, const LogRecord &record) override {
            os << "livestatus: " << record.getMessage();
        }
    };

    void publish(const LogRecord &record) override {
        std::ostringstream os;
        getFormatter()->format(os, record);
        // TODO(sp) The Nagios headers are (once again) not const-correct...
        write_to_all_logs(const_cast<char *>(os.str().c_str()),
                          NSLOG_INFO_MESSAGE);
    }
};

class LivestatusHandler : public FileHandler {
public:
    explicit LivestatusHandler(const std::string &filename)
        : FileHandler(filename) {
        setFormatter(std::make_unique<LivestatusFormatter>());
    }

private:
    class LivestatusFormatter : public Formatter {
        void format(std::ostream &os, const LogRecord &record) override {
            os << FormattedTimePoint(record.getTimePoint()) << " ["
               << tl_info->name << "] " << record.getMessage();
        }
    };
};
}  // namespace

void start_threads() {
    if (g_thread_running == 1) {
        return;
    }

<<<<<<< HEAD
    auto *logger = fl_core->loggerLivestatus();
=======
    auto logger = fl_core->loggerLivestatus();
>>>>>>> 75a18bda
    logger->setLevel(fl_livestatus_log_level);
    logger->setUseParentHandlers(false);
    try {
        logger->setHandler(
            std::make_unique<LivestatusHandler>(fl_paths._logfile));
    } catch (const generic_error &ex) {
        Warning(fl_logger_nagios) << ex;
    }

    update_status();
    Informational(fl_logger_nagios)
        << "starting main thread and " << g_livestatus_threads
        << " client threads";

    pthread_atfork(livestatus_count_fork, nullptr,
                   livestatus_cleanup_after_fork);

    pthread_attr_t attr;
    pthread_attr_init(&attr);
<<<<<<< HEAD
    size_t defsize = 0;
=======
    size_t defsize;
>>>>>>> 75a18bda
    if (pthread_attr_getstacksize(&attr, &defsize) == 0) {
        Debug(fl_logger_nagios) << "default stack size is " << defsize;
    }
    if (pthread_attr_setstacksize(&attr, g_thread_stack_size) != 0) {
        Warning(fl_logger_nagios)
            << "cannot set thread stack size to " << g_thread_stack_size;
    } else {
        Debug(fl_logger_nagios)
            << "setting thread stack size to " << g_thread_stack_size;
    }

    fl_thread_info.resize(g_livestatus_threads + 1);
    for (auto &info : fl_thread_info) {
        ptrdiff_t idx = &info - &fl_thread_info[0];
        if (idx == 0) {
            // start thread that listens on socket
            info.name = "main";
            pthread_create(&info.id, nullptr, main_thread, &info);
            // Our current thread (i.e. the main one, confusing terminology)
            // needs thread-local infos for logging, too.
            tl_info = &info;
        } else {
            info.name = "client " + std::to_string(idx);
            pthread_create(&info.id, &attr, client_thread, &info);
        }
    }

    g_thread_running = 1;
    pthread_attr_destroy(&attr);
}

void terminate_threads() {
    if (g_thread_running != 0) {
        fl_should_terminate = true;
        Informational(fl_logger_nagios) << "waiting for main to terminate...";
        pthread_join(fl_thread_info[0].id, nullptr);
        Informational(fl_logger_nagios)
            << "waiting for client threads to terminate...";
        fl_client_queue->join();
        while (auto fd = fl_client_queue->try_pop()) {
            ::close(*fd);
        }
        for (const auto &info : fl_thread_info) {
            if (pthread_join(info.id, nullptr) != 0) {
                Warning(fl_logger_nagios)
                    << "could not join thread " << info.name;
            }
        }
        Informational(fl_logger_nagios)
            << "main thread + " << g_livestatus_threads
            << " client threads have finished";
        g_thread_running = 0;
        fl_should_terminate = false;
    }
}

bool open_unix_socket() {
    struct stat st;
    if (stat(fl_paths._socket.c_str(), &st) == 0) {
        if (::unlink(fl_paths._socket.c_str()) == 0) {
            Debug(fl_logger_nagios)
                << "removed old socket file " << fl_paths._socket;
        } else {
            generic_error ge("cannot remove old socket file " +
                             fl_paths._socket);
            Alert(fl_logger_nagios) << ge;
            return false;
        }
    }

    g_unix_socket = ::socket(PF_UNIX, SOCK_STREAM, 0);
    g_max_fd_ever = g_unix_socket;
    if (g_unix_socket < 0) {
        generic_error ge("cannot create UNIX socket");
        Critical(fl_logger_nagios) << ge;
        return false;
    }

    // Imortant: close on exec -> check plugins must not inherit it!
    if (::fcntl(g_unix_socket, F_SETFD, FD_CLOEXEC) == -1) {
        generic_error ge("cannot set close-on-exec bit on socket");
        Alert(fl_logger_nagios) << ge;
        ::close(g_unix_socket);
        return false;
    }

    // Bind it to its address. This creates the file with the name
    // fl_paths._socket
    struct sockaddr_un sockaddr;
    sockaddr.sun_family = AF_UNIX;
    strncpy(sockaddr.sun_path, fl_paths._socket.c_str(),
            sizeof(sockaddr.sun_path) - 1);
    sockaddr.sun_path[sizeof(sockaddr.sun_path) - 1] = '\0';
    if (::bind(g_unix_socket, reinterpret_cast<struct sockaddr *>(&sockaddr),
               sizeof(sockaddr)) < 0) {
        generic_error ge("cannot bind UNIX socket to address " +
                         fl_paths._socket);
        Error(fl_logger_nagios) << ge;
        ::close(g_unix_socket);
        return false;
    }

    // Make writable group members (fchmod didn't do nothing for me. Don't
    // know why!)
<<<<<<< HEAD
    if (0 != ::chmod(fl_paths._socket.c_str(), 0660)) {
=======
    if (0 != chmod(fl_paths._socket.c_str(), 0660)) {
>>>>>>> 75a18bda
        generic_error ge("cannot change file permissions for UNIX socket at " +
                         fl_paths._socket + " to 0660");
        Error(fl_logger_nagios) << ge;
        ::close(g_unix_socket);
        return false;
    }

    if (0 != ::listen(g_unix_socket, 3 /* backlog */)) {
        generic_error ge("cannot listen to UNIX socket at " + fl_paths._socket);
        Error(fl_logger_nagios) << ge;
        ::close(g_unix_socket);
        return false;
    }

    Informational(fl_logger_nagios)
        << "opened UNIX socket at " << fl_paths._socket;
    return true;
}

void close_unix_socket() {
    ::unlink(fl_paths._socket.c_str());
    if (g_unix_socket >= 0) {
        ::close(g_unix_socket);
        g_unix_socket = -1;
    }
}

int broker_host(int event_type __attribute__((__unused__)),
                void *data __attribute__((__unused__))) {
    counterIncrement(Counter::neb_callbacks);
    return 0;
}

int broker_check(int event_type, void *data) {
    int result = NEB_OK;
    if (event_type == NEBCALLBACK_SERVICE_CHECK_DATA) {
        auto *c = static_cast<nebstruct_service_check_data *>(data);
        if (c->type == NEBTYPE_SERVICECHECK_PROCESSED) {
            counterIncrement(Counter::service_checks);
        }
    } else if (event_type == NEBCALLBACK_HOST_CHECK_DATA) {
        auto *c = static_cast<nebstruct_host_check_data *>(data);
        if (c->type == NEBTYPE_HOSTCHECK_PROCESSED) {
            counterIncrement(Counter::host_checks);
        }
    }
    fl_core->triggers().notify_all(Triggers::Kind::check);
    return result;
}

int broker_comment(int event_type __attribute__((__unused__)), void *data) {
    auto *co = static_cast<nebstruct_comment_data *>(data);
    unsigned long id = co->comment_id;
    switch (co->type) {
        case NEBTYPE_COMMENT_ADD:
        case NEBTYPE_COMMENT_LOAD:
            fl_comments[id] = std::make_unique<Comment>(
                ::find_host(co->host_name),
                co->service_description == nullptr
                    ? nullptr
                    : ::find_service(co->host_name, co->service_description),
                co);
            break;
        case NEBTYPE_COMMENT_DELETE:
            if (fl_comments.erase(id) == 0) {
                Informational(fl_logger_nagios)
                    << "Cannot delete non-existing comment " << id;
            }
            break;
        default:
            break;
    }
    counterIncrement(Counter::neb_callbacks);
    fl_core->triggers().notify_all(Triggers::Kind::comment);
    return 0;
}

int broker_downtime(int event_type __attribute__((__unused__)), void *data) {
    auto *dt = static_cast<nebstruct_downtime_data *>(data);
    unsigned long id = dt->downtime_id;
    switch (dt->type) {
        case NEBTYPE_DOWNTIME_ADD:
        case NEBTYPE_DOWNTIME_LOAD:
            fl_downtimes[id] = std::make_unique<Downtime>(
                ::find_host(dt->host_name),
                dt->service_description == nullptr
                    ? nullptr
                    : ::find_service(dt->host_name, dt->service_description),
                dt);
            break;
        case NEBTYPE_DOWNTIME_DELETE:
            if (fl_downtimes.erase(id) == 0) {
                Informational(fl_logger_nagios)
                    << "Cannot delete non-existing downtime " << id;
            }
            break;
        default:
            break;
    }
    counterIncrement(Counter::neb_callbacks);
    fl_core->triggers().notify_all(Triggers::Kind::downtime);
    return 0;
}

int broker_log(int event_type __attribute__((__unused__)),
               void *data __attribute__((__unused__))) {
    counterIncrement(Counter::neb_callbacks);
    counterIncrement(Counter::log_messages);
    // NOTE: We use logging very early, even before the core is
    // instantiated!
    if (fl_core != nullptr) {
        fl_core->triggers().notify_all(Triggers::Kind::log);
    }
    return 0;
}

// called twice (start/end) for each external command, even builtin ones
int broker_command(int event_type __attribute__((__unused__)), void *data) {
    auto *sc = static_cast<nebstruct_external_command_data *>(data);
    if (sc->type == NEBTYPE_EXTERNALCOMMAND_START) {
        counterIncrement(Counter::commands);
        if (sc->command_type == CMD_CUSTOM_COMMAND &&
            strcmp(sc->command_string, "_LOG") == 0) {
            write_to_all_logs(sc->command_args, -1);
            counterIncrement(Counter::log_messages);
            fl_core->triggers().notify_all(Triggers::Kind::log);
        }
    }
    counterIncrement(Counter::neb_callbacks);
    fl_core->triggers().notify_all(Triggers::Kind::command);
    return 0;
}

int broker_state(int event_type __attribute__((__unused__)),
                 void *data __attribute__((__unused__))) {
    counterIncrement(Counter::neb_callbacks);
    fl_core->triggers().notify_all(Triggers::Kind::state);
    return 0;
}

int broker_program(int event_type __attribute__((__unused__)),
                   void *data __attribute__((__unused__))) {
    counterIncrement(Counter::neb_callbacks);
    fl_core->triggers().notify_all(Triggers::Kind::program);
    return 0;
}

void livestatus_log_initial_states() {
<<<<<<< HEAD
    // It's a bit unclear if we need to log downtimes of hosts *before*
    // their corresponding service downtimes, so let's play safe...
    for (auto *dt = scheduled_downtime_list; dt != nullptr; dt = dt->next) {
=======
    extern scheduled_downtime *scheduled_downtime_list;
    // It's a bit unclear if we need to log downtimes of hosts *before*
    // their corresponding service downtimes, so let's play safe...
    for (auto dt = scheduled_downtime_list; dt != nullptr; dt = dt->next) {
>>>>>>> 75a18bda
        if (dt->is_in_effect != 0 && dt->type == HOST_DOWNTIME) {
            Informational(fl_logger_nagios)
                << "HOST DOWNTIME ALERT: " << dt->host_name << ";STARTED;"
                << dt->comment;
        }
    }
    for (auto *dt = scheduled_downtime_list; dt != nullptr; dt = dt->next) {
        if (dt->is_in_effect != 0 && dt->type == SERVICE_DOWNTIME) {
            Informational(fl_logger_nagios)
                << "SERVICE DOWNTIME ALERT: " << dt->host_name << ";"
                << dt->service_description << ";STARTED;" << dt->comment;
        }
    }
    g_timeperiods_cache->logCurrentTimeperiods();
}

int broker_event(int event_type __attribute__((__unused__)), void *data) {
    counterIncrement(Counter::neb_callbacks);
    auto *ts = static_cast<struct nebstruct_timed_event_struct *>(data);
    if (ts->event_type == EVENT_LOG_ROTATION) {
        if (g_thread_running == 1) {
            livestatus_log_initial_states();
        } else if (log_initial_states == 1) {
            // initial info during startup
            Informational(fl_logger_nagios) << "logging initial states";
        }
    }
    g_timeperiods_cache->update(from_timeval(ts->timestamp));
    return 0;
}

int broker_process(int event_type __attribute__((__unused__)), void *data) {
    auto *ps = static_cast<struct nebstruct_process_struct *>(data);
    switch (ps->type) {
        case NEBTYPE_PROCESS_START:
            fl_core =
                new NagiosCore(fl_downtimes, fl_comments, fl_paths, fl_limits,
                               fl_authorization, fl_data_encoding);
            fl_client_queue = new ClientQueue_t{};
            g_timeperiods_cache = new TimeperiodsCache(fl_logger_nagios);
            break;
        case NEBTYPE_PROCESS_EVENTLOOPSTART:
            g_timeperiods_cache->update(from_timeval(ps->timestamp));
            start_threads();
            break;
        default:
            break;
    }
    return 0;
}

int verify_event_broker_options() {
    int errors = 0;
    if ((event_broker_options & BROKER_PROGRAM_STATE) == 0) {
        Critical(fl_logger_nagios)
            << "need BROKER_PROGRAM_STATE (" << BROKER_PROGRAM_STATE
            << ") event_broker_option enabled to work.";
        errors++;
    }
    if ((event_broker_options & BROKER_TIMED_EVENTS) == 0) {
        Critical(fl_logger_nagios)
            << "need BROKER_TIMED_EVENTS (" << BROKER_TIMED_EVENTS
            << ") event_broker_option enabled to work.";
        errors++;
    }
    if ((event_broker_options & BROKER_SERVICE_CHECKS) == 0) {
        Critical(fl_logger_nagios)
            << "need BROKER_SERVICE_CHECKS (" << BROKER_SERVICE_CHECKS
            << ") event_broker_option enabled to work.";
        errors++;
    }
    if ((event_broker_options & BROKER_HOST_CHECKS) == 0) {
        Critical(fl_logger_nagios)
            << "need BROKER_HOST_CHECKS (" << BROKER_HOST_CHECKS
            << ") event_broker_option enabled to work.";
        errors++;
    }
    if ((event_broker_options & BROKER_LOGGED_DATA) == 0) {
        Critical(fl_logger_nagios)
            << "need BROKER_LOGGED_DATA (" << BROKER_LOGGED_DATA
            << ") event_broker_option enabled to work.",
            errors++;
    }
    if ((event_broker_options & BROKER_COMMENT_DATA) == 0) {
        Critical(fl_logger_nagios)
            << "need BROKER_COMMENT_DATA (" << BROKER_COMMENT_DATA
            << ") event_broker_option enabled to work.";
        errors++;
    }
    if ((event_broker_options & BROKER_DOWNTIME_DATA) == 0) {
        Critical(fl_logger_nagios)
            << "need BROKER_DOWNTIME_DATA (" << BROKER_DOWNTIME_DATA
            << ") event_broker_option enabled to work.";
        errors++;
    }
    if ((event_broker_options & BROKER_STATUS_DATA) == 0) {
        Critical(fl_logger_nagios)
            << "need BROKER_STATUS_DATA (" << BROKER_STATUS_DATA
            << ") event_broker_option enabled to work.";
        errors++;
    }
    if ((event_broker_options & BROKER_ADAPTIVE_DATA) == 0) {
        Critical(fl_logger_nagios)
            << "need BROKER_ADAPTIVE_DATA (" << BROKER_ADAPTIVE_DATA
            << ") event_broker_option enabled to work.";
        errors++;
    }
    if ((event_broker_options & BROKER_EXTERNALCOMMAND_DATA) == 0) {
        Critical(fl_logger_nagios) << "need BROKER_EXTERNALCOMMAND_DATA ("
                                   << BROKER_EXTERNALCOMMAND_DATA
                                   << ") event_broker_option enabled to work.";
        errors++;
    }
    if ((event_broker_options & BROKER_STATECHANGE_DATA) == 0) {
        Critical(fl_logger_nagios)
            << "need BROKER_STATECHANGE_DATA (" << BROKER_STATECHANGE_DATA
            << ") event_broker_option enabled to work.";
        errors++;
    }

    return static_cast<int>(errors == 0);
}

void register_callbacks() {
    neb_register_callback(NEBCALLBACK_HOST_STATUS_DATA, g_nagios_handle, 0,
                          broker_host);  // Needed to start threads
    neb_register_callback(NEBCALLBACK_COMMENT_DATA, g_nagios_handle, 0,
                          broker_comment);  // dynamic data
    neb_register_callback(NEBCALLBACK_DOWNTIME_DATA, g_nagios_handle, 0,
                          broker_downtime);  // dynamic data
    neb_register_callback(NEBCALLBACK_SERVICE_CHECK_DATA, g_nagios_handle, 0,
                          broker_check);  // only for statistics
    neb_register_callback(NEBCALLBACK_HOST_CHECK_DATA, g_nagios_handle, 0,
                          broker_check);  // only for statistics
    neb_register_callback(NEBCALLBACK_LOG_DATA, g_nagios_handle, 0,
                          broker_log);  // only for trigger 'log'
    neb_register_callback(NEBCALLBACK_EXTERNAL_COMMAND_DATA, g_nagios_handle, 0,
                          broker_command);  // only for trigger 'command'
    neb_register_callback(NEBCALLBACK_STATE_CHANGE_DATA, g_nagios_handle, 0,
                          broker_state);  // only for trigger 'state'
    neb_register_callback(NEBCALLBACK_ADAPTIVE_PROGRAM_DATA, g_nagios_handle, 0,
                          broker_program);  // only for trigger 'program'
    neb_register_callback(NEBCALLBACK_PROCESS_DATA, g_nagios_handle, 0,
                          broker_process);  // used for starting threads
    neb_register_callback(NEBCALLBACK_TIMED_EVENT_DATA, g_nagios_handle, 0,
                          broker_event);  // used for timeperiods cache
}

void deregister_callbacks() {
    neb_deregister_callback(NEBCALLBACK_HOST_STATUS_DATA, broker_host);
    neb_deregister_callback(NEBCALLBACK_COMMENT_DATA, broker_comment);
    neb_deregister_callback(NEBCALLBACK_DOWNTIME_DATA, broker_downtime);
    neb_deregister_callback(NEBCALLBACK_SERVICE_CHECK_DATA, broker_check);
    neb_deregister_callback(NEBCALLBACK_HOST_CHECK_DATA, broker_check);
    neb_deregister_callback(NEBCALLBACK_LOG_DATA, broker_log);
    neb_deregister_callback(NEBCALLBACK_EXTERNAL_COMMAND_DATA, broker_command);
    neb_deregister_callback(NEBCALLBACK_STATE_CHANGE_DATA, broker_state);
    neb_deregister_callback(NEBCALLBACK_ADAPTIVE_PROGRAM_DATA, broker_program);
    neb_deregister_callback(NEBCALLBACK_PROCESS_DATA, broker_program);
    neb_deregister_callback(NEBCALLBACK_TIMED_EVENT_DATA, broker_event);
}

std::string check_path(const std::string &name, const std::string &path) {
    struct stat st;
    if (stat(path.c_str(), &st) != 0) {
        Error(fl_logger_nagios) << name << " '" << path << "' not existing!";
        return {};  // disable
    }
    if (access(path.c_str(), R_OK) != 0) {
        Error(fl_logger_nagios) << name << " '" << path
                                << "' not readable, please fix permissions.";
        return {};  // disable
    }
    return path;
}

void livestatus_parse_arguments(Logger *logger, const char *args_orig) {
    {
<<<<<<< HEAD
        // set default path to our logfile to be in the same path as nagios.log
=======
        // set default path to our logfile to be in the same path as
        // nagios.log
        extern char *log_file;
>>>>>>> 75a18bda
        std::string lf{log_file};
        auto slash = lf.rfind('/');
        fl_paths._logfile =
            (slash == std::string::npos ? "/tmp/" : lf.substr(0, slash + 1)) +
            "livestatus.log";
    }

    if (args_orig == nullptr) {
        return;  // no arguments, use default options
    }

    // TODO(sp) Nuke next_field and friends. Use C++ strings everywhere.
    std::vector<char> args_buf(args_orig, args_orig + strlen(args_orig) + 1);
    char *args = &args_buf[0];
    while (char *token = next_field(&args)) {
        /* find = */
        char *part = token;
        std::string left = safe_next_token(&part, '=');
        const char *right_token = next_token(&part, 0);
        if (right_token == nullptr) {
            fl_paths._socket = left;
        } else {
            std::string right{right_token};
            if (left == "debug") {
                int debug_level = atoi(right.c_str());
                if (debug_level >= 2) {
                    fl_livestatus_log_level = LogLevel::debug;
                } else if (debug_level >= 1) {
                    fl_livestatus_log_level = LogLevel::informational;
                } else {
                    fl_livestatus_log_level = LogLevel::notice;
                }
                Notice(logger)
                    << "setting debug level to " << fl_livestatus_log_level;
            } else if (left == "log_file") {
                fl_paths._logfile = right;
            } else if (left == "mkeventd_socket") {
                fl_paths._mkeventd_socket = right;
            } else if (left == "max_cached_messages") {
                fl_limits._max_cached_messages =
                    strtoul(right.c_str(), nullptr, 10);
                Notice(logger)
                    << "setting max number of cached log messages to "
                    << fl_limits._max_cached_messages;
            } else if (left == "max_lines_per_logfile") {
                fl_limits._max_lines_per_logfile =
                    strtoul(right.c_str(), nullptr, 10);
                Notice(logger) << "setting max number lines per logfile to "
                               << fl_limits._max_lines_per_logfile;
            } else if (left == "thread_stack_size") {
                g_thread_stack_size = strtoul(right.c_str(), nullptr, 10);
                Notice(logger) << "setting size of thread stacks to "
                               << g_thread_stack_size;
            } else if (left == "max_response_size") {
                fl_limits._max_response_size =
                    strtoul(right.c_str(), nullptr, 10);
                Notice(logger)
                    << "setting maximum response size to "
                    << fl_limits._max_response_size << " bytes ("
                    << (fl_limits._max_response_size / (1024.0 * 1024.0))
                    << " MB)";
            } else if (left == "num_client_threads") {
                int c = atoi(right.c_str());
                if (c <= 0 || c > 1000) {
                    Warning(logger) << "cannot set num_client_threads to " << c
                                    << ", must be > 0 and <= 1000";
                } else {
                    Notice(logger)
                        << "setting number of client threads to " << c;
                    g_livestatus_threads = c;
                }
            } else if (left == "query_timeout") {
                int c = atoi(right.c_str());
                if (c < 0) {
                    Warning(logger) << "query_timeout must be >= 0";
                } else {
                    fl_query_timeout = std::chrono::milliseconds(c);
                    if (c == 0) {
                        Notice(logger) << "disabled query timeout!";
                    } else {
                        Notice(logger)
                            << "Setting timeout for reading a query to " << c
                            << " ms";
                    }
                }
            } else if (left == "idle_timeout") {
                int c = atoi(right.c_str());
                if (c < 0) {
                    Warning(logger) << "idle_timeout must be >= 0";
                } else {
                    fl_idle_timeout = std::chrono::milliseconds(c);
                    if (c == 0) {
                        Notice(logger) << "disabled idle timeout!";
                    } else {
                        Notice(logger)
                            << "setting idle timeout to " << c << " ms";
                    }
                }
            } else if (left == "service_authorization") {
                if (right == "strict") {
                    fl_authorization._service = AuthorizationKind::strict;
                } else if (right == "loose") {
                    fl_authorization._service = AuthorizationKind::loose;
                } else {
                    Warning(logger) << "invalid service authorization mode, "
                                       "allowed are strict and loose";
                }
            } else if (left == "group_authorization") {
                if (right == "strict") {
                    fl_authorization._group = AuthorizationKind::strict;
                } else if (right == "loose") {
                    fl_authorization._group = AuthorizationKind::loose;
                } else {
                    Warning(logger)
                        << "invalid group authorization mode, allowed are strict and loose";
                }
            } else if (left == "pnp_path") {
                fl_paths._pnp = check_path("PNP perfdata directory", right);
            } else if (left == "crash_reports_path") {
                fl_paths._crash_reports_path =
                    check_path("Path to the crash reports", right);
            } else if (left == "license_usage_history_path") {
                fl_paths._license_usage_history_path =
                    check_path("Path to the license usage", right);
            } else if (left == "mk_inventory_path") {
                fl_paths._mk_inventory =
                    check_path("Check_MK Inventory directory", right);
            } else if (left == "structured_status_path") {
                fl_paths._structured_status =
                    check_path("Check_MK structured status directory", right);
            } else if (left == "mk_logwatch_path") {
                fl_paths._mk_logwatch =
                    check_path("Check_MK logwatch directory", right);
            } else if (left == "data_encoding") {
                if (right == "utf8") {
                    fl_data_encoding = Encoding::utf8;
                } else if (right == "latin1") {
                    fl_data_encoding = Encoding::latin1;
                } else if (right == "mixed") {
                    fl_data_encoding = Encoding::mixed;
                } else {
                    Warning(logger) << "invalid data_encoding " << right
                                    << ", allowed are utf8, latin1 and mixed";
                }
            } else if (left == "livecheck") {
                Warning(logger)
                    << "livecheck has been removed from Livestatus, sorry.";
            } else if (left == "disable_statehist_filtering") {
                Warning(logger)
                    << "the disable_statehist_filtering option has been removed, filtering is always active now.";
            } else {
                Warning(logger)
                    << "ignoring invalid option " << left << "=" << right;
            }
        }
    }

    std::string sp{fl_paths._socket};
    auto slash = sp.rfind('/');
    auto prefix = slash == std::string::npos ? "" : sp.substr(0, slash + 1);
    if (fl_paths._mkeventd_socket.empty()) {
        fl_paths._mkeventd_socket = prefix + "mkeventd/status";
    }
    // TODO(sp) Make this configurable.
    if (fl_paths._rrdcached_socket.empty()) {
        fl_paths._rrdcached_socket = prefix + "rrdcached.sock";
    }
}

void omd_advertize(Logger *logger) {
    Notice(logger) << "Livestatus by tribe29 GmbH started with PID "
                   << getpid();
    Notice(logger) << "version " << VERSION << " compiled " << BUILD_DATE
                   << " on " << BUILD_HOSTNAME;
    Notice(logger) << "built with " << BUILD_CXX << ", using "
                   << RegExp::engine() << " regex engine";
    Notice(logger) << "please visit us at https://checkmk.com/";
    fl_paths.dump(logger);
    if (char *omd_site = getenv("OMD_SITE")) {
        Informational(logger)
            << "running on Checkmk site " << omd_site << ", cool.";
    } else {
        Notice(logger) << "Hint: Please try out Checkmk (https://checkmk.com/)";
    }
}

// Called from Nagios after we have been loaded.
extern "C" int nebmodule_init(int flags __attribute__((__unused__)), char *args,
                              void *handle) {
    fl_logger_nagios = Logger::getLogger("nagios");
    fl_logger_nagios->setHandler(std::make_unique<NagiosHandler>());
    fl_logger_nagios->setUseParentHandlers(false);

    g_nagios_handle = handle;
    livestatus_parse_arguments(fl_logger_nagios, args);
    omd_advertize(fl_logger_nagios);

    if (!open_unix_socket()) {
        return 1;
    }

    if (verify_event_broker_options() == 0) {
        Critical(fl_logger_nagios)
            << "bailing out, please fix event_broker_options.";
        Critical(fl_logger_nagios)
            << "hint: your event_broker_options are set to "
            << event_broker_options << ", try setting it to -1.";
        return 1;
    }
    Informational(fl_logger_nagios)
        << "your event_broker_options are sufficient for livestatus.";

    if (enable_environment_macros == 1) {
        Notice(fl_logger_nagios)
            << "environment_macros are enabled, this might decrease the "
               "overall nagios performance";
    }

    register_callbacks();

    /* Unfortunately, we cannot start our socket thread right now.
       Nagios demonizes *after* having loaded the NEB modules. When
       demonizing we are losing our thread. Therefore, we create the
       thread the first time one of our callbacks is called. Before
       that happens, we haven't got any data anyway... */

    Notice(fl_logger_nagios)
        << "finished initialization, further log messages go to "
        << fl_paths._logfile;
    return 0;
}

// Called from Nagios after before we are unloaded.
extern "C" int nebmodule_deinit(int flags __attribute__((__unused__)),
                                int reason __attribute__((__unused__))) {
    Notice(fl_logger_nagios) << "deinitializing";
    terminate_threads();
    close_unix_socket();
    deregister_callbacks();

    delete g_timeperiods_cache;
    g_timeperiods_cache = nullptr;

    delete fl_client_queue;
    fl_client_queue = nullptr;

    delete fl_core;
    fl_core = nullptr;

    return 0;
}<|MERGE_RESOLUTION|>--- conflicted
+++ resolved
@@ -1,7 +1,26 @@
-// Copyright (C) 2019 tribe29 GmbH - License: GNU General Public License v2
-// This file is part of Checkmk (https://checkmk.com). It is subject to the
-// terms and conditions defined in the file COPYING, which is part of this
-// source code package.
+// +------------------------------------------------------------------+
+// |             ____ _               _        __  __ _  __           |
+// |            / ___| |__   ___  ___| | __   |  \/  | |/ /           |
+// |           | |   | '_ \ / _ \/ __| |/ /   | |\/| | ' /            |
+// |           | |___| | | |  __/ (__|   <    | |  | | . \            |
+// |            \____|_| |_|\___|\___|_|\_\___|_|  |_|_|\_\           |
+// |                                                                  |
+// | Copyright Mathias Kettner 2014             mk@mathias-kettner.de |
+// +------------------------------------------------------------------+
+//
+// This file is part of Check_MK.
+// The official homepage is at http://mathias-kettner.de/check_mk.
+//
+// check_mk is free software;  you can redistribute it and/or modify it
+// under the  terms of the  GNU General Public License  as published by
+// the Free Software Foundation in version 2.  check_mk is  distributed
+// in the hope that it will be useful, but WITHOUT ANY WARRANTY;  with-
+// out even the implied warranty of  MERCHANTABILITY  or  FITNESS FOR A
+// PARTICULAR PURPOSE. See the  GNU General Public License for more de-
+// tails. You should have  received  a copy of the  GNU  General Public
+// License along with GNU Make; see the file  COPYING.  If  not,  write
+// to the Free Software Foundation, Inc., 51 Franklin St,  Fifth Floor,
+// Boston, MA 02110-1301 USA.
 
 // Needed for S_ISSOCK
 // NOLINTNEXTLINE(cppcoreguidelines-macro-usage)
@@ -11,17 +30,12 @@
 // IWYU pragma: no_include <ext/alloc_traits.h>
 // IWYU pragma: no_include <type_traits>
 #include "config.h"
-
 #include <fcntl.h>
 #include <pthread.h>
 #include <sys/socket.h>
 #include <sys/stat.h>
 #include <sys/un.h>
 #include <unistd.h>
-<<<<<<< HEAD
-
-=======
->>>>>>> 75a18bda
 #include <algorithm>
 #include <atomic>
 #include <cerrno>
@@ -29,28 +43,18 @@
 #include <cstddef>
 #include <cstdlib>
 #include <cstring>
-#include <deque>
-#include <filesystem>
-#include <map>
 #include <memory>
-#include <optional>
 #include <sstream>
 #include <string>
 #include <vector>
-<<<<<<< HEAD
-
-=======
->>>>>>> 75a18bda
 #include "Average.h"
 #include "ChronoUtils.h"
-#include "DowntimeOrComment.h"
+#include "ClientQueue.h"
 #include "InputBuffer.h"
 #include "Logger.h"
 #include "NagiosCore.h"
-#include "NagiosGlobals.h"
 #include "OutputBuffer.h"
 #include "Poller.h"
-#include "Queue.h"
 #include "RegExp.h"
 #include "TimeperiodsCache.h"
 #include "Triggers.h"
@@ -60,42 +64,34 @@
 #include "nagios.h"
 #include "strutil.h"
 
-using namespace std::chrono_literals;
-
-// NOLINTNEXTLINE(cppcoreguidelines-avoid-non-const-global-variables)
 NEB_API_VERSION(CURRENT_NEB_API_VERSION)
+#ifndef NAGIOS4
+extern int event_broker_options;
+#else
+extern unsigned long event_broker_options;
+#endif  // NAGIOS4
+extern int enable_environment_macros;
 
 // maximum idle time for connection in keep alive state
-// NOLINTNEXTLINE(cppcoreguidelines-avoid-non-const-global-variables)
-static std::chrono::milliseconds fl_idle_timeout = 5min;
+static std::chrono::milliseconds fl_idle_timeout = std::chrono::minutes(5);
 
 // maximum time for reading a query
-// NOLINTNEXTLINE(cppcoreguidelines-avoid-non-const-global-variables)
-static std::chrono::milliseconds fl_query_timeout = 10s;
+static std::chrono::milliseconds fl_query_timeout = std::chrono::seconds(10);
 
 // allow 10 concurrent connections per default
-// NOLINTNEXTLINE(cppcoreguidelines-avoid-non-const-global-variables)
 size_t g_livestatus_threads = 10;
 // current number of queued connections (for statistics)
-// NOLINTNEXTLINE(cppcoreguidelines-avoid-non-const-global-variables)
 int g_num_queued_connections = 0;
 // current number of active connections (for statistics)
-// NOLINTNEXTLINE(cppcoreguidelines-avoid-non-const-global-variables)
 std::atomic_int32_t g_livestatus_active_connections{0};
-// NOLINTNEXTLINE(cppcoreguidelines-avoid-non-const-global-variables)
 size_t g_thread_stack_size = 1024 * 1024; /* stack size of threads */
 
-// NOLINTNEXTLINE(cppcoreguidelines-avoid-non-const-global-variables)
 void *g_nagios_handle;
-// NOLINTNEXTLINE(cppcoreguidelines-avoid-non-const-global-variables)
 int g_unix_socket = -1;
-// NOLINTNEXTLINE(cppcoreguidelines-avoid-non-const-global-variables)
 int g_max_fd_ever = 0;
 
-// NOLINTNEXTLINE(cppcoreguidelines-avoid-non-const-global-variables)
 static NagiosPaths fl_paths;
 
-// NOLINTNEXTLINE(cppcoreguidelines-avoid-non-const-global-variables)
 static bool fl_should_terminate = false;
 
 struct ThreadInfo {
@@ -103,65 +99,33 @@
     std::string name;
 };
 
-// NOLINTNEXTLINE(cppcoreguidelines-avoid-non-const-global-variables)
 static std::vector<ThreadInfo> fl_thread_info;
-// NOLINTNEXTLINE(cppcoreguidelines-avoid-non-const-global-variables)
 static thread_local ThreadInfo *tl_info;
 
-// NOLINTNEXTLINE(cppcoreguidelines-avoid-non-const-global-variables)
 static NagiosLimits fl_limits;
 
-// NOLINTNEXTLINE(cppcoreguidelines-avoid-non-const-global-variables)
 int g_thread_running = 0;
 
-// NOLINTNEXTLINE(cppcoreguidelines-avoid-non-const-global-variables)
 static NagiosAuthorization fl_authorization;
 
-// NOLINTNEXTLINE(cppcoreguidelines-avoid-non-const-global-variables)
 Encoding fl_data_encoding{Encoding::utf8};
 
-// NOLINTNEXTLINE(cppcoreguidelines-avoid-non-const-global-variables)
 static Logger *fl_logger_nagios = nullptr;
-// NOLINTNEXTLINE(cppcoreguidelines-avoid-non-const-global-variables)
 static LogLevel fl_livestatus_log_level = LogLevel::notice;
-using ClientQueue_t = Queue<std::deque<int>>;
-// NOLINTNEXTLINE(cppcoreguidelines-avoid-non-const-global-variables)
-static ClientQueue_t *fl_client_queue = nullptr;
-// NOLINTNEXTLINE(cppcoreguidelines-avoid-non-const-global-variables)
+static ClientQueue *fl_client_queue = nullptr;
 TimeperiodsCache *g_timeperiods_cache = nullptr;
 
 /* simple statistics data for TableStatus */
-<<<<<<< HEAD
-// NOLINTNEXTLINE(cppcoreguidelines-avoid-non-const-global-variables)
-=======
 extern host *host_list;
 extern service *service_list;
 extern int log_initial_states;
 
->>>>>>> 75a18bda
 int g_num_hosts;
-// NOLINTNEXTLINE(cppcoreguidelines-avoid-non-const-global-variables)
 int g_num_services;
-<<<<<<< HEAD
-// NOLINTNEXTLINE(cppcoreguidelines-avoid-non-const-global-variables)
-bool g_any_event_handler_enabled;
-// NOLINTNEXTLINE(cppcoreguidelines-avoid-non-const-global-variables)
-double g_average_active_latency;
-// NOLINTNEXTLINE(cppcoreguidelines-avoid-non-const-global-variables)
-Average g_avg_livestatus_usage;
-
-// NOLINTNEXTLINE(cppcoreguidelines-avoid-non-const-global-variables)
-static std::map<unsigned long, std::unique_ptr<Downtime>> fl_downtimes;
-=======
 bool g_any_event_handler_enabled;
 double g_average_active_latency;
 Average g_avg_livestatus_usage;
->>>>>>> 75a18bda
-
-// NOLINTNEXTLINE(cppcoreguidelines-avoid-non-const-global-variables)
-static std::map<unsigned long, std::unique_ptr<Comment>> fl_comments;
-
-// NOLINTNEXTLINE(cppcoreguidelines-avoid-non-const-global-variables)
+
 static NagiosCore *fl_core = nullptr;
 
 namespace {
@@ -191,8 +155,6 @@
             active_latency += s->latency;
         }
     }
-<<<<<<< HEAD
-=======
 
     // batch all the global updates
     g_num_hosts = num_hosts;
@@ -204,18 +166,8 @@
         g_livestatus_threads);
 }
 }  // namespace
->>>>>>> 75a18bda
-
-    // batch all the global updates
-    g_num_hosts = num_hosts;
-    g_num_services = num_services;
-    g_any_event_handler_enabled = any_event_handler_enabled;
-    g_average_active_latency = active_latency / std::max(num_active_checks, 1);
-    g_avg_livestatus_usage.update(
-        static_cast<double>(g_livestatus_active_connections) /
-        g_livestatus_threads);
-}
-}  // namespace
+
+void *voidp;
 
 void livestatus_count_fork() { counterIncrement(Counter::forks); }
 
@@ -226,6 +178,7 @@
     // store_deinit();
     struct stat st;
 
+    int i;
     // We need to close our server and client sockets. Otherwise
     // our connections are inherited to host and service checks.
     // If we close our client connection in such a situation,
@@ -234,35 +187,24 @@
     // not atomic :-(
 
     // Eventuell sollte man hier anstelle von store_deinit() nicht
-    // darauf verlassen, dass die fl_client_queue alle Verbindungen zumacht.
+    // darauf verlassen, dass die ClientQueue alle Verbindungen zumacht.
     // Es sind ja auch Dateideskriptoren offen, die von Threads gehalten
     // werden und nicht mehr in der Queue sind. Und in store_deinit()
     // wird mit mutexes rumgemacht....
-    for (int i = 3; i < g_max_fd_ever; i++) {
+    for (i = 3; i < g_max_fd_ever; i++) {
         if (0 == fstat(i, &st) && S_ISSOCK(st.st_mode)) {
-            ::close(i);
+            close(i);
         }
     }
 }
 
 void *main_thread(void *data) {
     tl_info = static_cast<ThreadInfo *>(data);
-<<<<<<< HEAD
-    auto *logger = fl_core->loggerLivestatus();
-=======
     auto logger = fl_core->loggerLivestatus();
->>>>>>> 75a18bda
     auto last_update_status = std::chrono::system_clock::now();
     while (!fl_should_terminate) {
         do_statistics();
         auto now = std::chrono::system_clock::now();
-<<<<<<< HEAD
-        if (now - last_update_status >= 5s) {
-            update_status();
-            last_update_status = now;
-        }
-        if (!Poller{}.wait(2500ms, g_unix_socket, PollEvents::in, logger)) {
-=======
         if (now - last_update_status >= std::chrono::seconds(5)) {
             update_status();
             last_update_status = now;
@@ -270,43 +212,22 @@
 
         if (!Poller{}.wait(std::chrono::milliseconds(2500), g_unix_socket,
                            PollEvents::in, logger)) {
->>>>>>> 75a18bda
             if (errno == ETIMEDOUT) {
                 continue;
             }
             break;
         }
-<<<<<<< HEAD
-        int cc = ::accept4(g_unix_socket, nullptr, nullptr, SOCK_CLOEXEC);
-=======
 
 #if HAVE_ACCEPT4
         int cc = accept4(g_unix_socket, nullptr, nullptr, SOCK_CLOEXEC);
 #else
         int cc = accept(g_unix_socket, nullptr, nullptr);
 #endif
->>>>>>> 75a18bda
         if (cc == -1) {
             generic_error ge("cannot accept client connection");
             Warning(logger) << ge;
             continue;
         }
-<<<<<<< HEAD
-        if (cc > g_max_fd_ever) {
-            g_max_fd_ever = cc;
-        }
-        switch (
-            fl_client_queue->push(cc, queue_overflow_strategy::pop_oldest)) {
-            case queue_status::overflow:
-            case queue_status::joinable: {
-                generic_error ge("cannot enqueue client socket");
-                Warning(logger) << ge;
-                break;
-            }
-            case queue_status::ok:
-                break;
-        }
-=======
 #if !HAVE_ACCEPT4
         if (fcntl(cc, F_SETFD, FD_CLOEXEC) == -1) {
             generic_error ge("cannot set close-on-exec bit on client socket");
@@ -318,23 +239,23 @@
             g_max_fd_ever = cc;
         }
         fl_client_queue->addConnection(cc);  // closes fd
->>>>>>> 75a18bda
         g_num_queued_connections++;
         counterIncrement(Counter::connections);
     }
     Notice(logger) << "socket thread has terminated";
-    return nullptr;
+    return voidp;
 }
 
 void *client_thread(void *data) {
     tl_info = static_cast<ThreadInfo *>(data);
-    auto *logger = fl_core->loggerLivestatus();
+    auto logger = fl_core->loggerLivestatus();
     while (!fl_should_terminate) {
+        int cc = fl_client_queue->popConnection();
         g_num_queued_connections--;
         g_livestatus_active_connections++;
-        if (auto cc = fl_client_queue->pop()) {
-            Debug(logger) << "accepted client connection on fd " << *cc;
-            InputBuffer input_buffer(*cc, fl_should_terminate, logger,
+        if (cc >= 0) {
+            Debug(logger) << "accepted client connection on fd " << cc;
+            InputBuffer input_buffer(cc, fl_should_terminate, logger,
                                      fl_query_timeout, fl_idle_timeout);
             bool keepalive = true;
             unsigned requestnr = 0;
@@ -344,14 +265,14 @@
                                   << " on same connection";
                 }
                 counterIncrement(Counter::requests);
-                OutputBuffer output_buffer(*cc, fl_should_terminate, logger);
+                OutputBuffer output_buffer(cc, fl_should_terminate, logger);
                 keepalive = fl_core->answerRequest(input_buffer, output_buffer);
             }
-            ::close(*cc);
+            close(cc);
         }
         g_livestatus_active_connections--;
     }
-    return nullptr;
+    return voidp;
 }
 
 namespace {
@@ -397,11 +318,7 @@
         return;
     }
 
-<<<<<<< HEAD
-    auto *logger = fl_core->loggerLivestatus();
-=======
     auto logger = fl_core->loggerLivestatus();
->>>>>>> 75a18bda
     logger->setLevel(fl_livestatus_log_level);
     logger->setUseParentHandlers(false);
     try {
@@ -421,11 +338,7 @@
 
     pthread_attr_t attr;
     pthread_attr_init(&attr);
-<<<<<<< HEAD
-    size_t defsize = 0;
-=======
     size_t defsize;
->>>>>>> 75a18bda
     if (pthread_attr_getstacksize(&attr, &defsize) == 0) {
         Debug(fl_logger_nagios) << "default stack size is " << defsize;
     }
@@ -464,10 +377,7 @@
         pthread_join(fl_thread_info[0].id, nullptr);
         Informational(fl_logger_nagios)
             << "waiting for client threads to terminate...";
-        fl_client_queue->join();
-        while (auto fd = fl_client_queue->try_pop()) {
-            ::close(*fd);
-        }
+        fl_client_queue->terminate();
         for (const auto &info : fl_thread_info) {
             if (pthread_join(info.id, nullptr) != 0) {
                 Warning(fl_logger_nagios)
@@ -485,7 +395,7 @@
 bool open_unix_socket() {
     struct stat st;
     if (stat(fl_paths._socket.c_str(), &st) == 0) {
-        if (::unlink(fl_paths._socket.c_str()) == 0) {
+        if (unlink(fl_paths._socket.c_str()) == 0) {
             Debug(fl_logger_nagios)
                 << "removed old socket file " << fl_paths._socket;
         } else {
@@ -496,7 +406,7 @@
         }
     }
 
-    g_unix_socket = ::socket(PF_UNIX, SOCK_STREAM, 0);
+    g_unix_socket = socket(PF_UNIX, SOCK_STREAM, 0);
     g_max_fd_ever = g_unix_socket;
     if (g_unix_socket < 0) {
         generic_error ge("cannot create UNIX socket");
@@ -505,10 +415,10 @@
     }
 
     // Imortant: close on exec -> check plugins must not inherit it!
-    if (::fcntl(g_unix_socket, F_SETFD, FD_CLOEXEC) == -1) {
+    if (fcntl(g_unix_socket, F_SETFD, FD_CLOEXEC) == -1) {
         generic_error ge("cannot set close-on-exec bit on socket");
         Alert(fl_logger_nagios) << ge;
-        ::close(g_unix_socket);
+        close(g_unix_socket);
         return false;
     }
 
@@ -519,33 +429,29 @@
     strncpy(sockaddr.sun_path, fl_paths._socket.c_str(),
             sizeof(sockaddr.sun_path) - 1);
     sockaddr.sun_path[sizeof(sockaddr.sun_path) - 1] = '\0';
-    if (::bind(g_unix_socket, reinterpret_cast<struct sockaddr *>(&sockaddr),
-               sizeof(sockaddr)) < 0) {
+    if (bind(g_unix_socket, reinterpret_cast<struct sockaddr *>(&sockaddr),
+             sizeof(sockaddr)) < 0) {
         generic_error ge("cannot bind UNIX socket to address " +
                          fl_paths._socket);
         Error(fl_logger_nagios) << ge;
-        ::close(g_unix_socket);
+        close(g_unix_socket);
         return false;
     }
 
     // Make writable group members (fchmod didn't do nothing for me. Don't
     // know why!)
-<<<<<<< HEAD
-    if (0 != ::chmod(fl_paths._socket.c_str(), 0660)) {
-=======
     if (0 != chmod(fl_paths._socket.c_str(), 0660)) {
->>>>>>> 75a18bda
         generic_error ge("cannot change file permissions for UNIX socket at " +
                          fl_paths._socket + " to 0660");
         Error(fl_logger_nagios) << ge;
-        ::close(g_unix_socket);
+        close(g_unix_socket);
         return false;
     }
 
-    if (0 != ::listen(g_unix_socket, 3 /* backlog */)) {
+    if (0 != listen(g_unix_socket, 3 /* backlog */)) {
         generic_error ge("cannot listen to UNIX socket at " + fl_paths._socket);
         Error(fl_logger_nagios) << ge;
-        ::close(g_unix_socket);
+        close(g_unix_socket);
         return false;
     }
 
@@ -555,9 +461,9 @@
 }
 
 void close_unix_socket() {
-    ::unlink(fl_paths._socket.c_str());
+    unlink(fl_paths._socket.c_str());
     if (g_unix_socket >= 0) {
-        ::close(g_unix_socket);
+        close(g_unix_socket);
         g_unix_socket = -1;
     }
 }
@@ -571,12 +477,12 @@
 int broker_check(int event_type, void *data) {
     int result = NEB_OK;
     if (event_type == NEBCALLBACK_SERVICE_CHECK_DATA) {
-        auto *c = static_cast<nebstruct_service_check_data *>(data);
+        auto c = static_cast<nebstruct_service_check_data *>(data);
         if (c->type == NEBTYPE_SERVICECHECK_PROCESSED) {
             counterIncrement(Counter::service_checks);
         }
     } else if (event_type == NEBCALLBACK_HOST_CHECK_DATA) {
-        auto *c = static_cast<nebstruct_host_check_data *>(data);
+        auto c = static_cast<nebstruct_host_check_data *>(data);
         if (c->type == NEBTYPE_HOSTCHECK_PROCESSED) {
             counterIncrement(Counter::host_checks);
         }
@@ -586,54 +492,16 @@
 }
 
 int broker_comment(int event_type __attribute__((__unused__)), void *data) {
-    auto *co = static_cast<nebstruct_comment_data *>(data);
-    unsigned long id = co->comment_id;
-    switch (co->type) {
-        case NEBTYPE_COMMENT_ADD:
-        case NEBTYPE_COMMENT_LOAD:
-            fl_comments[id] = std::make_unique<Comment>(
-                ::find_host(co->host_name),
-                co->service_description == nullptr
-                    ? nullptr
-                    : ::find_service(co->host_name, co->service_description),
-                co);
-            break;
-        case NEBTYPE_COMMENT_DELETE:
-            if (fl_comments.erase(id) == 0) {
-                Informational(fl_logger_nagios)
-                    << "Cannot delete non-existing comment " << id;
-            }
-            break;
-        default:
-            break;
-    }
+    auto co = static_cast<nebstruct_comment_data *>(data);
+    fl_core->registerComment(co);
     counterIncrement(Counter::neb_callbacks);
     fl_core->triggers().notify_all(Triggers::Kind::comment);
     return 0;
 }
 
 int broker_downtime(int event_type __attribute__((__unused__)), void *data) {
-    auto *dt = static_cast<nebstruct_downtime_data *>(data);
-    unsigned long id = dt->downtime_id;
-    switch (dt->type) {
-        case NEBTYPE_DOWNTIME_ADD:
-        case NEBTYPE_DOWNTIME_LOAD:
-            fl_downtimes[id] = std::make_unique<Downtime>(
-                ::find_host(dt->host_name),
-                dt->service_description == nullptr
-                    ? nullptr
-                    : ::find_service(dt->host_name, dt->service_description),
-                dt);
-            break;
-        case NEBTYPE_DOWNTIME_DELETE:
-            if (fl_downtimes.erase(id) == 0) {
-                Informational(fl_logger_nagios)
-                    << "Cannot delete non-existing downtime " << id;
-            }
-            break;
-        default:
-            break;
-    }
+    auto dt = static_cast<nebstruct_downtime_data *>(data);
+    fl_core->registerDowntime(dt);
     counterIncrement(Counter::neb_callbacks);
     fl_core->triggers().notify_all(Triggers::Kind::downtime);
     return 0;
@@ -653,7 +521,7 @@
 
 // called twice (start/end) for each external command, even builtin ones
 int broker_command(int event_type __attribute__((__unused__)), void *data) {
-    auto *sc = static_cast<nebstruct_external_command_data *>(data);
+    auto sc = static_cast<nebstruct_external_command_data *>(data);
     if (sc->type == NEBTYPE_EXTERNALCOMMAND_START) {
         counterIncrement(Counter::commands);
         if (sc->command_type == CMD_CUSTOM_COMMAND &&
@@ -683,23 +551,17 @@
 }
 
 void livestatus_log_initial_states() {
-<<<<<<< HEAD
-    // It's a bit unclear if we need to log downtimes of hosts *before*
-    // their corresponding service downtimes, so let's play safe...
-    for (auto *dt = scheduled_downtime_list; dt != nullptr; dt = dt->next) {
-=======
     extern scheduled_downtime *scheduled_downtime_list;
     // It's a bit unclear if we need to log downtimes of hosts *before*
     // their corresponding service downtimes, so let's play safe...
     for (auto dt = scheduled_downtime_list; dt != nullptr; dt = dt->next) {
->>>>>>> 75a18bda
         if (dt->is_in_effect != 0 && dt->type == HOST_DOWNTIME) {
             Informational(fl_logger_nagios)
                 << "HOST DOWNTIME ALERT: " << dt->host_name << ";STARTED;"
                 << dt->comment;
         }
     }
-    for (auto *dt = scheduled_downtime_list; dt != nullptr; dt = dt->next) {
+    for (auto dt = scheduled_downtime_list; dt != nullptr; dt = dt->next) {
         if (dt->is_in_effect != 0 && dt->type == SERVICE_DOWNTIME) {
             Informational(fl_logger_nagios)
                 << "SERVICE DOWNTIME ALERT: " << dt->host_name << ";"
@@ -711,7 +573,7 @@
 
 int broker_event(int event_type __attribute__((__unused__)), void *data) {
     counterIncrement(Counter::neb_callbacks);
-    auto *ts = static_cast<struct nebstruct_timed_event_struct *>(data);
+    auto ts = static_cast<struct nebstruct_timed_event_struct *>(data);
     if (ts->event_type == EVENT_LOG_ROTATION) {
         if (g_thread_running == 1) {
             livestatus_log_initial_states();
@@ -725,13 +587,12 @@
 }
 
 int broker_process(int event_type __attribute__((__unused__)), void *data) {
-    auto *ps = static_cast<struct nebstruct_process_struct *>(data);
+    auto ps = static_cast<struct nebstruct_process_struct *>(data);
     switch (ps->type) {
         case NEBTYPE_PROCESS_START:
-            fl_core =
-                new NagiosCore(fl_downtimes, fl_comments, fl_paths, fl_limits,
-                               fl_authorization, fl_data_encoding);
-            fl_client_queue = new ClientQueue_t{};
+            fl_core = new NagiosCore(fl_paths, fl_limits, fl_authorization,
+                                     fl_data_encoding);
+            fl_client_queue = new ClientQueue();
             g_timeperiods_cache = new TimeperiodsCache(fl_logger_nagios);
             break;
         case NEBTYPE_PROCESS_EVENTLOOPSTART:
@@ -871,13 +732,9 @@
 
 void livestatus_parse_arguments(Logger *logger, const char *args_orig) {
     {
-<<<<<<< HEAD
-        // set default path to our logfile to be in the same path as nagios.log
-=======
         // set default path to our logfile to be in the same path as
         // nagios.log
         extern char *log_file;
->>>>>>> 75a18bda
         std::string lf{log_file};
         auto slash = lf.rfind('/');
         fl_paths._logfile =
@@ -996,12 +853,6 @@
                 }
             } else if (left == "pnp_path") {
                 fl_paths._pnp = check_path("PNP perfdata directory", right);
-            } else if (left == "crash_reports_path") {
-                fl_paths._crash_reports_path =
-                    check_path("Path to the crash reports", right);
-            } else if (left == "license_usage_history_path") {
-                fl_paths._license_usage_history_path =
-                    check_path("Path to the license usage", right);
             } else if (left == "mk_inventory_path") {
                 fl_paths._mk_inventory =
                     check_path("Check_MK Inventory directory", right);
@@ -1035,32 +886,31 @@
         }
     }
 
-    std::string sp{fl_paths._socket};
-    auto slash = sp.rfind('/');
-    auto prefix = slash == std::string::npos ? "" : sp.substr(0, slash + 1);
     if (fl_paths._mkeventd_socket.empty()) {
-        fl_paths._mkeventd_socket = prefix + "mkeventd/status";
-    }
-    // TODO(sp) Make this configurable.
-    if (fl_paths._rrdcached_socket.empty()) {
-        fl_paths._rrdcached_socket = prefix + "rrdcached.sock";
+        std::string sp{fl_paths._socket};
+        auto slash = sp.rfind('/');
+        fl_paths._mkeventd_socket =
+            (slash == std::string::npos ? "" : sp.substr(0, slash + 1)) +
+            "mkeventd/status";
     }
 }
 
 void omd_advertize(Logger *logger) {
-    Notice(logger) << "Livestatus by tribe29 GmbH started with PID "
+    Notice(logger) << "Livestatus by Mathias Kettner started with PID "
                    << getpid();
     Notice(logger) << "version " << VERSION << " compiled " << BUILD_DATE
                    << " on " << BUILD_HOSTNAME;
     Notice(logger) << "built with " << BUILD_CXX << ", using "
                    << RegExp::engine() << " regex engine";
-    Notice(logger) << "please visit us at https://checkmk.com/";
+    Notice(logger) << "please visit us at http://mathias-kettner.de/";
     fl_paths.dump(logger);
     if (char *omd_site = getenv("OMD_SITE")) {
         Informational(logger)
-            << "running on Checkmk site " << omd_site << ", cool.";
+            << "running on OMD site " << omd_site << ", cool.";
     } else {
-        Notice(logger) << "Hint: Please try out Checkmk (https://checkmk.com/)";
+        Notice(logger)
+            << "Hint: Please try out OMD - the Open Monitoring Distribution";
+        Notice(logger) << "Please visit OMD at http://omdistro.org";
     }
 }
 
