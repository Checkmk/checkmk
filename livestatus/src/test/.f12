--- conflicted
+++ resolved
@@ -1,36 +1,7 @@
 #!/bin/bash
-# Copyright (C) 2019 tribe29 GmbH - License: GNU General Public License v2
-# This file is part of Checkmk (https://checkmk.com). It is subject to the terms and
-# conditions defined in the file COPYING, which is part of this source code package.
-
 set -e
 
-<<<<<<< HEAD
-CONTAINER="artifacts.lan.tribe29.com:4000/ubuntu-20.04:master-latest"
-REPO_DIR=$(git rev-parse --show-toplevel)
-
-execute_test() {
-    LANG=C make -C ../../.. config.status
-    (cd ../../.. && ./config.status)
-    LANG=C make -j4 -C .. unit-test
-}
-
-# same as in scripts/run-cxx-linter
-if [ -z "$RUN_HERE" ]; then
-    echo "Running in Docker Container $CONTAINER (workdir $PWD)"
-    docker run -a stdout -a stderr -t \
-        -u "$UID:$UID" \
-        -v "$REPO_DIR:$REPO_DIR" \
-        -e RUN_HERE="true" \
-        -w "$PWD" \
-        "$CONTAINER" \
-        ./.f12
-else
-    execute_test
-fi
-=======
 LANG=C make -C ../../.. config.status
 ( cd ../../.. && ./config.status )
 LANG=C make -j4 -C ..
-LANG=C make -j4 unit-test
->>>>>>> 75a18bda
+LANG=C make -j4 unit-test