--- conflicted
+++ resolved
@@ -1,14 +1,32 @@
-// Copyright (C) 2019 tribe29 GmbH - License: GNU General Public License v2
-// This file is part of Checkmk (https://checkmk.com). It is subject to the
-// terms and conditions defined in the file COPYING, which is part of this
-// source code package.
+// +------------------------------------------------------------------+
+// |             ____ _               _        __  __ _  __           |
+// |            / ___| |__   ___  ___| | __   |  \/  | |/ /           |
+// |           | |   | '_ \ / _ \/ __| |/ /   | |\/| | ' /            |
+// |           | |___| | | |  __/ (__|   <    | |  | | . \            |
+// |            \____|_| |_|\___|\___|_|\_\___|_|  |_|_|\_\           |
+// |                                                                  |
+// | Copyright Mathias Kettner 2014             mk@mathias-kettner.de |
+// +------------------------------------------------------------------+
+//
+// This file is part of Check_MK.
+// The official homepage is at http://mathias-kettner.de/check_mk.
+//
+// check_mk is free software;  you can redistribute it and/or modify it
+// under the  terms of the  GNU General Public License  as published by
+// the Free Software Foundation in version 2.  check_mk is  distributed
+// in the hope that it will be useful, but WITHOUT ANY WARRANTY;  with-
+// out even the implied warranty of  MERCHANTABILITY  or  FITNESS FOR A
+// PARTICULAR PURPOSE. See the  GNU General Public License for more de-
+// tails. You should have  received  a copy of the  GNU  General Public
+// License along with GNU Make; see the file  COPYING.  If  not,  write
+// to the Free Software Foundation, Inc., 51 Franklin St,  Fifth Floor,
+// Boston, MA 02110-1301 USA.
 
 #include <pthread.h>
 #include <sys/socket.h>
 #include <sys/stat.h>
 #include <sys/un.h>
 #include <unistd.h>
-
 #include <cerrno>
 #include <chrono>
 #include <csignal>
@@ -17,10 +35,10 @@
 #include <iostream>
 #include <ratio>
 #include <string>
-
 #include "Poller.h"
 
 int copy_data(int from, int to);
+void *voidp;
 
 struct thread_info {
     int from;
@@ -38,11 +56,7 @@
     Poller poller;
     poller.addFileDescriptor(from, PollEvents::in);
     // Do not handle FD errors.
-<<<<<<< HEAD
-    return poller.poll(timeout) > 0 ? ::read(from, buffer, size) : -2;
-=======
     return poller.poll(timeout) > 0 ? read(from, buffer, size) : -2;
->>>>>>> 75a18bda
 }
 
 void *copy_thread(void *info) {
@@ -67,7 +81,7 @@
             }
             if (ti->terminate_on_read_eof != 0) {
                 exit(0);
-                return nullptr;
+                return voidp;
             }
             break;
         }
@@ -78,7 +92,7 @@
         const char *buffer = read_buffer;
         size_t bytes_to_write = r;
         while (bytes_to_write > 0) {
-            ssize_t bytes_written = ::write(to, buffer, bytes_to_write);
+            ssize_t bytes_written = write(to, buffer, bytes_to_write);
             if (bytes_written == -1) {
                 printErrno("Error: Cannot write " +
                            std::to_string(bytes_to_write) + " bytes to " +
@@ -89,7 +103,7 @@
             bytes_to_write -= bytes_written;
         }
     }
-    return nullptr;
+    return voidp;
 }
 
 int main(int argc, char **argv) {
@@ -109,7 +123,7 @@
         exit(2);
     }
 
-    int sock = ::socket(PF_UNIX, SOCK_STREAM, 0);
+    int sock = socket(PF_UNIX, SOCK_STREAM, 0);
     if (sock < 0) {
         printErrno("Cannot create client socket");
         exit(3);
@@ -123,29 +137,29 @@
     if (connect(sock, reinterpret_cast<struct sockaddr *>(&sockaddr),
                 sizeof(sockaddr)) != 0) {
         printErrno("Couldn't connect to UNIX-socket at " + unixpath);
-        ::close(sock);
+        close(sock);
         exit(4);
     }
 
     thread_info toleft_info = {sock, 1, 0, 1};
     thread_info toright_info = {0, sock, 1, 0};
-    pthread_t toright_thread{};
-    pthread_t toleft_thread{};
+    pthread_t toright_thread;
+    pthread_t toleft_thread;
     if (pthread_create(&toright_thread, nullptr, copy_thread, &toright_info) !=
             0 ||
         pthread_create(&toleft_thread, nullptr, copy_thread, &toleft_info) !=
             0) {
         printErrno("Couldn't create threads");
-        ::close(sock);
+        close(sock);
         exit(5);
     }
     if (pthread_join(toleft_thread, nullptr) != 0 ||
         pthread_join(toright_thread, nullptr) != 0) {
         printErrno("Couldn't join threads");
-        ::close(sock);
+        close(sock);
         exit(6);
     }
 
-    ::close(sock);
+    close(sock);
     return 0;
 }