--- conflicted
+++ resolved
@@ -1,79 +1,180 @@
-SHELL    := /bin/bash -e
-VENV     := ../.venv
-NODE_MODULES := ../node_modules
-PIPENV   := PIPENV_VENV_IN_PROJECT=true pipenv
-BANDIT   := $(PIPENV) run bandit
-COVERAGE := $(PIPENV) run coverage
-PYTEST   := $(PIPENV) run py.test -vv
-YAPF     := $(PIPENV) run yapf
-
-include ../defines.make
-
-.PHONY: help pipenv-check test-bandit test-docker test-format-python \
-        test-gui-crawl test-integration test-agent-integration test-packaging test-pylint \
-        test-shellcheck test-format-shell \
-	test-unit test-unit-coverage-html
+# Copyright (C) 2019 tribe29 GmbH - License: GNU General Public License v2
+# This file is part of Checkmk (https://checkmk.com). It is subject to the terms and
+# conditions defined in the file COPYING, which is part of this source code package.
+
+SHELL := /bin/bash -e
+SCRIPTS := ../scripts
+FIND_PYTHON_FILES := $(SCRIPTS)/find-python-files
+PIPENV := $(SCRIPTS)/run-pipenv
+PYTEST := $(PIPENV) run py.test -vv $(PYTEST_ARGS)
+YAPF := $(PIPENV) run yapf
+THREE_TO_TWO := $(PIPENV) run 3to2
+BANDIT := $(PIPENV) run bandit
+FIND_INVALID_TEST_FILES := $(SCRIPTS)/find-invalid-autogen-files
+MYPY := $(SCRIPTS)/run-mypy
+ADDITIONAL_MYPY_ARGS :=
+GCC_TOOLCHAIN := /opt/gcc-10.1.0
+
+# Since the unit tests (that are written for Python 3) are executed with Python
+# 2.6 and 2.7, we need to convert them, just like it is done for the agent
+# plugins (see agents/plugins/Makefile)
+AGENT_PLUGIN_UNIT_TEST_FILES := $(wildcard agent-plugin-unit/test_*.py)
+AGENT_PLUGIN_UNIT_TEST_FILES_PY2 := $(subst agent-plugin-unit,agent-plugin-unit/py2,$(AGENT_PLUGIN_UNIT_TEST_FILES))
+
+# TODO: Complete this list
+SHELL_FILES := \
+	agents/check_mk_agent.linux \
+	agents/check_mk_caching_agent.linux
+
+PYTHON_VERSIONS := 2.6 2.7 3.3 3.4 3.5 3.6 3.7 3.8
+
+ # Optionally forward the job result to a result file when executed via CI
+REDIRECT =
+ifdef RESULTS
+REDIRECT = &>
+CPPCHECK = cppcheck-xml
+else
+REDIRECT = \#
+CPPCHECK = cppcheck
+endif
+
+.PHONY: clean format-shell help prepare-node-modules \
+	$(foreach VERS,$(PYTHON_VERSIONS),test-agent-plugin-unit-py$(VERS)-docker) \
+	test-bandit test-composition test-composition-docker test-composition-docker-debug \
+	test-docker test-format-python test-format-python-docker test-format-shell \
+	test-format-js test-format-js-docker test-format-css test-format-css-docker \
+	test-gui-crawl test-gui-crawl-docker test-integration test-integration-docker \
+	test-integration-docker-debug test-mypy test-mypy-raw itest-mypy-docker \
+	test-packaging test-pipenv-deps test-pylint test-pylint-docker test-shellcheck \
+	test-unit test-unit-docker test-unit-coverage-html test-unit-sh test-unit-sh-docker \
+	test-cppcheck-livestatus test-cppcheck-core test-cppcheck-docker test-tidy-livestatus \
+	test-tidy-core test-tidy-docker test-iwyu-livestatus test-iwyu-core test-iwyu-docker \
+	test-unit-livestatus test-unit-core %-livestatus-docker %-core-docker
+
+clean:
+	$(RM) -r .mypy_cache $(AGENT_PLUGIN_UNIT_TEST_FILES_PY2)
 
 help:
-	echo $(MAKE) -C $(dir $(VENV)) $(notdir $(VENV))
-	@echo "pipenv-check              - Checks for security vulnerabilities/PEP 508 markers"
-	@echo "test-bandit               - Run bandit (security) tests"
-	@echo "test-docker               - Run docker tests"
-	@echo "test-format-python        - Test the python formatting"
-	@echo "test-gui-crawl            - Run GUI crawl test"
-	@echo "test-integration          - Run integration tests"
-	@echo "test-agent-integration    - Run agent (plugin) related integration tests"
-	@echo "test-format-python        - Test the python formatting"
-	@echo "test-packaging            - Run packaging tests"
-	@echo "test-pylint               - Run pylint based tests"
-	@echo "test-shellcheck           - Run shellcheck tests"
-	@echo "test-format-shell         - Run the shell formatting"
-	@echo "test-unit                 - Run unit tests"
-	@echo "test-unit-coverage-html   - Create HTML coverage report for unit tests"
-
-# These target need to be phony so it is run every time because only the other
-# makefile can determine that there's nothing to be done.
-# TODO: Move everything to top level makefile?
-.PHONY: $(VENV) bandit.ini
-
-$(VENV):
-	$(MAKE) -C $(dir $(VENV)) $(notdir $(VENV))
-
-$(NODE_MODULES):
-	$(MAKE) -C $(dir $(NODE_MODULES)) $(notdir $(NODE_MODULES))
+	@echo "format-shell                        - Format shell agents"
+	@for i in $(PYTHON_VERSIONS); do \
+	    echo "test-agent-plugin-unit-py$${i}-docker - Run Agent plugin tests in container with Python $${i}"; \
+	done
+	@echo "test-bandit                         - Run bandit (security) tests"
+	@echo "test-composition                    - Run composition tests locally"
+	@echo "test-composition-docker             - Run composition tests in container"
+	@echo "test-composition-docker-debug       - Run test container for manual debugging"
+	@echo "test-docker                         - Run docker tests"
+	@echo "test-format-python                  - Run formatting tests"
+	@echo "test-format-python-docker           - Run formatting tests in docker"
+	@echo "test-format-shell                   - Run the shell formatting"
+	@echo "test-format-js                      - Run the JavaScript formatting"
+	@echo "test-format-js-docker               - Run the JavaScript formatting in docker"
+	@echo "test-format-css                     - Run the CSS formatting"
+	@echo "test-format-css-docker              - Run the CSS formatting in docker"
+	@echo "test-gui-crawl                      - Run GUI crawl locally"
+	@echo "test-gui-crawl-docker               - Run GUI crawl in container"
+	@echo "test-integration                    - Run integration tests locally"
+	@echo "test-integration-docker             - Run integration tests in container"
+	@echo "test-integration-docker-debug       - Run test container for manual debugging"
+	@echo "test-mypy                           - Run mypy"
+	@echo "test-mypy-raw                       - Run mypy with raw edition config"
+	@echo "test-mypy-docker                    - Run mypy in docker"
+	@echo "test-packaging                      - Run packaging tests"
+	@echo "test-pipenv-deps                    - Run pipenv dependency issue test"
+	@echo "test-pylint                         - Run pylint based tests"
+	@echo "test-shellcheck                     - Run shellcheck tests"
+	@echo "test-unit                           - Run unit tests"
+	@echo "test-unit-docker                    - Run unit tests in docker"
+	@echo "test-unit-coverage-html             - Create HTML coverage report for unit tests"
+	@echo "test-unit-sh		           - Run shell unit tests"
+	@echo "test-unit-sh-docker	           - Run shell unit tests in docker"
+	@echo "test-cppcheck-livestatus            - Run cppcheck for livestatus"
+	@echo "test-cppcheck-core                  - Run cppcheck for the core"
+	@echo "test-cppcheck-docker                - Run both cppcheck in docker"
+	@echo "test-tidy-livestatus                - Run clang tidy for livestatus"
+	@echo "test-tidy-core                      - Run clang tidy for core"
+	@echo "test-tidy-docker                    - Run clang tidy for core and livestatus in docker"
+	@echo "test-iwyu-livestatus                - Run the iwyu tool for livestatus"
+	@echo "test-iwyu-core                      - Run the iwyu tool for the core"
+	@echo "test-iwyu-docker                    - Run the iwyu tool for both in docker"
+	@echo "test-unit-livestatus                - Run unit tests for livestatus"
+	@echo "test-unit-core                      - Run unit tests for core"
+	@echo "*-livestatus-docker                 - Run any of the livestatus tests in docker"
+	@echo "*-core-docker                       - Run any of the core tests in docker"
 
 bandit.ini:
-	echo -e "[bandit]\ntargets: $$(./find-python-files | tr '\n' ',' | sed 's/,$$//')" > bandit.ini
-
-pipenv-check: $(VENV)
-	$(PIPENV) check
-
-test-bandit: $(VENV) bandit.ini
+	( echo -n -e "[bandit]\ntargets: "; \
+	  $(FIND_PYTHON_FILES) | tr '\n' ',' | sed 's/,$$//'; \
+	  echo ) > bandit.ini
+
+format-shell:
+	sudo docker run --rm -v "$(realpath ..):/sh" -w /sh peterdavehello/shfmt shfmt -w -i 4 -ci $(SHELL_FILES)
+
+agent-plugin-unit/py2/test_%.py: agent-plugin-unit/test_%.py
+	mkdir -p "$(dir $@)"
+	cat "$<" | gawk -v text="# Do not test generated 2.x files\n# yapf: disable\n# type: ignore" '!/^#/ && !p {print text; p=1} 1' > "$@"
+	$(THREE_TO_TWO) --nofix=str --nobackups --write "$@" >/dev/null
+
+$(foreach VERS,$(filter 2.%,$(PYTHON_VERSIONS)),test-agent-plugin-unit-py$(VERS)-docker): $(AGENT_PLUGIN_UNIT_TEST_FILES_PY2)
+
+$(foreach VERS,$(PYTHON_VERSIONS),test-agent-plugin-unit-py$(VERS)-docker):
+	# Clean up auto-generated files, which do not have a corresponding source file anymore
+	flock ./agent-plugin-unit $(FIND_INVALID_TEST_FILES)
+	# Recursive Makefiles suck big time...
+	flock ../agents/plugins $(MAKE) -C ../agents/plugins
+	PYTHON_VERSION="$(patsubst test-agent-plugin-unit-py%-docker,%,$@)" ; \
+	case $$PYTHON_VERSION in \
+	    2.*) SUFFIX="/py2" ;; \
+	    *) SUFFIX="" ;; \
+	esac ; \
+	TEST_PATH="$(realpath agent-plugin-unit)$$SUFFIX" ; \
+	IMAGE_HASH="$$(docker build --build-arg PYTHON_VERSION="$$PYTHON_VERSION" -q "$(realpath agent-plugin-unit)")" && \
+	echo "Docker image: $$IMAGE_HASH" && \
+	docker run \
+	    $(DOCKER_ADDOPTS) \
+	    -e "PYTEST_ADDOPTS" \
+	    -u $$(id -u):$$(id -g) \
+	    -v "$$TEST_PATH:/tests" \
+	    -v "$(realpath agent-plugin-unit)/utils.py:/tests/utils.py" \
+	    -v "$(realpath agent-plugin-unit)/datasets:/tests/datasets" \
+	    -v "$(realpath ../agents/plugins):/plugins" \
+	    $$IMAGE_HASH \
+	    python$$PYTHON_VERSION -m pytest --ignore=tests/py2/ "/tests"
+
+test-bandit: bandit.ini
 # Currently only care about high severity reported issues. Once this is reached,
 # go and enable the medium/low checks.
 	$(BANDIT) -c ../bandit.yaml -r -lll --ini bandit.ini $(BANDIT_OUTPUT_ARGS)
 
-test-docker: $(VENV)
+prepare-node-modules:
+	$(MAKE) -C .. node_modules/.bin/webpack
+
+test-integration-docker-debug test-composition-docker-debug: prepare-node-modules
+	$(PIPENV) run scripts/run-dockerized.py debug
+
+test-composition-docker:
+	$(PIPENV) run scripts/run-dockerized.py "test-composition"
+
+test-composition: prepare-node-modules
+	$(PYTEST) -p no:cov -T composition $(realpath composition)
+
+test-docker:
 	$(MAKE) -C ../docker test-lint-dockerfile test-lint-entrypoint
 	$(PYTEST) -T docker docker
 
-test-format-python: $(VENV) ../.style.yapf
+test-format-python: ../.style.yapf
 # Explicitly specify --style [FILE] to prevent costly searching in parent directories
 # for each file specified via command line
 #
 # There are some mixed up lines on stdout caused by the --parallel option.
 # Nevertheless, we keep that option to get a big performance boost. GitHub issue
 # opened for this problem: https://github.com/google/yapf/issues/644.
-	@PYTHON_FILES=$${PYTHON_FILES-$$(./find-python-files)} ; \
-	$(YAPF) --parallel --style ../.style.yapf --verbose --diff $$PYTHON_FILES | \
+	@if test -z "$$PYTHON_FILES"; then $(FIND_PYTHON_FILES); else echo "$$PYTHON_FILES"; fi | \
+	xargs -n 1500 $(YAPF) --parallel --style ../.style.yapf --verbose --diff | \
 	grep '^+++ .*(reformatted)$$' | \
 	sed -e 's/^+++ //' -e 's/[[:blank:]]*(reformatted)$$/:1:1: error: file needs formatting/' ; \
 	exit $${PIPESTATUS[0]}
 
-<<<<<<< HEAD
-test-gui-crawl: $(VENV) $(NODE_MODULES)
-	$(PYTEST) -T gui_crawl $(realpath integration/cmk/gui/test_crawl.py)
-=======
 test-format-python-docker:
 	../scripts/run-in-docker.sh make --quiet test-format-python
 
@@ -97,19 +198,37 @@
 
 test-gui-crawl-docker:
 	$(PIPENV) run scripts/run-dockerized.py "test-gui-crawl"
->>>>>>> be098c13
-
-test-integration: $(VENV) $(NODE_MODULES)
-	$(PYTEST) -T integration $(realpath integration)
-
-test-agent-integration: $(VENV)
-	$(PYTEST) -T agent-integration $(realpath agent-integration)
-
-test-packaging: $(VENV)
+
+test-integration: prepare-node-modules
+	CI=true $(PIPENV) run scripts/run-integration-test.py $(realpath integration)
+
+test-integration-docker:
+	$(PIPENV) run scripts/run-dockerized.py "test-integration"
+
+test-mypy:
+	$(FIND_PYTHON_FILES) | \
+	`: filter out plugins, they are not real modules` \
+	grep -v $$(realpath '../checks') | \
+	grep -v $$(realpath '../inventory') | \
+	xargs $(MYPY) $(ADDITIONAL_MYPY_ARGS)
+
+test-mypy-raw:
+	$(MAKE) test-mypy ADDITIONAL_MYPY_ARGS="--config-file=$(realpath ../mypy-raw.ini)"
+
+test-mypy-docker:
+	../scripts/run-in-docker.sh make --quiet test-mypy
+
+test-packaging:
 	$(PYTEST) -T packaging packaging
 
-test-pylint: $(VENV)
+test-pipenv-deps:
+	$(PIPENV) check
+
+test-pylint:
 	$(PYTEST) -T pylint pylint
+
+test-pylint-docker:
+	../scripts/run-in-docker.sh make --quiet test-pylint
 
 test-shellcheck:
 	@CMK_DIR="$(realpath ..)" ; \
@@ -119,12 +238,77 @@
 		$$(grep -l '^#!/.*sh' $$CMK_DIR/agents/* $$CMK_DIR/agents/plugins/* $$CMK_DIR/agents/special/* 2>/dev/null) \
 		"$$ENTERPRISE_DIR/agents/mk-remote-alert-handler"
 
-test-format-shell:
-	docker run --rm -v "$(realpath ..):/sh" -w /sh peterdavehello/shfmt shfmt -d -i 4 -ci $(SHELL_FILES)
-
-test-unit: $(VENV)
-	$(PYTEST) -T unit git unit
-
-test-unit-coverage-html: $(VENV)
-	$(COVERAGE) run --rcfile=.coveragerc_unit -m pytest -T unit git unit
-	$(COVERAGE) html+test-unit:
+	$(PYTEST) \
+		-T unit \
+		--doctest-modules \
+		../cmk/base \
+		../cmk/gui \
+		../cmk/special_agents \
+		../cmk/utils \
+		unit
+
+test-unit-docker:
+	../scripts/run-in-docker.sh make --quiet test-unit
+
+test-agent-plugin-docker:
+	../scripts/run-in-docker.sh make $(foreach VERS,$(PYTHON_VERSIONS),test-agent-plugin-unit-py$(VERS)-docker)
+
+test-unit-coverage-html:
+	$(PYTEST) \
+		-T unit \
+		--cov=cmk \
+		--cov-report=html \
+		--cov-config=.coveragerc_unit \
+		--no-cov-on-fail \
+		--doctest-modules \
+		../cmk/base \
+		../cmk/gui \
+		../cmk/special_agents \
+		../cmk/utils \
+		unit
+
+test-unit-sh:
+	./sh_test_runner.sh
+
+test-unit-sh-docker:
+	../scripts/run-in-docker.sh make test-unit-sh
+
+%-livestatus-docker:
+	../scripts/run-in-docker.sh make RESULTS=$(RESULTS) GERRIT_PATCHSET_REVISION=$(GERRIT_PATCHSET_REVISION) IWYU_EXTRA_ARGS="--gcc-toolchain=$(GCC_TOOLCHAIN)" CLANG_TIDY_EXTRA_ARGS="-extra-arg-before=--gcc-toolchain=$(GCC_TOOLCHAIN)" $*-livestatus
+
+%-core-docker:
+	../scripts/run-in-docker.sh make RESULTS=$(RESULTS) GERRIT_PATCHSET_REVISION=$(GERRIT_PATCHSET_REVISION) IWYU_EXTRA_ARGS="--gcc-toolchain=$(GCC_TOOLCHAIN)" CLANG_TIDY_EXTRA_ARGS="-extra-arg-before=--gcc-toolchain=$(GCC_TOOLCHAIN)" $*-core
+
+test-cppcheck-livestatus:
+	cd ../livestatus/src && make CPPCHECK_NEB_RESULT=$(RESULTS)/cppcheck-neb.xml $(CPPCHECK)
+
+test-cppcheck-core:
+	cd ../enterprise/core/src && make CPPCHECK_CMC_RESULT=$(RESULTS)/cppcheck-cmc.xml $(CPPCHECK)
+
+test-cppcheck-docker:
+	../scripts/run-in-docker.sh make -C .. cppcheck-xml
+
+test-tidy-livestatus:
+	cd ../livestatus/src && ../../scripts/run-cxx-linter tidy $(GERRIT_PATCHSET_REVISION) $(REDIRECT) $(RESULTS)/livestatus-tidy.txt
+
+test-tidy-core:
+	cd ../enterprise/core/src && ../../../scripts/run-cxx-linter tidy $(GERRIT_PATCHSET_REVISION) $(REDIRECT) $(RESULTS)/core-tidy.txt
+
+test-tidy-docker:
+	../scripts/run-in-docker.sh make -C .. tidy CLANG_TIDY_EXTRA_ARGS="-extra-arg-before=--gcc-toolchain=$(GCC_TOOLCHAIN)"
+
+test-iwyu-livestatus:
+	cd ../livestatus/src && ../../scripts/run-cxx-linter iwyu $(GERRIT_PATCHSET_REVISION) $(REDIRECT) $(RESULTS)/livestatus-iwyu.txt
+
+test-iwyu-core:
+	cd ../enterprise/core/src && ../../../scripts/run-cxx-linter iwyu $(GERRIT_PATCHSET_REVISION) $(REDIRECT) $(RESULTS)/core-iwyu.txt
+
+test-iwyu-docker:
+	../scripts/run-in-docker.sh make -C .. iwyu IWYU_EXTRA_ARGS="--gcc-toolchain=$(GCC_TOOLCHAIN)"
+
+test-unit-livestatus:
+	cd ../livestatus/src && ./.f12 $(REDIRECT) $(RESULTS)/livestatus-neb-cmc.txt
+
+test-unit-core:
+	cd ../enterprise/core/src && ./.f12 $(REDIRECT) $(RESULTS)/core-neb-cmc.txt