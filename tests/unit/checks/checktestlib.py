#!/usr/bin/env python3
# -*- coding: utf-8 -*-
# Copyright (C) 2019 tribe29 GmbH - License: GNU General Public License v2
# This file is part of Checkmk (https://checkmk.com). It is subject to the terms and
# conditions defined in the file COPYING, which is part of this source code package.

import copy
import os
import types
from typing import List

import mock
<<<<<<< HEAD
import pytest  # type: ignore[import]
=======
import pytest
from cmk_base.item_state import MKCounterWrapped
from cmk_base.discovered_labels import DiscoveredHostLabels, HostLabel
>>>>>>> 75a18bda

from cmk.base.item_state import MKCounterWrapped
from cmk.base.discovered_labels import DiscoveredHostLabels, HostLabel
from cmk.base.check_api import Service

<<<<<<< HEAD

class Tuploid:
=======
class Tuploid(object):
>>>>>>> 75a18bda
    """Base class for values with (potentially variadic) tuple representations"""
    def __eq__(self, other_value):
        if isinstance(other_value, self.__class__):
            return other_value.tuple == self.tuple
        if isinstance(other_value, tuple):
            return all(x == y for x, y in zip(other_value, self.tuple))

    def __ne__(self, other_value):
        return not self.__eq__(other_value)

    @property
    def tuple(self):
        raise NotImplementedError()

    def __iter__(self):
        for x in self.tuple:
            yield x


class PerfValue(Tuploid):
    """Represents a single perf value"""
    def __init__(self, key, value, warn=None, crit=None, minimum=None, maximum=None):
        # assign first, so __repr__ won't crash
        self.key = key
        self.value = value
        self.warn = warn
        self.crit = crit
        self.minimum = minimum
        self.maximum = maximum

        # TODO: This is very basic. There is more way more magic involved
        #       in what kind of values are allowed as metric names.
        #       I'm not too sure unicode should be allowed, either.
        assert isinstance(key, str),\
               "PerfValue: key %r must be of type str or unicode" % key
        #       Whitespace leads to serious errors
        assert len(key.split()) == 1, \
               "PerfValue: key %r must not contain whitespaces" % key
        #       Parsing around this is way too funky and doesn't work properly
        for c in "=\n":
            assert c not in key, "PerfValue: key %r must not contain %r" % (key, c)
        # NOTE: The CMC as well as all other Nagios-compatible cores do accept a
        #       string value that may contain a unit, which is in turn available
        #       for use in PNP4Nagios templates. Checkmk defines its own semantic
        #       context for performance values using Checkmk metrics. It is therefore
        #       preferred to return a "naked" scalar.
        msg = "PerfValue: %s parameter %r must be of type int, float or None - not %r"
        assert isinstance(value, (int, float)),\
               msg.replace(' or None', '') % ('value', value, type(value))
        for n in ('warn', 'crit', 'minimum', 'maximum'):
            v = getattr(self, n)
            assert v is None or isinstance(v, (int, float)), msg % (n, v, type(v))

    @property
    def tuple(self):
        return (self.key, self.value, self.warn, self.crit, self.minimum, self.maximum)

    def __repr__(self):
        return "PerfValue(%r, %r, %r, %r, %r, %r)" % self.tuple


def assertPerfValuesEqual(actual, expected):
    """
    Compare two PerfValues.

    This gives more helpful output than 'assert actual == expected'
    """
    assert isinstance(actual, PerfValue), "not a PerfValue: %r" % actual
    assert isinstance(expected, PerfValue), "not a PerfValue: %r" % expected
    assert expected.key == actual.key, "expected %r, but key is %r" % (expected, actual.key)
    assert expected.value == pytest.approx(
        actual.value), "expected %r, but value is %r" % (expected, actual.value)
    assert expected.warn == actual.warn, "expected %r, but warn is %r" % (expected, actual.warn)
    assert expected.crit == actual.crit, "expected %r, but crit is %r" % (expected, actual.crit)
    assert expected.minimum == actual.minimum, "expected %r, but minimum is %r" % (expected,
                                                                                   actual.minimum)
    assert expected.maximum == actual.maximum, "expected %r, but maximum is %r" % (expected,
                                                                                   actual.maximum)


class BasicCheckResult(Tuploid):
    """
    A basic check result

    This class models a basic check result (status, infotext, perfdata) and provides
    facilities to match it against conditions, such as 'Status is...' or
    'Infotext contains...'
    """
    def __init__(self, status, infotext, perfdata=None):
        """We perform some basic consistency checks during initialization"""
        # assign first, so __repr__ won't crash
        self.status = status
        self.infotext = infotext
        self.perfdata = []
        self.multiline = None

        assert status in [0, 1, 2, 3], \
               "BasicCheckResult: status must be in (0, 1, 2, 3) - not %r" % (status,)

        assert isinstance(infotext, str), \
                "BasicCheckResult: infotext %r must be of type str or unicode - not %r" % \
                (infotext, type(infotext))
        if "\n" in infotext:
            self.infotext, \
            self.multiline = infotext.split("\n", 1)

        if perfdata is not None:
            tp = type(perfdata)
            assert tp == list, \
                   "BasicCheckResult: perfdata %r must be of type list - not %r" \
                   % (perfdata, tp)
            for entry in perfdata:
                te = type(entry)
                assert te in [tuple, PerfValue], \
                       "BasicCheckResult: perfdata entry %r must be of type " \
                       "tuple or PerfValue - not %r" % (entry, te)
                if isinstance(entry, tuple):
                    self.perfdata.append(PerfValue(*entry))
                else:
                    self.perfdata.append(entry)

    @property
    def tuple(self):
        return (self.status, self.infotext, self.perfdata, self.multiline)

    def __repr__(self):
        return 'BasicCheckResult(%r, %r, %r, multiline=%r)' % self.tuple


def assertBasicCheckResultsEqual(actual, expected):
    """
    Compare two BasicCheckResults.

    This gives more helpful output than 'assert actual == expected'
    """
    assert isinstance(actual, BasicCheckResult), "not a BasicCheckResult: %r" % actual
    assert isinstance(expected, BasicCheckResult), "not a BasicCheckResult: %r" % expected

    msg = "expected %s, but %%s is %%r" % repr(expected).replace('%', '%%')
    assert expected.status == actual.status, msg % ("status", actual.status)

    diff_idx = len(os.path.commonprefix((expected.infotext, actual.infotext)))
    diff_msg = ", differing at char %r" % diff_idx
    assert expected.infotext == actual.infotext, msg % ("infotext", actual.infotext) + diff_msg

    perf_count = len(actual.perfdata)
    assert len(expected.perfdata) == perf_count, msg % ("perfdata count", perf_count)
    for pact, pexp in zip(actual.perfdata, expected.perfdata):
        assertPerfValuesEqual(pact, pexp)

    assert expected.multiline == actual.multiline, msg % ("multiline", actual.multiline)


class CheckResult:
    """
    A check result potentially consisting of multiple subresults,
    as returned by yield-style checks

    Initializing test results using this has the following advantages:
    -Some basic consistency checks are being performed, making sure the
     check's result conforms to the API
    -A common interface to test assertions is provided, regardless of whether
     or not the check uses subresults via the yield-API
    -The check's code is being run, and doesn't disappear in the yield-APIs
     generator-induced laziness.
    """
    def __init__(self, result):
        """
        Initializes a list of subresults using BasicCheckResult.

        If the result is already a plain check result in its tuple representation,
        we initialize a list of length 1.
        """
        self.subresults = []
        if result is None:
            return
        if isinstance(result, CheckResult):
            self.__dict__ = result.__dict__
            return

        if isinstance(result, types.GeneratorType):
            for subresult in result:
                self.subresults.append(BasicCheckResult(*subresult))
        # creation of a CheckResult via a list of
        # tuple or BasicCheckResult for test writing
        elif isinstance(result, list):
            for subresult in result:
                ts = type(subresult)
                assert ts in (tuple, BasicCheckResult), \
                       "CheckResult: subresult %r must be of type tuple or " \
                       "BasicCheckResult - not %r" % (subresult, ts)
                if isinstance(subresult, tuple):
                    subresult = BasicCheckResult(*subresult)
                self.subresults.append(subresult)
        else:
            self.subresults.append(BasicCheckResult(*result))

    def __repr__(self):
        return 'CheckResult(%r)' % self.subresults

    def __eq__(self, other):
        if not isinstance(other, CheckResult):
            return False
        return all(s1 == s2 for (s1, s2) in zip(self.subresults, other.subresults))

    def __ne__(self, other):
        return not self.__eq__(other)

    @property
    def perfdata(self):
        perfdata = []
        for subresult in self.subresults:
            perfdata += subresult.perfdata if subresult.perfdata else []
        return perfdata

    def raw_repr(self):
        rr = []
        for sr in self.subresults:
            sr_perf = [p.tuple for p in sr.perfdata]
            sr_text = sr.infotext
            if sr.multiline:
                sr_text += '\n' + sr.multiline
            rr.append((sr.status, sr_text, sr_perf))
        return rr


def assertCheckResultsEqual(actual, expected):
    """
    Compare two (Basic)CheckResults.

    This gives more helpful output than 'assert actual == expected'
    """
    if isinstance(actual, BasicCheckResult):
        assertBasicCheckResultsEqual(actual, expected)

    else:
        assert isinstance(actual, CheckResult), \
               "%r is not a CheckResult instance" % actual
        assert isinstance(expected, CheckResult), \
               "%r is not a CheckResult instance" % expected
        for suba, sube in zip(actual.subresults, expected.subresults):
            assertBasicCheckResultsEqual(suba, sube)
        len_ac, len_ex = len(actual.subresults), len(expected.subresults)
        assert len_ac == len_ex, "expected %d subresults, but got %d instead" % (len_ex, len_ac)


class DiscoveryEntry(Tuploid):
    """A single entry as returned by the discovery (or in oldspeak: inventory) function."""
    def __init__(self, entry):
        # hack for ServiceLabel
        if isinstance(entry, Service):
            self.item, self.default_params, self.service_labels = entry.item, entry.parameters, entry.service_labels
        else:
            self.item, self.default_params = entry
        ti = type(self.item)
        assert self.item is None or isinstance(self.item, str), \
               "DiscoveryEntry: item %r must be of type str, unicode or None - not %r" \
               % (self.item, type(ti))

    @property
    def tuple(self):
        return (self.item, self.default_params)

    def __repr__(self):
        return "DiscoveryEntry(%r, %r)" % self.tuple


class DiscoveryResult:
    """
    The result of the discovery as a whole.

    Much like in the case of the check result, this also makes sure
    that yield-based discovery functions run, and that no exceptions
    get lost in the laziness.
    """
    def __init__(self, result=()):
        self.entries = sorted((DiscoveryEntry(e) for e in (result or ())), key=repr)

<<<<<<< HEAD
    def __eq__(self, other):
        return self.entries == other.entries
=======
    # TODO: Add some more consistency checks here.
    def __init__(self, result):
        self.entries = []
        if result is None:
            # discovering nothing is valid!
            return
        for entry in result:
            # TODO: Silently skip host label results for the moment
            if isinstance(entry, (DiscoveredHostLabels, HostLabel)):
                continue
            self.entries.append(DiscoveryEntry(entry))
        self.entries.sort(key=repr)

    def __eq__(self, other_value):
        return all(entry in other_value for entry in self) and \
               all(other_entry in self for other_entry in other_value)

    def __contains__(self, value):
        return value in self.entries

    def __iter__(self):
        return iter(self.entries)
>>>>>>> 75a18bda

    def __repr__(self) -> str:
        return f"DiscoveryResult({self.entries!r})"


def assertDiscoveryResultsEqual(check, actual, expected):
    """
    Compare two DiscoveryResults.

    This gives more helpful output than 'assert actual == expected'
    """
    assert isinstance(actual, DiscoveryResult), \
           "%r is not a DiscoveryResult instance" % actual
    assert isinstance(expected, DiscoveryResult), \
           "%r is not a DiscoveryResult instance" % expected
    assert len(actual.entries) == len(expected.entries), \
           "DiscoveryResults entries are not of equal length: %r != %r" % (actual, expected)

    for enta, ente in zip(actual.entries, expected.entries):
        item_a, default_params_a = enta
        if isinstance(default_params_a, str):
            default_params_a = eval(default_params_a, check.context, check.context)

        item_e, default_params_e = ente
        if isinstance(default_params_e, str):
            default_params_e = eval(default_params_e, check.context, check.context)

        assert item_a == item_e, "items differ: %r != %r" % (item_a, item_e)
        assert default_params_a == default_params_e, "default parameters differ: %r != %r" % (
            default_params_a, default_params_e)


class BasicItemState:
    """Item state as returned by get_item_state

    We assert that we have exactly two values,
    where the first one is either float or int.
    """
    def __init__(self, *args):
        if len(args) == 1:
            args = args[0]
        msg = "BasicItemState: expected 2-tuple (time_diff, value) - not %r"
        assert isinstance(args, tuple), msg % args
        assert len(args) == 2, msg % args
        self.time_diff, self.value = args

        time_diff_type = type(self.time_diff)
        msg = "BasicItemState: time_diff should be of type float/int - not %r"
        assert time_diff_type in (float, int), msg % time_diff_type
        # We do allow negative time diffs.
        # We want to be able to test time anomalies.


class MockItemState:
    """Mock the calls to item_state API.

    Due to our rather unorthodox import structure, we cannot mock
    cmk.base.item_state.get_item_state directly (it's a global var
    in running checks!)
    Instead, this context manager mocks
    cmk.base.item_state._cached_item_states.get_item_state.

    This will affect get_rate and get_average as well as
    get_item_state.

    Usage:

    with MockItemState(mock_state):
        # run your check test here
        mocked_time_diff, mocked_value = \
            cmk.base.item_state.get_item_state('whatever_key', default="IGNORED")

    There are three different types of arguments to pass to MockItemState:

    1) Callable object:
        The callable object will replace `get_item_state`. It must accept two
        arguments (key/default), in same way a dictionary does.

    2) Dictionary:
        The dictionary will replace the item states.
        Basically `get_item_state` gets replaced by the dictionaries GET method.

    3) Anything else:
        All calls to the item_state API behave as if the last state had
        been `value`, recorded
        `time_diff` seconds ago.

    See for example 'test_statgrab_cpu_check.py'.
    """
    TARGET = 'cmk.base.item_state._cached_item_states.get_item_state'

    def __init__(self, mock_state):
        self.context = None

        if hasattr(mock_state, '__call__'):
            self.get_val_function = mock_state
        elif isinstance(mock_state, dict):
            self.get_val_function = mock_state.get  # in dict case check values
        else:
            self.get_val_function = lambda key, default: mock_state

    def __call__(self, user_key, default=None):
        val = self.get_val_function(user_key, default)
        return val

    def __enter__(self):
        '''The default context: just mock get_item_state'''
        self.context = mock.patch(
            MockItemState.TARGET,
            # I'm the MockObj myself!
            new_callable=lambda: self)
        return self.context.__enter__()

    def __exit__(self, *exc_info):
        assert self.context is not None
        return self.context.__exit__(*exc_info)


class assertMKCounterWrapped:
    """Contextmanager in which a MKCounterWrapped exception is expected

    If you can choose to also assert a certain error message:

    with MockItemState((1., -42)):
        with assertMKCounterWrapped("value is negative"):
            # do a check that raises such an exception
            run_my_check()

    Or you can ignore the exact error message:

    with MockItemState((1., -42)):
        with assertMKCounterWrapped():
            # do a check that raises such an exception
            run_my_check()

    See for example 'test_statgrab_cpu_check.py'.
    """
    def __init__(self, msg=None):
        self.msg = msg

    def __enter__(self):
        return self

    def __exit__(self, ty, ex, tb):
        if ty is AssertionError:
            raise
        assert ty is not None, "assertMKCounterWrapped: no exception has occurred"
        assert ty == MKCounterWrapped, \
               "assertMKCounterWrapped: %r is not of type %r" % (ex, MKCounterWrapped)
        if self.msg is not None:
            assert self.msg == str(ex), "assertMKCounterWrapped: %r != %r" \
                   % (self.msg, str(ex))
        return True


class MockHostExtraConf:
    """Mock the calls to host_extra_conf.

    Due to our rather unorthodox import structure, we cannot mock
    host_extra_conf_merged directly (it's a global var in running checks!)
    Instead, we mock the calls to cmk.base.config.host_extra_conf.

    Passing a single dict to this objects init method will result in
    host_extra_conf_merged returning said dict.

    You can also pass a list of dicts, but that's rather pointless, as
    host_extra_conf_merged will return a merged dict, the result of

        merged_dict = {}
        for d in reversed(list_of_dicts):
            merged_dict.update(d)
    .

    Usage:

    with MockHostExtraConf(mockconfig):
        # run your check test here,
        # host_extra_conf_merged in your check will return
        # mockconfig

    See for example 'test_df_check.py'.
    """
    def __init__(self, check, mock_config, target="host_extra_conf"):
        self.target = target
        self.context = None
        self.check = check
        self.config = mock_config

    def __call__(self, _hostname, _ruleset):
        # ensure the default value is sane
        if hasattr(self.config, '__call__'):
            return self.config(_hostname, _ruleset)

        if self.target == "host_extra_conf" and isinstance(self.config, dict):
            return [self.config]
        return self.config

    def __enter__(self):
        '''The default context: just mock get_item_state'''
        import cmk.base.config  # pylint: disable=import-outside-toplevel
        config_cache = cmk.base.config.get_config_cache()
        self.context = mock.patch.object(
            config_cache,
            self.target,
            # I'm the MockObj myself!
            new_callable=lambda: self)
        return self.context.__enter__()

    def __exit__(self, *exc_info):
        assert self.context is not None
        return self.context.__exit__(*exc_info)


class ImmutablesChangedError(AssertionError):
    pass


class Immutables:
    """Store some data and ensure it is not changed"""
    def __init__(self):
        self.refs = {}
        self.copies = {}

    def register(self, v, k=None):
        if k is None:
            k = id(v)
        self.refs.__setitem__(k, v)
        self.copies.__setitem__(k, copy.deepcopy(v))

    def test(self, descr=''):
        for k in self.refs:
            try:
                assertEqual(self.refs[k], self.copies[k], repr(k) + descr)
            except AssertionError as exc:
                raise ImmutablesChangedError(exc) from exc


def assertEqual(first, second, descr=''):
    """Help finding diffs in epic dicts or iterables"""
    if first == second:
        return

    assert isinstance(first, type(second)), ("%sdiffering type: %r != %r for values %r and %r" %
                                             (descr, type(first), type(second), first, second))

    if isinstance(first, dict):
        remainder = set(second.keys())
        for k in first:
            assert k in second, "%sadditional key %r in %r" % (descr, k, first)
            remainder.remove(k)
            assertEqual(first[k], second[k], descr + " [%s]" % repr(k))
<<<<<<< HEAD
        assert not remainder, "%smissing keys %r in %r" % (descr, list(remainder), first)
=======
        assert not remainder, "%smissing keys %r in %r" \
            % (descr, list(remainder), first)
>>>>>>> 75a18bda

    if isinstance(first, (list, tuple)):
        assert len(first) == len(second), "%svarying length: %r != %r" % (descr, first, second)
        for (c, fst), snd in zip(enumerate(first), second):
            assertEqual(fst, snd, descr + "[%d] " % c)

    raise AssertionError("%snot equal (%r): %r != %r" % (descr, type(first), first, second))<|MERGE_RESOLUTION|>--- conflicted
+++ resolved
@@ -1,38 +1,17 @@
-#!/usr/bin/env python3
-# -*- coding: utf-8 -*-
-# Copyright (C) 2019 tribe29 GmbH - License: GNU General Public License v2
-# This file is part of Checkmk (https://checkmk.com). It is subject to the terms and
-# conditions defined in the file COPYING, which is part of this source code package.
-
+import types
 import copy
-import os
-import types
-from typing import List
-
 import mock
-<<<<<<< HEAD
-import pytest  # type: ignore[import]
-=======
 import pytest
 from cmk_base.item_state import MKCounterWrapped
 from cmk_base.discovered_labels import DiscoveredHostLabels, HostLabel
->>>>>>> 75a18bda
-
-from cmk.base.item_state import MKCounterWrapped
-from cmk.base.discovered_labels import DiscoveredHostLabels, HostLabel
-from cmk.base.check_api import Service
-
-<<<<<<< HEAD
-
-class Tuploid:
-=======
+
+
 class Tuploid(object):
->>>>>>> 75a18bda
     """Base class for values with (potentially variadic) tuple representations"""
     def __eq__(self, other_value):
         if isinstance(other_value, self.__class__):
             return other_value.tuple == self.tuple
-        if isinstance(other_value, tuple):
+        elif type(other_value) == tuple:
             return all(x == y for x, y in zip(other_value, self.tuple))
 
     def __ne__(self, other_value):
@@ -61,7 +40,7 @@
         # TODO: This is very basic. There is more way more magic involved
         #       in what kind of values are allowed as metric names.
         #       I'm not too sure unicode should be allowed, either.
-        assert isinstance(key, str),\
+        assert type(key) in [str, unicode],\
                "PerfValue: key %r must be of type str or unicode" % key
         #       Whitespace leads to serious errors
         assert len(key.split()) == 1, \
@@ -71,15 +50,15 @@
             assert c not in key, "PerfValue: key %r must not contain %r" % (key, c)
         # NOTE: The CMC as well as all other Nagios-compatible cores do accept a
         #       string value that may contain a unit, which is in turn available
-        #       for use in PNP4Nagios templates. Checkmk defines its own semantic
-        #       context for performance values using Checkmk metrics. It is therefore
+        #       for use in PNP4Nagios templates. Check_MK defines its own semantic
+        #       context for performance values using Check_MK metrics. It is therefore
         #       preferred to return a "naked" scalar.
         msg = "PerfValue: %s parameter %r must be of type int, float or None - not %r"
-        assert isinstance(value, (int, float)),\
+        assert type(value) in [int, float],\
                msg.replace(' or None', '') % ('value', value, type(value))
         for n in ('warn', 'crit', 'minimum', 'maximum'):
             v = getattr(self, n)
-            assert v is None or isinstance(v, (int, float)), msg % (n, v, type(v))
+            assert type(v) in [int, float, types.NoneType], msg % (n, v, type(v))
 
     @property
     def tuple(self):
@@ -127,9 +106,10 @@
         assert status in [0, 1, 2, 3], \
                "BasicCheckResult: status must be in (0, 1, 2, 3) - not %r" % (status,)
 
-        assert isinstance(infotext, str), \
-                "BasicCheckResult: infotext %r must be of type str or unicode - not %r" % \
-                (infotext, type(infotext))
+        ti = type(infotext)
+        assert ti in [str, unicode], \
+               "BasicCheckResult: infotext %r must be of type str or unicode - not %r" \
+               % (infotext, ti)
         if "\n" in infotext:
             self.infotext, \
             self.multiline = infotext.split("\n", 1)
@@ -144,7 +124,7 @@
                 assert te in [tuple, PerfValue], \
                        "BasicCheckResult: perfdata entry %r must be of type " \
                        "tuple or PerfValue - not %r" % (entry, te)
-                if isinstance(entry, tuple):
+                if type(entry) is tuple:
                     self.perfdata.append(PerfValue(*entry))
                 else:
                     self.perfdata.append(entry)
@@ -165,23 +145,19 @@
     """
     assert isinstance(actual, BasicCheckResult), "not a BasicCheckResult: %r" % actual
     assert isinstance(expected, BasicCheckResult), "not a BasicCheckResult: %r" % expected
-
-    msg = "expected %s, but %%s is %%r" % repr(expected).replace('%', '%%')
-    assert expected.status == actual.status, msg % ("status", actual.status)
-
-    diff_idx = len(os.path.commonprefix((expected.infotext, actual.infotext)))
-    diff_msg = ", differing at char %r" % diff_idx
-    assert expected.infotext == actual.infotext, msg % ("infotext", actual.infotext) + diff_msg
-
-    perf_count = len(actual.perfdata)
-    assert len(expected.perfdata) == perf_count, msg % ("perfdata count", perf_count)
+    assert expected.status == actual.status, "expected %r, but status is %r" % (expected,
+                                                                                actual.status)
+    assert expected.infotext == actual.infotext, "expected %r, but infotext is %r" % (
+        expected, actual.infotext)
+    assert len(expected.perfdata) == len(
+        actual.perfdata), "expected %r, but got %d perfdata" % (expected, len(actual.perfdata))
     for pact, pexp in zip(actual.perfdata, expected.perfdata):
         assertPerfValuesEqual(pact, pexp)
-
-    assert expected.multiline == actual.multiline, msg % ("multiline", actual.multiline)
-
-
-class CheckResult:
+    assert expected.multiline == actual.multiline, "expected %r, but multiline is %r" % (
+        expected, actual.multiline)
+
+
+class CheckResult(object):
     """
     A check result potentially consisting of multiple subresults,
     as returned by yield-style checks
@@ -268,24 +244,20 @@
                "%r is not a CheckResult instance" % actual
         assert isinstance(expected, CheckResult), \
                "%r is not a CheckResult instance" % expected
+        assert len(actual.subresults) == len(expected.subresults), \
+               "subresults not of equal length (expected %d)" % len(expected.subresults)
         for suba, sube in zip(actual.subresults, expected.subresults):
             assertBasicCheckResultsEqual(suba, sube)
-        len_ac, len_ex = len(actual.subresults), len(expected.subresults)
-        assert len_ac == len_ex, "expected %d subresults, but got %d instead" % (len_ex, len_ac)
 
 
 class DiscoveryEntry(Tuploid):
     """A single entry as returned by the discovery (or in oldspeak: inventory) function."""
     def __init__(self, entry):
-        # hack for ServiceLabel
-        if isinstance(entry, Service):
-            self.item, self.default_params, self.service_labels = entry.item, entry.parameters, entry.service_labels
-        else:
-            self.item, self.default_params = entry
+        self.item, self.default_params = entry
         ti = type(self.item)
-        assert self.item is None or isinstance(self.item, str), \
+        assert ti in [str, unicode, types.NoneType], \
                "DiscoveryEntry: item %r must be of type str, unicode or None - not %r" \
-               % (self.item, type(ti))
+               % (self.item, ti)
 
     @property
     def tuple(self):
@@ -295,7 +267,7 @@
         return "DiscoveryEntry(%r, %r)" % self.tuple
 
 
-class DiscoveryResult:
+class DiscoveryResult(object):
     """
     The result of the discovery as a whole.
 
@@ -303,13 +275,7 @@
     that yield-based discovery functions run, and that no exceptions
     get lost in the laziness.
     """
-    def __init__(self, result=()):
-        self.entries = sorted((DiscoveryEntry(e) for e in (result or ())), key=repr)
-
-<<<<<<< HEAD
-    def __eq__(self, other):
-        return self.entries == other.entries
-=======
+
     # TODO: Add some more consistency checks here.
     def __init__(self, result):
         self.entries = []
@@ -332,10 +298,9 @@
 
     def __iter__(self):
         return iter(self.entries)
->>>>>>> 75a18bda
-
-    def __repr__(self) -> str:
-        return f"DiscoveryResult({self.entries!r})"
+
+    def __repr__(self):
+        return "DiscoveryResult(%r)" % map(repr, self)
 
 
 def assertDiscoveryResultsEqual(check, actual, expected):
@@ -349,9 +314,8 @@
     assert isinstance(expected, DiscoveryResult), \
            "%r is not a DiscoveryResult instance" % expected
     assert len(actual.entries) == len(expected.entries), \
-           "DiscoveryResults entries are not of equal length: %r != %r" % (actual, expected)
-
-    for enta, ente in zip(actual.entries, expected.entries):
+           "DiscoveryResults are not of equal length"
+    for enta, ente in zip(actual, expected):
         item_a, default_params_a = enta
         if isinstance(default_params_a, str):
             default_params_a = eval(default_params_a, check.context, check.context)
@@ -365,7 +329,7 @@
             default_params_a, default_params_e)
 
 
-class BasicItemState:
+class BasicItemState(object):
     """Item state as returned by get_item_state
 
     We assert that we have exactly two values,
@@ -386,14 +350,14 @@
         # We want to be able to test time anomalies.
 
 
-class MockItemState:
+class MockItemState(object):
     """Mock the calls to item_state API.
 
     Due to our rather unorthodox import structure, we cannot mock
-    cmk.base.item_state.get_item_state directly (it's a global var
+    cmk_base.item_state.get_item_state directly (it's a global var
     in running checks!)
     Instead, this context manager mocks
-    cmk.base.item_state._cached_item_states.get_item_state.
+    cmk_base.item_state._cached_item_states.get_item_state.
 
     This will affect get_rate and get_average as well as
     get_item_state.
@@ -403,7 +367,7 @@
     with MockItemState(mock_state):
         # run your check test here
         mocked_time_diff, mocked_value = \
-            cmk.base.item_state.get_item_state('whatever_key', default="IGNORED")
+            cmk_base.item_state.get_item_state('whatever_key', default="IGNORED")
 
     There are three different types of arguments to pass to MockItemState:
 
@@ -413,24 +377,28 @@
 
     2) Dictionary:
         The dictionary will replace the item states.
-        Basically `get_item_state` gets replaced by the dictionaries GET method.
+        Basically `get_item_state` gets replaced by the dictionarys GET method.
 
     3) Anything else:
         All calls to the item_state API behave as if the last state had
         been `value`, recorded
-        `time_diff` seconds ago.
+        `time_diff` seeconds ago.
 
     See for example 'test_statgrab_cpu_check.py'.
     """
-    TARGET = 'cmk.base.item_state._cached_item_states.get_item_state'
+    TARGET = 'cmk_base.item_state._cached_item_states.get_item_state'
 
     def __init__(self, mock_state):
         self.context = None
+        self.get_val_function = None
 
         if hasattr(mock_state, '__call__'):
             self.get_val_function = mock_state
-        elif isinstance(mock_state, dict):
-            self.get_val_function = mock_state.get  # in dict case check values
+            return
+
+        # in dict case check values
+        if isinstance(mock_state, dict):
+            self.get_val_function = mock_state.get
         else:
             self.get_val_function = lambda key, default: mock_state
 
@@ -447,11 +415,10 @@
         return self.context.__enter__()
 
     def __exit__(self, *exc_info):
-        assert self.context is not None
         return self.context.__exit__(*exc_info)
 
 
-class assertMKCounterWrapped:
+class assertMKCounterWrapped(object):
     """Contextmanager in which a MKCounterWrapped exception is expected
 
     If you can choose to also assert a certain error message:
@@ -488,12 +455,12 @@
         return True
 
 
-class MockHostExtraConf:
+class MockHostExtraConf(object):
     """Mock the calls to host_extra_conf.
 
     Due to our rather unorthodox import structure, we cannot mock
     host_extra_conf_merged directly (it's a global var in running checks!)
-    Instead, we mock the calls to cmk.base.config.host_extra_conf.
+    Instead, we mock the calls to cmk_base.config.host_extra_conf.
 
     Passing a single dict to this objects init method will result in
     host_extra_conf_merged returning said dict.
@@ -523,7 +490,7 @@
 
     def __call__(self, _hostname, _ruleset):
         # ensure the default value is sane
-        if hasattr(self.config, '__call__'):
+        if callable(self.config):
             return self.config(_hostname, _ruleset)
 
         if self.target == "host_extra_conf" and isinstance(self.config, dict):
@@ -532,8 +499,8 @@
 
     def __enter__(self):
         '''The default context: just mock get_item_state'''
-        import cmk.base.config  # pylint: disable=import-outside-toplevel
-        config_cache = cmk.base.config.get_config_cache()
+        import cmk_base.config
+        config_cache = cmk_base.config.get_config_cache()
         self.context = mock.patch.object(
             config_cache,
             self.target,
@@ -542,7 +509,6 @@
         return self.context.__enter__()
 
     def __exit__(self, *exc_info):
-        assert self.context is not None
         return self.context.__exit__(*exc_info)
 
 
@@ -550,7 +516,7 @@
     pass
 
 
-class Immutables:
+class Immutables(object):
     """Store some data and ensure it is not changed"""
     def __init__(self):
         self.refs = {}
@@ -563,11 +529,11 @@
         self.copies.__setitem__(k, copy.deepcopy(v))
 
     def test(self, descr=''):
-        for k in self.refs:
+        for k in self.refs.keys():
             try:
                 assertEqual(self.refs[k], self.copies[k], repr(k) + descr)
-            except AssertionError as exc:
-                raise ImmutablesChangedError(exc) from exc
+            except AssertionError as e:
+                raise ImmutablesChangedError(e.message)
 
 
 def assertEqual(first, second, descr=''):
@@ -575,25 +541,23 @@
     if first == second:
         return
 
-    assert isinstance(first, type(second)), ("%sdiffering type: %r != %r for values %r and %r" %
-                                             (descr, type(first), type(second), first, second))
+    assert type(first) == type(second), "%sdiffering type: %r != %r for values %r and %r" \
+        % (descr, type(first), type(second), first, second)
 
     if isinstance(first, dict):
         remainder = set(second.keys())
         for k in first:
-            assert k in second, "%sadditional key %r in %r" % (descr, k, first)
+            assert k in second, "%sadditional key %r in %r" \
+                % (descr, k, first)
             remainder.remove(k)
             assertEqual(first[k], second[k], descr + " [%s]" % repr(k))
-<<<<<<< HEAD
-        assert not remainder, "%smissing keys %r in %r" % (descr, list(remainder), first)
-=======
         assert not remainder, "%smissing keys %r in %r" \
             % (descr, list(remainder), first)
->>>>>>> 75a18bda
 
     if isinstance(first, (list, tuple)):
-        assert len(first) == len(second), "%svarying length: %r != %r" % (descr, first, second)
-        for (c, fst), snd in zip(enumerate(first), second):
-            assertEqual(fst, snd, descr + "[%d] " % c)
+        assert len(first) == len(second), "%svarying length: %r != %r" \
+            % (descr, first, second)
+        for c in range(len(first)):
+            assertEqual(first[c], second[c], descr + "[%d] " % c)
 
     raise AssertionError("%snot equal (%r): %r != %r" % (descr, type(first), first, second))