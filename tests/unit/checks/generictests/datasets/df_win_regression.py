--- conflicted
+++ resolved
@@ -1,47 +1,15 @@
-#!/usr/bin/env python3
-# -*- coding: utf-8 -*-
-# Copyright (C) 2019 tribe29 GmbH - License: GNU General Public License v2
-# This file is part of Checkmk (https://checkmk.com). It is subject to the terms and
-# conditions defined in the file COPYING, which is part of this source code package.
-
 # yapf: disable
-# type: ignore
-from cmk.base.plugins.agent_based.df_section import parse_df
-
 checkname = 'df'
 
-parsed = parse_df([
-    ['C:\\', 'NTFS', '8192620', '7724268', '468352', '95%', 'C:\\'],
-    ['New_Volume', 'NTFS', '10240796', '186256', '10054540', '2%', 'E:\\'],
-    ['New_Volume', 'NTFS', '124929596', '50840432', '74089164', '41%', 'F:\\'],
-])
+info = [[u'C:\\', u'NTFS', u'8192620', u'7724268', u'468352', u'95%', u'C:\\'],
+        [u'New_Volume', u'NTFS', u'10240796', u'186256', u'10054540', u'2%', u'E:\\'],
+        [u'New_Volume', u'NTFS', u'124929596', u'50840432', u'74089164', u'41%', u'F:\\']]
 
-discovery = {
-    '': [
-        (
-            'C:/',
-            {
-                'include_volume_name': False
-            },
-        ),
-        (
-            'E:/',
-            {
-                'include_volume_name': False
-            },
-        ),
-        (
-            'F:/',
-            {
-                'include_volume_name': False
-            },
-        ),
-    ]
-}
+discovery = {'': [(u'C:/', {}), (u'E:/', {}), (u'F:/', {})]}
 
 checks = {
     '': [
-        ('C:/', {
+        (u'C:/', {
             'trend_range': 24,
             'show_levels': 'onmagic',
             'inodes_levels': (10.0, 5.0),
@@ -51,37 +19,6 @@
             'show_reserved': False,
             'levels_low': (50.0, 60.0),
             'trend_perfdata': True
-<<<<<<< HEAD
-        }, [
-            (
-                2,
-                '94.28% used (7.37 of 7.81 GB, warn/crit at 80.00%/90.00%)',
-                [
-                    ('fs_used', 7543.23046875, 6400.484375, 7200.544921875, 0, 8000.60546875),
-                    ('fs_size', 8000.60546875, None, None, None, None),
-                    ('fs_used_percent', 94.28324516455054, None, None, None, None),
-                ],
-            ),
-        ]),
-        ('New_Volume E:/', {
-            'show_inodes': 'onlow',
-            'inodes_levels': (10.0, 5.0),
-            'trend_range': 24,
-            'show_reserved': False,
-            'show_levels': 'onmagic',
-            'trend_perfdata': True,
-            'levels_low': (50.0, 60.0),
-            'levels': (80.0, 90.0),
-            'magic_normsize': 20
-        }, [
-            (0, '1.82% used (181.89 MB of 9.77 GB)', [
-                ('fs_used', 181.890625, 8000.621875, 9000.699609375, 0, 10000.77734375),
-                ('fs_size', 10000.77734375, None, None, None, None),
-                ('fs_used_percent', 1.8187648694496015, None, None, None, None),
-            ]),
-        ]),
-        ('E:/', {
-=======
         },
          [(2, '94.28% used (7.37 of 7.81 GB), (warn/crit at 80.0%/90.0%), trend: 0 B / 24 hours',
            [(u'C:/', 7543.23046875, 6400.484375, 7200.544921875, 0, 8000.60546875),
@@ -89,7 +26,6 @@
             ('growth', 0.0, None, None, None, None), ('trend', 0, None, None, 0,
                                                       333.3585611979167)])]),
         (u'New_Volume E:/', {
->>>>>>> 75a18bda
             'trend_range': 24,
             'show_levels': 'onmagic',
             'inodes_levels': (10.0, 5.0),
@@ -99,27 +35,12 @@
             'show_reserved': False,
             'levels_low': (50.0, 60.0),
             'trend_perfdata': True
-<<<<<<< HEAD
-        }, [
-            (
-                0,
-                '1.82% used (181.89 MB of 9.77 GB)',
-                [
-                    ('fs_used', 181.890625, 8000.621875, 9000.699609375, 0, 10000.77734375),
-                    ('fs_size', 10000.77734375, None, None, None, None),
-                    ('fs_used_percent', 1.8187648694496015, None, None, None, None),
-                ],
-            ),
-        ]),
-        ('F:/', {
-=======
         }, [(0, '1.82% used (181.89 MB of 9.77 GB), trend: 0 B / 24 hours',
              [(u'E:/', 181.890625, 8000.621875, 9000.699609375, 0, 10000.77734375),
               ('fs_size', 10000.77734375, None, None, None, None),
               ('growth', 0.0, None, None, None, None), ('trend', 0, None, None, 0,
                                                         416.6990559895833)])]),
         (u'E:/', {
->>>>>>> 75a18bda
             'trend_range': 24,
             'show_levels': 'onmagic',
             'inodes_levels': (10.0, 5.0),
@@ -129,100 +50,25 @@
             'show_reserved': False,
             'levels_low': (50.0, 60.0),
             'trend_perfdata': True
-<<<<<<< HEAD
-        }, [
-            (
-                0,
-                '40.7% used (48.49 of 119.14 GB)',
-                [
-                    ('fs_used', 49648.859375, 97601.246875, 109801.402734375, 0, 122001.55859375),
-                    ('fs_size', 122001.55859375, None, None, None, None),
-                    ('fs_used_percent', 40.695266476327994, None, None, None, None),
-                ],
-            ),
-        ]),
-        ('C:/', {
-            'levels': (80.0, 90.0),
-            'magic_normsize': 20,
-            'levels_low': (50.0, 60.0),
-=======
         }, [(0, '1.82% used (181.89 MB of 9.77 GB), trend: 0 B / 24 hours',
              [(u'E:/', 181.890625, 8000.621875, 9000.699609375, 0, 10000.77734375),
               ('fs_size', 10000.77734375, None, None, None, None),
               ('growth', 0.0, None, None, None, None), ('trend', 0, None, None, 0,
                                                         416.6990559895833)])]),
         (u'F:/', {
->>>>>>> 75a18bda
             'trend_range': 24,
-            'trend_perfdata': True,
             'show_levels': 'onmagic',
             'inodes_levels': (10.0, 5.0),
+            'magic_normsize': 20,
             'show_inodes': 'onlow',
+            'levels': (80.0, 90.0),
             'show_reserved': False,
-            'include_volume_name': False
-        }, [
-            (
-                2,
-                '94.28% used (7.37 of 7.81 GB, warn/crit at 80.00%/90.00%)',
-                [
-                    ('fs_used', 7543.23046875, 6400.484375, 7200.544921875, 0, 8000.60546875),
-                    ('fs_size', 8000.60546875, None, None, None, None),
-                    ('fs_used_percent', 94.28324516455054, None, None, None, None),
-                ],
-            ),
-        ]),
-        ('E:/', {
-            'levels': (80.0, 90.0),
-            'magic_normsize': 20,
             'levels_low': (50.0, 60.0),
-            'trend_range': 24,
-            'trend_perfdata': True,
-            'show_levels': 'onmagic',
-            'inodes_levels': (10.0, 5.0),
-            'show_inodes': 'onlow',
-            'show_reserved': False,
-            'include_volume_name': False
-        }, [
-            (
-                0,
-                '1.82% used (181.89 MB of 9.77 GB)',
-                [
-                    ('fs_used', 181.890625, 8000.621875, 9000.699609375, 0, 10000.77734375),
-                    ('fs_size', 10000.77734375, None, None, None, None),
-                    ('fs_used_percent', 1.8187648694496015, None, None, None, None),
-                ],
-            ),
-        ]),
-        ('F:/', {
-            'levels': (80.0, 90.0),
-            'magic_normsize': 20,
-            'levels_low': (50.0, 60.0),
-<<<<<<< HEAD
-            'trend_range': 24,
-            'trend_perfdata': True,
-            'show_levels': 'onmagic',
-            'inodes_levels': (10.0, 5.0),
-            'show_inodes': 'onlow',
-            'show_reserved': False,
-            'include_volume_name': False
-        }, [
-            (
-                0,
-                '40.7% used (48.49 of 119.14 GB)',
-                [
-                    ('fs_used', 49648.859375, 97601.246875, 109801.402734375, 0, 122001.55859375),
-                    ('fs_size', 122001.55859375, None, None, None, None),
-                    ('fs_used_percent', 40.695266476327994, None, None, None, None),
-                ],
-            ),
-        ]),
-=======
             'trend_perfdata': True
         }, [(0, '40.7% used (48.49 of 119.14 GB), trend: 0 B / 24 hours',
              [(u'F:/', 49648.859375, 97601.246875, 109801.402734375, 0, 122001.55859375),
               ('fs_size', 122001.55859375, None, None, None, None),
               ('growth', 0.0, None, None, None, None), ('trend', 0, None, None, 0,
                                                         5083.398274739583)])]),
->>>>>>> 75a18bda
     ]
 }