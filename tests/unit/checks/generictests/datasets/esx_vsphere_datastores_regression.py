--- conflicted
+++ resolved
@@ -1,155 +1,30 @@
-#!/usr/bin/env python3
-# -*- encoding: utf-8 -*-
-# Copyright (C) 2019 tribe29 GmbH - License: GNU General Public License v2
-# This file is part of Checkmk (https://checkmk.com). It is subject to the terms and
-# conditions defined in the file COPYING, which is part of this source code package.
+# yapf: disable
 
-# yapf: disable
-# type: ignore
+
 checkname = 'esx_vsphere_datastores'
 
+
 info = [
-    ['[WIN-0108-MCC35-U-L008-SSD-EXC2]'], ['accessible', 'true'],
-    ['capacity', '13193871097856'], ['freeSpace', '2879343558656'],
-    ['type', 'VMFS'], ['uncommitted', '0'],
-    ['url', '/vmfs/volumes/5bacc6e6-1f214d64-5023-901b0e6d02d5'],
-    ['[WIN-0100-MCC15-M-L000-SSD]'], ['accessible', 'true'],
-    ['capacity', '4397778075648'], ['freeSpace', '3310200291328'],
-    ['type', 'VMFS'], ['uncommitted', '0'],
-    ['url', '/vmfs/volumes/5bc5b243-c6c57438-bc07-4c52621258cd'],
-    ['[VeeamBackup_bvk-srv01]'], ['accessible', 'false'], ['capacity', '0'],
-    ['freeSpace', '0'], ['type', 'NFS'], ['uncommitted', '0'],
-    ['url', '/vmfs/volumes/2648fab8-4c508495']
-]
+    [u'[WIN-0108-MCC35-U-L008-SSD-EXC2]'],
+    [u'accessible', u'true'],
+    [u'capacity', u'13193871097856'],
+    [u'freeSpace', u'2879343558656'],
+    [u'type', u'VMFS'],
+    [u'uncommitted', u'0'],
+    [u'url', u'/vmfs/volumes/5bacc6e6-1f214d64-5023-901b0e6d02d5'],
+    [u'[WIN-0100-MCC15-M-L000-SSD]'],
+    [u'accessible', u'true'],
+    [u'capacity', u'4397778075648'],
+    [u'freeSpace', u'3310200291328'],
+    [u'type', u'VMFS'],
+    [u'uncommitted', u'0'],
+    [u'url', u'/vmfs/volumes/5bc5b243-c6c57438-bc07-4c52621258cd']]
 
-discovery = {
-    '': [
-        ('VeeamBackup_bvk-srv01', {}), ('WIN-0100-MCC15-M-L000-SSD', {}),
-        ('WIN-0108-MCC35-U-L008-SSD-EXC2', {})
-    ]
-}
 
-<<<<<<< HEAD
-checks = {
-    '': [
-        (
-            'WIN-0100-MCC15-M-L000-SSD', {
-                'levels': (80.0, 90.0),
-                'magic_normsize': 20,
-                'levels_low': (50.0, 60.0),
-                'trend_range': 24,
-                'trend_perfdata': True,
-                'show_levels': 'onmagic',
-                'inodes_levels': (10.0, 5.0),
-                'show_inodes': 'onlow',
-                'show_reserved': False
-            }, [
-                (
-                    0, '24.73% used (1012.89 GB of 4.00 TB)', [
-                        (
-                            'fs_used', 1037195.0, 3355238.4, 3774643.2, 0,
-                            4194048.0
-                        ), ('fs_size', 4194048.0, None, None, None, None),
-                        (
-                            'fs_used_percent', 24.730165224623086, None, None,
-                            None, None
-                        )
-                    ]
-                ),
-                (
-                    0, 'Uncommitted: 0.00 B', [
-                        ('uncommitted', 0.0, None, None, None, None)
-                    ]
-                ), (0, 'Provisioning: 24.73%', []),
-                (
-                    0, '', [
-                        ('overprovisioned', 1037195.0, None, None, None, None)
-                    ]
-                )
-            ]
-        ),
-        (
-            'WIN-0108-MCC35-U-L008-SSD-EXC2', {
-                'provisioning_levels': (70.0, 80.0)
-            }, [
-                (
-                    0, '78.18% used (9.38 of 12.00 TB)', [
-                        (
-                            'fs_used', 9836700.0, 10066124.8, 11324390.4, 0,
-                            12582656.0
-                        ), ('fs_size', 12582656.0, None, None, None, None),
-                        (
-                            'fs_used_percent', 78.17665840979838, None, None,
-                            None, None
-                        )
-                    ]
-                ),
-                (
-                    0, 'Uncommitted: 0.00 B', [
-                        ('uncommitted', 0.0, None, None, None, None)
-                    ]
-                ), (1, 'Provisioning: 78.18% (warn/crit at 70.0%/80.0%)', []),
-                (
-                    0, '', [
-                        (
-                            'overprovisioned', 9836700.0, 8807859.2,
-                            10066124.8, None, None
-                        )
-                    ]
-                )
-            ]
-        ),
-        (
-            'WIN-0108-MCC35-U-L008-SSD-EXC2', {
-                'levels': (80.0, 90.0),
-                'magic_normsize': 20,
-                'levels_low': (50.0, 60.0),
-                'trend_range': 24,
-                'trend_perfdata': True,
-                'show_levels': 'onmagic',
-                'inodes_levels': (10.0, 5.0),
-                'show_inodes': 'onlow',
-                'show_reserved': False
-            }, [
-                (
-                    0, '78.18% used (9.38 of 12.00 TB)', [
-                        (
-                            'fs_used', 9836700.0, 10066124.8, 11324390.4, 0,
-                            12582656.0
-                        ), ('fs_size', 12582656.0, None, None, None, None),
-                        (
-                            'fs_used_percent', 78.17665840979838, None, None,
-                            None, None
-                        )
-                    ]
-                ),
-                (
-                    0, 'Uncommitted: 0.00 B', [
-                        ('uncommitted', 0.0, None, None, None, None)
-                    ]
-                ), (0, 'Provisioning: 78.18%', []),
-                (
-                    0, '', [
-                        ('overprovisioned', 9836700.0, None, None, None, None)
-                    ]
-                )
-            ]
-        ),
-        (
-            'VeeamBackup_bvk-srv01', {
-                'levels': (80.0, 90.0),
-                'magic_normsize': 20,
-                'levels_low': (50.0, 60.0),
-                'trend_range': 24,
-                'trend_perfdata': True,
-                'show_levels': 'onmagic',
-                'inodes_levels': (10.0, 5.0),
-                'show_inodes': 'onlow',
-                'show_reserved': False
-            }, [(2, 'inaccessible', [])]
-        )
-    ]
-=======
+discovery = {'': [(u'WIN-0100-MCC15-M-L000-SSD', {}),
+                  (u'WIN-0108-MCC35-U-L008-SSD-EXC2', {})]}
+
+
 checks = {'': [(u'WIN-0100-MCC15-M-L000-SSD',
                 {'inodes_levels': (10.0, 5.0),
                  'levels': (80.0, 90.0),
@@ -202,5 +77,4 @@
                  (0, 'Provisioning: 78.18%', []),
                  (0, "", [('overprovisioned', 9836700.0, None, None, None, None)]),
                 ])],
->>>>>>> 75a18bda
 }