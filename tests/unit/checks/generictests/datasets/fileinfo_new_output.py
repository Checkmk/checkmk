--- conflicted
+++ resolved
@@ -1,33 +1,3 @@
-<<<<<<< HEAD
-#!/usr/bin/env python3
-# -*- coding: utf-8 -*-
-# Copyright (C) 2019 tribe29 GmbH - License: GNU General Public License v2
-# This file is part of Checkmk (https://checkmk.com). It is subject to the terms and
-# conditions defined in the file COPYING, which is part of this source code package.
-
-# yapf: disable
-# type: ignore
-
-checkname = 'fileinfo'
-
-info = [['1536557964'], ['[[[header]]]'], ['name', 'status', 'size', 'time'], ['[[[content]]]'],
-        ['regular.txt', 'ok', '4242', '1536421281'], ['missing_file.txt', 'missing'],
-        ['not_readable.txt', 'ok', '2323', '1536421281'], ['stat_failes.txt', 'stat failed: Permission denied']]
-
-discovery = {
-    '': [('not_readable.txt', {}), ('regular.txt', {}), ('stat_failes.txt', {})],
-    'groups': []
-}
-
-checks = {
-    '': [('regular.txt', {}, [(0, 'Size: 4242 B', [('size', 4242, None, None, None, None)]),
-                              (0, 'Age: 37 h', [('age', 136683, None, None, None, None)])]),
-         ('missinf_file.txt', {}, [(3, 'File not found', [])]),
-         ('not_readable.txt', {}, [(0, 'Size: 2323 B', [('size', 2323, None, None, None, None)]),
-                                   (0, 'Age: 37 h', [('age', 136683, None, None, None, None)])]),
-         ('stat_failes.txt', {}, [(1, 'File stat failed', [])])],
-}
-=======
 # -*- encoding: utf-8
 # yapf: disable
 
@@ -57,5 +27,4 @@
                 {},
                 [(0, 'Size: 4242 B', [('size', 4242, None, None, None, None)]),
                  (0, 'Age: 37 h', [('age', 136683, None, None, None, None)])]),
-               ('stat_failes.txt', {}, [(1, 'File stat failed', [])])]}
->>>>>>> 75a18bda
+               ('stat_failes.txt', {}, [(1, 'File stat failed', [])])]}