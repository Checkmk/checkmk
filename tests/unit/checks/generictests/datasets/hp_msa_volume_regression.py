#!/usr/bin/env python3
# -*- encoding: utf-8 -*-
# Copyright (C) 2019 tribe29 GmbH - License: GNU General Public License v2
# This file is part of Checkmk (https://checkmk.com). It is subject to the terms and
# conditions defined in the file COPYING, which is part of this source code package.

# yapf: disable
# type: ignore
checkname = 'hp_msa_volume'

info = [
    ['volumes', '1', 'durable-id', 'V3'],
    ['volumes', '1', 'virtual-disk-name', 'A'],
    ['volumes', '1', 'total-size-numeric', '4296482816'],
    ['volumes', '1', 'allocated-size-numeric', '2484011008'],
    ['volumes', '1', 'container-name', 'A'],
    ['volumes', '1', 'raidtype', 'RAID0'], ['volumes', '1', 'health', 'OK'],
    ['volumes', '2', 'durable-id', 'V4'],
    ['volumes', '2', 'virtual-disk-name', 'A'],
    ['volumes', '2', 'total-size-numeric', '4296286208'],
    ['volumes', '2', 'allocated-size-numeric', '3925712896'],
    ['volumes', '2', 'container-name', 'A'],
    ['volumes', '2', 'raidtype', 'RAID0'], ['volumes', '2', 'health', 'OK'],
    ['volumes', '3', 'durable-id', 'V2'],
    ['volumes', '3', 'virtual-disk-name', 'A'],
    ['volumes', '3', 'total-size-numeric', '195305472'],
    ['volumes', '3', 'allocated-size-numeric', '48365568'],
    ['volumes', '3', 'container-name', 'A'],
    ['volumes', '3', 'raidtype', 'RAID0'], ['volumes', '3', 'health', 'OK'],
    ['volumes', '4', 'durable-id', 'V5'],
    ['volumes', '4', 'virtual-disk-name', 'A'],
    ['volumes', '4', 'total-size-numeric', '859250688'],
    ['volumes', '4', 'allocated-size-numeric', '676921344'],
    ['volumes', '4', 'container-name', 'A'],
    ['volumes', '4', 'raidtype', 'RAID0'], ['volumes', '4', 'health', 'OK'],
    ['volume-statistics', '1', 'volume-name', 'VMFS_01'],
    ['volume-statistics', '1', 'data-read-numeric', '23719999539712'],
    ['volume-statistics', '1', 'data-written-numeric', '18093374647808'],
    ['volume-statistics', '2', 'volume-name', 'VMFS_02'],
    ['volume-statistics', '2', 'data-read-numeric', '49943891507200'],
    ['volume-statistics', '2', 'data-written-numeric', '7384656100352'],
    ['volume-statistics', '3', 'volume-name', 'VMFS_ISO'],
    ['volume-statistics', '3', 'data-read-numeric', '570950961152'],
    ['volume-statistics', '3', 'data-written-numeric', '391124122624'],
    ['volume-statistics', '4', 'volume-name', 'VMFS_VDI_01'],
    ['volume-statistics', '4', 'data-read-numeric', '5726598572544'],
    ['volume-statistics', '4', 'data-written-numeric', '1305666958848']
]

discovery = {
    '': [
        ('VMFS_01', None), ('VMFS_02', None), ('VMFS_ISO', None),
        ('VMFS_VDI_01', None)
    ],
    'df':
    [('VMFS_01', {}), ('VMFS_02', {}), ('VMFS_ISO', {}), ('VMFS_VDI_01', {})],
    'io': [('SUMMARY', 'diskstat_default_levels')]
}

checks = {
    '': [
        ('VMFS_ISO', {}, [(0, 'Status: OK, container name: A (RAID0)', [])]),
        ('VMFS_01', {}, [(0, 'Status: OK, container name: A (RAID0)', [])]),
        ('VMFS_02', {}, [(0, 'Status: OK, container name: A (RAID0)', [])]),
        (
            'VMFS_VDI_01', {}, [
                (0, 'Status: OK, container name: A (RAID0)', [])
            ]
        )
    ],
    'df': [
<<<<<<< HEAD
        (
            'VMFS_ISO', {
                'levels': (80.0, 90.0),
                'magic_normsize': 20,
                'levels_low': (50.0, 60.0),
                'trend_range': 24,
                'trend_perfdata': True,
                'show_levels': 'onmagic',
                'inodes_levels': (10.0, 5.0),
                'show_inodes': 'onlow',
                'show_reserved': False
            }, [
                (0, 'A (RAID0)', []),
                (
                    0, '24.76% used (23.06 of 93.13 GB)', [
                        ('fs_used', 23616, 76291.2, 85827.6, 0, 95364),
                        ('fs_size', 95364, None, None, None, None),
                        (
                            'fs_used_percent', 24.764061910154776, None, None,
                            None, None
                        )
                    ]
                )
            ]
        ),
        (
            'VMFS_01', {
                'levels': (80.0, 90.0),
                'magic_normsize': 20,
                'levels_low': (50.0, 60.0),
                'trend_range': 24,
                'trend_perfdata': True,
                'show_levels': 'onmagic',
                'inodes_levels': (10.0, 5.0),
                'show_inodes': 'onlow',
                'show_reserved': False
            }, [
                (0, 'A (RAID0)', []),
                (
                    0, '57.81% used (1.16 of 2.00 TB)', [
                        ('fs_used', 1212896, 1678313.6, 1888102.8, 0, 2097892),
                        ('fs_size', 2097892, None, None, None, None),
                        (
                            'fs_used_percent', 57.81498761614039, None, None,
                            None, None
                        )
                    ]
                )
            ]
        ),
        (
            'VMFS_02', {
                'levels': (80.0, 90.0),
                'magic_normsize': 20,
                'levels_low': (50.0, 60.0),
                'trend_range': 24,
                'trend_perfdata': True,
                'show_levels': 'onmagic',
                'inodes_levels': (10.0, 5.0),
                'show_inodes': 'onlow',
                'show_reserved': False
            }, [
                (0, 'A (RAID0)', []),
                (
                    2,
                    '91.37% used (1.83 of 2.00 TB, warn/crit at 80.00%/90.00%)',
                    [
                        ('fs_used', 1916852, 1678236.8, 1888016.4, 0, 2097796),
                        ('fs_size', 2097796, None, None, None, None),
                        (
                            'fs_used_percent', 91.37456644974058, None, None,
                            None, None
                        )
                    ]
                )
            ]
        ),
        (
            'VMFS_VDI_01', {
                'levels': (80.0, 90.0),
                'magic_normsize': 20,
                'levels_low': (50.0, 60.0),
                'trend_range': 24,
                'trend_perfdata': True,
                'show_levels': 'onmagic',
                'inodes_levels': (10.0, 5.0),
                'show_inodes': 'onlow',
                'show_reserved': False
            }, [
                (0, 'A (RAID0)', []),
                (
                    0, '78.78% used (322.78 of 409.72 GB)', [
                        ('fs_used', 330528, 335644.8, 377600.4, 0, 419556),
                        ('fs_size', 419556, None, None, None, None),
                        (
                            'fs_used_percent', 78.7804250207362, None, None,
                            None, None
                        )
                    ]
                )
            ]
        )
    ],
    'io': [
        (
            'SUMMARY', {}, [
                (
                    0, 'Read: 0.00 B/s', [
                        ('disk_read_throughput', 0.0, None, None, None, None)
                    ]
                ),
                (
                    0, 'Write: 0.00 B/s', [
                        ('disk_write_throughput', 0.0, None, None, None, None)
                    ]
                )
            ]
        )
    ]
=======
        (u'VMFS_ISO', {
            'trend_range': 24,
            'show_levels': 'onmagic',
            'inodes_levels': (10.0, 5.0),
            'magic_normsize': 20,
            'show_inodes': 'onlow',
            'levels': (80.0, 90.0),
            'show_reserved': False,
            'levels_low': (50.0, 60.0),
            'trend_perfdata': True
        }, [(0, u'A (RAID0)', []),
            (0, '24.76% used (23.06 of 93.13 GB), trend: 0 B / 24 hours',
             [(u'VMFS_ISO', 23616, 76291.2, 85827.6, 0, 95364),
              ('fs_size', 95364, None, None, None, None), ('growth', 0.0, None, None, None, None),
              ('trend', 0, None, None, 0, 3973)])]),
        (u'VMFS_01', {
            'trend_range': 24,
            'show_levels': 'onmagic',
            'inodes_levels': (10.0, 5.0),
            'magic_normsize': 20,
            'show_inodes': 'onlow',
            'levels': (80.0, 90.0),
            'show_reserved': False,
            'levels_low': (50.0, 60.0),
            'trend_perfdata': True
        }, [(0, u'A (RAID0)', []),
            (0, '57.81% used (1.16 of 2 TB), trend: 0 B / 24 hours',
             [(u'VMFS_01', 1212896, 1678313.6, 1888102.8, 0, 2097892),
              ('fs_size', 2097892, None, None, None, None), ('growth', 0.0, None, None, None, None),
              ('trend', 0, None, None, 0, 87412)])]),
        (u'VMFS_02', {
            'trend_range': 24,
            'show_levels': 'onmagic',
            'inodes_levels': (10.0, 5.0),
            'magic_normsize': 20,
            'show_inodes': 'onlow',
            'levels': (80.0, 90.0),
            'show_reserved': False,
            'levels_low': (50.0, 60.0),
            'trend_perfdata': True
        },
         [(0, u'A (RAID0)', []),
          (2, '91.37% used (1.83 of 2 TB), (warn/crit at 80.0%/90.0%), trend: 0 B / 24 hours',
           [(u'VMFS_02', 1916852, 1678236.8, 1888016.4, 0, 2097796),
            ('fs_size', 2097796, None, None, None, None), ('growth', 0.0, None, None, None, None),
            ('trend', 0, None, None, 0, 87408)])]),
        (u'VMFS_VDI_01', {
            'trend_range': 24,
            'show_levels': 'onmagic',
            'inodes_levels': (10.0, 5.0),
            'magic_normsize': 20,
            'show_inodes': 'onlow',
            'levels': (80.0, 90.0),
            'show_reserved': False,
            'levels_low': (50.0, 60.0),
            'trend_perfdata': True
        }, [(0, u'A (RAID0)', []),
            (0, '78.78% used (322.78 of 409.72 GB), trend: 0 B / 24 hours',
             [(u'VMFS_VDI_01', 330528, 335644.8, 377600.4, 0, 419556),
              ('fs_size', 419556, None, None, None, None), ('growth', 0.0, None, None, None, None),
              ('trend', 0, None, None, 0, 17481)])])
    ],
    'io': [('SUMMARY', {}, [
        (0, 'Read: 0 B/s', [('disk_read_throughput', 0.0, None, None, None, None)]),
        (0, 'Write: 0 B/s', [('disk_write_throughput', 0.0, None, None, None, None)]),
    ])]
>>>>>>> 75a18bda
}<|MERGE_RESOLUTION|>--- conflicted
+++ resolved
@@ -1,195 +1,51 @@
-#!/usr/bin/env python3
-# -*- encoding: utf-8 -*-
-# Copyright (C) 2019 tribe29 GmbH - License: GNU General Public License v2
-# This file is part of Checkmk (https://checkmk.com). It is subject to the terms and
-# conditions defined in the file COPYING, which is part of this source code package.
-
 # yapf: disable
-# type: ignore
 checkname = 'hp_msa_volume'
 
-info = [
-    ['volumes', '1', 'durable-id', 'V3'],
-    ['volumes', '1', 'virtual-disk-name', 'A'],
-    ['volumes', '1', 'total-size-numeric', '4296482816'],
-    ['volumes', '1', 'allocated-size-numeric', '2484011008'],
-    ['volumes', '1', 'container-name', 'A'],
-    ['volumes', '1', 'raidtype', 'RAID0'], ['volumes', '1', 'health', 'OK'],
-    ['volumes', '2', 'durable-id', 'V4'],
-    ['volumes', '2', 'virtual-disk-name', 'A'],
-    ['volumes', '2', 'total-size-numeric', '4296286208'],
-    ['volumes', '2', 'allocated-size-numeric', '3925712896'],
-    ['volumes', '2', 'container-name', 'A'],
-    ['volumes', '2', 'raidtype', 'RAID0'], ['volumes', '2', 'health', 'OK'],
-    ['volumes', '3', 'durable-id', 'V2'],
-    ['volumes', '3', 'virtual-disk-name', 'A'],
-    ['volumes', '3', 'total-size-numeric', '195305472'],
-    ['volumes', '3', 'allocated-size-numeric', '48365568'],
-    ['volumes', '3', 'container-name', 'A'],
-    ['volumes', '3', 'raidtype', 'RAID0'], ['volumes', '3', 'health', 'OK'],
-    ['volumes', '4', 'durable-id', 'V5'],
-    ['volumes', '4', 'virtual-disk-name', 'A'],
-    ['volumes', '4', 'total-size-numeric', '859250688'],
-    ['volumes', '4', 'allocated-size-numeric', '676921344'],
-    ['volumes', '4', 'container-name', 'A'],
-    ['volumes', '4', 'raidtype', 'RAID0'], ['volumes', '4', 'health', 'OK'],
-    ['volume-statistics', '1', 'volume-name', 'VMFS_01'],
-    ['volume-statistics', '1', 'data-read-numeric', '23719999539712'],
-    ['volume-statistics', '1', 'data-written-numeric', '18093374647808'],
-    ['volume-statistics', '2', 'volume-name', 'VMFS_02'],
-    ['volume-statistics', '2', 'data-read-numeric', '49943891507200'],
-    ['volume-statistics', '2', 'data-written-numeric', '7384656100352'],
-    ['volume-statistics', '3', 'volume-name', 'VMFS_ISO'],
-    ['volume-statistics', '3', 'data-read-numeric', '570950961152'],
-    ['volume-statistics', '3', 'data-written-numeric', '391124122624'],
-    ['volume-statistics', '4', 'volume-name', 'VMFS_VDI_01'],
-    ['volume-statistics', '4', 'data-read-numeric', '5726598572544'],
-    ['volume-statistics', '4', 'data-written-numeric', '1305666958848']
-]
+info = [[u'volumes', u'1', u'durable-id', u'V3'], [u'volumes', u'1', u'virtual-disk-name', u'A'],
+        [u'volumes', u'1', u'total-size-numeric', u'4296482816'],
+        [u'volumes', u'1', u'allocated-size-numeric', u'2484011008'],
+        [u'volumes', u'1', u'container-name', u'A'], [u'volumes', u'1', u'raidtype', u'RAID0'],
+        [u'volumes', u'1', u'health', u'OK'], [u'volumes', u'2', u'durable-id', u'V4'],
+        [u'volumes', u'2', u'virtual-disk-name', u'A'],
+        [u'volumes', u'2', u'total-size-numeric', u'4296286208'],
+        [u'volumes', u'2', u'allocated-size-numeric', u'3925712896'],
+        [u'volumes', u'2', u'container-name', u'A'], [u'volumes', u'2', u'raidtype', u'RAID0'],
+        [u'volumes', u'2', u'health', u'OK'], [u'volumes', u'3', u'durable-id', u'V2'],
+        [u'volumes', u'3', u'virtual-disk-name', u'A'],
+        [u'volumes', u'3', u'total-size-numeric', u'195305472'],
+        [u'volumes', u'3', u'allocated-size-numeric', u'48365568'],
+        [u'volumes', u'3', u'container-name', u'A'], [u'volumes', u'3', u'raidtype', u'RAID0'],
+        [u'volumes', u'3', u'health', u'OK'], [u'volumes', u'4', u'durable-id', u'V5'],
+        [u'volumes', u'4', u'virtual-disk-name', u'A'],
+        [u'volumes', u'4', u'total-size-numeric', u'859250688'],
+        [u'volumes', u'4', u'allocated-size-numeric', u'676921344'],
+        [u'volumes', u'4', u'container-name', u'A'], [u'volumes', u'4', u'raidtype', u'RAID0'],
+        [u'volumes', u'4', u'health', u'OK'],
+        [u'volume-statistics', u'1', u'volume-name', u'VMFS_01'],
+        [u'volume-statistics', u'1', u'data-read-numeric', u'23719999539712'],
+        [u'volume-statistics', u'1', u'data-written-numeric', u'18093374647808'],
+        [u'volume-statistics', u'2', u'volume-name', u'VMFS_02'],
+        [u'volume-statistics', u'2', u'data-read-numeric', u'49943891507200'],
+        [u'volume-statistics', u'2', u'data-written-numeric', u'7384656100352'],
+        [u'volume-statistics', u'3', u'volume-name', u'VMFS_ISO'],
+        [u'volume-statistics', u'3', u'data-read-numeric', u'570950961152'],
+        [u'volume-statistics', u'3', u'data-written-numeric', u'391124122624'],
+        [u'volume-statistics', u'4', u'volume-name', u'VMFS_VDI_01'],
+        [u'volume-statistics', u'4', u'data-read-numeric', u'5726598572544'],
+        [u'volume-statistics', u'4', u'data-written-numeric', u'1305666958848']]
 
 discovery = {
-    '': [
-        ('VMFS_01', None), ('VMFS_02', None), ('VMFS_ISO', None),
-        ('VMFS_VDI_01', None)
-    ],
-    'df':
-    [('VMFS_01', {}), ('VMFS_02', {}), ('VMFS_ISO', {}), ('VMFS_VDI_01', {})],
+    '': [(u'VMFS_ISO', None), (u'VMFS_01', None), (u'VMFS_02', None), (u'VMFS_VDI_01', None)],
+    'df': [(u'VMFS_ISO', {}), (u'VMFS_01', {}), (u'VMFS_02', {}), (u'VMFS_VDI_01', {})],
     'io': [('SUMMARY', 'diskstat_default_levels')]
 }
 
 checks = {
-    '': [
-        ('VMFS_ISO', {}, [(0, 'Status: OK, container name: A (RAID0)', [])]),
-        ('VMFS_01', {}, [(0, 'Status: OK, container name: A (RAID0)', [])]),
-        ('VMFS_02', {}, [(0, 'Status: OK, container name: A (RAID0)', [])]),
-        (
-            'VMFS_VDI_01', {}, [
-                (0, 'Status: OK, container name: A (RAID0)', [])
-            ]
-        )
-    ],
+    '': [(u'VMFS_ISO', {}, [(0, u'Status: OK, container name: A (RAID0)', [])]),
+         (u'VMFS_01', {}, [(0, u'Status: OK, container name: A (RAID0)', [])]),
+         (u'VMFS_02', {}, [(0, u'Status: OK, container name: A (RAID0)', [])]),
+         (u'VMFS_VDI_01', {}, [(0, u'Status: OK, container name: A (RAID0)', [])])],
     'df': [
-<<<<<<< HEAD
-        (
-            'VMFS_ISO', {
-                'levels': (80.0, 90.0),
-                'magic_normsize': 20,
-                'levels_low': (50.0, 60.0),
-                'trend_range': 24,
-                'trend_perfdata': True,
-                'show_levels': 'onmagic',
-                'inodes_levels': (10.0, 5.0),
-                'show_inodes': 'onlow',
-                'show_reserved': False
-            }, [
-                (0, 'A (RAID0)', []),
-                (
-                    0, '24.76% used (23.06 of 93.13 GB)', [
-                        ('fs_used', 23616, 76291.2, 85827.6, 0, 95364),
-                        ('fs_size', 95364, None, None, None, None),
-                        (
-                            'fs_used_percent', 24.764061910154776, None, None,
-                            None, None
-                        )
-                    ]
-                )
-            ]
-        ),
-        (
-            'VMFS_01', {
-                'levels': (80.0, 90.0),
-                'magic_normsize': 20,
-                'levels_low': (50.0, 60.0),
-                'trend_range': 24,
-                'trend_perfdata': True,
-                'show_levels': 'onmagic',
-                'inodes_levels': (10.0, 5.0),
-                'show_inodes': 'onlow',
-                'show_reserved': False
-            }, [
-                (0, 'A (RAID0)', []),
-                (
-                    0, '57.81% used (1.16 of 2.00 TB)', [
-                        ('fs_used', 1212896, 1678313.6, 1888102.8, 0, 2097892),
-                        ('fs_size', 2097892, None, None, None, None),
-                        (
-                            'fs_used_percent', 57.81498761614039, None, None,
-                            None, None
-                        )
-                    ]
-                )
-            ]
-        ),
-        (
-            'VMFS_02', {
-                'levels': (80.0, 90.0),
-                'magic_normsize': 20,
-                'levels_low': (50.0, 60.0),
-                'trend_range': 24,
-                'trend_perfdata': True,
-                'show_levels': 'onmagic',
-                'inodes_levels': (10.0, 5.0),
-                'show_inodes': 'onlow',
-                'show_reserved': False
-            }, [
-                (0, 'A (RAID0)', []),
-                (
-                    2,
-                    '91.37% used (1.83 of 2.00 TB, warn/crit at 80.00%/90.00%)',
-                    [
-                        ('fs_used', 1916852, 1678236.8, 1888016.4, 0, 2097796),
-                        ('fs_size', 2097796, None, None, None, None),
-                        (
-                            'fs_used_percent', 91.37456644974058, None, None,
-                            None, None
-                        )
-                    ]
-                )
-            ]
-        ),
-        (
-            'VMFS_VDI_01', {
-                'levels': (80.0, 90.0),
-                'magic_normsize': 20,
-                'levels_low': (50.0, 60.0),
-                'trend_range': 24,
-                'trend_perfdata': True,
-                'show_levels': 'onmagic',
-                'inodes_levels': (10.0, 5.0),
-                'show_inodes': 'onlow',
-                'show_reserved': False
-            }, [
-                (0, 'A (RAID0)', []),
-                (
-                    0, '78.78% used (322.78 of 409.72 GB)', [
-                        ('fs_used', 330528, 335644.8, 377600.4, 0, 419556),
-                        ('fs_size', 419556, None, None, None, None),
-                        (
-                            'fs_used_percent', 78.7804250207362, None, None,
-                            None, None
-                        )
-                    ]
-                )
-            ]
-        )
-    ],
-    'io': [
-        (
-            'SUMMARY', {}, [
-                (
-                    0, 'Read: 0.00 B/s', [
-                        ('disk_read_throughput', 0.0, None, None, None, None)
-                    ]
-                ),
-                (
-                    0, 'Write: 0.00 B/s', [
-                        ('disk_write_throughput', 0.0, None, None, None, None)
-                    ]
-                )
-            ]
-        )
-    ]
-=======
         (u'VMFS_ISO', {
             'trend_range': 24,
             'show_levels': 'onmagic',
@@ -256,5 +112,4 @@
         (0, 'Read: 0 B/s', [('disk_read_throughput', 0.0, None, None, None, None)]),
         (0, 'Write: 0 B/s', [('disk_write_throughput', 0.0, None, None, None, None)]),
     ])]
->>>>>>> 75a18bda
 }