<<<<<<< HEAD
#!/usr/bin/env python3
# -*- coding: utf-8 -*-
# Copyright (C) 2019 tribe29 GmbH - License: GNU General Public License v2
# This file is part of Checkmk (https://checkmk.com). It is subject to the terms and
# conditions defined in the file COPYING, which is part of this source code package.

# yapf: disable
# type: ignore


from cmk.base.discovered_labels import HostLabel
=======
# yapf: disable
>>>>>>> 75a18bda

checkname = "k8s_pod_container"

parsed = {
    u"pi": {
        u"image_pull_policy": u"Always",
        u"state_reason": u"Completed",
        u"image": u"perl",
        u"container_id": u"94d698838e88b72fdaf7b48dd7c227f5d36915c3279af6b1da33d397cef0c276",
        u"restart_count": 0,
        u"image_id": u"docker-pullable://perl@sha256:5cada8a3709c245b0256a4d986801e598abf95576eb01767bde94d567e23104e",
        u"state": u"terminated",
        u"ready": False,
        u"state_exit_code": 0,
    }
}

<<<<<<< HEAD
discovery = {
    "": [(None, {})]
}
=======
discovery = {"": [(None, {})]}
>>>>>>> 75a18bda

checks = {
    "": [(
        None,
        {},
<<<<<<< HEAD
        [
            (
                0,
                "Ready: 0/1",
                [
                    ("docker_all_containers", 1, None, None, 0, 1),
                    ("ready_containers", 0, None, None, 0, 1),
                ],
            ),
            (0, "Running: 0", []),
            (0, "Waiting: 0", []),
            (0, "Terminated: 1", []),
        ],
    )],
=======
        [(
            0,
            "Ready: 0/1, Running: 0, Waiting: 0, Terminated: 1",
            [
                ("docker_all_containers", 1, None, None, 0, 1),
                ("ready_containers", 0, None, None, 0, 1),
            ],
        )],
    )]
>>>>>>> 75a18bda
}<|MERGE_RESOLUTION|>--- conflicted
+++ resolved
@@ -1,18 +1,4 @@
-<<<<<<< HEAD
-#!/usr/bin/env python3
-# -*- coding: utf-8 -*-
-# Copyright (C) 2019 tribe29 GmbH - License: GNU General Public License v2
-# This file is part of Checkmk (https://checkmk.com). It is subject to the terms and
-# conditions defined in the file COPYING, which is part of this source code package.
-
 # yapf: disable
-# type: ignore
-
-
-from cmk.base.discovered_labels import HostLabel
-=======
-# yapf: disable
->>>>>>> 75a18bda
 
 checkname = "k8s_pod_container"
 
@@ -30,34 +16,12 @@
     }
 }
 
-<<<<<<< HEAD
-discovery = {
-    "": [(None, {})]
-}
-=======
 discovery = {"": [(None, {})]}
->>>>>>> 75a18bda
 
 checks = {
     "": [(
         None,
         {},
-<<<<<<< HEAD
-        [
-            (
-                0,
-                "Ready: 0/1",
-                [
-                    ("docker_all_containers", 1, None, None, 0, 1),
-                    ("ready_containers", 0, None, None, 0, 1),
-                ],
-            ),
-            (0, "Running: 0", []),
-            (0, "Waiting: 0", []),
-            (0, "Terminated: 1", []),
-        ],
-    )],
-=======
         [(
             0,
             "Ready: 0/1, Running: 0, Waiting: 0, Terminated: 1",
@@ -67,5 +31,4 @@
             ],
         )],
     )]
->>>>>>> 75a18bda
 }