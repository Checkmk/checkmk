--- conflicted
+++ resolved
@@ -1,54 +1,29 @@
-#!/usr/bin/env python3
-# -*- coding: utf-8 -*-
-# Copyright (C) 2019 tribe29 GmbH - License: GNU General Public License v2
-# This file is part of Checkmk (https://checkmk.com). It is subject to the terms and
-# conditions defined in the file COPYING, which is part of this source code package.
+# -*- encoding: utf-8
+# yapf: disable
 
-from cmk.base.plugins.agent_based.mem import parse_proc_meminfo_bytes
 
-# yapf: disable
-# type: ignore
 checkname = 'mem'
 
-parsed = parse_proc_meminfo_bytes([
-    ['MemTotal:', '8387564', 'kB'], ['MemFree:', '6349060', 'kB'],
-    ['Buffers:', '818200', 'kB'], ['Cached:', '83280', 'kB'],
-    ['SwapCached:', '4', 'kB'], ['SwapTotal:', '1310720', 'kB'],
-    ['SwapFree:', '1111140', 'kB'], ['Dirty:', '644', 'kB'],
-    ['Committed_AS:', '2758332', 'kB'], ['VmallocTotal:', '34359738367', 'kB'],
-    ['VmallocUsed:', '3', 'kB'], ['VmallocChunk:', '2', 'kB'],
-    ['PageTables:', '7672', 'kB'], ['Writeback:', '5', 'kb']
-])
+
+info = [['MemTotal:', '8387564', 'kB'],
+        ['MemFree:', '6349060', 'kB'],
+        ['Buffers:', '818200', 'kB'],
+        ['Cached:', '83280', 'kB'],
+        ['SwapCached:', '4', 'kB'],
+        ['SwapTotal:', '1310720', 'kB'],
+        ['SwapFree:', '1111140', 'kB'],
+        ['Dirty:', '644', 'kB'],
+        ['Committed_AS:', '2758332', 'kB'],
+        ['VmallocTotal:', '34359738367', 'kB'],
+        ['VmallocUsed:', '3', 'kB'],
+        ['VmallocChunk:', '2', 'kB'],
+        ['PageTables:', '7672', 'kB'],
+        ['Writeback:', '5', 'kb']]
 
 
-discovery = {'win': [], 'used': [], 'vmalloc': [], 'linux': [(None, {})]}
+discovery = {'linux': [(None, {})], 'used': [], 'vmalloc': [], 'win': []}
 
-<<<<<<< HEAD
-checks = {
-    'linux': [
-        (
-            None, {
-                'levels_commitlimit': ('perc_free', (20.0, 10.0)),
-                'levels_virtual': ('perc_used', (80.0, 90.0)),
-                'levels_committed': ('perc_used', (100.0, 150.0)),
-                'levels_pagetables': ('perc_used', (8.0, 16.0)),
-                'levels_total': ('perc_used', (120.0, 150.0)),
-                'levels_shm': ('perc_used', (20.0, 30.0)),
-                'levels_vmalloc': ('abs_free', (52428800, 31457280)),
-                'levels_hardwarecorrupted': ('abs_used', (1, 1))
-            }, [
-                (0, 'Total virtual memory: 13.78% - 1.27 GB of 9.25 GB', []),
-                (
-                    2,
-                    'Largest Free VMalloc Chunk: 0% free - 2.00 kB of 32.00 TB VMalloc Area (warn/crit below 50.0 MiB/30.0 MiB free)',
-                    []
-                ),
-                (0, '\nRAM: 13.56% - 1.08 GB of 8.00 GB', []),
-                (0, '\nSwap: 15.23% - 194.90 MB of 1.25 GB', []),
-                (
-                    0, '', [
-                        ('buffers', 837836800, None, None, None, None),
-=======
+
 checks = {'linux': [(None,
                      {'levels_commitlimit': ('perc_free', (20.0, 10.0)),
                       'levels_committed': ('perc_used', (100.0, 150.0)),
@@ -69,7 +44,6 @@
                       (0,
                        '',
                        [('buffers', 837836800, None, None, None, None),
->>>>>>> 75a18bda
                         ('cached', 85278720, None, None, None, None),
                         ('caches', 923119616, None, None, None, None),
                         ('committed_as', 2824531968, None, None, None, None),
@@ -77,10 +51,7 @@
                         ('mem_free', 6501437440, None, None, None, None),
                         ('mem_total', 8588865536, None, None, None, None),
                         ('mem_used', 1164308480, None, None, None, None),
-                        (
-                            'mem_used_percent', 13.556021748388446, None, None,
-                            None, None
-                        ), ('page_tables', 7856128, None, None, None, None),
+                        ('page_tables', 7856128, None, None, None, None),
                         ('pending', 659461, None, None, None, None),
                         ('swap_cached', 4096, None, None, None, None),
                         ('swap_free', 1137807360, None, None, None, None),
@@ -88,10 +59,4 @@
                         ('swap_used', 204369920, None, None, None, None),
                         ('total_total', 9931042816, None, None, None, None),
                         ('total_used', 1368678400, None, None, None, None),
-                        ('writeback', 5, None, None, None, None)
-                    ]
-                )
-            ]
-        )
-    ]
-}+                        ('writeback', 5, None, None, None, None)])])]}