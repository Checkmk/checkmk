--- conflicted
+++ resolved
@@ -1,12 +1,4 @@
-#!/usr/bin/env python3
-# -*- coding: utf-8 -*-
-# Copyright (C) 2019 tribe29 GmbH - License: GNU General Public License v2
-# This file is part of Checkmk (https://checkmk.com). It is subject to the terms and
-# conditions defined in the file COPYING, which is part of this source code package.
-
 # yapf: disable
-# type: ignore
-
 
 checkname = 'mssql_tablespaces'
 
@@ -14,7 +6,7 @@
 info = [
     ['MSSQL_SQLEXPRESS', 'master', '5.25', 'MB', '1.59', 'MB', '2464',
      'KB', '1096', 'KB', '1024', 'KB', '344', 'KB'],
-    ['MSSQL_Katze', 'Kitty'] + ['-'] * 12 + 'ERROR: Kitty ist auf die Nase gefallen!'.split(' '),
+    ['MSSQL_Katze', 'Kitty'] + ['-'] * 12 + ['ERROR: Kitty ist auf die Nase gefallen!'],
 ]
 
 
@@ -33,18 +25,6 @@
             (0, 'Unallocated space: 1.59 MB, 30.29%', [('unallocated', 1667235.84, None, None, None, None)]),
             (0, 'Reserved space: 2.41 MB, 45.83%', [('reserved', 2523136.0, None, None, None, None)]),
             (0, 'Data: 1.07 MB, 20.39%', [('data', 1122304.0, None, None, None, None)]),
-<<<<<<< HEAD
-            (0, 'Indexes: 1.00 MB, 19.05%', [('indexes', 1048576.0, None, None, None, None)]),
-            (0, 'Unused: 344.00 kB, 6.4%', [('unused', 352256.0, None, None, None, None)]),
-        ]),
-        ('MSSQL_SQLEXPRESS master', {"size": (3*1024**2, 6*1024**2)}, [
-            (1, 'Size: 5.25 MB (warn/crit at 3.00 MB/6.00 MB)', [('size', 5505024.0, 3*1024**2, 6*1024**2, None, None)]),
-            (0, 'Unallocated space: 1.59 MB, 30.29%', [('unallocated', 1667235.84, None, None, None, None)]),
-            (0, 'Reserved space: 2.41 MB, 45.83%', [('reserved', 2523136.0, None, None, None, None)]),
-            (0, 'Data: 1.07 MB, 20.39%', [('data', 1122304.0, None, None, None, None)]),
-            (0, 'Indexes: 1.00 MB, 19.05%', [('indexes', 1048576.0, None, None, None, None)]),
-            (0, 'Unused: 344.00 kB, 6.4%', [('unused', 352256.0, None, None, None, None)]),
-=======
             (0, 'Indexes: 1 MB, 19.05%', [('indexes', 1048576.0, None, None, None, None)]),
             (0, 'Unused: 344 kB, 6.4%', [('unused', 352256.0, None, None, None, None)]),
         ]),
@@ -55,7 +35,6 @@
             (0, 'Data: 1.07 MB, 20.39%', [('data', 1122304.0, None, None, None, None)]),
             (0, 'Indexes: 1 MB, 19.05%', [('indexes', 1048576.0, None, None, None, None)]),
             (0, 'Unused: 344 kB, 6.4%', [('unused', 352256.0, None, None, None, None)]),
->>>>>>> 75a18bda
         ]),
         ('MSSQL_Katze Kitty', {}, [
             (2, 'Kitty ist auf die Nase gefallen!'),
