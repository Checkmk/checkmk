--- conflicted
+++ resolved
@@ -1,139 +1,30 @@
-#!/usr/bin/env python3
-# -*- encoding: utf-8 -*-
-# Copyright (C) 2019 tribe29 GmbH - License: GNU General Public License v2
-# This file is part of Checkmk (https://checkmk.com). It is subject to the terms and
-# conditions defined in the file COPYING, which is part of this source code package.
-
 # yapf: disable
-# type: ignore
 checkname = 'netapp_api_luns'
 
-info = [
-    [
-        'lun /vol/iscsi_crm_dblogs/crm_dblogs_lu01', 'read-only false',
-        'size 644286182400', 'vserver ISCSI_CRM', 'size-used 538924421120',
-        'online true', 'volume iscsi_crm_dblogs'
-    ],
-    [
-        'lun /vol/iscsi_crm_dbprod/crm_dbprod_lu01', 'read-only false',
-        'size 2638883681280', 'vserver ISCSI_CRM', 'size-used 2362467872768',
-        'online true', 'volume iscsi_crm_dbprod'
-    ],
-    [
-        'lun /vol/iscsi_crm_dbtemp/crm_dbtemp_lu01', 'read-only false',
-        'size 697997260800', 'vserver ISCSI_CRM', 'size-used 582014812160',
-        'online true', 'volume iscsi_crm_dbtemp'
-    ],
-    [
-        'lun /vol/iscsi_nice_db/nice_db_lun', 'read-only false',
-        'size 644286182400', 'vserver ISCSI_NICE_NOVO',
-        'size-used 435543142400', 'online true', 'volume iscsi_nice_db'
-    ]
-]
+info = [[
+    'lun /vol/iscsi_crm_dblogs/crm_dblogs_lu01', 'read-only false', 'size 644286182400',
+    'vserver ISCSI_CRM', 'size-used 538924421120', 'online true', 'volume iscsi_crm_dblogs'
+],
+        [
+            'lun /vol/iscsi_crm_dbprod/crm_dbprod_lu01', 'read-only false', 'size 2638883681280',
+            'vserver ISCSI_CRM', 'size-used 2362467872768', 'online true', 'volume iscsi_crm_dbprod'
+        ],
+        [
+            'lun /vol/iscsi_crm_dbtemp/crm_dbtemp_lu01', 'read-only false', 'size 697997260800',
+            'vserver ISCSI_CRM', 'size-used 582014812160', 'online true', 'volume iscsi_crm_dbtemp'
+        ],
+        [
+            'lun /vol/iscsi_nice_db/nice_db_lun', 'read-only false', 'size 644286182400',
+            'vserver ISCSI_NICE_NOVO', 'size-used 435543142400', 'online true',
+            'volume iscsi_nice_db'
+        ]]
 
 discovery = {
-    '': [
-        ('crm_dblogs_lu01', {}), ('crm_dbprod_lu01', {}),
-        ('crm_dbtemp_lu01', {}), ('nice_db_lun', {})
-    ]
+    '': [('crm_dblogs_lu01', {}), ('crm_dbprod_lu01', {}), ('crm_dbtemp_lu01', {}),
+         ('nice_db_lun', {})]
 }
 
 checks = {
-<<<<<<< HEAD
-    '': [
-        (
-            'crm_dblogs_lu01', {
-                'levels': (80.0, 90.0),
-                'trend_range': 24,
-                'trend_perfdata': True,
-                'read_only': False
-            }, [
-                (
-                    1, '83.65% used (501.91 of 600.04 GB)', [
-                        (
-                            'fs_used', 513958.37890625, 491551.34765625,
-                            552995.2661132812, 0, 614439.1845703125
-                        ),
-                        ('fs_size', 614439.1845703125, None, None, None, None),
-                        (
-                            'fs_used_percent', 83.64674516415641, None, None,
-                            None, None
-                        )
-                    ]
-                )
-            ]
-        ),
-        (
-            'crm_dbprod_lu01', {
-                'levels': (80.0, 90.0),
-                'trend_range': 24,
-                'trend_perfdata': True,
-                'read_only': False
-            }, [
-                (
-                    1, '89.53% used (2.15 of 2.40 TB)', [
-                        (
-                            'fs_used', 2253024.93359375, 2013308.47265625,
-                            2264972.0317382812, 0, 2516635.5908203125
-                        ),
-                        (
-                            'fs_size', 2516635.5908203125, None, None, None,
-                            None
-                        ),
-                        (
-                            'fs_used_percent', 89.52527500651625, None, None,
-                            None, None
-                        )
-                    ]
-                )
-            ]
-        ),
-        (
-            'crm_dbtemp_lu01', {
-                'levels': (80.0, 90.0),
-                'trend_range': 24,
-                'trend_perfdata': True,
-                'read_only': False
-            }, [
-                (
-                    1, '83.38% used (542.04 of 650.06 GB)', [
-                        (
-                            'fs_used', 555052.578125, 532529.6484375,
-                            599095.8544921875, 0, 665662.060546875
-                        ),
-                        ('fs_size', 665662.060546875, None, None, None, None),
-                        (
-                            'fs_used_percent', 83.38353813780468, None, None,
-                            None, None
-                        )
-                    ]
-                )
-            ]
-        ),
-        (
-            'nice_db_lun', {
-                'levels': (80.0, 90.0),
-                'trend_range': 24,
-                'trend_perfdata': True,
-                'read_only': False
-            }, [
-                (
-                    0, '67.6% used (405.63 of 600.04 GB)', [
-                        (
-                            'fs_used', 415366.30859375, 491551.34765625,
-                            552995.2661132812, 0, 614439.1845703125
-                        ),
-                        ('fs_size', 614439.1845703125, None, None, None, None),
-                        (
-                            'fs_used_percent', 67.60088207659193, None, None,
-                            None, None
-                        )
-                    ]
-                )
-            ]
-        )
-    ]
-=======
     '': [('crm_dblogs_lu01', {
         'read_only': False,
         'trend_range': 24,
@@ -174,5 +65,4 @@
                 614439.1845703125), ('fs_size', 614439.1845703125, None, None, None, None),
                ('growth', 0.0, None, None, None, None),
                ('trend', 0, None, None, 0, 25601.632690429688)])])]
->>>>>>> 75a18bda
 }