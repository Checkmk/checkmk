#!/usr/bin/env python3
# -*- encoding: utf-8 -*-
# Copyright (C) 2019 tribe29 GmbH - License: GNU General Public License v2
# This file is part of Checkmk (https://checkmk.com). It is subject to the terms and
# conditions defined in the file COPYING, which is part of this source code package.

# yapf: disable
# type: ignore
checkname = 'netapp_api_qtree_quota'

info = [
    [
        'quota fd-content-db', 'quota-type tree', 'disk-limit 52428800',
        'volume vol_bronze1_cifs', 'disk-used 24430212'
    ],
    [
        'quota fd-interface-BPROD', 'quota-type tree', 'disk-limit 15728640',
        'volume vol_bronze1_cifs', 'disk-used 5241944'
    ],
    [
        'quota fd-interface-LEGACY', 'quota-type tree', 'disk-limit 10485760',
        'volume vol_bronze1_cifs', 'disk-used 4720520'
    ],
    [
        'quota fd-interface-BTEST', 'quota-type tree', 'disk-limit 10485760',
        'volume vol_bronze1_cifs', 'disk-used 4752'
    ],
    [
        'quota fd-interface-TCLONE', 'quota-type tree', 'disk-limit 10485760',
        'volume vol_bronze1_cifs', 'disk-used 6487460'
    ],
    [
        'quota fd-interface-BCLONE', 'quota-type tree', 'disk-limit 5242880',
        'volume vol_bronze1_cifs', 'disk-used 43884'
    ],
    [
        'quota fd-interface-BOFA', 'quota-type tree', 'disk-limit 5242880',
        'volume vol_bronze1_cifs', 'disk-used 963468'
    ],
    [
        'quota fd-interface-BRM', 'quota-type tree', 'disk-limit 1048576',
        'volume vol_bronze1_cifs', 'disk-used 96'
    ],
    [
        'quota jiraarchiv', 'quota-type tree', 'disk-limit 52428800',
        'volume vol_bronze1_cifs', 'disk-used 583932'
    ],
    [
        'quota CP-SOC_Malware', 'quota-type tree', 'disk-limit 10485760',
        'volume vol_bronze1_cifs', 'disk-used 148096'
    ],
    [
        'quota CP-SOC_Dokumente', 'quota-type tree', 'disk-limit 10485760',
        'volume vol_bronze1_cifs', 'disk-used 2013628'
    ],
    [
        'quota FD-MIS-Drop$', 'quota-type tree', 'disk-limit 31457280',
        'volume vol_bronze1_cifs', 'disk-used 1580324'
    ]
]

discovery = {
    '': [
        ('CP-SOC_Dokumente', {}), ('CP-SOC_Malware', {}), ('FD-MIS-Drop$', {}),
        ('fd-content-db', {}), ('fd-interface-BCLONE', {}),
        ('fd-interface-BOFA', {}), ('fd-interface-BPROD', {}),
        ('fd-interface-BRM', {}), ('fd-interface-BTEST', {}),
        ('fd-interface-LEGACY', {}), ('fd-interface-TCLONE', {}),
        ('jiraarchiv', {})
    ]
}

checks = {
<<<<<<< HEAD
    '': [
        (
            'CP-SOC_Dokumente', {
                'levels': (80.0, 90.0),
                'magic_normsize': 20,
                'levels_low': (50.0, 60.0),
                'trend_range': 24,
                'trend_perfdata': True,
                'show_levels': 'onmagic',
                'inodes_levels': (10.0, 5.0),
                'show_inodes': 'onlow',
                'show_reserved': False
            }, [
                (
                    0, '19.2% used (1.92 of 10.00 GB)', [
                        ('fs_used', 1966.43359375, 8192.0, 9216.0, 0, 10240.0),
                        ('fs_size', 10240.0, None, None, None, None),
                        (
                            'fs_used_percent', 19.203453063964844, None, None,
                            None, None
                        )
                    ]
                )
            ]
        ),
        (
            'CP-SOC_Malware', {
                'levels': (80.0, 90.0),
                'magic_normsize': 20,
                'levels_low': (50.0, 60.0),
                'trend_range': 24,
                'trend_perfdata': True,
                'show_levels': 'onmagic',
                'inodes_levels': (10.0, 5.0),
                'show_inodes': 'onlow',
                'show_reserved': False
            }, [
                (
                    0, '1.41% used (144.62 MB of 10.00 GB)', [
                        ('fs_used', 144.625, 8192.0, 9216.0, 0, 10240.0),
                        ('fs_size', 10240.0, None, None, None, None),
                        (
                            'fs_used_percent', 1.412353515625, None, None,
                            None, None
                        )
                    ]
                )
            ]
        ),
        (
            'FD-MIS-Drop$', {
                'levels': (80.0, 90.0),
                'magic_normsize': 20,
                'levels_low': (50.0, 60.0),
                'trend_range': 24,
                'trend_perfdata': True,
                'show_levels': 'onmagic',
                'inodes_levels': (10.0, 5.0),
                'show_inodes': 'onlow',
                'show_reserved': False
            }, [
                (
                    0, '5.02% used (1.51 of 30.00 GB)', [
                        (
                            'fs_used', 1543.28515625, 24576.0, 27648.0, 0,
                            30720.0
                        ), ('fs_size', 30720.0, None, None, None, None),
                        (
                            'fs_used_percent', 5.023714701334636, None, None,
                            None, None
                        )
                    ]
                )
            ]
        ),
        (
            'fd-content-db', {
                'levels': (80.0, 90.0),
                'magic_normsize': 20,
                'levels_low': (50.0, 60.0),
                'trend_range': 24,
                'trend_perfdata': True,
                'show_levels': 'onmagic',
                'inodes_levels': (10.0, 5.0),
                'show_inodes': 'onlow',
                'show_reserved': False
            }, [
                (
                    0, '46.6% used (23.30 of 50.00 GB)', [
                        (
                            'fs_used', 23857.62890625, 40960.0, 46080.0, 0,
                            51200.0
                        ), ('fs_size', 51200.0, None, None, None, None),
                        (
                            'fs_used_percent', 46.59693145751953, None, None,
                            None, None
                        )
                    ]
                )
            ]
        ),
        (
            'fd-interface-BCLONE', {
                'levels': (80.0, 90.0),
                'magic_normsize': 20,
                'levels_low': (50.0, 60.0),
                'trend_range': 24,
                'trend_perfdata': True,
                'show_levels': 'onmagic',
                'inodes_levels': (10.0, 5.0),
                'show_inodes': 'onlow',
                'show_reserved': False
            }, [
                (
                    0, '0.84% used (42.86 MB of 5.00 GB)', [
                        ('fs_used', 42.85546875, 4096.0, 4608.0, 0, 5120.0),
                        ('fs_size', 5120.0, None, None, None, None),
                        (
                            'fs_used_percent', 0.8370208740234375, None, None,
                            None, None
                        )
                    ]
                )
            ]
        ),
        (
            'fd-interface-BOFA', {
                'levels': (80.0, 90.0),
                'magic_normsize': 20,
                'levels_low': (50.0, 60.0),
                'trend_range': 24,
                'trend_perfdata': True,
                'show_levels': 'onmagic',
                'inodes_levels': (10.0, 5.0),
                'show_inodes': 'onlow',
                'show_reserved': False
            }, [
                (
                    0, '18.38% used (940.89 MB of 5.00 GB)', [
                        ('fs_used', 940.88671875, 4096.0, 4608.0, 0, 5120.0),
                        ('fs_size', 5120.0, None, None, None, None),
                        (
                            'fs_used_percent', 18.376693725585938, None, None,
                            None, None
                        )
                    ]
                )
            ]
        ),
        (
            'fd-interface-BPROD', {
                'levels': (80.0, 90.0),
                'magic_normsize': 20,
                'levels_low': (50.0, 60.0),
                'trend_range': 24,
                'trend_perfdata': True,
                'show_levels': 'onmagic',
                'inodes_levels': (10.0, 5.0),
                'show_inodes': 'onlow',
                'show_reserved': False
            }, [
                (
                    0, '33.33% used (5.00 of 15.00 GB)', [
                        (
                            'fs_used', 5119.0859375, 12288.0, 13824.0, 0,
                            15360.0
                        ), ('fs_size', 15360.0, None, None, None, None),
                        (
                            'fs_used_percent', 33.32738240559896, None, None,
                            None, None
                        )
                    ]
                )
            ]
        ),
        (
            'fd-interface-BRM', {
                'levels': (80.0, 90.0),
                'magic_normsize': 20,
                'levels_low': (50.0, 60.0),
                'trend_range': 24,
                'trend_perfdata': True,
                'show_levels': 'onmagic',
                'inodes_levels': (10.0, 5.0),
                'show_inodes': 'onlow',
                'show_reserved': False
            }, [
                (
                    0, '0.009% used (96.00 kB of 1.00 GB)', [
                        ('fs_used', 0.09375, 819.2, 921.6, 0, 1024.0),
                        ('fs_size', 1024.0, None, None, None, None),
                        (
                            'fs_used_percent', 0.0091552734375, None, None,
                            None, None
                        )
                    ]
                )
            ]
        ),
        (
            'fd-interface-BTEST', {
                'levels': (80.0, 90.0),
                'magic_normsize': 20,
                'levels_low': (50.0, 60.0),
                'trend_range': 24,
                'trend_perfdata': True,
                'show_levels': 'onmagic',
                'inodes_levels': (10.0, 5.0),
                'show_inodes': 'onlow',
                'show_reserved': False
            }, [
                (
                    0, '0.05% used (4.64 MB of 10.00 GB)', [
                        ('fs_used', 4.640625, 8192.0, 9216.0, 0, 10240.0),
                        ('fs_size', 10240.0, None, None, None, None),
                        (
                            'fs_used_percent', 0.045318603515625, None, None,
                            None, None
                        )
                    ]
                )
            ]
        ),
        (
            'fd-interface-LEGACY', {
                'levels': (80.0, 90.0),
                'magic_normsize': 20,
                'levels_low': (50.0, 60.0),
                'trend_range': 24,
                'trend_perfdata': True,
                'show_levels': 'onmagic',
                'inodes_levels': (10.0, 5.0),
                'show_inodes': 'onlow',
                'show_reserved': False
            }, [
                (
                    0, '45.02% used (4.50 of 10.00 GB)', [
                        ('fs_used', 4609.8828125, 8192.0, 9216.0, 0, 10240.0),
                        ('fs_size', 10240.0, None, None, None, None),
                        (
                            'fs_used_percent', 45.01838684082031, None, None,
                            None, None
                        )
                    ]
                )
            ]
        ),
        (
            'fd-interface-TCLONE', {
                'levels': (80.0, 90.0),
                'magic_normsize': 20,
                'levels_low': (50.0, 60.0),
                'trend_range': 24,
                'trend_perfdata': True,
                'show_levels': 'onmagic',
                'inodes_levels': (10.0, 5.0),
                'show_inodes': 'onlow',
                'show_reserved': False
            }, [
                (
                    0, '61.87% used (6.19 of 10.00 GB)', [
                        ('fs_used', 6335.41015625, 8192.0, 9216.0, 0, 10240.0),
                        ('fs_size', 10240.0, None, None, None, None),
                        (
                            'fs_used_percent', 61.869239807128906, None, None,
                            None, None
                        )
                    ]
                )
            ]
        ),
        (
            'jiraarchiv', {
                'levels': (80.0, 90.0),
                'magic_normsize': 20,
                'levels_low': (50.0, 60.0),
                'trend_range': 24,
                'trend_perfdata': True,
                'show_levels': 'onmagic',
                'inodes_levels': (10.0, 5.0),
                'show_inodes': 'onlow',
                'show_reserved': False
            }, [
                (
                    0, '1.11% used (570.25 MB of 50.00 GB)', [
                        (
                            'fs_used', 570.24609375, 40960.0, 46080.0, 0,
                            51200.0
                        ), ('fs_size', 51200.0, None, None, None, None),
                        (
                            'fs_used_percent', 1.1137619018554688, None, None,
                            None, None
                        )
                    ]
                )
            ]
        )
    ]
=======
    '': [('CP-SOC_Dokumente', {
        'trend_range': 24,
        'show_levels': 'onmagic',
        'inodes_levels': (10.0, 5.0),
        'magic_normsize': 20,
        'show_inodes': 'onlow',
        'levels': (80.0, 90.0),
        'show_reserved': False,
        'levels_low': (50.0, 60.0),
        'trend_perfdata': True
    }, [(0, '19.2% used (1.92 of 10 GB), trend: 0 B / 24 hours',
         [('CP-SOC_Dokumente', 1966.43359375, 8192.0, 9216.0, 0, 10240.0),
          ('fs_size', 10240.0, None, None, None, None), ('growth', 0.0, None, None, None, None),
          ('trend', 0, None, None, 0, 426.6666666666667)])]),
         ('CP-SOC_Malware', {
             'trend_range': 24,
             'show_levels': 'onmagic',
             'inodes_levels': (10.0, 5.0),
             'magic_normsize': 20,
             'show_inodes': 'onlow',
             'levels': (80.0, 90.0),
             'show_reserved': False,
             'levels_low': (50.0, 60.0),
             'trend_perfdata': True
         }, [(0, '1.41% used (144.62 MB of 10 GB), trend: 0 B / 24 hours',
              [('CP-SOC_Malware', 144.625, 8192.0, 9216.0, 0, 10240.0),
               ('fs_size', 10240.0, None, None, None, None), ('growth', 0.0, None, None, None,
                                                              None),
               ('trend', 0, None, None, 0, 426.6666666666667)])]),
         ('FD-MIS-Drop$', {
             'trend_range': 24,
             'show_levels': 'onmagic',
             'inodes_levels': (10.0, 5.0),
             'magic_normsize': 20,
             'show_inodes': 'onlow',
             'levels': (80.0, 90.0),
             'show_reserved': False,
             'levels_low': (50.0, 60.0),
             'trend_perfdata': True
         }, [(0, '5.02% used (1.51 of 30 GB), trend: 0 B / 24 hours',
              [('FD-MIS-Drop$', 1543.28515625, 24576.0, 27648.0, 0, 30720.0),
               ('fs_size', 30720.0, None, None, None, None), ('growth', 0.0, None, None, None,
                                                              None),
               ('trend', 0, None, None, 0, 1280.0)])]),
         ('fd-content-db', {
             'trend_range': 24,
             'show_levels': 'onmagic',
             'inodes_levels': (10.0, 5.0),
             'magic_normsize': 20,
             'show_inodes': 'onlow',
             'levels': (80.0, 90.0),
             'show_reserved': False,
             'levels_low': (50.0, 60.0),
             'trend_perfdata': True
         }, [(0, '46.6% used (23.3 of 50 GB), trend: 0 B / 24 hours',
              [('fd-content-db', 23857.62890625, 40960.0, 46080.0, 0, 51200.0),
               ('fs_size', 51200.0, None, None, None, None), ('growth', 0.0, None, None, None,
                                                              None),
               ('trend', 0, None, None, 0, 2133.3333333333335)])]),
         ('fd-interface-BCLONE', {
             'trend_range': 24,
             'show_levels': 'onmagic',
             'inodes_levels': (10.0, 5.0),
             'magic_normsize': 20,
             'show_inodes': 'onlow',
             'levels': (80.0, 90.0),
             'show_reserved': False,
             'levels_low': (50.0, 60.0),
             'trend_perfdata': True
         }, [(0, '0.84% used (42.86 MB of 5 GB), trend: 0 B / 24 hours',
              [('fd-interface-BCLONE', 42.85546875, 4096.0, 4608.0, 0, 5120.0),
               ('fs_size', 5120.0, None, None, None, None), ('growth', 0.0, None, None, None, None),
               ('trend', 0, None, None, 0, 213.33333333333334)])]),
         ('fd-interface-BOFA', {
             'trend_range': 24,
             'show_levels': 'onmagic',
             'inodes_levels': (10.0, 5.0),
             'magic_normsize': 20,
             'show_inodes': 'onlow',
             'levels': (80.0, 90.0),
             'show_reserved': False,
             'levels_low': (50.0, 60.0),
             'trend_perfdata': True
         }, [(0, '18.38% used (940.89 MB of 5 GB), trend: 0 B / 24 hours',
              [('fd-interface-BOFA', 940.88671875, 4096.0, 4608.0, 0, 5120.0),
               ('fs_size', 5120.0, None, None, None, None), ('growth', 0.0, None, None, None, None),
               ('trend', 0, None, None, 0, 213.33333333333334)])]),
         ('fd-interface-BPROD', {
             'trend_range': 24,
             'show_levels': 'onmagic',
             'inodes_levels': (10.0, 5.0),
             'magic_normsize': 20,
             'show_inodes': 'onlow',
             'levels': (80.0, 90.0),
             'show_reserved': False,
             'levels_low': (50.0, 60.0),
             'trend_perfdata': True
         }, [(0, '33.33% used (5 of 15 GB), trend: 0 B / 24 hours',
              [('fd-interface-BPROD', 5119.0859375, 12288.0, 13824.0, 0, 15360.0),
               ('fs_size', 15360.0, None, None, None, None), ('growth', 0.0, None, None, None,
                                                              None),
               ('trend', 0, None, None, 0, 640.0)])]),
         ('fd-interface-BRM', {
             'trend_range': 24,
             'show_levels': 'onmagic',
             'inodes_levels': (10.0, 5.0),
             'magic_normsize': 20,
             'show_inodes': 'onlow',
             'levels': (80.0, 90.0),
             'show_reserved': False,
             'levels_low': (50.0, 60.0),
             'trend_perfdata': True
         }, [(0, '0.009% used (96 kB of 1 GB), trend: 0 B / 24 hours',
              [('fd-interface-BRM', 0.09375, 819.2, 921.6, 0, 1024.0),
               ('fs_size', 1024.0, None, None, None, None), ('growth', 0.0, None, None, None, None),
               ('trend', 0, None, None, 0, 42.666666666666664)])]),
         ('fd-interface-BTEST', {
             'trend_range': 24,
             'show_levels': 'onmagic',
             'inodes_levels': (10.0, 5.0),
             'magic_normsize': 20,
             'show_inodes': 'onlow',
             'levels': (80.0, 90.0),
             'show_reserved': False,
             'levels_low': (50.0, 60.0),
             'trend_perfdata': True
         }, [(0, '0.05% used (4.64 MB of 10 GB), trend: 0 B / 24 hours',
              [('fd-interface-BTEST', 4.640625, 8192.0, 9216.0, 0, 10240.0),
               ('fs_size', 10240.0, None, None, None, None), ('growth', 0.0, None, None, None,
                                                              None),
               ('trend', 0, None, None, 0, 426.6666666666667)])]),
         ('fd-interface-LEGACY', {
             'trend_range': 24,
             'show_levels': 'onmagic',
             'inodes_levels': (10.0, 5.0),
             'magic_normsize': 20,
             'show_inodes': 'onlow',
             'levels': (80.0, 90.0),
             'show_reserved': False,
             'levels_low': (50.0, 60.0),
             'trend_perfdata': True
         }, [(0, '45.02% used (4.5 of 10 GB), trend: 0 B / 24 hours',
              [('fd-interface-LEGACY', 4609.8828125, 8192.0, 9216.0, 0, 10240.0),
               ('fs_size', 10240.0, None, None, None, None), ('growth', 0.0, None, None, None,
                                                              None),
               ('trend', 0, None, None, 0, 426.6666666666667)])]),
         ('fd-interface-TCLONE', {
             'trend_range': 24,
             'show_levels': 'onmagic',
             'inodes_levels': (10.0, 5.0),
             'magic_normsize': 20,
             'show_inodes': 'onlow',
             'levels': (80.0, 90.0),
             'show_reserved': False,
             'levels_low': (50.0, 60.0),
             'trend_perfdata': True
         }, [(0, '61.87% used (6.19 of 10 GB), trend: 0 B / 24 hours',
              [('fd-interface-TCLONE', 6335.41015625, 8192.0, 9216.0, 0, 10240.0),
               ('fs_size', 10240.0, None, None, None, None), ('growth', 0.0, None, None, None,
                                                              None),
               ('trend', 0, None, None, 0, 426.6666666666667)])]),
         ('jiraarchiv', {
             'trend_range': 24,
             'show_levels': 'onmagic',
             'inodes_levels': (10.0, 5.0),
             'magic_normsize': 20,
             'show_inodes': 'onlow',
             'levels': (80.0, 90.0),
             'show_reserved': False,
             'levels_low': (50.0, 60.0),
             'trend_perfdata': True
         }, [(0, '1.11% used (570.25 MB of 50 GB), trend: 0 B / 24 hours',
              [('jiraarchiv', 570.24609375, 40960.0, 46080.0, 0, 51200.0),
               ('fs_size', 51200.0, None, None, None, None), ('growth', 0.0, None, None, None,
                                                              None),
               ('trend', 0, None, None, 0, 2133.3333333333335)])])]
>>>>>>> 75a18bda
}<|MERGE_RESOLUTION|>--- conflicted
+++ resolved
@@ -1,376 +1,63 @@
-#!/usr/bin/env python3
-# -*- encoding: utf-8 -*-
-# Copyright (C) 2019 tribe29 GmbH - License: GNU General Public License v2
-# This file is part of Checkmk (https://checkmk.com). It is subject to the terms and
-# conditions defined in the file COPYING, which is part of this source code package.
-
 # yapf: disable
-# type: ignore
 checkname = 'netapp_api_qtree_quota'
 
-info = [
-    [
-        'quota fd-content-db', 'quota-type tree', 'disk-limit 52428800',
-        'volume vol_bronze1_cifs', 'disk-used 24430212'
-    ],
-    [
-        'quota fd-interface-BPROD', 'quota-type tree', 'disk-limit 15728640',
-        'volume vol_bronze1_cifs', 'disk-used 5241944'
-    ],
-    [
-        'quota fd-interface-LEGACY', 'quota-type tree', 'disk-limit 10485760',
-        'volume vol_bronze1_cifs', 'disk-used 4720520'
-    ],
-    [
-        'quota fd-interface-BTEST', 'quota-type tree', 'disk-limit 10485760',
-        'volume vol_bronze1_cifs', 'disk-used 4752'
-    ],
-    [
-        'quota fd-interface-TCLONE', 'quota-type tree', 'disk-limit 10485760',
-        'volume vol_bronze1_cifs', 'disk-used 6487460'
-    ],
-    [
-        'quota fd-interface-BCLONE', 'quota-type tree', 'disk-limit 5242880',
-        'volume vol_bronze1_cifs', 'disk-used 43884'
-    ],
-    [
-        'quota fd-interface-BOFA', 'quota-type tree', 'disk-limit 5242880',
-        'volume vol_bronze1_cifs', 'disk-used 963468'
-    ],
-    [
-        'quota fd-interface-BRM', 'quota-type tree', 'disk-limit 1048576',
-        'volume vol_bronze1_cifs', 'disk-used 96'
-    ],
-    [
-        'quota jiraarchiv', 'quota-type tree', 'disk-limit 52428800',
-        'volume vol_bronze1_cifs', 'disk-used 583932'
-    ],
-    [
-        'quota CP-SOC_Malware', 'quota-type tree', 'disk-limit 10485760',
-        'volume vol_bronze1_cifs', 'disk-used 148096'
-    ],
-    [
-        'quota CP-SOC_Dokumente', 'quota-type tree', 'disk-limit 10485760',
-        'volume vol_bronze1_cifs', 'disk-used 2013628'
-    ],
-    [
-        'quota FD-MIS-Drop$', 'quota-type tree', 'disk-limit 31457280',
-        'volume vol_bronze1_cifs', 'disk-used 1580324'
-    ]
-]
+info = [[
+    'quota fd-content-db', 'quota-type tree', 'disk-limit 52428800', 'volume vol_bronze1_cifs',
+    'disk-used 24430212'
+],
+        [
+            'quota fd-interface-BPROD', 'quota-type tree', 'disk-limit 15728640',
+            'volume vol_bronze1_cifs', 'disk-used 5241944'
+        ],
+        [
+            'quota fd-interface-LEGACY', 'quota-type tree', 'disk-limit 10485760',
+            'volume vol_bronze1_cifs', 'disk-used 4720520'
+        ],
+        [
+            'quota fd-interface-BTEST', 'quota-type tree', 'disk-limit 10485760',
+            'volume vol_bronze1_cifs', 'disk-used 4752'
+        ],
+        [
+            'quota fd-interface-TCLONE', 'quota-type tree', 'disk-limit 10485760',
+            'volume vol_bronze1_cifs', 'disk-used 6487460'
+        ],
+        [
+            'quota fd-interface-BCLONE', 'quota-type tree', 'disk-limit 5242880',
+            'volume vol_bronze1_cifs', 'disk-used 43884'
+        ],
+        [
+            'quota fd-interface-BOFA', 'quota-type tree', 'disk-limit 5242880',
+            'volume vol_bronze1_cifs', 'disk-used 963468'
+        ],
+        [
+            'quota fd-interface-BRM', 'quota-type tree', 'disk-limit 1048576',
+            'volume vol_bronze1_cifs', 'disk-used 96'
+        ],
+        [
+            'quota jiraarchiv', 'quota-type tree', 'disk-limit 52428800', 'volume vol_bronze1_cifs',
+            'disk-used 583932'
+        ],
+        [
+            'quota CP-SOC_Malware', 'quota-type tree', 'disk-limit 10485760',
+            'volume vol_bronze1_cifs', 'disk-used 148096'
+        ],
+        [
+            'quota CP-SOC_Dokumente', 'quota-type tree', 'disk-limit 10485760',
+            'volume vol_bronze1_cifs', 'disk-used 2013628'
+        ],
+        [
+            'quota FD-MIS-Drop$', 'quota-type tree', 'disk-limit 31457280',
+            'volume vol_bronze1_cifs', 'disk-used 1580324'
+        ]]
 
 discovery = {
-    '': [
-        ('CP-SOC_Dokumente', {}), ('CP-SOC_Malware', {}), ('FD-MIS-Drop$', {}),
-        ('fd-content-db', {}), ('fd-interface-BCLONE', {}),
-        ('fd-interface-BOFA', {}), ('fd-interface-BPROD', {}),
-        ('fd-interface-BRM', {}), ('fd-interface-BTEST', {}),
-        ('fd-interface-LEGACY', {}), ('fd-interface-TCLONE', {}),
-        ('jiraarchiv', {})
-    ]
+    '': [('CP-SOC_Dokumente', {}), ('CP-SOC_Malware', {}), ('FD-MIS-Drop$', {}),
+         ('fd-content-db', {}), ('fd-interface-BCLONE', {}), ('fd-interface-BOFA', {}),
+         ('fd-interface-BPROD', {}), ('fd-interface-BRM', {}), ('fd-interface-BTEST', {}),
+         ('fd-interface-LEGACY', {}), ('fd-interface-TCLONE', {}), ('jiraarchiv', {})]
 }
 
 checks = {
-<<<<<<< HEAD
-    '': [
-        (
-            'CP-SOC_Dokumente', {
-                'levels': (80.0, 90.0),
-                'magic_normsize': 20,
-                'levels_low': (50.0, 60.0),
-                'trend_range': 24,
-                'trend_perfdata': True,
-                'show_levels': 'onmagic',
-                'inodes_levels': (10.0, 5.0),
-                'show_inodes': 'onlow',
-                'show_reserved': False
-            }, [
-                (
-                    0, '19.2% used (1.92 of 10.00 GB)', [
-                        ('fs_used', 1966.43359375, 8192.0, 9216.0, 0, 10240.0),
-                        ('fs_size', 10240.0, None, None, None, None),
-                        (
-                            'fs_used_percent', 19.203453063964844, None, None,
-                            None, None
-                        )
-                    ]
-                )
-            ]
-        ),
-        (
-            'CP-SOC_Malware', {
-                'levels': (80.0, 90.0),
-                'magic_normsize': 20,
-                'levels_low': (50.0, 60.0),
-                'trend_range': 24,
-                'trend_perfdata': True,
-                'show_levels': 'onmagic',
-                'inodes_levels': (10.0, 5.0),
-                'show_inodes': 'onlow',
-                'show_reserved': False
-            }, [
-                (
-                    0, '1.41% used (144.62 MB of 10.00 GB)', [
-                        ('fs_used', 144.625, 8192.0, 9216.0, 0, 10240.0),
-                        ('fs_size', 10240.0, None, None, None, None),
-                        (
-                            'fs_used_percent', 1.412353515625, None, None,
-                            None, None
-                        )
-                    ]
-                )
-            ]
-        ),
-        (
-            'FD-MIS-Drop$', {
-                'levels': (80.0, 90.0),
-                'magic_normsize': 20,
-                'levels_low': (50.0, 60.0),
-                'trend_range': 24,
-                'trend_perfdata': True,
-                'show_levels': 'onmagic',
-                'inodes_levels': (10.0, 5.0),
-                'show_inodes': 'onlow',
-                'show_reserved': False
-            }, [
-                (
-                    0, '5.02% used (1.51 of 30.00 GB)', [
-                        (
-                            'fs_used', 1543.28515625, 24576.0, 27648.0, 0,
-                            30720.0
-                        ), ('fs_size', 30720.0, None, None, None, None),
-                        (
-                            'fs_used_percent', 5.023714701334636, None, None,
-                            None, None
-                        )
-                    ]
-                )
-            ]
-        ),
-        (
-            'fd-content-db', {
-                'levels': (80.0, 90.0),
-                'magic_normsize': 20,
-                'levels_low': (50.0, 60.0),
-                'trend_range': 24,
-                'trend_perfdata': True,
-                'show_levels': 'onmagic',
-                'inodes_levels': (10.0, 5.0),
-                'show_inodes': 'onlow',
-                'show_reserved': False
-            }, [
-                (
-                    0, '46.6% used (23.30 of 50.00 GB)', [
-                        (
-                            'fs_used', 23857.62890625, 40960.0, 46080.0, 0,
-                            51200.0
-                        ), ('fs_size', 51200.0, None, None, None, None),
-                        (
-                            'fs_used_percent', 46.59693145751953, None, None,
-                            None, None
-                        )
-                    ]
-                )
-            ]
-        ),
-        (
-            'fd-interface-BCLONE', {
-                'levels': (80.0, 90.0),
-                'magic_normsize': 20,
-                'levels_low': (50.0, 60.0),
-                'trend_range': 24,
-                'trend_perfdata': True,
-                'show_levels': 'onmagic',
-                'inodes_levels': (10.0, 5.0),
-                'show_inodes': 'onlow',
-                'show_reserved': False
-            }, [
-                (
-                    0, '0.84% used (42.86 MB of 5.00 GB)', [
-                        ('fs_used', 42.85546875, 4096.0, 4608.0, 0, 5120.0),
-                        ('fs_size', 5120.0, None, None, None, None),
-                        (
-                            'fs_used_percent', 0.8370208740234375, None, None,
-                            None, None
-                        )
-                    ]
-                )
-            ]
-        ),
-        (
-            'fd-interface-BOFA', {
-                'levels': (80.0, 90.0),
-                'magic_normsize': 20,
-                'levels_low': (50.0, 60.0),
-                'trend_range': 24,
-                'trend_perfdata': True,
-                'show_levels': 'onmagic',
-                'inodes_levels': (10.0, 5.0),
-                'show_inodes': 'onlow',
-                'show_reserved': False
-            }, [
-                (
-                    0, '18.38% used (940.89 MB of 5.00 GB)', [
-                        ('fs_used', 940.88671875, 4096.0, 4608.0, 0, 5120.0),
-                        ('fs_size', 5120.0, None, None, None, None),
-                        (
-                            'fs_used_percent', 18.376693725585938, None, None,
-                            None, None
-                        )
-                    ]
-                )
-            ]
-        ),
-        (
-            'fd-interface-BPROD', {
-                'levels': (80.0, 90.0),
-                'magic_normsize': 20,
-                'levels_low': (50.0, 60.0),
-                'trend_range': 24,
-                'trend_perfdata': True,
-                'show_levels': 'onmagic',
-                'inodes_levels': (10.0, 5.0),
-                'show_inodes': 'onlow',
-                'show_reserved': False
-            }, [
-                (
-                    0, '33.33% used (5.00 of 15.00 GB)', [
-                        (
-                            'fs_used', 5119.0859375, 12288.0, 13824.0, 0,
-                            15360.0
-                        ), ('fs_size', 15360.0, None, None, None, None),
-                        (
-                            'fs_used_percent', 33.32738240559896, None, None,
-                            None, None
-                        )
-                    ]
-                )
-            ]
-        ),
-        (
-            'fd-interface-BRM', {
-                'levels': (80.0, 90.0),
-                'magic_normsize': 20,
-                'levels_low': (50.0, 60.0),
-                'trend_range': 24,
-                'trend_perfdata': True,
-                'show_levels': 'onmagic',
-                'inodes_levels': (10.0, 5.0),
-                'show_inodes': 'onlow',
-                'show_reserved': False
-            }, [
-                (
-                    0, '0.009% used (96.00 kB of 1.00 GB)', [
-                        ('fs_used', 0.09375, 819.2, 921.6, 0, 1024.0),
-                        ('fs_size', 1024.0, None, None, None, None),
-                        (
-                            'fs_used_percent', 0.0091552734375, None, None,
-                            None, None
-                        )
-                    ]
-                )
-            ]
-        ),
-        (
-            'fd-interface-BTEST', {
-                'levels': (80.0, 90.0),
-                'magic_normsize': 20,
-                'levels_low': (50.0, 60.0),
-                'trend_range': 24,
-                'trend_perfdata': True,
-                'show_levels': 'onmagic',
-                'inodes_levels': (10.0, 5.0),
-                'show_inodes': 'onlow',
-                'show_reserved': False
-            }, [
-                (
-                    0, '0.05% used (4.64 MB of 10.00 GB)', [
-                        ('fs_used', 4.640625, 8192.0, 9216.0, 0, 10240.0),
-                        ('fs_size', 10240.0, None, None, None, None),
-                        (
-                            'fs_used_percent', 0.045318603515625, None, None,
-                            None, None
-                        )
-                    ]
-                )
-            ]
-        ),
-        (
-            'fd-interface-LEGACY', {
-                'levels': (80.0, 90.0),
-                'magic_normsize': 20,
-                'levels_low': (50.0, 60.0),
-                'trend_range': 24,
-                'trend_perfdata': True,
-                'show_levels': 'onmagic',
-                'inodes_levels': (10.0, 5.0),
-                'show_inodes': 'onlow',
-                'show_reserved': False
-            }, [
-                (
-                    0, '45.02% used (4.50 of 10.00 GB)', [
-                        ('fs_used', 4609.8828125, 8192.0, 9216.0, 0, 10240.0),
-                        ('fs_size', 10240.0, None, None, None, None),
-                        (
-                            'fs_used_percent', 45.01838684082031, None, None,
-                            None, None
-                        )
-                    ]
-                )
-            ]
-        ),
-        (
-            'fd-interface-TCLONE', {
-                'levels': (80.0, 90.0),
-                'magic_normsize': 20,
-                'levels_low': (50.0, 60.0),
-                'trend_range': 24,
-                'trend_perfdata': True,
-                'show_levels': 'onmagic',
-                'inodes_levels': (10.0, 5.0),
-                'show_inodes': 'onlow',
-                'show_reserved': False
-            }, [
-                (
-                    0, '61.87% used (6.19 of 10.00 GB)', [
-                        ('fs_used', 6335.41015625, 8192.0, 9216.0, 0, 10240.0),
-                        ('fs_size', 10240.0, None, None, None, None),
-                        (
-                            'fs_used_percent', 61.869239807128906, None, None,
-                            None, None
-                        )
-                    ]
-                )
-            ]
-        ),
-        (
-            'jiraarchiv', {
-                'levels': (80.0, 90.0),
-                'magic_normsize': 20,
-                'levels_low': (50.0, 60.0),
-                'trend_range': 24,
-                'trend_perfdata': True,
-                'show_levels': 'onmagic',
-                'inodes_levels': (10.0, 5.0),
-                'show_inodes': 'onlow',
-                'show_reserved': False
-            }, [
-                (
-                    0, '1.11% used (570.25 MB of 50.00 GB)', [
-                        (
-                            'fs_used', 570.24609375, 40960.0, 46080.0, 0,
-                            51200.0
-                        ), ('fs_size', 51200.0, None, None, None, None),
-                        (
-                            'fs_used_percent', 1.1137619018554688, None, None,
-                            None, None
-                        )
-                    ]
-                )
-            ]
-        )
-    ]
-=======
     '': [('CP-SOC_Dokumente', {
         'trend_range': 24,
         'show_levels': 'onmagic',
@@ -547,5 +234,4 @@
                ('fs_size', 51200.0, None, None, None, None), ('growth', 0.0, None, None, None,
                                                               None),
                ('trend', 0, None, None, 0, 2133.3333333333335)])])]
->>>>>>> 75a18bda
 }