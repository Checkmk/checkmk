--- conflicted
+++ resolved
@@ -1,17 +1,5 @@
-<<<<<<< HEAD
-#!/usr/bin/env python3
-# -*- coding: utf-8 -*-
-# Copyright (C) 2019 tribe29 GmbH - License: GNU General Public License v2
-# This file is part of Checkmk (https://checkmk.com). It is subject to the terms and
-# conditions defined in the file COPYING, which is part of this source code package.
-
-# yapf: disable
-# type: ignore
-
-=======
 # -*- encoding: utf-8
 # yapf: disable
->>>>>>> 75a18bda
 checkname = 'printer_supply'
 
 info = [
