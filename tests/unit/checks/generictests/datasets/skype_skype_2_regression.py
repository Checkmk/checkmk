--- conflicted
+++ resolved
@@ -1,12 +1,4 @@
-#!/usr/bin/env python3
-# -*- coding: utf-8 -*-
-# Copyright (C) 2019 tribe29 GmbH - License: GNU General Public License v2
-# This file is part of Checkmk (https://checkmk.com). It is subject to the terms and
-# conditions defined in the file COPYING, which is part of this source code package.
-
 # yapf: disable
-# type: ignore
-
 checkname = 'skype'
 
 info = [
@@ -1104,18 +1096,18 @@
         'timedout_ad_requests': {
             'upper': (0.01, 0.02)
         }
-    }, [(0, 'Failed search requests/sec: 0.00', [('failed_search_requests', 0.0, 1.0, 2.0, None,
+    }, [(0, '0.00 failed search requests/sec', [('failed_search_requests', 0.0, 1.0, 2.0, None,
                                                  None)]),
-        (0, 'Failed location requests/sec: 0.00', [('failed_location_requests', 0.0, 1.0, 2.0, None,
+        (0, '0.00 failed location requests/sec', [('failed_location_requests', 0.0, 1.0, 2.0, None,
                                                    None)]),
-        (0, 'Timeout AD requests/sec: 0.00', [('failed_ad_requests', 0.0, 0.01, 0.02, None, None)]),
-        (0, 'HTTP 5xx/sec: 0.00', [('http_5xx', 0.0, 1.0, 2.0, None, None)]),
-        (0, 'Requests rejected: 0', [('asp_requests_rejected', 0.0, 1, 2, None, None)])])],
+        (0, '0.00 timeout AD requests/sec', [('failed_ad_requests', 0.0, 0.01, 0.02, None, None)]),
+        (0, '0.00  HTTP 5xx/sec', [('http_5xx', 0.0, 1.0, 2.0, None, None)]),
+        (0, '0 requests rejected', [('asp_requests_rejected', 0.0, 1, 2, None, None)])])],
     'edge_auth': [(None, {
         'bad_requests': {
             'upper': (20, 40)
         }
-    }, [(0, 'Bad requests/sec: 0.00', [('avauth_failed_requests', 0.0, 20, 40, None, None)])])],
+    }, [(0, '0.00 bad requests/sec', [('avauth_failed_requests', 0.0, 20, 40, None, None)])])],
     'mcu': [(None, {}, [(0, 'DATAMCU: Normal', []), (0, 'AVMCU: Normal', []),
                         (0, 'ASMCU: Normal', []), (0, 'IMMCU: Normal', [])])],
     'mediation_server': [(None, {
@@ -1131,13 +1123,13 @@
         'failed_calls_because_of_gateway': {
             'upper': (10, 20)
         }
-    }, [(0, 'Load call failure index: 0', [('mediation_load_call_failure_index', 0.0, 10, 20, None,
+    }, [(0, '0 load call failure index', [('mediation_load_call_failure_index', 0.0, 10, 20, None,
                                            None)]),
-        (0, 'Failed calls because of proxy: 5', [('mediation_failed_calls_because_of_proxy', 5.0, 10,
+        (0, '5 failed calls because of proxy', [('mediation_failed_calls_because_of_proxy', 5.0, 10,
                                                  20, None, None)]),
-        (0, 'Failed calls because of gateway: 0', [('mediation_failed_calls_because_of_gateway', 0.0,
+        (0, '0 failed calls because of gateway', [('mediation_failed_calls_because_of_gateway', 0.0,
                                                    10, 20, None, None)]),
-        (0, 'Media connectivity check failure: 0', [('mediation_media_connectivity_failure', 0.0, 1,
+        (0, '0 media connectivity check failure', [('mediation_media_connectivity_failure', 0.0, 1,
                                                     2, None, None)])])],
     'mobile': [(None, {
         'requests_processing': {
@@ -1146,11 +1138,7 @@
     }, [(0, 'Android: 0 active', [('ucwa_active_sessions_android', 0.0, None, None, None, None)]),
         (0, 'iPad: 0 active', [('ucwa_active_sessions_ipad', 0.0, None, None, None, None)]),
         (0, 'iPhone: 0 active', [('ucwa_active_sessions_iphone', 0.0, None, None, None, None)]),
-<<<<<<< HEAD
-        (0, 'Requested: 1', [('web_requests_processing', 1.0, 10000, 20000, None, None)])])],
-=======
         (0, '1 requested', [('web_requests_processing', 1.0, 10000, 20000, None, None)])])],
->>>>>>> 75a18bda
     'sip_stack': [(None, {
         'authentication_errors': {
             'upper': (1, 2)
@@ -1191,32 +1179,26 @@
         'timedout_sends': {
             'upper': (0.01, 0.02)
         }
-    }, [(0, 'Avg incoming message processing time: 0.00', [('sip_message_processing_time', 0.0, 1.0,
+    }, [(0, '0.00 avg incoming message processing time', [('sip_message_processing_time', 0.0, 1.0,
                                                            2.0, None, None)]),
-        (0, 'Incoming responses dropped/sec: 0.00', [('sip_incoming_responses_dropped', 0.0, 1.0,
+        (0, '0.00 incoming responses dropped/sec', [('sip_incoming_responses_dropped', 0.0, 1.0,
                                                      2.0, None, None)]),
-        (0, 'Incoming requests dropped/sec: 0.00', [('sip_incoming_requests_dropped', 0.0, 1.0, 2.0,
+        (0, '0.00 incoming requests dropped/sec', [('sip_incoming_requests_dropped', 0.0, 1.0, 2.0,
                                                     None, None)]),
-<<<<<<< HEAD
-        (1, u'Queue latency: 210 \xb5s (warn/crit at 100 \xb5s/200 ms)',
-         [('usrv_queue_latency', 0.00020967983362125592, 0.0001, 0.2, None, None)]),
-        (0, u'Sproc latency: 1.16 \xb5s', [('usrv_sproc_latency', 1.1562460162588214e-06, 0.1, 0.2, None,
-=======
         (1, u'0.21 ms queue latency (warn/crit at 100 \xb5s/200 ms)',
          [('usrv_queue_latency', 0.00020967983362125592, 0.0001, 0.2, None, None)]),
         (0, '0.00 ms sproc latency', [('usrv_sproc_latency', 1.1562460162588214e-06, 0.1, 0.2, None,
->>>>>>> 75a18bda
                                        None)]),
-        (0, 'Throttled requests/sec: 0.00', [('usrv_throttled_requests', 0.0, 0.2, 0.4, None,
+        (0, '0.00 throttled requests/sec', [('usrv_throttled_requests', 0.0, 0.2, 0.4, None,
                                              None)]),
-        (0, 'Local 503 responses/sec: 0.00', [('sip_503_responses', 0.0, 0.01, 0.02, None, None)]),
-        (0, 'Incoming messages timed out: 0', [('sip_incoming_messages_timed_out', 0.0, 2, 4, None,
+        (0, '0.00 local 503 responses/sec', [('sip_503_responses', 0.0, 0.01, 0.02, None, None)]),
+        (0, '0 incoming messages timed out', [('sip_incoming_messages_timed_out', 0.0, 2, 4, None,
                                                None)]),
-        (0, 'Avg holding time for incoming messages: 0.00',
+        (0, '0.00 avg holding time for incoming messages',
          [('sip_avg_holding_time_incoming_messages', 0.0, 6.0, 12.0, None, None)]),
-        (0, 'Flow-controlled connections: 0', [('sip_flow_controlled_connections', 0.0, 1, 2, None,
+        (0, '0 flow-controlled connections', [('sip_flow_controlled_connections', 0.0, 1, 2, None,
                                                None)]),
-        (0, 'Avg outgoing queue delay: 0.00', [('sip_avg_outgoing_queue_delay', 0.0, 2.0, 4.0, None,
+        (0, '0.00 avg outgoing queue delay', [('sip_avg_outgoing_queue_delay', 0.0, 2.0, 4.0, None,
                                                None)]),
-        (0, 'Sends timed out/sec: 0.00', [('sip_sends_timed_out', 0.0, 0.01, 0.02, None, None)])])]
+        (0, '0.00 sends timed out/sec', [('sip_sends_timed_out', 0.0, 0.01, 0.02, None, None)])])]
 }