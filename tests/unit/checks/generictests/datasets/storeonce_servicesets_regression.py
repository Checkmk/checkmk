--- conflicted
+++ resolved
@@ -1,84 +1,10 @@
-<<<<<<< HEAD
-#!/usr/bin/env python3
-# -*- encoding: utf-8 -*-
-# Copyright (C) 2019 tribe29 GmbH - License: GNU General Public License v2
-# This file is part of Checkmk (https://checkmk.com). It is subject to the terms and
-# conditions defined in the file COPYING, which is part of this source code package.
-=======
 # -*- encoding: utf-8
 # yapf: disable
 
->>>>>>> 75a18bda
 
-# yapf: disable
-# type: ignore
 checkname = 'storeonce_servicesets'
 
-freeze_time = '2020-01-02 13:38:00'
 
-<<<<<<< HEAD
-info = [
-    ['[1]'], ['ServiceSet ID', '1'], ['ServiceSet Name', 'Service Set 1'],
-    ['ServiceSet Alias', 'SET1'], ['Serial Number', 'CZ25132LTD01'],
-    ['Software Version', '3.18.7-1841.1'],
-    ['Product Class', 'HPE StoreOnce 4700 Backup'],
-    ['Deduplication Ratio', '16.626312639082'],
-    ['ServiceSet Health Level', '1'], ['ServiceSet Health', 'OK'],
-    ['ServiceSet Status', 'Running'], ['Replication Health Level', '1'],
-    ['Replication Health', 'OK'], ['Replication Status', 'Running'],
-    ['Overall Health Level', '1'], ['Overall Health', 'OK'],
-    ['Overall Status', 'Running'], ['Housekeeping Health Level', '1'],
-    ['Housekeeping Health', 'OK'], ['Housekeeping Status', 'Running'],
-    ['Primary Node', 'hpcz25132ltd'], ['Secondary Node', 'None'],
-    ['Active Node', 'hpcz25132ltd'], ['cloudCapacityBytes', '0'],
-    ['cloudDiskBytes', '0'], ['cloudReadWriteLicensedDiskBytes', '0'],
-    ['cloudFreeBytes', '0'], ['cloudUserBytes', '0'],
-    ['localCapacityBytes', '75952808613643'],
-    ['localDiskBytes', '49547481098312'], ['localFreeBytes', '21647101662987'],
-    ['localUserBytes', '823791911219548'],
-    ['combinedCapacityBytes', '75952808613643'],
-    ['combinedDiskBytes', '49547481098312'],
-    ['combinedFreeBytes', '21647101662987'],
-    ['combinedUserBytes', '823791911219548']
-]
-
-discovery = {'': [('1', {})], 'capacity': [('1', {})]}
-
-checks = {
-    '': [
-        (
-            '1', {}, [
-                (0, 'Alias: SET1', []),
-                (0, 'Overall Status: Running, Overall Health: OK', [])
-            ]
-        )
-    ],
-    'capacity': [
-        (
-            '1', {}, [
-                (
-                    0, '71.5% used (49.39 of 69.08 TB)', [
-                        (
-                            'fs_used', 51789957.953125, 57947394.26700058,
-                            65190818.550375655, 0, 72434242.83375072
-                        ),
-                        ('fs_size', 72434242.83375072, None, None, None, None),
-                        (
-                            'fs_used_percent', 71.49927427555504, None, None,
-                            None, None
-                        )
-                    ]
-                ), (0, 'Total local: 69.08 TB', []),
-                (0, 'Free local: 19.69 TB', []),
-                (
-                    0, 'Dedup ratio: 16.63',
-                    [('dedup_rate', 16.626312639082, None, None, None, None)]
-                )
-            ]
-        )
-    ]
-}
-=======
 info = [['[1]'],
         ['ServiceSet ID', '1'],
         ['ServiceSet Name', 'Service Set 1'],
@@ -137,5 +63,4 @@
                            ('fs_size', 37086332330.88037, None, None, None, None),
                            ('growth', 0.0, None, None, None, None),
                            ('trend', 0, None, None, 0, 1545263847.1200154)]),
-                         (0, 'Dedup ratio: 16.63', [])])]}
->>>>>>> 75a18bda
+                         (0, 'Dedup ratio: 16.63', [])])]}