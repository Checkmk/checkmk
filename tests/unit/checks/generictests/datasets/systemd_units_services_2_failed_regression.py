<<<<<<< HEAD
#!/usr/bin/env python3
# -*- coding: utf-8 -*-
# Copyright (C) 2019 tribe29 GmbH - License: GNU General Public License v2
# This file is part of Checkmk (https://checkmk.com). It is subject to the terms and
# conditions defined in the file COPYING, which is part of this source code package.

# yapf: disable
# type: ignore

=======
# -*- encoding: utf-8
# yapf: disable
>>>>>>> 75a18bda


checkname = 'systemd_units'


info = [['[list-unit-files]'],
        ['[all]'],
        ['UNIT', 'LOAD', 'ACTIVE', 'SUB', 'DESCRIPTION'],
        ['foo.service',
         'loaded',
         'failed',
         'failed',
         'Arbitrary',
         'Executable',
         'File',
         'Formats',
         'File',
         'System',
         'Automount',
         'Point'],
        ['bar.service', 'loaded', 'failed', 'failed', 'a', 'bar', 'service']]


discovery = {'': [], 'services': [], 'services_summary': [('Summary', {})]}


<<<<<<< HEAD
checks = {
    'services_summary': [
        ('Summary', {
            'else': 2,
            'states': {'active': 0, 'failed': 2, 'inactive': 0},
            'states_default': 2,
        }, [
            (0, 'Total: 2', []),
            (0, 'Disabled: 0', []),
            (0, 'Failed: 2', []),
            (2, '2 services failed (bar, foo)', []),
        ]),
    ],
}
=======
checks = {'services_summary': [('Summary',
                                {'else': 2,
                                 'states': {'active': 0, 'failed': 2, 'inactive': 0},
                                 'states_default': 2},
                                [(0, '2 services in total', []),
                                 (2, '2 services failed (bar, foo)', [])])]}
>>>>>>> 75a18bda
<|MERGE_RESOLUTION|>--- conflicted
+++ resolved
@@ -1,17 +1,5 @@
-<<<<<<< HEAD
-#!/usr/bin/env python3
-# -*- coding: utf-8 -*-
-# Copyright (C) 2019 tribe29 GmbH - License: GNU General Public License v2
-# This file is part of Checkmk (https://checkmk.com). It is subject to the terms and
-# conditions defined in the file COPYING, which is part of this source code package.
-
-# yapf: disable
-# type: ignore
-
-=======
 # -*- encoding: utf-8
 # yapf: disable
->>>>>>> 75a18bda
 
 
 checkname = 'systemd_units'
@@ -38,26 +26,9 @@
 discovery = {'': [], 'services': [], 'services_summary': [('Summary', {})]}
 
 
-<<<<<<< HEAD
-checks = {
-    'services_summary': [
-        ('Summary', {
-            'else': 2,
-            'states': {'active': 0, 'failed': 2, 'inactive': 0},
-            'states_default': 2,
-        }, [
-            (0, 'Total: 2', []),
-            (0, 'Disabled: 0', []),
-            (0, 'Failed: 2', []),
-            (2, '2 services failed (bar, foo)', []),
-        ]),
-    ],
-}
-=======
 checks = {'services_summary': [('Summary',
                                 {'else': 2,
                                  'states': {'active': 0, 'failed': 2, 'inactive': 0},
                                  'states_default': 2},
                                 [(0, '2 services in total', []),
-                                 (2, '2 services failed (bar, foo)', [])])]}
->>>>>>> 75a18bda
+                                 (2, '2 services failed (bar, foo)', [])])]}