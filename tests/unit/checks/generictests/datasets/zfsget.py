#!/usr/bin/env python3
# -*- encoding: utf-8 -*-
# Copyright (C) 2019 tribe29 GmbH - License: GNU General Public License v2
# This file is part of Checkmk (https://checkmk.com). It is subject to the terms and
# conditions defined in the file COPYING, which is part of this source code package.

# yapf: disable
# type: ignore
checkname = 'zfsget'

info = [
    ['bpool', 'name', 'bpool', '-'], ['bpool', 'quota', '0', 'default'],
    ['bpool', 'used', '21947036798826', '-'],
    ['bpool', 'available', '11329512075414', '-'],
    ['bpool', 'mountpoint', '/bpool', 'default'],
    ['bpool', 'type', 'filesystem', '-'],
    ['bpool/acs_fs', 'name', 'bpool/acs_fs', '-'],
    ['bpool/acs_fs', 'quota', '0', 'default'],
    ['bpool/acs_fs', 'used', '4829131610', '-'],
    ['bpool/acs_fs', 'available', '11329512075414', '-'],
    ['bpool/acs_fs', 'mountpoint', '/backup/acs', 'local'],
    ['bpool/acs_fs', 'type', 'filesystem', '-'], ['[df]'],
    ['/', '10255636', '1836517', '8419119', '18%', '/'],
    ['/dev', '10255636', '1836517', '8419119', '18%', '/dev'],
    ['proc', '0', '0', '0', '0%', '/proc'],
    ['ctfs', '0', '0', '0', '0%', '/system/contract'],
    ['mnttab', '0', '0', '0', '0%', '/etc/mnttab'],
    ['objfs', '0', '0', '0', '0%', '/system/object'],
    ['swap', '153480592', '232', '153480360', '1%', '/etc/svc/volatile'],
    [
        '/usr/lib/libc/libc_hwcap1.so.1', '10255636', '1836517', '8419119',
        '18%', '/lib/libc.so.1'
    ], ['fd', '0', '0', '0', '0%', '/dev/fd'],
    ['swap', '2097152', '11064', '2086088', '1%', '/tmp'],
    ['swap', '153480384', '24', '153480360', '1%', '/var/run'],
    ['tsrdb10exp/export', '5128704', '21', '4982717', '1%', '/export'],
    ['tsrdb10exp/export/home', '5128704', '55', '4982717', '1%', '/home'],
    ['tsrdb10exp/export/opt', '5128704', '145743', '4982717', '3%', '/opt'],
    ['tsrdb10exp', '5128704', '21', '4982717', '1%', '/tsrdb10exp'],
    ['tsrdb10dat', '30707712', '19914358', '10789464', '65%', '/u01']
]

discovery = {
    '': [
        ('/', {}), ('/dev/fd', {}), ('/etc/mnttab', {}),
        ('/etc/svc/volatile', {}),
        ('/export', {}), ('/home', {}), ('/opt', {}), ('/proc', {}),
        ('/system/contract', {}), ('/system/object', {}), ('/tmp', {}),
        ('/tsrdb10exp', {}), ('/u01', {}), ('/var/run', {})
    ]
}

checks = {
<<<<<<< HEAD
    '': [
        (
            '/', {
                'levels': (80.0, 90.0),
                'magic_normsize': 20,
                'levels_low': (50.0, 60.0),
                'trend_range': 24,
                'trend_perfdata': True,
                'show_levels': 'onmagic',
                'inodes_levels': (10.0, 5.0),
                'show_inodes': 'onlow',
                'show_reserved': False
            }, [
                (
                    0, '17.91% used (1.75 of 9.78 GB)', [
                        (
                            'fs_used', 1793.4736328125, 8012.215625,
                            9013.742578125, 0, 10015.26953125
                        ), ('fs_size', 10015.26953125, None, None, None, None),
                        (
                            'fs_used_percent', 17.907392579065792, None, None,
                            None, None
                        )
                    ]
                )
            ]
        ),
        (
            '/dev/fd', {
                'levels': (80.0, 90.0),
                'magic_normsize': 20,
                'levels_low': (50.0, 60.0),
                'trend_range': 24,
                'trend_perfdata': True,
                'show_levels': 'onmagic',
                'inodes_levels': (10.0, 5.0),
                'show_inodes': 'onlow',
                'show_reserved': False
            }, [(1, 'Size of filesystem is 0 MB', [])]
        ),
        (
            '/etc/mnttab', {
                'levels': (80.0, 90.0),
                'magic_normsize': 20,
                'levels_low': (50.0, 60.0),
                'trend_range': 24,
                'trend_perfdata': True,
                'show_levels': 'onmagic',
                'inodes_levels': (10.0, 5.0),
                'show_inodes': 'onlow',
                'show_reserved': False
            }, [(1, 'Size of filesystem is 0 MB', [])]
        ),
        (
            '/etc/svc/volatile', {
                'levels': (80.0, 90.0),
                'magic_normsize': 20,
                'levels_low': (50.0, 60.0),
                'trend_range': 24,
                'trend_perfdata': True,
                'show_levels': 'onmagic',
                'inodes_levels': (10.0, 5.0),
                'show_inodes': 'onlow',
                'show_reserved': False
            }, [
                (
                    0, '0.0002% used (232.00 kB of 146.37 GB)', [
                        (
                            'fs_used', 0.2265625, 119906.7125, 134895.0515625,
                            0, 149883.390625
                        ), ('fs_size', 149883.390625, None, None, None, None),
                        (
                            'fs_used_percent', 0.0001511591771811774, None,
                            None, None, None
                        )
                    ]
                )
            ]
        ),
        (
            '/export', {
                'levels': (80.0, 90.0),
                'magic_normsize': 20,
                'levels_low': (50.0, 60.0),
                'trend_range': 24,
                'trend_perfdata': True,
                'show_levels': 'onmagic',
                'inodes_levels': (10.0, 5.0),
                'show_inodes': 'onlow',
                'show_reserved': False
            }, [
                (
                    0, '0.0004% used (21.00 kB of 4.89 GB)', [
                        ('fs_used', 0.0205078125, 4006.8, 4507.65, 0, 5008.5),
                        ('fs_size', 5008.5, None, None, None, None),
                        (
                            'fs_used_percent', 0.0004094601677148847, None,
                            None, None, None
                        )
                    ]
                )
            ]
        ),
        (
            '/home', {
                'levels': (80.0, 90.0),
                'magic_normsize': 20,
                'levels_low': (50.0, 60.0),
                'trend_range': 24,
                'trend_perfdata': True,
                'show_levels': 'onmagic',
                'inodes_levels': (10.0, 5.0),
                'show_inodes': 'onlow',
                'show_reserved': False
            }, [
                (
                    0, '0.001% used (55.00 kB of 4.89 GB)', [
                        ('fs_used', 0.0537109375, 4006.8, 4507.65, 0, 5008.5),
                        ('fs_size', 5008.5, None, None, None, None),
                        (
                            'fs_used_percent', 0.0010723956773485074, None,
                            None, None, None
                        )
                    ]
                )
            ]
        ),
        (
            '/opt', {
                'levels': (80.0, 90.0),
                'magic_normsize': 20,
                'levels_low': (50.0, 60.0),
                'trend_range': 24,
                'trend_perfdata': True,
                'show_levels': 'onmagic',
                'inodes_levels': (10.0, 5.0),
                'show_inodes': 'onlow',
                'show_reserved': False
            }, [
                (
                    0, '2.84% used (142.33 MB of 4.89 GB)', [
                        (
                            'fs_used', 142.3271484375, 4006.8, 4507.65, 0,
                            5008.5
                        ), ('fs_size', 5008.5, None, None, None, None),
                        (
                            'fs_used_percent', 2.841712058250973, None, None,
                            None, None
                        )
                    ]
                )
            ]
        ),
        (
            '/proc', {
                'levels': (80.0, 90.0),
                'magic_normsize': 20,
                'levels_low': (50.0, 60.0),
                'trend_range': 24,
                'trend_perfdata': True,
                'show_levels': 'onmagic',
                'inodes_levels': (10.0, 5.0),
                'show_inodes': 'onlow',
                'show_reserved': False
            }, [(1, 'Size of filesystem is 0 MB', [])]
        ),
        (
            '/system/contract', {
                'levels': (80.0, 90.0),
                'magic_normsize': 20,
                'levels_low': (50.0, 60.0),
                'trend_range': 24,
                'trend_perfdata': True,
                'show_levels': 'onmagic',
                'inodes_levels': (10.0, 5.0),
                'show_inodes': 'onlow',
                'show_reserved': False
            }, [(1, 'Size of filesystem is 0 MB', [])]
        ),
        (
            '/system/object', {
                'levels': (80.0, 90.0),
                'magic_normsize': 20,
                'levels_low': (50.0, 60.0),
                'trend_range': 24,
                'trend_perfdata': True,
                'show_levels': 'onmagic',
                'inodes_levels': (10.0, 5.0),
                'show_inodes': 'onlow',
                'show_reserved': False
            }, [(1, 'Size of filesystem is 0 MB', [])]
        ),
        (
            '/tmp', {
                'levels': (80.0, 90.0),
                'magic_normsize': 20,
                'levels_low': (50.0, 60.0),
                'trend_range': 24,
                'trend_perfdata': True,
                'show_levels': 'onmagic',
                'inodes_levels': (10.0, 5.0),
                'show_inodes': 'onlow',
                'show_reserved': False
            }, [
                (
                    0, '0.53% used (10.80 MB of 2.00 GB)', [
                        ('fs_used', 10.8046875, 1638.4, 1843.2, 0, 2048.0),
                        ('fs_size', 2048.0, None, None, None, None),
                        (
                            'fs_used_percent', 0.5275726318359375, None, None,
                            None, None
                        )
                    ]
                )
            ]
        ),
        (
            '/tsrdb10exp', {
                'levels': (80.0, 90.0),
                'magic_normsize': 20,
                'levels_low': (50.0, 60.0),
                'trend_range': 24,
                'trend_perfdata': True,
                'show_levels': 'onmagic',
                'inodes_levels': (10.0, 5.0),
                'show_inodes': 'onlow',
                'show_reserved': False
            }, [
                (
                    0, '0.0004% used (21.00 kB of 4.89 GB)', [
                        ('fs_used', 0.0205078125, 4006.8, 4507.65, 0, 5008.5),
                        ('fs_size', 5008.5, None, None, None, None),
                        (
                            'fs_used_percent', 0.0004094601677148847, None,
                            None, None, None
                        )
                    ]
                )
            ]
        ),
        (
            '/u01', {
                'levels': (80.0, 90.0),
                'magic_normsize': 20,
                'levels_low': (50.0, 60.0),
                'trend_range': 24,
                'trend_perfdata': True,
                'show_levels': 'onmagic',
                'inodes_levels': (10.0, 5.0),
                'show_inodes': 'onlow',
                'show_reserved': False
            }, [
                (
                    0, '64.85% used (18.99 of 29.29 GB)', [
                        (
                            'fs_used', 19447.615234375, 23990.4, 26989.2, 0,
                            29988.0
                        ), ('fs_size', 29988.0, None, None, None, None),
                        (
                            'fs_used_percent', 64.8513246444411, None, None,
                            None, None
                        )
                    ]
                )
            ]
        ),
        (
            '/var/run', {
                'levels': (80.0, 90.0),
                'magic_normsize': 20,
                'levels_low': (50.0, 60.0),
                'trend_range': 24,
                'trend_perfdata': True,
                'show_levels': 'onmagic',
                'inodes_levels': (10.0, 5.0),
                'show_inodes': 'onlow',
                'show_reserved': False
            }, [
                (
                    0, '0.00002% used (24.00 kB of 146.37 GB)', [
                        (
                            'fs_used', 0.0234375, 119906.55, 134894.86875, 0,
                            149883.1875
                        ), ('fs_size', 149883.1875, None, None, None, None),
                        (
                            'fs_used_percent', 1.5637177451940697e-05, None,
                            None, None, None
                        )
                    ]
                )
            ]
        )
    ]
=======
    '': [('/', {
        'inodes_levels': (10.0, 5.0),
        'levels': (80.0, 90.0),
        'levels_low': (50.0, 60.0),
        'magic_normsize': 20,
        'show_inodes': 'onlow',
        'show_levels': 'onmagic',
        'show_reserved': False,
        'trend_perfdata': True,
        'trend_range': 24
    }, [(0, '17.91% used (1.75 of 9.78 GB), trend: 0 B / 24 hours',
         [('/', 1793.4736328125, 8012.215625, 9013.742578125, 0, 10015.26953125),
          ('fs_size', 10015.26953125, None, None, None, None),
          ('growth', 0.0, None, None, None, None), ('trend', 0, None, None, 0,
                                                    417.3028971354167)])]),
         ('/dev/fd', {
             'inodes_levels': (10.0, 5.0),
             'levels': (80.0, 90.0),
             'levels_low': (50.0, 60.0),
             'magic_normsize': 20,
             'show_inodes': 'onlow',
             'show_levels': 'onmagic',
             'show_reserved': False,
             'trend_perfdata': True,
             'trend_range': 24
         }, [(1, 'Size of filesystem is 0 MB', [])]),
         ('/etc/mnttab', {
             'inodes_levels': (10.0, 5.0),
             'levels': (80.0, 90.0),
             'levels_low': (50.0, 60.0),
             'magic_normsize': 20,
             'show_inodes': 'onlow',
             'show_levels': 'onmagic',
             'show_reserved': False,
             'trend_perfdata': True,
             'trend_range': 24
         }, [(1, 'Size of filesystem is 0 MB', [])]),
         ('/etc/svc/volatile', {
             'inodes_levels': (10.0, 5.0),
             'levels': (80.0, 90.0),
             'levels_low': (50.0, 60.0),
             'magic_normsize': 20,
             'show_inodes': 'onlow',
             'show_levels': 'onmagic',
             'show_reserved': False,
             'trend_perfdata': True,
             'trend_range': 24
         }, [(0, '0.0002% used (232 kB of 146.37 GB), trend: 0 B / 24 hours',
              [('/etc/svc/volatile', 0.2265625, 119906.7125, 134895.0515625, 0, 149883.390625),
               ('fs_size', 149883.390625, None, None, None, None),
               ('growth', 0.0, None, None, None, None),
               ('trend', 0, None, None, 0, 6245.141276041667)])]),
         ('/export', {
             'inodes_levels': (10.0, 5.0),
             'levels': (80.0, 90.0),
             'levels_low': (50.0, 60.0),
             'magic_normsize': 20,
             'show_inodes': 'onlow',
             'show_levels': 'onmagic',
             'show_reserved': False,
             'trend_perfdata': True,
             'trend_range': 24
         }, [(0, '0.0004% used (21 kB of 4.89 GB), trend: 0 B / 24 hours',
              [('/export', 0.0205078125, 4006.8, 4507.65, 0, 5008.5),
               ('fs_size', 5008.5, None, None, None, None), ('growth', 0.0, None, None, None, None),
               ('trend', 0, None, None, 0, 208.6875)])]),
         ('/home', {
             'inodes_levels': (10.0, 5.0),
             'levels': (80.0, 90.0),
             'levels_low': (50.0, 60.0),
             'magic_normsize': 20,
             'show_inodes': 'onlow',
             'show_levels': 'onmagic',
             'show_reserved': False,
             'trend_perfdata': True,
             'trend_range': 24
         }, [(0, '0.001% used (55 kB of 4.89 GB), trend: 0 B / 24 hours',
              [('/home', 0.0537109375, 4006.8, 4507.65, 0, 5008.5),
               ('fs_size', 5008.5, None, None, None, None), ('growth', 0.0, None, None, None, None),
               ('trend', 0, None, None, 0, 208.6875)])]),
         ('/opt', {
             'inodes_levels': (10.0, 5.0),
             'levels': (80.0, 90.0),
             'levels_low': (50.0, 60.0),
             'magic_normsize': 20,
             'show_inodes': 'onlow',
             'show_levels': 'onmagic',
             'show_reserved': False,
             'trend_perfdata': True,
             'trend_range': 24
         }, [(0, '2.84% used (142.33 MB of 4.89 GB), trend: 0 B / 24 hours',
              [('/opt', 142.3271484375, 4006.8, 4507.65, 0, 5008.5),
               ('fs_size', 5008.5, None, None, None, None), ('growth', 0.0, None, None, None, None),
               ('trend', 0, None, None, 0, 208.6875)])]),
         ('/proc', {
             'inodes_levels': (10.0, 5.0),
             'levels': (80.0, 90.0),
             'levels_low': (50.0, 60.0),
             'magic_normsize': 20,
             'show_inodes': 'onlow',
             'show_levels': 'onmagic',
             'show_reserved': False,
             'trend_perfdata': True,
             'trend_range': 24
         }, [(1, 'Size of filesystem is 0 MB', [])]),
         ('/system/contract', {
             'inodes_levels': (10.0, 5.0),
             'levels': (80.0, 90.0),
             'levels_low': (50.0, 60.0),
             'magic_normsize': 20,
             'show_inodes': 'onlow',
             'show_levels': 'onmagic',
             'show_reserved': False,
             'trend_perfdata': True,
             'trend_range': 24
         }, [(1, 'Size of filesystem is 0 MB', [])]),
         ('/system/object', {
             'inodes_levels': (10.0, 5.0),
             'levels': (80.0, 90.0),
             'levels_low': (50.0, 60.0),
             'magic_normsize': 20,
             'show_inodes': 'onlow',
             'show_levels': 'onmagic',
             'show_reserved': False,
             'trend_perfdata': True,
             'trend_range': 24
         }, [(1, 'Size of filesystem is 0 MB', [])]),
         ('/tmp', {
             'inodes_levels': (10.0, 5.0),
             'levels': (80.0, 90.0),
             'levels_low': (50.0, 60.0),
             'magic_normsize': 20,
             'show_inodes': 'onlow',
             'show_levels': 'onmagic',
             'show_reserved': False,
             'trend_perfdata': True,
             'trend_range': 24
         }, [(0, '0.53% used (10.8 MB of 2 GB), trend: 0 B / 24 hours',
              [('/tmp', 10.8046875, 1638.4, 1843.2, 0, 2048.0),
               ('fs_size', 2048.0, None, None, None, None), ('growth', 0.0, None, None, None, None),
               ('trend', 0, None, None, 0, 85.33333333333333)])]),
         ('/tsrdb10exp', {
             'inodes_levels': (10.0, 5.0),
             'levels': (80.0, 90.0),
             'levels_low': (50.0, 60.0),
             'magic_normsize': 20,
             'show_inodes': 'onlow',
             'show_levels': 'onmagic',
             'show_reserved': False,
             'trend_perfdata': True,
             'trend_range': 24
         }, [(0, '0.0004% used (21 kB of 4.89 GB), trend: 0 B / 24 hours',
              [('/tsrdb10exp', 0.0205078125, 4006.8, 4507.65, 0, 5008.5),
               ('fs_size', 5008.5, None, None, None, None), ('growth', 0.0, None, None, None, None),
               ('trend', 0, None, None, 0, 208.6875)])]),
         ('/u01', {
             'inodes_levels': (10.0, 5.0),
             'levels': (80.0, 90.0),
             'levels_low': (50.0, 60.0),
             'magic_normsize': 20,
             'show_inodes': 'onlow',
             'show_levels': 'onmagic',
             'show_reserved': False,
             'trend_perfdata': True,
             'trend_range': 24
         }, [(0, '64.85% used (18.99 of 29.29 GB), trend: 0 B / 24 hours',
              [('/u01', 19447.615234375, 23990.4, 26989.2, 0, 29988.0),
               ('fs_size', 29988.0, None, None, None, None), ('growth', 0.0, None, None, None,
                                                              None),
               ('trend', 0, None, None, 0, 1249.5)])]),
         ('/var/run', {
             'inodes_levels': (10.0, 5.0),
             'levels': (80.0, 90.0),
             'levels_low': (50.0, 60.0),
             'magic_normsize': 20,
             'show_inodes': 'onlow',
             'show_levels': 'onmagic',
             'show_reserved': False,
             'trend_perfdata': True,
             'trend_range': 24
         }, [(0, '0.00002% used (24 kB of 146.37 GB), trend: 0 B / 24 hours',
              [('/var/run', 0.0234375, 119906.55, 134894.86875, 0, 149883.1875),
               ('fs_size', 149883.1875, None, None, None, None),
               ('growth', 0.0, None, None, None, None), ('trend', 0, None, None, 0,
                                                         6245.1328125)])])]
>>>>>>> 75a18bda
}<|MERGE_RESOLUTION|>--- conflicted
+++ resolved
@@ -1,351 +1,39 @@
-#!/usr/bin/env python3
-# -*- encoding: utf-8 -*-
-# Copyright (C) 2019 tribe29 GmbH - License: GNU General Public License v2
-# This file is part of Checkmk (https://checkmk.com). It is subject to the terms and
-# conditions defined in the file COPYING, which is part of this source code package.
-
 # yapf: disable
-# type: ignore
 checkname = 'zfsget'
 
-info = [
-    ['bpool', 'name', 'bpool', '-'], ['bpool', 'quota', '0', 'default'],
-    ['bpool', 'used', '21947036798826', '-'],
-    ['bpool', 'available', '11329512075414', '-'],
-    ['bpool', 'mountpoint', '/bpool', 'default'],
-    ['bpool', 'type', 'filesystem', '-'],
-    ['bpool/acs_fs', 'name', 'bpool/acs_fs', '-'],
-    ['bpool/acs_fs', 'quota', '0', 'default'],
-    ['bpool/acs_fs', 'used', '4829131610', '-'],
-    ['bpool/acs_fs', 'available', '11329512075414', '-'],
-    ['bpool/acs_fs', 'mountpoint', '/backup/acs', 'local'],
-    ['bpool/acs_fs', 'type', 'filesystem', '-'], ['[df]'],
-    ['/', '10255636', '1836517', '8419119', '18%', '/'],
-    ['/dev', '10255636', '1836517', '8419119', '18%', '/dev'],
-    ['proc', '0', '0', '0', '0%', '/proc'],
-    ['ctfs', '0', '0', '0', '0%', '/system/contract'],
-    ['mnttab', '0', '0', '0', '0%', '/etc/mnttab'],
-    ['objfs', '0', '0', '0', '0%', '/system/object'],
-    ['swap', '153480592', '232', '153480360', '1%', '/etc/svc/volatile'],
-    [
-        '/usr/lib/libc/libc_hwcap1.so.1', '10255636', '1836517', '8419119',
-        '18%', '/lib/libc.so.1'
-    ], ['fd', '0', '0', '0', '0%', '/dev/fd'],
-    ['swap', '2097152', '11064', '2086088', '1%', '/tmp'],
-    ['swap', '153480384', '24', '153480360', '1%', '/var/run'],
-    ['tsrdb10exp/export', '5128704', '21', '4982717', '1%', '/export'],
-    ['tsrdb10exp/export/home', '5128704', '55', '4982717', '1%', '/home'],
-    ['tsrdb10exp/export/opt', '5128704', '145743', '4982717', '3%', '/opt'],
-    ['tsrdb10exp', '5128704', '21', '4982717', '1%', '/tsrdb10exp'],
-    ['tsrdb10dat', '30707712', '19914358', '10789464', '65%', '/u01']
-]
+info = [['bpool', 'name', 'bpool', '-'], ['bpool', 'quota', '0', 'default'],
+        ['bpool', 'used', '21947036798826', '-'], ['bpool', 'available', '11329512075414', '-'],
+        ['bpool', 'mountpoint', '/bpool', 'default'], ['bpool', 'type', 'filesystem', '-'],
+        ['bpool/acs_fs', 'name', 'bpool/acs_fs', '-'], ['bpool/acs_fs', 'quota', '0', 'default'],
+        ['bpool/acs_fs', 'used', '4829131610', '-'],
+        ['bpool/acs_fs', 'available', '11329512075414', '-'],
+        ['bpool/acs_fs', 'mountpoint', '/backup/acs', 'local'],
+        ['bpool/acs_fs', 'type', 'filesystem', '-'], ['[df]'],
+        ['/', '10255636', '1836517', '8419119', '18%', '/'],
+        ['/dev', '10255636', '1836517', '8419119', '18%', '/dev'],
+        ['proc', '0', '0', '0', '0%', '/proc'], ['ctfs', '0', '0', '0', '0%', '/system/contract'],
+        ['mnttab', '0', '0', '0', '0%', '/etc/mnttab'],
+        ['objfs', '0', '0', '0', '0%', '/system/object'],
+        ['swap', '153480592', '232', '153480360', '1%', '/etc/svc/volatile'],
+        [
+            '/usr/lib/libc/libc_hwcap1.so.1', '10255636', '1836517', '8419119', '18%',
+            '/lib/libc.so.1'
+        ], ['fd', '0', '0', '0', '0%', '/dev/fd'],
+        ['swap', '2097152', '11064', '2086088', '1%', '/tmp'],
+        ['swap', '153480384', '24', '153480360', '1%', '/var/run'],
+        ['tsrdb10exp/export', '5128704', '21', '4982717', '1%', '/export'],
+        ['tsrdb10exp/export/home', '5128704', '55', '4982717', '1%', '/home'],
+        ['tsrdb10exp/export/opt', '5128704', '145743', '4982717', '3%', '/opt'],
+        ['tsrdb10exp', '5128704', '21', '4982717', '1%', '/tsrdb10exp'],
+        ['tsrdb10dat', '30707712', '19914358', '10789464', '65%', '/u01']]
 
 discovery = {
-    '': [
-        ('/', {}), ('/dev/fd', {}), ('/etc/mnttab', {}),
-        ('/etc/svc/volatile', {}),
-        ('/export', {}), ('/home', {}), ('/opt', {}), ('/proc', {}),
-        ('/system/contract', {}), ('/system/object', {}), ('/tmp', {}),
-        ('/tsrdb10exp', {}), ('/u01', {}), ('/var/run', {})
-    ]
+    '': [('/', {}), ('/dev/fd', {}), ('/etc/mnttab', {}), ('/etc/svc/volatile', {}),
+         ('/export', {}), ('/home', {}), ('/opt', {}), ('/proc', {}), ('/system/contract', {}),
+         ('/system/object', {}), ('/tmp', {}), ('/tsrdb10exp', {}), ('/u01', {}), ('/var/run', {})]
 }
 
 checks = {
-<<<<<<< HEAD
-    '': [
-        (
-            '/', {
-                'levels': (80.0, 90.0),
-                'magic_normsize': 20,
-                'levels_low': (50.0, 60.0),
-                'trend_range': 24,
-                'trend_perfdata': True,
-                'show_levels': 'onmagic',
-                'inodes_levels': (10.0, 5.0),
-                'show_inodes': 'onlow',
-                'show_reserved': False
-            }, [
-                (
-                    0, '17.91% used (1.75 of 9.78 GB)', [
-                        (
-                            'fs_used', 1793.4736328125, 8012.215625,
-                            9013.742578125, 0, 10015.26953125
-                        ), ('fs_size', 10015.26953125, None, None, None, None),
-                        (
-                            'fs_used_percent', 17.907392579065792, None, None,
-                            None, None
-                        )
-                    ]
-                )
-            ]
-        ),
-        (
-            '/dev/fd', {
-                'levels': (80.0, 90.0),
-                'magic_normsize': 20,
-                'levels_low': (50.0, 60.0),
-                'trend_range': 24,
-                'trend_perfdata': True,
-                'show_levels': 'onmagic',
-                'inodes_levels': (10.0, 5.0),
-                'show_inodes': 'onlow',
-                'show_reserved': False
-            }, [(1, 'Size of filesystem is 0 MB', [])]
-        ),
-        (
-            '/etc/mnttab', {
-                'levels': (80.0, 90.0),
-                'magic_normsize': 20,
-                'levels_low': (50.0, 60.0),
-                'trend_range': 24,
-                'trend_perfdata': True,
-                'show_levels': 'onmagic',
-                'inodes_levels': (10.0, 5.0),
-                'show_inodes': 'onlow',
-                'show_reserved': False
-            }, [(1, 'Size of filesystem is 0 MB', [])]
-        ),
-        (
-            '/etc/svc/volatile', {
-                'levels': (80.0, 90.0),
-                'magic_normsize': 20,
-                'levels_low': (50.0, 60.0),
-                'trend_range': 24,
-                'trend_perfdata': True,
-                'show_levels': 'onmagic',
-                'inodes_levels': (10.0, 5.0),
-                'show_inodes': 'onlow',
-                'show_reserved': False
-            }, [
-                (
-                    0, '0.0002% used (232.00 kB of 146.37 GB)', [
-                        (
-                            'fs_used', 0.2265625, 119906.7125, 134895.0515625,
-                            0, 149883.390625
-                        ), ('fs_size', 149883.390625, None, None, None, None),
-                        (
-                            'fs_used_percent', 0.0001511591771811774, None,
-                            None, None, None
-                        )
-                    ]
-                )
-            ]
-        ),
-        (
-            '/export', {
-                'levels': (80.0, 90.0),
-                'magic_normsize': 20,
-                'levels_low': (50.0, 60.0),
-                'trend_range': 24,
-                'trend_perfdata': True,
-                'show_levels': 'onmagic',
-                'inodes_levels': (10.0, 5.0),
-                'show_inodes': 'onlow',
-                'show_reserved': False
-            }, [
-                (
-                    0, '0.0004% used (21.00 kB of 4.89 GB)', [
-                        ('fs_used', 0.0205078125, 4006.8, 4507.65, 0, 5008.5),
-                        ('fs_size', 5008.5, None, None, None, None),
-                        (
-                            'fs_used_percent', 0.0004094601677148847, None,
-                            None, None, None
-                        )
-                    ]
-                )
-            ]
-        ),
-        (
-            '/home', {
-                'levels': (80.0, 90.0),
-                'magic_normsize': 20,
-                'levels_low': (50.0, 60.0),
-                'trend_range': 24,
-                'trend_perfdata': True,
-                'show_levels': 'onmagic',
-                'inodes_levels': (10.0, 5.0),
-                'show_inodes': 'onlow',
-                'show_reserved': False
-            }, [
-                (
-                    0, '0.001% used (55.00 kB of 4.89 GB)', [
-                        ('fs_used', 0.0537109375, 4006.8, 4507.65, 0, 5008.5),
-                        ('fs_size', 5008.5, None, None, None, None),
-                        (
-                            'fs_used_percent', 0.0010723956773485074, None,
-                            None, None, None
-                        )
-                    ]
-                )
-            ]
-        ),
-        (
-            '/opt', {
-                'levels': (80.0, 90.0),
-                'magic_normsize': 20,
-                'levels_low': (50.0, 60.0),
-                'trend_range': 24,
-                'trend_perfdata': True,
-                'show_levels': 'onmagic',
-                'inodes_levels': (10.0, 5.0),
-                'show_inodes': 'onlow',
-                'show_reserved': False
-            }, [
-                (
-                    0, '2.84% used (142.33 MB of 4.89 GB)', [
-                        (
-                            'fs_used', 142.3271484375, 4006.8, 4507.65, 0,
-                            5008.5
-                        ), ('fs_size', 5008.5, None, None, None, None),
-                        (
-                            'fs_used_percent', 2.841712058250973, None, None,
-                            None, None
-                        )
-                    ]
-                )
-            ]
-        ),
-        (
-            '/proc', {
-                'levels': (80.0, 90.0),
-                'magic_normsize': 20,
-                'levels_low': (50.0, 60.0),
-                'trend_range': 24,
-                'trend_perfdata': True,
-                'show_levels': 'onmagic',
-                'inodes_levels': (10.0, 5.0),
-                'show_inodes': 'onlow',
-                'show_reserved': False
-            }, [(1, 'Size of filesystem is 0 MB', [])]
-        ),
-        (
-            '/system/contract', {
-                'levels': (80.0, 90.0),
-                'magic_normsize': 20,
-                'levels_low': (50.0, 60.0),
-                'trend_range': 24,
-                'trend_perfdata': True,
-                'show_levels': 'onmagic',
-                'inodes_levels': (10.0, 5.0),
-                'show_inodes': 'onlow',
-                'show_reserved': False
-            }, [(1, 'Size of filesystem is 0 MB', [])]
-        ),
-        (
-            '/system/object', {
-                'levels': (80.0, 90.0),
-                'magic_normsize': 20,
-                'levels_low': (50.0, 60.0),
-                'trend_range': 24,
-                'trend_perfdata': True,
-                'show_levels': 'onmagic',
-                'inodes_levels': (10.0, 5.0),
-                'show_inodes': 'onlow',
-                'show_reserved': False
-            }, [(1, 'Size of filesystem is 0 MB', [])]
-        ),
-        (
-            '/tmp', {
-                'levels': (80.0, 90.0),
-                'magic_normsize': 20,
-                'levels_low': (50.0, 60.0),
-                'trend_range': 24,
-                'trend_perfdata': True,
-                'show_levels': 'onmagic',
-                'inodes_levels': (10.0, 5.0),
-                'show_inodes': 'onlow',
-                'show_reserved': False
-            }, [
-                (
-                    0, '0.53% used (10.80 MB of 2.00 GB)', [
-                        ('fs_used', 10.8046875, 1638.4, 1843.2, 0, 2048.0),
-                        ('fs_size', 2048.0, None, None, None, None),
-                        (
-                            'fs_used_percent', 0.5275726318359375, None, None,
-                            None, None
-                        )
-                    ]
-                )
-            ]
-        ),
-        (
-            '/tsrdb10exp', {
-                'levels': (80.0, 90.0),
-                'magic_normsize': 20,
-                'levels_low': (50.0, 60.0),
-                'trend_range': 24,
-                'trend_perfdata': True,
-                'show_levels': 'onmagic',
-                'inodes_levels': (10.0, 5.0),
-                'show_inodes': 'onlow',
-                'show_reserved': False
-            }, [
-                (
-                    0, '0.0004% used (21.00 kB of 4.89 GB)', [
-                        ('fs_used', 0.0205078125, 4006.8, 4507.65, 0, 5008.5),
-                        ('fs_size', 5008.5, None, None, None, None),
-                        (
-                            'fs_used_percent', 0.0004094601677148847, None,
-                            None, None, None
-                        )
-                    ]
-                )
-            ]
-        ),
-        (
-            '/u01', {
-                'levels': (80.0, 90.0),
-                'magic_normsize': 20,
-                'levels_low': (50.0, 60.0),
-                'trend_range': 24,
-                'trend_perfdata': True,
-                'show_levels': 'onmagic',
-                'inodes_levels': (10.0, 5.0),
-                'show_inodes': 'onlow',
-                'show_reserved': False
-            }, [
-                (
-                    0, '64.85% used (18.99 of 29.29 GB)', [
-                        (
-                            'fs_used', 19447.615234375, 23990.4, 26989.2, 0,
-                            29988.0
-                        ), ('fs_size', 29988.0, None, None, None, None),
-                        (
-                            'fs_used_percent', 64.8513246444411, None, None,
-                            None, None
-                        )
-                    ]
-                )
-            ]
-        ),
-        (
-            '/var/run', {
-                'levels': (80.0, 90.0),
-                'magic_normsize': 20,
-                'levels_low': (50.0, 60.0),
-                'trend_range': 24,
-                'trend_perfdata': True,
-                'show_levels': 'onmagic',
-                'inodes_levels': (10.0, 5.0),
-                'show_inodes': 'onlow',
-                'show_reserved': False
-            }, [
-                (
-                    0, '0.00002% used (24.00 kB of 146.37 GB)', [
-                        (
-                            'fs_used', 0.0234375, 119906.55, 134894.86875, 0,
-                            149883.1875
-                        ), ('fs_size', 149883.1875, None, None, None, None),
-                        (
-                            'fs_used_percent', 1.5637177451940697e-05, None,
-                            None, None, None
-                        )
-                    ]
-                )
-            ]
-        )
-    ]
-=======
     '': [('/', {
         'inodes_levels': (10.0, 5.0),
         'levels': (80.0, 90.0),
@@ -531,5 +219,4 @@
                ('fs_size', 149883.1875, None, None, None, None),
                ('growth', 0.0, None, None, None, None), ('trend', 0, None, None, 0,
                                                          6245.1328125)])])]
->>>>>>> 75a18bda
 }