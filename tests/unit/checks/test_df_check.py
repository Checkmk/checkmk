--- conflicted
+++ resolved
@@ -1,15 +1,4 @@
-<<<<<<< HEAD
-#!/usr/bin/env python3
-# -*- coding: utf-8 -*-
-# Copyright (C) 2019 tribe29 GmbH - License: GNU General Public License v2
-# This file is part of Checkmk (https://checkmk.com). It is subject to the terms and
-# conditions defined in the file COPYING, which is part of this source code package.
-
-import pytest  # type: ignore[import]
-from testlib import Check  # type: ignore[import]
-=======
 import pytest  # type: ignore
->>>>>>> 75a18bda
 from checktestlib import (
     DiscoveryResult,
     CheckResult,
@@ -17,10 +6,6 @@
     assertCheckResultsEqual,
     MockHostExtraConf,
 )
-<<<<<<< HEAD
-from cmk.base.plugins.agent_based.df_section import parse_df
-=======
->>>>>>> 75a18bda
 
 pytestmark = pytest.mark.checks
 
@@ -40,18 +25,6 @@
 #   '----------------------------------------------------------------------'
 
 info_df_lnx = [
-<<<<<<< HEAD
-    ['/dev/sda4', 'ext4', '143786696', '101645524', '34814148', '75%', '/'],
-    ['[df_inodes_start]'],
-    ['/dev/sda4', 'ext4', '9142272', '1654272', '7488000', '19%', '/'],
-    ['[df_inodes_end]'],
-]
-
-info_df_win = [
-    ['C:\\', 'NTFS', '8192620', '7724268', '468352', '95%', 'C:\\'],
-    ['New_Volume', 'NTFS', '10240796', '186256', '10054540', '2%', 'E:\\'],
-    ['New_Volume', 'NTFS', '124929596', '50840432', '74089164', '41%', 'F:\\'],
-=======
     [u'/dev/sda4', u'ext4', u'143786696', u'101645524', u'34814148', u'75%', u'/'],
     [u'[df_inodes_start]'],
     [u'/dev/sda4', u'ext4', u'9142272', u'1654272', u'7488000', u'19%', u'/'],
@@ -62,23 +35,10 @@
     [u'C:\\', u'NTFS', u'8192620', u'7724268', u'468352', u'95%', u'C:\\'],
     [u'New_Volume', u'NTFS', u'10240796', u'186256', u'10054540', u'2%', u'E:\\'],
     [u'New_Volume', u'NTFS', u'124929596', u'50840432', u'74089164', u'41%', u'F:\\'],
->>>>>>> 75a18bda
 ]
 
 # yapf: disable
 info_df_lnx_docker = [
-<<<<<<< HEAD
-    ['/dev/sda2', 'ext4', '143786696', '101645524', '34814148', '75%', '/var/lib/docker'],
-    ['/dev/sda3', 'ext4', '143786696', '101645524', '34814148', '75%', '/var/lib/docker-latest'],
-    ['/dev/sda4', 'ext4', '143786696', '101645524', '34814148', '75%', '/var/lib/docker/some-fs/mnt/grtzlhash'],
-    ['/dev/sdb1', 'ext4', '131586052', '75701024', '49157812', '61%', '/var/lib/docker/volumes'],
-    ['[df_inodes_start]'],
-    ['/dev/sda2', 'ext4', '9142272', '1654272', '7488000', '19%', '/var/lib/docker'],
-    ['/dev/sda3', 'ext4', '9142272', '1654272', '7488000', '19%', '/var/lib/docker-latest'],
-    ['/dev/sda4', 'ext4', '9142272', '1654272', '7488000', '19%', '/var/lib/docker/some-fs/mnt/grtzlhash'],
-    ['/dev/sdb1', 'ext4', '8388608', '586810', '7801798', '7%', '/var/lib/docker/volumes'],
-    ['[df_inodes_end]'],
-=======
     [u'/dev/sda2', u'ext4', u'143786696', u'101645524', u'34814148', u'75%', u'/var/lib/docker'],
     [u'/dev/sda3', u'ext4', u'143786696', u'101645524', u'34814148', u'75%', u'/var/lib/docker-latest'],
     [u'/dev/sda4', u'ext4', u'143786696', u'101645524', u'34814148', u'75%', u'/var/lib/docker/some-fs/mnt/grtzlhash'],
@@ -89,26 +49,16 @@
     [u'/dev/sda4', u'ext4', u'9142272', u'1654272', u'7488000', u'19%', u'/var/lib/docker/some-fs/mnt/grtzlhash'],
     [u'/dev/sdb1', u'ext4', u'8388608', u'586810', u'7801798', u'7%', u'/var/lib/docker/volumes'],
     [u'[df_inodes_end]']
->>>>>>> 75a18bda
 ]
 # yapf:enable
 
 info_df_lnx_tmpfs = [
-<<<<<<< HEAD
-    ['tmpfs', 'tmpfs', '8152820', '76', '8152744', '1%', '/opt/omd/sites/heute/tmp'],
-    ['tmpfs', 'tmpfs', '8152840', '118732', '8034108', '2%', '/dev/shm'],
-    ['[df_inodes_start]'],
-    ['tmpfs', 'tmpfs', '2038205', '48', '2038157', '1%', '/opt/omd/sites/heute/tmp'],
-    ['tmpfs', 'tmpfs', '2038210', '57', '2038153', '1%', '/dev/shm'],
-    ['[df_inodes_end]'],
-=======
     [u'tmpfs', u'tmpfs', u'8152820', u'76', u'8152744', u'1%', u'/opt/omd/sites/heute/tmp'],
     [u'tmpfs', u'tmpfs', u'8152840', u'118732', u'8034108', u'2%', u'/dev/shm'],
     [u'[df_inodes_start]'],
     [u'tmpfs', u'tmpfs', u'2038205', u'48', u'2038157', u'1%', u'/opt/omd/sites/heute/tmp'],
     [u'tmpfs', u'tmpfs', u'2038210', u'57', u'2038153', u'1%', u'/dev/shm'],
     [u'[df_inodes_end]'],
->>>>>>> 75a18bda
 ]
 
 # NOTE: This gargantuan test info section is uncritically used data from an archived agent output.
@@ -117,52 +67,6 @@
 # TODO: Replace this monstrosity with something more concise.
 # yapf: disable
 info_df_btrfs = [
-<<<<<<< HEAD
-    ['/dev/sda1', 'btrfs', '20970496', '4169036', '16539348', '21%', '/'],
-    ['devtmpfs', 'devtmpfs', '497396', '0', '497396', '0%', '/dev'],
-    ['tmpfs', 'tmpfs', '506312', '0', '506312', '0%', '/dev/shm'],
-    ['tmpfs', 'tmpfs', '506312', '6980', '499332', '2%', '/run'],
-    ['tmpfs', 'tmpfs', '506312', '0', '506312', '0%', '/sys/fs/cgroup'],
-    ['/dev/sda1', 'btrfs', '20970496', '4169036', '16539348', '21%', '/.snapshots'],
-    ['/dev/sda1', 'btrfs', '20970496', '4169036', '16539348', '21%', '/var/tmp'],
-    ['/dev/sda1', 'btrfs', '20970496', '4169036', '16539348', '21%', '/var/spool'],
-    ['/dev/sda1', 'btrfs', '20970496', '4169036', '16539348', '21%', '/var/opt'],
-    ['/dev/sda1', 'btrfs', '20970496', '4169036', '16539348', '21%', '/var/log'],
-    ['/dev/sda1', 'btrfs', '20970496', '4169036', '16539348', '21%', '/var/lib/pgsql'],
-    ['/dev/sda1', 'btrfs', '20970496', '4169036', '16539348', '21%', '/var/lib/named'],
-    ['/dev/sda1', 'btrfs', '20970496', '4169036', '16539348', '21%', '/var/lib/mailman'],
-    ['/dev/sda1', 'btrfs', '20970496', '4169036', '16539348', '21%', '/var/crash'],
-    ['/dev/sda1', 'btrfs', '20970496', '4169036', '16539348', '21%', '/usr/local'],
-    ['/dev/sda1', 'btrfs', '20970496', '4169036', '16539348', '21%', '/tmp'],
-    ['/dev/sda1', 'btrfs', '20970496', '4169036', '16539348', '21%', '/srv'],
-    ['/dev/sda1', 'btrfs', '20970496', '4169036', '16539348', '21%', '/opt'],
-    ['/dev/sda1', 'btrfs', '20970496', '4169036', '16539348', '21%', '/home'],
-    ['/dev/sda1', 'btrfs', '20970496', '4169036', '16539348', '21%', '/boot/grub2/x86_64-efi'],
-    ['/dev/sda1', 'btrfs', '20970496', '4169036', '16539348', '21%', '/boot/grub2/i386-pc'],
-    ['[df_inodes_start]'],
-    ['/dev/sda1', 'btrfs', '0', '0', '0', '-', '/'],
-    ['devtmpfs', 'devtmpfs', '124349', '371', '123978', '1%', '/dev'],
-    ['tmpfs', 'tmpfs', '126578', '1', '126577', '1%', '/dev/shm'],
-    ['tmpfs', 'tmpfs', '126578', '481', '126097', '1%', '/run'],
-    ['tmpfs', 'tmpfs', '126578', '12', '126566', '1%', '/sys/fs/cgroup'],
-    ['/dev/sda1', 'btrfs', '0', '0', '0', '-', '/.snapshots'],
-    ['/dev/sda1', 'btrfs', '0', '0', '0', '-', '/var/tmp'],
-    ['/dev/sda1', 'btrfs', '0', '0', '0', '-', '/var/spool'],
-    ['/dev/sda1', 'btrfs', '0', '0', '0', '-', '/var/opt'],
-    ['/dev/sda1', 'btrfs', '0', '0', '0', '-', '/var/log'],
-    ['/dev/sda1', 'btrfs', '0', '0', '0', '-', '/var/lib/pgsql'],
-    ['/dev/sda1', 'btrfs', '0', '0', '0', '-', '/var/lib/named'],
-    ['/dev/sda1', 'btrfs', '0', '0', '0', '-', '/var/lib/mailman'],
-    ['/dev/sda1', 'btrfs', '0', '0', '0', '-', '/var/crash'],
-    ['/dev/sda1', 'btrfs', '0', '0', '0', '-', '/usr/local'],
-    ['/dev/sda1', 'btrfs', '0', '0', '0', '-', '/tmp'],
-    ['/dev/sda1', 'btrfs', '0', '0', '0', '-', '/srv'],
-    ['/dev/sda1', 'btrfs', '0', '0', '0', '-', '/opt'],
-    ['/dev/sda1', 'btrfs', '0', '0', '0', '-', '/home'],
-    ['/dev/sda1', 'btrfs', '0', '0', '0', '-', '/boot/grub2/x86_64-efi'],
-    ['/dev/sda1', 'btrfs', '0', '0', '0', '-', '/boot/grub2/i386-pc'],
-    ['[df_inodes_end]'],
-=======
     [u'/dev/sda1', u'btrfs', u'20970496', u'4169036', u'16539348', u'21%', u'/'],
     [u'devtmpfs', u'devtmpfs', u'497396', u'0', u'497396', u'0%', u'/dev'],
     [u'tmpfs', u'tmpfs', u'506312', u'0', u'506312', u'0%', u'/dev/shm'],
@@ -207,14 +111,13 @@
     [u'/dev/sda1', u'btrfs', u'0', u'0', u'0', u'-', u'/boot/grub2/x86_64-efi'],
     [u'/dev/sda1', u'btrfs', u'0', u'0', u'0', u'-', u'/boot/grub2/i386-pc'],
     [u'[df_inodes_end]'],
->>>>>>> 75a18bda
 ]
 # yapf: enable
 
 info_empty_inodes = [
-    ['[df_inodes_start]'],
-    ['/dev/mapper/vgdns-lvbindauthlog', '-', '-', '-', '-', '-', '/dns/bindauth/log'],
-    ['[df_inodes_end]'],
+    [u'[df_inodes_start]'],
+    [u'/dev/mapper/vgdns-lvbindauthlog', u'-', u'-', u'-', u'-', u'-', u'/dns/bindauth/log'],
+    [u'[df_inodes_end]'],
 ]
 
 #.
@@ -231,37 +134,6 @@
 @pytest.mark.parametrize(
     "info,expected_result,inventory_df_rules",
     [
-<<<<<<< HEAD
-        (
-            [],
-            [],
-            {},
-        ),
-        # Linux:
-        (
-            info_df_lnx,
-            [
-                (
-                    '/',
-                    {
-                        "include_volume_name": False
-                    },
-                ),
-            ],
-            {},
-        ),
-        # Linux w/ volume name unset:
-        (
-            info_df_lnx,
-            [
-                (
-                    '/',
-                    {
-                        "include_volume_name": False
-                    },
-                ),
-            ],
-=======
         ([], [], {}),
         # Linux:
         (info_df_lnx, [(u'/', {})], {}),
@@ -269,7 +141,6 @@
         (
             info_df_lnx,
             [(u'/', {})],
->>>>>>> 75a18bda
             {
                 "include_volume_name": False
             },
@@ -277,91 +148,22 @@
         # Linux w/ volume name option:
         (
             info_df_lnx,
-<<<<<<< HEAD
-            [
-                (
-                    '/dev/sda4 /',
-                    {
-                        "include_volume_name": True
-                    },
-                ),
-            ],
-=======
             [(u'/dev/sda4 /', {})],
->>>>>>> 75a18bda
             {
                 "include_volume_name": True
             },
         ),
         # Windows:
-<<<<<<< HEAD
-        (
-            info_df_win,
-            [
-                (
-                    'E:/',
-                    {
-                        "include_volume_name": False
-                    },
-                ),
-                (
-                    'F:/',
-                    {
-                        "include_volume_name": False
-                    },
-                ),
-                (
-                    'C:/',
-                    {
-                        "include_volume_name": False
-                    },
-                ),
-            ],
-            {},
-        ),
-        # Windows w/ volume name option:
-        (
-            info_df_win,
-            [
-                (
-                    'New_Volume E:/',
-                    {
-                        "include_volume_name": True
-                    },
-                ),
-                (
-                    'New_Volume F:/',
-                    {
-                        "include_volume_name": True
-                    },
-                ),
-                (
-                    'C:\\ C:/',
-                    {
-                        "include_volume_name": True
-                    },
-                ),
-            ],
-=======
         (info_df_win, [(u'E:/', {}), (u'F:/', {}), (u'C:/', {})], {}),
         # Windows w/ volume name option:
         (
             info_df_win,
             [(u'New_Volume E:/', {}), (u'New_Volume F:/', {}), (u'C:\\ C:/', {})],
->>>>>>> 75a18bda
             {
                 "include_volume_name": True
             },
         ),
         # Ignoring tmpfs:
-<<<<<<< HEAD
-        (
-            info_df_lnx_tmpfs,
-            [],
-            {},
-        ),
-        # Ignoring tmpfs explicitly:
-=======
         (info_df_lnx_tmpfs, [], {}),
         # Ignoring tmpfs explicitly:
         (
@@ -372,56 +174,18 @@
             },
         ),
         # Ignoring tmpfs explicitly, but including one mountpoint explicitly:
->>>>>>> 75a18bda
-        (
-            info_df_lnx_tmpfs,
-            [],
-            {
-<<<<<<< HEAD
-                "ignore_fs_types": ['tmpfs', 'nfs', 'smbfs', 'cifs', 'iso9660']
-            },
-        ),
-        # Ignoring tmpfs explicitly, but including one mountpoint explicitly:
-        (
-            info_df_lnx_tmpfs,
-            [
-                (
-                    '/opt/omd/sites/heute/tmp',
-                    {
-                        "include_volume_name": False
-                    },
-                ),
-            ],
-            {
-                "ignore_fs_types": ['tmpfs', 'nfs', 'smbfs', 'cifs', 'iso9660'],
-                "never_ignore_mountpoints": ['/opt/omd/sites/heute/tmp']
-=======
+        (
+            info_df_lnx_tmpfs,
+            [(u'/opt/omd/sites/heute/tmp', {})],
+            {
                 "ignore_fs_types": ['tmpfs', 'nfs', 'smbfs', 'cifs', 'iso9660'],
                 "never_ignore_mountpoints": [u'/opt/omd/sites/heute/tmp']
->>>>>>> 75a18bda
             },
         ),
         # Including tmpfs:
         (
             info_df_lnx_tmpfs,
-<<<<<<< HEAD
-            [
-                (
-                    '/opt/omd/sites/heute/tmp',
-                    {
-                        "include_volume_name": False
-                    },
-                ),
-                (
-                    '/dev/shm',
-                    {
-                        "include_volume_name": False
-                    },
-                ),
-            ],
-=======
             [(u'/opt/omd/sites/heute/tmp', {}), (u'/dev/shm', {})],
->>>>>>> 75a18bda
             {
                 "ignore_fs_types": ['nfs', 'smbfs', 'cifs', 'iso9660']
             },
@@ -429,24 +193,7 @@
         # Including tmpfs and volume name:
         (
             info_df_lnx_tmpfs,
-<<<<<<< HEAD
-            [
-                (
-                    'tmpfs /opt/omd/sites/heute/tmp',
-                    {
-                        "include_volume_name": True
-                    },
-                ),
-                (
-                    'tmpfs /dev/shm',
-                    {
-                        "include_volume_name": True
-                    },
-                ),
-            ],
-=======
             [(u'tmpfs /opt/omd/sites/heute/tmp', {}), (u'tmpfs /dev/shm', {})],
->>>>>>> 75a18bda
             {
                 "ignore_fs_types": ['nfs', 'smbfs', 'cifs', 'iso9660'],
                 "include_volume_name": True
@@ -456,46 +203,6 @@
         (
             info_df_lnx_tmpfs,
             [
-<<<<<<< HEAD
-                (
-                    'tmpfs /opt/omd/sites/heute/tmp',
-                    {
-                        "include_volume_name": True
-                    },
-                ),
-            ],
-            {
-                "ignore_fs_types": ['tmpfs', 'nfs', 'smbfs', 'cifs', 'iso9660'],
-                "include_volume_name": True,
-                "never_ignore_mountpoints": ['~.*/omd/sites/[^/]+/tmp$']
-            },
-        ),
-
-        # btrfs:
-        (
-            info_df_btrfs,
-            [
-                (
-                    'btrfs /dev/sda1',
-                    {
-                        "include_volume_name": False
-                    },
-                ),
-            ],
-            {},
-        ),
-        # btrfs w/ volume name option:
-        (
-            info_df_btrfs,
-            [
-                (
-                    '/dev/sda1 btrfs /dev/sda1',
-                    {
-                        "include_volume_name": True
-                    },
-                ),
-            ],
-=======
                 (u'/opt/omd/sites/heute/tmp', {}),
             ],
             {
@@ -509,7 +216,6 @@
         (
             info_df_btrfs,
             [(u'/dev/sda1 btrfs /dev/sda1', {})],
->>>>>>> 75a18bda
             {
                 "include_volume_name": True
             },
@@ -520,29 +226,14 @@
         (
             info_df_lnx_docker,
             [
-<<<<<<< HEAD
-                (
-                    '/var/lib/docker',
-                    {
-                        "include_volume_name": False
-                    },
-                ),
-                (
-                    '/var/lib/docker-latest',
-                    {
-                        "include_volume_name": False
-                    },
-                ),
-=======
                 (u'/var/lib/docker', {}),
                 (u'/var/lib/docker-latest', {}),
->>>>>>> 75a18bda
             ],
             {},
         ),
     ])
-def test_df_discovery_with_parse(info, expected_result, inventory_df_rules):
-    check = Check('df')
+def test_df_discovery_with_parse(check_manager, info, expected_result, inventory_df_rules):
+    check = check_manager.get_check("df")
 
     def mocked_host_extra_conf_merged(_hostname, ruleset):
         if ruleset is check.context.get("inventory_df_rules"):
@@ -550,9 +241,9 @@
         raise AssertionError("Unknown/unhandled ruleset used in mock of host_extra_conf")
 
     with MockHostExtraConf(check, mocked_host_extra_conf_merged, "host_extra_conf_merged"):
-        raw_discovery_result = check.run_discovery(parse_df(info))
-        discovery_result = DiscoveryResult(raw_discovery_result)
-
+        raw_discovery_result = check.run_discovery(check.run_parse(info))
+
+    discovery_result = DiscoveryResult(raw_discovery_result)
     expected_result = DiscoveryResult(expected_result)
     assertDiscoveryResultsEqual(check, discovery_result, expected_result)
 
@@ -569,133 +260,6 @@
     'trend_perfdata': True
 }
 
-<<<<<<< HEAD
-
-@pytest.mark.parametrize(
-    "item,params,info,expected_result",
-    [
-        (
-            '/',
-            df_params,
-            info_df_lnx,
-            [
-                (
-                    0,
-                    '75.79% used (103.92 of 137.13 GB)',
-                    [
-                        ('fs_used', 106418.50390625, 112333.35625, 126375.02578125, 0,
-                         140416.6953125),
-                        ('fs_size', 140416.6953125),
-                        ('fs_used_percent', 75.78764310712029),
-                    ],
-                ),
-                (
-                    0,
-                    '',
-                    [
-                        ('inodes_used', 1654272, 8228044.8, 8685158.4, 0, 9142272),
-                    ],
-                ),
-            ],
-        ),
-        (  # second test case: this time the item state is present
-            '/dev/sda4 /',
-            df_params,
-            info_df_lnx,
-            [
-                (
-                    0,
-                    '75.79% used (103.92 of 137.13 GB)',
-                    [
-                        ('fs_used', 106418.50390625, 112333.35625, 126375.02578125, 0,
-                         140416.6953125),
-                        ('fs_size', 140416.6953125),
-                        ('fs_used_percent', 75.78764310712029),
-                    ],
-                ),
-                (
-                    0,
-                    'trend: 0.00 B / 24 hours',
-                    [
-                        ('growth', 0.0),
-                        ('trend', 0.0, None, None, 0, 5850.695638020833),
-                    ],
-                ),
-                (
-                    0,
-                    '',
-                    [
-                        ('inodes_used', 1654272, 8228044.8, 8685158.4, 0, 9142272),
-                    ],
-                ),
-            ],
-        ),
-        (
-            'E:/',
-            df_params,
-            info_df_win,
-            [
-                (
-                    0,
-                    '1.82% used (181.89 MB of 9.77 GB)',
-                    [
-                        ('fs_used', 181.890625, 8000.621875, 9000.699609375, 0, 10000.77734375),
-                        ('fs_size', 10000.77734375),
-                        ('fs_used_percent', 1.8187648694496015),
-                    ],
-                ),
-            ],
-        ),
-        (
-            'New_Volume E:/',
-            df_params,
-            info_df_win,
-            [
-                (
-                    0,
-                    '1.82% used (181.89 MB of 9.77 GB)',
-                    [
-                        ('fs_used', 181.890625, 8000.621875, 9000.699609375, 0, 10000.77734375),
-                        ('fs_size', 10000.77734375, None, None, None, None),
-                        ('fs_used_percent', 1.8187648694496015),
-                    ],
-                ),
-                (
-                    0,
-                    'trend: 0.00 B / 24 hours',
-                    [
-                        ('growth', 0.0, None, None, None, None),
-                        ('trend', 0.0, None, None, 0, 416.6990559895833),
-                    ],
-                ),
-            ],
-        ),
-        (
-            'btrfs /dev/sda1',
-            df_params,
-            info_df_btrfs,
-            [(
-                0,
-                '21.13% used (4.23 of 20.00 GB)',
-                [
-                    ('fs_used', 4327.29296875, 16383.2, 18431.1, 0, 20479.0),
-                    ('fs_size', 20479.0, None, None, None, None),
-                    ('fs_used_percent', 21.130391956394355),
-                ],
-            )],
-        ),
-        (
-            '/home',
-            df_params,
-            info_df_lnx,
-            [],
-        ),
-    ])
-def test_df_check_with_parse(item, params, info, expected_result):
-    check = Check('df')
-
-    actual = CheckResult(check.run_check(item, params, parse_df(info)))
-=======
 
 @pytest.mark.parametrize("item,params,info,expected_result", [
     (
@@ -786,6 +350,5 @@
     check = check_manager.get_check("df")
 
     actual = CheckResult(check.run_check(item, params, check.run_parse(info)))
->>>>>>> 75a18bda
     expected = CheckResult(expected_result)
     assertCheckResultsEqual(actual, expected)