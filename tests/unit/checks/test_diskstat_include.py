--- conflicted
+++ resolved
@@ -1,21 +1,10 @@
-#!/usr/bin/env python3
-# -*- coding: utf-8 -*-
-# Copyright (C) 2019 tribe29 GmbH - License: GNU General Public License v2
-# This file is part of Checkmk (https://checkmk.com). It is subject to the terms and
-# conditions defined in the file COPYING, which is part of this source code package.
-
+import re
 import os
-import re  # noqa: F401 # pylint: disable=unused-import
-import pytest  # type: ignore[import]
+import pytest
 
 from checktestlib import CheckResult, assertCheckResultsEqual
-from cmk.base.check_api import (  # noqa: F401 # pylint: disable=unused-import
-    get_bytes_human_readable, check_levels,
-)
 
-import cmk.base.check_legacy_includes.diskstat
-from cmk.base.check_legacy_includes.diskstat import *
-
+from cmk_base.check_api import get_bytes_human_readable, check_levels
 pytestmark = pytest.mark.checks
 
 
@@ -27,63 +16,39 @@
     return round(value / 10.) * 10.
 
 
+execfile(os.path.join(os.path.dirname(__file__), '../../../checks/diskstat.include'))
+
+
 @pytest.mark.parametrize('args,expected_result', [
     ((1, '', {}, [None, None, 101, 201]),
-<<<<<<< HEAD
-     CheckResult((0, 'read: 50.50 kB/s, write: 100.50 kB/s', [
-=======
      CheckResult((0, '50.5 kB/sec read, 0.00 MB/s, 100.5 kB/sec write, 0.00 MB/s', [
->>>>>>> 75a18bda
          ('read', 51712),
          ('write', 102912),
      ]))),
     ((1, '', {
         'average': 1
     }, [None, None, 101, 201]),
-<<<<<<< HEAD
-     CheckResult((0, 'read: 50.50 kB/s, write: 100.50 kB/s', [
-=======
      CheckResult((0, '50.5 kB/sec read, 0.05 MB/s, 100.5 kB/sec write, 0.10 MB/s', [
->>>>>>> 75a18bda
          ('read', 51712),
          ('write', 102912),
          ('read.avg', 51710.0),
          ('write.avg', 102910.0),
      ]))),
 ])
-<<<<<<< HEAD
-def test_check_diskstat_line(monkeypatch, args, expected_result):
-    monkeypatch.setattr(cmk.base.check_legacy_includes.diskstat, 'get_rate', get_rate)
-    monkeypatch.setattr(cmk.base.check_legacy_includes.diskstat, 'get_average', get_average)
-    actual_result = CheckResult(check_diskstat_line(*args))  # type: ignore[name-defined] # pylint: disable=undefined-variable
-=======
 def test_check_diskstat_line(args, expected_result):
     actual_result = CheckResult(check_diskstat_line(*args))
->>>>>>> 75a18bda
     assertCheckResultsEqual(actual_result, expected_result)
 
 
 @pytest.mark.parametrize('info,expected_result', [
-<<<<<<< HEAD
-    ([["Node1", "Disk1", 1, 2], ["Node1", "Disk2", 1, 2]
-     ], CheckResult((0, 'read: 1.00 kB/s, write: 2.00 kB/s', [
-=======
     ([["Node1", "Disk1", 1, 2], ["Node1", "Disk2", 1, 2]],
      CheckResult((0, '1 kB/sec read, 0.00 MB/s, 2 kB/sec write, 0.00 MB/s', [
->>>>>>> 75a18bda
          ('read', 1024),
          ('write', 2048),
      ]))),
     ([["Node1", "Disk1", 1, 2], ["Node2", "Disk1", 1, 2]
      ], CheckResult((3, 'summary mode not supported in a cluster', []))),
 ])
-<<<<<<< HEAD
-def test_check_diskstat_generic_summary_clutster(monkeypatch, info, expected_result):
-    monkeypatch.setattr(cmk.base.check_legacy_includes.diskstat, 'get_rate', get_rate)
-    monkeypatch.setattr(cmk.base.check_legacy_includes.diskstat, 'get_average', get_average)
-    actual_result = CheckResult(check_diskstat_generic("SUMMARY", {}, 0, info))  # type: ignore[name-defined] # pylint: disable=undefined-variable
-=======
 def test_check_diskstat_generic_summary_clutster(info, expected_result):
     actual_result = CheckResult(check_diskstat_generic("SUMMARY", {}, 0, info))
->>>>>>> 75a18bda
     assertCheckResultsEqual(actual_result, expected_result)