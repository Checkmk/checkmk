#!/usr/bin/env python3
# -*- coding: utf-8 -*-
# Copyright (C) 2019 tribe29 GmbH - License: GNU General Public License v2
# This file is part of Checkmk (https://checkmk.com). It is subject to the terms and
# conditions defined in the file COPYING, which is part of this source code package.
"""Run all possible tests on every dataset found in generictests/datasets/

For simple check tests there is a framework which allows the creation of tests
via the definition of datasets.

These can be found in the subfolder ''checks/generictests/datasets'' of the
unittest folder.

In the most basic case, they define the ''checkname'' and ''info'' variable.
This will trigger a test run of the corresponding check using ''info'' as
argument to the parse or discovery function (see for example ''uptime_1.py'').
Without any further data, the test will be OK if the check does not crash.

If you also want to test for specific results you can either provide the
required variables manually (as in ''veritas_vcs_*.py''), or create a
regression test dataset as described in ''checks/generictests/regression.py''
"""
from importlib import import_module
<<<<<<< HEAD
import pytest  # type: ignore[import]

from testlib import on_time  # type: ignore[import]
=======
from pathlib2 import Path
import pytest  # type: ignore
from testlib import cmk_path
>>>>>>> 75a18bda
import generictests

pytestmark = pytest.mark.checks


<<<<<<< HEAD
# TODO: Shouldn't we enable this by default for all unit tests?
@pytest.fixture(name="mock_time", scope="module")
def fixture_mock_time():
    """Use this fixture for simple time + zone mocking

    Use this fixture instead of directly invoking on_time in case you don't need a specific time.
    Calling this once instead of on_time() a lot of times saves execution time.
    """
    with on_time(1572247138, "CET"):
        yield
=======
DATASET_DIR = Path(cmk_path(), 'tests', 'unit', 'checks', 'generictests', 'datasets')

DATASET_NAMES = {_f.stem for _f in DATASET_DIR.glob("*.py") if _f.stem not in EXCLUDES}
>>>>>>> 75a18bda


@pytest.mark.usefixtures("mock_time")
@pytest.mark.parametrize("datasetname", generictests.DATASET_NAMES)
def test_dataset(datasetname, fix_plugin_legacy):
    dataset = import_module("generictests.datasets.%s" % datasetname)
    generictests.run(fix_plugin_legacy.check_info, dataset)<|MERGE_RESOLUTION|>--- conflicted
+++ resolved
@@ -1,8 +1,3 @@
-#!/usr/bin/env python3
-# -*- coding: utf-8 -*-
-# Copyright (C) 2019 tribe29 GmbH - License: GNU General Public License v2
-# This file is part of Checkmk (https://checkmk.com). It is subject to the terms and
-# conditions defined in the file COPYING, which is part of this source code package.
 """Run all possible tests on every dataset found in generictests/datasets/
 
 For simple check tests there is a framework which allows the creation of tests
@@ -21,40 +16,21 @@
 regression test dataset as described in ''checks/generictests/regression.py''
 """
 from importlib import import_module
-<<<<<<< HEAD
-import pytest  # type: ignore[import]
-
-from testlib import on_time  # type: ignore[import]
-=======
 from pathlib2 import Path
 import pytest  # type: ignore
 from testlib import cmk_path
->>>>>>> 75a18bda
 import generictests
 
 pytestmark = pytest.mark.checks
 
+EXCLUDES = ('', '__init__', 'conftest', '__pycache__')
 
-<<<<<<< HEAD
-# TODO: Shouldn't we enable this by default for all unit tests?
-@pytest.fixture(name="mock_time", scope="module")
-def fixture_mock_time():
-    """Use this fixture for simple time + zone mocking
-
-    Use this fixture instead of directly invoking on_time in case you don't need a specific time.
-    Calling this once instead of on_time() a lot of times saves execution time.
-    """
-    with on_time(1572247138, "CET"):
-        yield
-=======
 DATASET_DIR = Path(cmk_path(), 'tests', 'unit', 'checks', 'generictests', 'datasets')
 
 DATASET_NAMES = {_f.stem for _f in DATASET_DIR.glob("*.py") if _f.stem not in EXCLUDES}
->>>>>>> 75a18bda
 
 
-@pytest.mark.usefixtures("mock_time")
-@pytest.mark.parametrize("datasetname", generictests.DATASET_NAMES)
-def test_dataset(datasetname, fix_plugin_legacy):
+@pytest.mark.parametrize("datasetname", DATASET_NAMES)
+def test_dataset(check_manager, datasetname):
     dataset = import_module("generictests.datasets.%s" % datasetname)
-    generictests.run(fix_plugin_legacy.check_info, dataset)+    generictests.run(check_manager, dataset)