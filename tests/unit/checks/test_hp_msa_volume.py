--- conflicted
+++ resolved
@@ -1,55 +1,45 @@
-#!/usr/bin/env python3
-# -*- coding: utf-8 -*-
-# Copyright (C) 2019 tribe29 GmbH - License: GNU General Public License v2
-# This file is part of Checkmk (https://checkmk.com). It is subject to the terms and
-# conditions defined in the file COPYING, which is part of this source code package.
-
-from typing import Any, Dict, Tuple
-from testlib import Check  # type: ignore[import]
-import freezegun  # type: ignore[import]
-
-import pytest  # type: ignore[import]
-from checktestlib import CheckResult, assertCheckResultsEqual, MockItemState
+import pytest
+from testlib import cmk_path
 
 # all tests in this file are hp_msa_volume check related
 pytestmark = pytest.mark.checks
 
-# ##### hp_msa_volume (health) #########
+###### hp_msa_volume (health) #########
 
 
-def test_health_parse_yields_with_volume_name_as_items():
+def test_health_parse_yields_with_volume_name_as_items(check_manager):
     info = [["volume", "1", "volume-name", "Foo"]]
     expected_yield = {'Foo': {'volume-name': 'Foo'}}
-    check = Check("hp_msa_volume")
+    check = check_manager.get_check("hp_msa_volume")
     parse_result = check.run_parse(info)
     assert parse_result == expected_yield
 
 
-def test_health_parse_yields_volume_name_as_items_despite_of_durable_id():
+def test_health_parse_yields_volume_name_as_items_despite_of_durable_id(check_manager):
     info = [["volume", "1", "durable-id", "Foo 1"], ["volume", "1", "volume-name", "Bar 1"],
             ["volume", "1", "any-key-1", "abc"], ["volume-statistics", "1", "volume-name", "Bar 1"],
             ["volume-statistics", "1", "any-key-2", "ABC"], ["volume", "2", "durable-id", "Foo 2"],
             ["volume", "2", "volume-name", "Bar 2"], ["volume", "2", "any-key-2", "abc"],
             ["volume-statistics", "2", "volume-name", "Bar 2"],
             ["volume-statistics", "2", "any-key-2", "ABC"]]
-    check = Check("hp_msa_volume")
+    check = check_manager.get_check("hp_msa_volume")
     parse_result = check.run_parse(info)
-    parsed_items = sorted(parse_result.keys())
+    parsed_items = sorted(parse_result.iterkeys())
     expected_items = ['Bar 1', 'Bar 2']
     assert parsed_items == expected_items
 
 
-def test_health_discovery_forwards_info():
+def test_health_discovery_forwards_info(check_manager):
     info = [["volume", "1", "volume-name", "Foo"]]
-    check = Check("hp_msa_volume")
+    check = check_manager.get_check("hp_msa_volume")
     discovery_result = check.run_discovery(info)
     assert discovery_result == [(info[0], None)]
 
 
-def test_health_check_accepts_volume_name_and_durable_id_as_item():
+def test_health_check_accepts_volume_name_and_durable_id_as_item(check_manager):
     item_1st = "VMFS_01"
     item_2nd = "V4"
-    check = Check("hp_msa_volume")
+    check = check_manager.get_check("hp_msa_volume")
     parsed = {
         u'VMFS_01': {
             u'durable-id': u'V3',
@@ -72,21 +62,21 @@
     assert status_message_item_2nd == 'Status: OK, container name: B (RAID0)'
 
 
-# ##### hp_msa_volume.df ######
+###### hp_msa_volume.df ######
 
 
-def test_df_discovery_yields_volume_name_as_item():
+def test_df_discovery_yields_volume_name_as_item(check_manager):
     parsed = {'Foo': {'durable-id': 'Bar'}}
-    expected_yield: Tuple[str, Dict[Any, Any]] = ('Foo', {})
-    check = Check("hp_msa_volume.df")
+    expected_yield = ('Foo', {})
+    check = check_manager.get_check("hp_msa_volume.df")
     for item in check.run_discovery(parsed):
         assert item == expected_yield
 
 
-def test_df_check():
+def test_df_check(check_manager):
     item_1st = 'VMFS_01'
     params = {'flex_levels': 'irrelevant'}
-    check = Check("hp_msa_volume.df")
+    check = check_manager.get_check("hp_msa_volume.df")
     parsed = {
         u'VMFS_01': {
             u'durable-id': u'V3',
@@ -103,43 +93,28 @@
             u'raidtype': u'RAID0',
         }
     }
-<<<<<<< HEAD
-    expected_result = (0, '57.81% used (1.16 of 2.00 TB), trend: +2.43 TB / 24 hours', [
-        ('fs_used', 1212896, 1678313.6, 1888102.8, 0, 2097892),
-        ('fs_size', 2097892),
-        ('fs_used_percent', 57.81498761614039),
-        ('growth', 1329829.766497462),
-        ('trend', 2551581.1594836353, None, None, 0, 87412.16666666667),
-    ])
-
-    with freezegun.freeze_time("2020-07-31 07:00:00"), MockItemState((1596100000, 42)):
-        _, trend_result = check.run_check(item_1st, params, parsed)
-
-    assertCheckResultsEqual(CheckResult(trend_result), CheckResult(expected_result))
-=======
     expected_result = (0, '57.81% used (1.16 of 2 TB), trend: 0 B / 24 hours',
                        [('VMFS_01', 1212896, 1678313.6, 1888102.8, 0, 2097892),
                         ('fs_size', 2097892), ('growth', 0.0), ('trend', 0, None, None, 0, 87412)])
     _, result = check.run_check(item_1st, params, parsed)
     assert result == expected_result
->>>>>>> 75a18bda
 
 
-# #### hp_msa_io.io  #####
+##### hp_msa_io.io  #####
 
 
-def test_io_discovery_yields_summary():
+def test_io_discovery_yields_summary(check_manager):
     parsed = {'Foo': {'durable-id': 'Bar'}}
     expected_yield = ('SUMMARY', 'diskstat_default_levels')
-    check = Check("hp_msa_volume.io")
+    check = check_manager.get_check("hp_msa_volume.io")
     for item in check.run_discovery(parsed):
         assert item == expected_yield
 
 
-def test_io_check():
+def test_io_check(check_manager):
     item_1st = 'VMFS_01'
     params = {'flex_levels': 'irrelevant'}
-    check = Check("hp_msa_volume.io")
+    check = check_manager.get_check("hp_msa_volume.io")
     parsed = {
         u'VMFS_01': {
             u'durable-id': u'V3',
@@ -157,14 +132,5 @@
         }
     }
     _, read, written = check.run_check(item_1st, params, parsed)
-<<<<<<< HEAD
-    assertCheckResultsEqual(
-        CheckResult(read),
-        CheckResult((0, 'Read: 0.00 B/s', [('disk_read_throughput', 0.0, None, None)])))
-    assertCheckResultsEqual(
-        CheckResult(written),
-        CheckResult((0, 'Write: 0.00 B/s', [('disk_write_throughput', 0.0, None, None)])))
-=======
     assert read == (0, 'Read: 0 B/s', [('disk_read_throughput', 0.0)])
-    assert written == (0, 'Write: 0 B/s', [('disk_write_throughput', 0.0)])
->>>>>>> 75a18bda
+    assert written == (0, 'Write: 0 B/s', [('disk_write_throughput', 0.0)])