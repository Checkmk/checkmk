#!/usr/bin/env python3
# -*- coding: utf-8 -*-
# Copyright (C) 2019 tribe29 GmbH - License: GNU General Public License v2
# This file is part of Checkmk (https://checkmk.com). It is subject to the terms and
# conditions defined in the file COPYING, which is part of this source code package.

import pytest  # type: ignore[import]
from testlib import Check  # type: ignore[import]
from cmk.base.check_api import MKCounterWrapped

pytestmark = pytest.mark.checks

result_parsed_over_time = [
    {
        'clustermode': {
            'clu1-01': {
                'cpu_busy': '0',
                'num_processors': '2',
                'nvram-battery-status': 'battery_ok'
            },
        },
    },
    {
        'clustermode': {
            'clu1-01': {
                'cpu_busy': '8000000',
                'num_processors': '2',
                'nvram-battery-status': 'battery_ok'
            }
        }
    },
    {
        'clustermode': {
            'clu1-01': {
                'cpu_busy': '9000000',
                'num_processors': '2',
                'nvram-battery-status': 'battery_ok'
            }
        }
    },
]


@pytest.mark.parametrize("params, first_result_change, second_result_change", [
    (
        {
            'levels': (80.0, 90.0)
        },
        (0, 'Total CPU: 13.33%, 2 CPUs', [('util', 13.333333333333334, 80.0, 90.0, 0, 2)]),
        (0, 'Total CPU: 0.83%, 2 CPUs', [('util', 0.8333333333333334, 80.0, 90.0, 0, 2)]),
    ),
    (
        {
            'levels': (10.0, 90.0)
        },
        (1, 'Total CPU: 13.33% (warn/crit at 10.0%/90.0%), 2 CPUs', [
            ('util', 13.333333333333334, 10.0, 90.0, 0, 2)
        ]),
        (0, 'Total CPU: 0.83%, 2 CPUs', [('util', 0.8333333333333334, 10.0, 90.0, 0, 2)]),
    ),
    (
        {
            'levels': (80.0, 90.0),
            'average': 2,
        },
<<<<<<< HEAD
        (0, 'Total CPU (2min average): 0%, 2 CPUs', [('util', 13.333333333333334, 80.0, 90.0, 0, 2),
                                                     ('util_average', 0, 80.0, 90.0, 0, 100)]),
        (0, 'Total CPU (2min average): 0.42%, 2 CPUs', [
            ('util', 0.8333333333333334, 80.0, 90.0, 0, 2),
            ('util_average', 0.4166666666666667, 80.0, 90.0, 0, 100)
        ]),
=======
        (0, '2min average: 0%, 2 CPUs', [('util', 13.333333333333334, 80.0, 90.0, 0, 2),
                                         ('util_average', 0, 80.0, 90.0, 0, 100)]),
        (0, '2min average: 0.42%, 2 CPUs', [('util', 0.8333333333333334, 80.0, 90.0, 0, 2),
                                            ('util_average', 0.4166666666666666, 80.0, 90.0, 0, 100)
                                           ]),
>>>>>>> 75a18bda
    ),
])
def test_cluster_mode_check_function(monkeypatch, params, first_result_change,
                                     second_result_change):
    check = Check("netapp_api_cpu")
    monkeypatch.setattr('time.time', lambda: 0)
    try:
        check.run_check('clu1-01', params, result_parsed_over_time[0])
    except MKCounterWrapped:
        pass
    monkeypatch.setattr('time.time', lambda: 60)
    result = check.run_check('clu1-01', params, result_parsed_over_time[1])
    assert result == first_result_change
    monkeypatch.setattr('time.time', lambda: 180)
    result = check.run_check('clu1-01', params, result_parsed_over_time[2])
    assert result == second_result_change<|MERGE_RESOLUTION|>--- conflicted
+++ resolved
@@ -1,14 +1,44 @@
-#!/usr/bin/env python3
-# -*- coding: utf-8 -*-
-# Copyright (C) 2019 tribe29 GmbH - License: GNU General Public License v2
-# This file is part of Checkmk (https://checkmk.com). It is subject to the terms and
-# conditions defined in the file COPYING, which is part of this source code package.
-
-import pytest  # type: ignore[import]
-from testlib import Check  # type: ignore[import]
-from cmk.base.check_api import MKCounterWrapped
+import pytest
+from cmk_base.check_api import MKCounterWrapped
+from checktestlib import BasicCheckResult, CheckResult, DiscoveryResult, assertDiscoveryResultsEqual, PerfValue
 
 pytestmark = pytest.mark.checks
+
+agent_info = [
+    [
+        ['cpu_busy', '8362860064'],
+        ['num_processors', '2'],
+    ],
+    [
+        ['cpu-info clu1-01', 'num_processors 2'],
+        ['cpu-info clu1-02', 'num_processors 2'],
+        ['cpu-info clu1-01', 'cpu_busy 5340000', 'nvram-battery-status battery_ok'],
+        ['cpu-info clu1-02', 'cpu_busy 5400000', 'nvram-battery-status battery_ok'],
+    ],
+]
+
+result_parsed = [
+    {
+        '7mode': {
+            'cpu_busy': '8362860064',
+            'num_processors': '2'
+        }
+    },
+    {
+        'clustermode': {
+            'clu1-01': {
+                'cpu_busy': '5340000',
+                'num_processors': '2',
+                'nvram-battery-status': 'battery_ok'
+            },
+            'clu1-02': {
+                'cpu_busy': '5400000',
+                'num_processors': '2',
+                'nvram-battery-status': 'battery_ok'
+            }
+        }
+    },
+]
 
 result_parsed_over_time = [
     {
@@ -41,6 +71,13 @@
 ]
 
 
+@pytest.mark.parametrize("info, result_parsed", zip(agent_info, result_parsed))
+def test_parse_function(check_manager, info, result_parsed):
+    check = check_manager.get_check("netapp_api_cpu")
+    parsed = check.run_parse(info)
+    assert parsed == result_parsed
+
+
 @pytest.mark.parametrize("params, first_result_change, second_result_change", [
     (
         {
@@ -63,25 +100,16 @@
             'levels': (80.0, 90.0),
             'average': 2,
         },
-<<<<<<< HEAD
-        (0, 'Total CPU (2min average): 0%, 2 CPUs', [('util', 13.333333333333334, 80.0, 90.0, 0, 2),
-                                                     ('util_average', 0, 80.0, 90.0, 0, 100)]),
-        (0, 'Total CPU (2min average): 0.42%, 2 CPUs', [
-            ('util', 0.8333333333333334, 80.0, 90.0, 0, 2),
-            ('util_average', 0.4166666666666667, 80.0, 90.0, 0, 100)
-        ]),
-=======
         (0, '2min average: 0%, 2 CPUs', [('util', 13.333333333333334, 80.0, 90.0, 0, 2),
                                          ('util_average', 0, 80.0, 90.0, 0, 100)]),
         (0, '2min average: 0.42%, 2 CPUs', [('util', 0.8333333333333334, 80.0, 90.0, 0, 2),
                                             ('util_average', 0.4166666666666666, 80.0, 90.0, 0, 100)
                                            ]),
->>>>>>> 75a18bda
     ),
 ])
-def test_cluster_mode_check_function(monkeypatch, params, first_result_change,
+def test_cluster_mode_check_function(check_manager, monkeypatch, params, first_result_change,
                                      second_result_change):
-    check = Check("netapp_api_cpu")
+    check = check_manager.get_check("netapp_api_cpu")
     monkeypatch.setattr('time.time', lambda: 0)
     try:
         check.run_check('clu1-01', params, result_parsed_over_time[0])
