--- conflicted
+++ resolved
@@ -1,13 +1,6 @@
-#!/usr/bin/env python3
-# -*- coding: utf-8 -*-
-# Copyright (C) 2019 tribe29 GmbH - License: GNU General Public License v2
-# This file is part of Checkmk (https://checkmk.com). It is subject to the terms and
-# conditions defined in the file COPYING, which is part of this source code package.
+from collections import namedtuple
 
-from collections import namedtuple
-from testlib import Check  # type: ignore[import]
-
-import pytest  # type: ignore[import]
+import pytest
 
 from checktestlib import CheckResult, assertCheckResultsEqual
 # Mark all tests in this file as check related tests
@@ -74,32 +67,6 @@
 
 
 @pytest.mark.parametrize("capture, result",
-<<<<<<< HEAD
-                         list(
-                             zip(agent_out, [
-                                 {
-                                     "License": "Initial grace period",
-                                     "expiration": "12960 minute(s) (9 day(s))",
-                                     "expiration_time": 12960 * 60,
-                                 },
-                                 {
-                                     "License": "Licensed",
-                                     "expiration": "253564 minute(s) (177 day(s))",
-                                     "expiration_time": 253564 * 60,
-                                 },
-                                 {
-                                     "License": "Licensed",
-                                     "expiration": "251100 minute(s) (174 day(s))",
-                                     "expiration_time": 251100 * 60,
-                                 },
-                                 {
-                                     "License": "Licensed",
-                                 },
-                             ])),
-                         ids=["win7", "win2012", "win2008", "win10"])
-def test_parse_win_license(capture, result):
-    check = Check("win_license")
-=======
                          zip(agent_out, [
                              {
                                  "License": "Initial grace period",
@@ -123,68 +90,14 @@
                          ids=["win7", "win2012", "win2008", "win10"])
 def test_parse_win_license(check_manager, capture, result):
     check = check_manager.get_check("win_license")
->>>>>>> 75a18bda
     assert result == check.run_parse(splitter(capture))
 
 
-check_ref = namedtuple('check_ref', ['parameters', 'check_output'])
+check_ref = namedtuple('result', ['parameters', 'check_output'])
 
 
 @pytest.mark.parametrize(
     "capture, result",
-<<<<<<< HEAD
-    list(
-        zip(agent_out, [
-            check_ref(
-                {
-                    'status': ['Licensed', 'Initial grace period'],
-                    'expiration_time': (8 * 24 * 60 * 60, 5 * 24 * 60 * 60),
-                },
-                CheckResult([
-                    (0, "Software is Initial grace period"),
-                    (0, "License will expire in 9 d"),
-                ])),
-            check_ref(
-                {
-                    'status': ['Licensed', 'Initial grace period'],
-                    'expiration_time': (180 * 24 * 60 * 60, 90 * 24 * 60 * 60),
-                },
-                CheckResult([
-                    (0, "Software is Licensed"),
-                    (1, "License will expire in 176 d (warn/crit at 180 d/90 d)"),
-                ])),
-            check_ref(
-                {
-                    'status': ['Licensed', 'Initial grace period'],
-                    'expiration_time': (360 * 24 * 60 * 60, 180 * 24 * 60 * 60),
-                },
-                CheckResult([
-                    (0, "Software is Licensed"),
-                    (2, "License will expire in 174 d (warn/crit at 360 d/180 d)"),
-                ])),
-            check_ref(
-                {
-                    'status': ['Licensed', 'Initial grace period'],
-                    'expiration_time': (14 * 24 * 60 * 60, 7 * 24 * 60 * 60),
-                }, CheckResult([(0, "Software is Licensed")])),
-        ])) +
-    list(
-        zip(agent_out, [
-            check_ref(
-                {
-                    'status': ["Registered"],
-                    'expiration_time': (8 * 24 * 60 * 60, 5 * 24 * 60 * 60),
-                },
-                CheckResult([(2, "Software is Initial grace period Required: Registered"),
-                             (0, 'License will expire in 9 d')])),
-            check_ref(
-                None, CheckResult([(0, "Software is Licensed"),
-                                   (0, 'License will expire in 176 d')])),
-        ])),
-    ids=[str(x) for x in range(6)])
-def test_check_win_license(capture, result):
-    check = Check("win_license")
-=======
     zip(agent_out, [
         check_ref(
             {
@@ -232,7 +145,6 @@
     ids=map(str, range(6)))
 def test_check_win_license(check_manager, capture, result):
     check = check_manager.get_check("win_license")
->>>>>>> 75a18bda
     output = check.run_check(None, result.parameters or check.default_parameters(),
                              check.run_parse(splitter(capture)))
 
