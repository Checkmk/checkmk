<<<<<<< HEAD
#!/usr/bin/env python3
# -*- coding: utf-8 -*-
# Copyright (C) 2019 tribe29 GmbH - License: GNU General Public License v2
# This file is part of Checkmk (https://checkmk.com). It is subject to the terms and
# conditions defined in the file COPYING, which is part of this source code package.

# pylint: disable=redefined-outer-name
import logging
import pytest  # type: ignore[import]
from testlib import on_time
import cmk.ec.export as ec
import cmk.ec.main
=======
import time
import pytest
import cmk.utils.log
import cmk.ec.defaults
import cmk.ec.main as main
>>>>>>> 75a18bda


@pytest.fixture
def event_creator():
    logger = logging.getLogger("cmk.mkeventd")

    config = ec.default_config()
    config["debug_rules"] = True

    return cmk.ec.main.EventCreator(logger, config)


@pytest.mark.parametrize(
    "line,expected",
    [
        (
            # Variant 1: plain syslog message without priority/facility
            "May 26 13:45:01 Klapprechner CRON[8046]:  message",
            {
                'priority': 5,
                'facility': 1,
                'text': 'message',
                'pid': '8046',
                'core_host': '',
                'host_in_downtime': False,
                'application': 'CRON',
                'host': 'Klapprechner',
                'time': 1558871101.0,
                'ipaddress': '127.0.0.1',
            },
        ),
        (
            "Feb 13 08:41:07 pfsp: The configuration was changed on leader blatldc1-xxx to version 1.1366 by blatldc1-xxx/admin at 2019-02-13 09:41:02 CET",
            {
                'application': 'pfsp',
                'core_host': '',
                'facility': 1,
                'host': '127.0.0.1',
                'host_in_downtime': False,
                'ipaddress': '127.0.0.1',
                'pid': 0,
                'priority': 5,
                'text': 'The configuration was changed on leader blatldc1-xxx to version 1.1366 by blatldc1-xxx/admin at 2019-02-13 09:41:02 CET',
                'time': 1550043667.0
            },
        ),
        (
            # Variant 2: syslog message including facility (RFC 3164)
            "<78>May 26 13:45:01 Klapprechner CRON[8046]:  message",
            {
                'application': 'CRON',
                'core_host': '',
                'facility': 9,
                'host': 'Klapprechner',
                'host_in_downtime': False,
                'ipaddress': '127.0.0.1',
                'pid': '8046',
                'priority': 6,
                'text': 'message',
                'time': 1558871101.0
            },
        ),
        (
            "<134>Jan 24 10:04:57 xygtldc-blaaa-pn02 pfsp: The configuration was changed on leader xygtldc-blaaa-pn02 to version 1111111 by xygtldc-blaaa-pn02/admin at 2019-01-18 11:04:54 CET",
            {
                'application': 'pfsp',
                'core_host': '',
                'facility': 16,
                'host': 'xygtldc-blaaa-pn02',
                'host_in_downtime': False,
                'ipaddress': '127.0.0.1',
                'pid': 0,
                'priority': 6,
                'text': 'The configuration was changed on leader xygtldc-blaaa-pn02 to version 1111111 by xygtldc-blaaa-pn02/admin at 2019-01-18 11:04:54 CET',
                'time': 1548320697.0
            },
        ),
        (
            # Variant 3: local Nagios alert posted by mkevent -n
            "<154>@1341847712;5;Contact Info; MyHost My Service: CRIT - This che",
            {
                'application': 'My Service',
                'contact': 'Contact Info',
                'core_host': '',
                'facility': 19,
                'host': 'MyHost',
                'host_in_downtime': False,
                'ipaddress': '127.0.0.1',
                'priority': 2,
                'sl': 5,
                'text': 'CRIT - This che',
                'time': 1341847712.0
            },
        ),
        (
            # Variant 4: remote Nagios alert posted by mkevent -n -> syslog
            "<154>Jul  9 17:28:32 Klapprechner @1341847712;5;Contact Info;  MyHost My Service: CRIT - This che",
            {
                'application': 'My Service',
                'contact': 'Contact Info',
                'core_host': '',
                'facility': 19,
                'host': 'MyHost',
                'host_in_downtime': False,
                'ipaddress': '127.0.0.1',
                'priority': 2,
                'sl': 5,
                'text': 'CRIT - This che',
                'time': 1341847712.0
            },
        ),
        (
            # Variant 5: syslog message
            #  Timestamp is RFC3339 with additional restrictions:
            #  - The "T" and "Z" characters in this syntax MUST be upper case.
            #  - Usage of the "T" character is REQUIRED.
            #  - Leap seconds MUST NOT be used.
            "<166>2013-04-05T13:49:31.685Z esx Vpxa: message....",
            {
                'application': 'Vpxa',
                'core_host': '',
                'facility': 20,
                'host': 'esx',
                'host_in_downtime': False,
                'ipaddress': '127.0.0.1',
                'pid': 0,
                'priority': 6,
                'text': 'message....',
                'time': 1365162571.0
            },
        ),
        (
            # Variant 6: syslog message without date / host:
            "<5>SYSTEM_INFO: [WLAN-1] Triggering Background Scan",
            {
                'application': 'SYSTEM_INFO',
                'core_host': '',
                'facility': 0,
                'host': '127.0.0.1',
                'host_in_downtime': False,
                'ipaddress': '127.0.0.1',
                'pid': 0,
                'priority': 5,
                'text': '[WLAN-1] Triggering Background Scan',
                'time': 1550000000.0
            },
        ),
        (
            # Variant 7: logwatch.ec event forwarding
            "<78>@1341847712 Klapprechner /var/log/syslog: message....",
            {
                'application': '/var/log/syslog',
                'core_host': '',
                'facility': 9,
                'host': 'Klapprechner',
                'host_in_downtime': False,
                'ipaddress': '127.0.0.1',
                'pid': 0,
                'priority': 6,
                'text': 'message....',
                'time': 1341847712.0
            },
        ),
        (
            # Variant 7a: Event simulation
            "<78>@1341847712;3 Klapprechner /var/log/syslog: bzong",
            {
                'application': '/var/log/syslog',
                'core_host': '',
                'facility': 9,
                'host': 'Klapprechner',
                'host_in_downtime': False,
                'ipaddress': '127.0.0.1',
                'pid': 0,
                'priority': 6,
                'sl': 3,
                'text': 'bzong',
                'time': 1341847712.0
            },
        ),
        (
            # Variant 8: syslog message from sophos firewall
            "<84>2015:03:25-12:02:06 gw pluto[7122]: listening for IKE messages",
            {
                'application': 'pluto',
                'core_host': '',
                'facility': 10,
                'host': 'gw',
                'host_in_downtime': False,
                'ipaddress': '127.0.0.1',
                'pid': '7122',
                'priority': 4,
                'text': 'listening for IKE messages',
                'time': 1427281326.0
            },
        ),
        (
            # Variant 9: syslog message (RFC 5424)
            "<134>1 2016-06-02T12:49:05.181+02:00 chrissw7 ChrisApp - TestID - coming from  java code",
            {
                'application': 'ChrisApp',
                'core_host': '',
                'facility': 16,
                'host': 'chrissw7',
                'host_in_downtime': False,
                'ipaddress': '127.0.0.1',
                'priority': 6,
                'text': 'coming from  java code',
                'time': 1464864545.0
            },
        ),
        (
            # Variant 10:
            "2016 May 26 15:41:47 IST XYZ Ebra: %LINEPROTO-5-UPDOWN: Line protocol on Interface Ethernet45 (XXX.ASAD.Et45), changed state to up year month day hh:mm:ss timezone HOSTNAME KeyAgent:",
            {
                'application': 'Ebra',
                'core_host': '',
                'facility': 1,
                'host': 'XYZ',
                'host_in_downtime': False,
                'ipaddress': '127.0.0.1',
                'priority': 5,
                'text': '%LINEPROTO-5-UPDOWN: Line protocol on Interface Ethernet45 (XXX.ASAD.Et45), changed state to up year month day hh:mm:ss timezone HOSTNAME KeyAgent:',
                'time': 1464270107.0
            },
        ),
    ])
def test_create_event_from_line(event_creator, monkeypatch, line, expected):
    address = ("127.0.0.1", 1234)
    with on_time(1550000000.0, "CET"):
        assert event_creator.create_event_from_line(line, address) == expected<|MERGE_RESOLUTION|>--- conflicted
+++ resolved
@@ -1,33 +1,18 @@
-<<<<<<< HEAD
-#!/usr/bin/env python3
-# -*- coding: utf-8 -*-
-# Copyright (C) 2019 tribe29 GmbH - License: GNU General Public License v2
-# This file is part of Checkmk (https://checkmk.com). It is subject to the terms and
-# conditions defined in the file COPYING, which is part of this source code package.
-
-# pylint: disable=redefined-outer-name
-import logging
-import pytest  # type: ignore[import]
-from testlib import on_time
-import cmk.ec.export as ec
-import cmk.ec.main
-=======
 import time
 import pytest
 import cmk.utils.log
 import cmk.ec.defaults
 import cmk.ec.main as main
->>>>>>> 75a18bda
 
 
 @pytest.fixture
 def event_creator():
-    logger = logging.getLogger("cmk.mkeventd")
-
-    config = ec.default_config()
+    logger = cmk.utils.log.get_logger("mkeventd")
+
+    config = cmk.ec.defaults.default_config()
     config["debug_rules"] = True
 
-    return cmk.ec.main.EventCreator(logger, config)
+    return main.EventCreator(logger, config)
 
 
 @pytest.mark.parametrize(
@@ -45,7 +30,7 @@
                 'host_in_downtime': False,
                 'application': 'CRON',
                 'host': 'Klapprechner',
-                'time': 1558871101.0,
+                'time': 1558874701.0,
                 'ipaddress': '127.0.0.1',
             },
         ),
@@ -77,7 +62,7 @@
                 'pid': '8046',
                 'priority': 6,
                 'text': 'message',
-                'time': 1558871101.0
+                'time': 1558874701.0
             },
         ),
         (
@@ -246,6 +231,16 @@
         ),
     ])
 def test_create_event_from_line(event_creator, monkeypatch, line, expected):
+    monkeypatch.setattr(
+        time,
+        'time',
+        lambda: 1550000000.0,
+    )
+    monkeypatch.setattr(
+        time,
+        'localtime',
+        lambda: time.struct_time((2019, 2, 12, 20, 33, 20, 1, 43, 0)),
+    )
+
     address = ("127.0.0.1", 1234)
-    with on_time(1550000000.0, "CET"):
-        assert event_creator.create_event_from_line(line, address) == expected+    assert event_creator.create_event_from_line(line, address) == expected