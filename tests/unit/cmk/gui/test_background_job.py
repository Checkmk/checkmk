#!/usr/bin/env python3
# -*- coding: utf-8 -*-
# Copyright (C) 2019 tribe29 GmbH - License: GNU General Public License v2
# This file is part of Checkmk (https://checkmk.com). It is subject to the terms and
# conditions defined in the file COPYING, which is part of this source code package.

import logging
import time
import multiprocessing
import sys

import pytest  # type: ignore[import]

import testlib

import cmk.utils.version as cmk_version
import cmk.utils.paths
import cmk.gui.background_job as background_job
import cmk.gui.gui_background_job as gui_background_job
# Loads all GUI modules
import cmk.gui.modules

import cmk.gui.log


@pytest.fixture(autouse=True)
def debug_logging():
    cmk.gui.log.set_log_levels({"cmk.web": logging.DEBUG})
    yield
    cmk.gui.log.set_log_levels({"cmk.web": logging.INFO})


def test_registered_background_jobs():
<<<<<<< HEAD
    expected_jobs = [
=======
    assert sorted(gui_background_job.job_registry.keys()) == sorted([
>>>>>>> 75a18bda
        'ActivateChangesSchedulerBackgroundJob',
        'ParentScanBackgroundJob',
        'DummyBackgroundJob',
        'RenameHostsBackgroundJob',
        'RenameHostBackgroundJob',
        'FetchAgentOutputBackgroundJob',
        'BulkDiscoveryBackgroundJob',
        'UserSyncBackgroundJob',
        'ServiceDiscoveryBackgroundJob',
        'ActivationCleanupBackgroundJob',
        'CheckmkAutomationBackgroundJob',
        'DiagnosticsDumpBackgroundJob',
        'SearchIndexBackgroundJob',
    ]

    if not cmk_version.is_raw_edition():
        expected_jobs += [
            'BakeAgentsBackgroundJob',
            'SignAgentsBackgroundJob',
            'ReportingBackgroundJob',
        ]

    assert sorted(gui_background_job.job_registry.keys()) == sorted(expected_jobs)


def test_registered_background_jobs_attributes():
    for job_class in gui_background_job.job_registry.values():
        assert isinstance(job_class.job_prefix, str)
        assert isinstance(job_class.gui_title(), str)


@pytest.fixture(autouse=True)
def job_base_dir(tmp_path, monkeypatch):
    var_dir = tmp_path

    log_dir = var_dir / "log"
    log_dir.mkdir()

    job_dir = var_dir / "background_jobs"
    job_dir.mkdir()

    # Patch for web.log. Sholdn't we do this for all web tests?
    monkeypatch.setattr(cmk.utils.paths, "log_dir", str(log_dir))

    monkeypatch.setattr(background_job.BackgroundJobDefines, "base_dir", str(job_dir))
    return job_dir


@gui_background_job.job_registry.register
class DummyBackgroundJob(gui_background_job.GUIBackgroundJob):
    job_prefix = "dummy_job"

    @classmethod
    def gui_title(cls):
        return u"Dummy Job"

    def __init__(self):
        kwargs = {}
        kwargs["title"] = self.gui_title()
        kwargs["deletable"] = False
        kwargs["stoppable"] = True
        self.finish_hello_event = multiprocessing.Event()

        super(DummyBackgroundJob, self).__init__(self.job_prefix, **kwargs)

    def execute_hello(self, job_interface):
        sys.stdout.write("Hallo :-)\n")
        sys.stdout.flush()
        self.finish_hello_event.wait()

    def execute_endless(self, job_interface):
        sys.stdout.write("Hanging loop\n")
        sys.stdout.flush()
        time.sleep(100)


def test_start_job(register_builtin_html):
    job = DummyBackgroundJob()
    job.set_function(job.execute_hello)

    status = job.get_status()
    assert status["state"] == background_job.JobStatusStates.INITIALIZED

    job.start()
    testlib.wait_until(job.is_active, timeout=5, interval=0.1)

    with pytest.raises(background_job.BackgroundJobAlreadyRunning):
        job.start()
    assert job.is_active()

    job.finish_hello_event.set()

    testlib.wait_until(
        lambda: job.get_status()["state"] not in
        [background_job.JobStatusStates.INITIALIZED, background_job.JobStatusStates.RUNNING],
        timeout=5,
        interval=0.1)

    status = job.get_status()
    assert status["state"] == background_job.JobStatusStates.FINISHED

    output = "\n".join(status["loginfo"]["JobProgressUpdate"])
    assert "Initialized background job" in output
    assert "Hallo :-)" in output


def test_stop_job(register_builtin_html):
    job = DummyBackgroundJob()
    job.set_function(job.execute_endless)
    job.start()

    testlib.wait_until(lambda: "Hanging loop" in job.get_status()["loginfo"]["JobProgressUpdate"],
                       timeout=5,
                       interval=0.1)

    status = job.get_status()
    assert status["state"] == background_job.JobStatusStates.RUNNING

    job.stop()

    status = job.get_status()
    assert status["state"] == background_job.JobStatusStates.STOPPED

    output = "\n".join(status["loginfo"]["JobProgressUpdate"])
    assert "Job was stopped" in output<|MERGE_RESOLUTION|>--- conflicted
+++ resolved
@@ -1,81 +1,57 @@
-#!/usr/bin/env python3
-# -*- coding: utf-8 -*-
-# Copyright (C) 2019 tribe29 GmbH - License: GNU General Public License v2
-# This file is part of Checkmk (https://checkmk.com). It is subject to the terms and
-# conditions defined in the file COPYING, which is part of this source code package.
-
-import logging
 import time
 import multiprocessing
 import sys
+import pytest  # type: ignore
+from pathlib2 import Path
+import testlib  # type: ignore
 
-import pytest  # type: ignore[import]
-
-import testlib
-
-import cmk.utils.version as cmk_version
 import cmk.utils.paths
 import cmk.gui.background_job as background_job
 import cmk.gui.gui_background_job as gui_background_job
 # Loads all GUI modules
-import cmk.gui.modules
+import cmk.gui.modules  # pylint: disable=unused-import
 
 import cmk.gui.log
 
 
 @pytest.fixture(autouse=True)
 def debug_logging():
-    cmk.gui.log.set_log_levels({"cmk.web": logging.DEBUG})
+    cmk.gui.log.set_log_levels({"cmk.web": cmk.gui.log._logging.DEBUG})
     yield
-    cmk.gui.log.set_log_levels({"cmk.web": logging.INFO})
+    cmk.gui.log.set_log_levels({"cmk.web": cmk.gui.log._logging.INFO})
 
 
 def test_registered_background_jobs():
-<<<<<<< HEAD
-    expected_jobs = [
-=======
     assert sorted(gui_background_job.job_registry.keys()) == sorted([
->>>>>>> 75a18bda
         'ActivateChangesSchedulerBackgroundJob',
         'ParentScanBackgroundJob',
+        'BakeAgentsBackgroundJob',
         'DummyBackgroundJob',
         'RenameHostsBackgroundJob',
+        'ReportingBackgroundJob',
         'RenameHostBackgroundJob',
         'FetchAgentOutputBackgroundJob',
         'BulkDiscoveryBackgroundJob',
         'UserSyncBackgroundJob',
         'ServiceDiscoveryBackgroundJob',
-        'ActivationCleanupBackgroundJob',
-        'CheckmkAutomationBackgroundJob',
-        'DiagnosticsDumpBackgroundJob',
-        'SearchIndexBackgroundJob',
-    ]
-
-    if not cmk_version.is_raw_edition():
-        expected_jobs += [
-            'BakeAgentsBackgroundJob',
-            'SignAgentsBackgroundJob',
-            'ReportingBackgroundJob',
-        ]
-
-    assert sorted(gui_background_job.job_registry.keys()) == sorted(expected_jobs)
+    ])
 
 
 def test_registered_background_jobs_attributes():
     for job_class in gui_background_job.job_registry.values():
         assert isinstance(job_class.job_prefix, str)
-        assert isinstance(job_class.gui_title(), str)
+        assert isinstance(job_class.gui_title(), unicode)
 
 
 @pytest.fixture(autouse=True)
-def job_base_dir(tmp_path, monkeypatch):
-    var_dir = tmp_path
+def job_base_dir(tmpdir, monkeypatch):
+    var_dir = Path("%s" % tmpdir)
 
     log_dir = var_dir / "log"
-    log_dir.mkdir()
+    log_dir.mkdir()  # pylint: disable=no-member
 
     job_dir = var_dir / "background_jobs"
-    job_dir.mkdir()
+    job_dir.mkdir()  # pylint: disable=no-member
 
     # Patch for web.log. Sholdn't we do this for all web tests?
     monkeypatch.setattr(cmk.utils.paths, "log_dir", str(log_dir))
@@ -112,7 +88,7 @@
         time.sleep(100)
 
 
-def test_start_job(register_builtin_html):
+def test_start_job():
     job = DummyBackgroundJob()
     job.set_function(job.execute_hello)
 
@@ -142,7 +118,7 @@
     assert "Hallo :-)" in output
 
 
-def test_stop_job(register_builtin_html):
+def test_stop_job():
     job = DummyBackgroundJob()
     job.set_function(job.execute_endless)
     job.start()
