--- conflicted
+++ resolved
@@ -1,17 +1,7 @@
-#!/usr/bin/env python3
-# -*- coding: utf-8 -*-
-# Copyright (C) 2019 tribe29 GmbH - License: GNU General Public License v2
-# This file is part of Checkmk (https://checkmk.com). It is subject to the terms and
-# conditions defined in the file COPYING, which is part of this source code package.
-
-<<<<<<< HEAD
-import pytest  # type: ignore[import]
-
-import cmk.utils.version as cmk_version
-=======
+#!/usr/bin/env python
+
 import pytest  # type: ignore
 
->>>>>>> 75a18bda
 import cmk.gui.dashboard as dashboard
 from cmk.gui.globals import html
 import cmk.gui.config as config
@@ -39,96 +29,7 @@
 
 
 def test_dashlet_registry_plugins():
-    expected_plugins = [
-        'hoststats',
-        'notify_failed_notifications',
-        'mk_logo',
-        'servicestats',
-        'url',
-        'overview',
-        'pnpgraph',
-        'view',
-        'linked_view',
-        'notify_users',
-        'nodata',
-        'snapin',
-    ]
-
-    if not cmk_version.is_raw_edition():
-        expected_plugins += [
-            'alerts_bar_chart',
-            'alert_statistics',
-            'average_scatterplot',
-            'barplot',
-            'gauge',
-            'notifications_bar_chart',
-            'problem_graph',
-            'single_metric',
-            'site_overview',
-            'custom_graph',
-            'combined_graph',
-            'ntop_alerts',
-            'ntop_flows',
-            'ntop_top_talkers',
-            'single_timeseries',
-        ]
-
     dashboard._transform_old_dict_based_dashlets()
-<<<<<<< HEAD
-    assert sorted(dashboard.dashlet_registry.keys()) == sorted(expected_plugins)
-
-
-def _expected_intervals():
-    expected = [
-        ('hoststats', False),
-        ('mk_logo', False),
-        ('nodata', False),
-        ('notify_failed_notifications', 60),
-        ('notify_users', False),
-        ('overview', False),
-        ('pnpgraph', 60),
-        ('servicestats', False),
-        ('snapin', 30),
-        ('url', False),
-        ('view', False),
-        ('linked_view', False),
-    ]
-
-    if not cmk_version.is_raw_edition():
-        expected += [
-            ('custom_graph', 60),
-        ]
-
-    return expected
-
-
-@pytest.mark.parametrize("type_name,expected_refresh_interval", _expected_intervals())
-def test_dashlet_refresh_intervals(register_builtin_html, type_name, expected_refresh_interval,
-                                   monkeypatch):
-    dashlet_type = dashboard.dashlet_registry[type_name]
-    assert dashlet_type.initial_refresh_interval() == expected_refresh_interval
-
-    dashlet_spec = {
-        "type": type_name,
-    }
-    if dashlet_type.has_context():
-        dashlet_spec["context"] = {}
-    if type_name in ["pnpgraph", "custom_graph"]:
-        monkeypatch.setattr(dashlet_type, "graph_identification", lambda s, c: ("template", {}))
-        monkeypatch.setattr("cmk.gui.plugins.metrics.html_render.resolve_graph_recipe",
-                            lambda g, d: [{
-                                "title": '1'
-                            }])
-
-    monkeypatch.setattr(dashboard.Dashlet, "_get_context", lambda s: {})
-
-    dashlet = dashlet_type(dashboard_name="main",
-                           dashboard=dashboard._add_context_to_dashboard({}),
-                           dashlet_id=1,
-                           dashlet=dashlet_spec)
-
-    assert dashlet.refresh_interval() == expected_refresh_interval
-=======
     assert sorted(dashboard.dashlet_registry.keys()) == sorted([
         'hoststats',
         'notify_failed_notifications',
@@ -144,7 +45,6 @@
         'nodata',
         'snapin',
     ])
->>>>>>> 75a18bda
 
 
 @pytest.mark.parametrize("type_name,expected_refresh_interval", [
@@ -203,7 +103,7 @@
     ("resizable", "is_resizable", True),
     ("size", "initial_size", dashboard.Dashlet.minimum_size),
     ("parameters", "vs_parameters", None),
-    ("opt_params", "opt_parameters", False),
+    ("opt_params", "opt_parameters", None),
     ("validate_params", "validate_parameters_func", None),
     ("refresh", "initial_refresh_interval", False),
     ("allowed", "allowed_roles", config.builtin_role_ids),
@@ -215,15 +115,11 @@
 
 def test_old_dashlet_defaults():
     dashlet_type = _legacy_dashlet_type()
-<<<<<<< HEAD
-    dashlet = dashlet_type(dashboard_name="main", dashboard={}, dashlet_id=0, dashlet={})
-=======
-    dashlet = dashlet_type(dashboard_name="main",
-                           dashboard={},
-                           dashlet_id=0,
-                           dashlet={},
-                           wato_folder=None)
->>>>>>> 75a18bda
+    dashlet = dashlet_type(dashboard_name="main",
+                           dashboard={},
+                           dashlet_id=0,
+                           dashlet={},
+                           wato_folder=None)
     for _attr, new_method, deflt in _attr_map:
         assert getattr(dashlet, new_method)() == deflt
 
@@ -232,15 +128,11 @@
     dashlet_type = _legacy_dashlet_type({
         "title_func": lambda d: "xyz",
     })
-<<<<<<< HEAD
-    dashlet = dashlet_type(dashboard_name="main", dashboard={}, dashlet_id=0, dashlet={})
-=======
-    dashlet = dashlet_type(dashboard_name="main",
-                           dashboard={},
-                           dashlet_id=0,
-                           dashlet={},
-                           wato_folder=None)
->>>>>>> 75a18bda
+    dashlet = dashlet_type(dashboard_name="main",
+                           dashboard={},
+                           dashlet_id=0,
+                           dashlet={},
+                           wato_folder=None)
 
     assert dashlet.title() == "Test dashlet"
     assert dashlet.display_title() == "xyz"
@@ -250,15 +142,11 @@
     dashlet_type = _legacy_dashlet_type({
         "on_resize": lambda x, y: "xyz",
     })
-<<<<<<< HEAD
-    dashlet = dashlet_type(dashboard_name="main", dashboard={}, dashlet_id=0, dashlet={})
-=======
-    dashlet = dashlet_type(dashboard_name="main",
-                           dashboard={},
-                           dashlet_id=0,
-                           dashlet={},
-                           wato_folder=None)
->>>>>>> 75a18bda
+    dashlet = dashlet_type(dashboard_name="main",
+                           dashboard={},
+                           dashlet_id=0,
+                           dashlet={},
+                           wato_folder=None)
 
     assert dashlet.on_resize() == "xyz"
 
@@ -267,15 +155,11 @@
     dashlet_type = _legacy_dashlet_type({
         "on_refresh": lambda nr, the_dashlet: "xyz",
     })
-<<<<<<< HEAD
-    dashlet = dashlet_type(dashboard_name="main", dashboard={}, dashlet_id=0, dashlet={})
-=======
-    dashlet = dashlet_type(dashboard_name="main",
-                           dashboard={},
-                           dashlet_id=0,
-                           dashlet={},
-                           wato_folder=None)
->>>>>>> 75a18bda
+    dashlet = dashlet_type(dashboard_name="main",
+                           dashboard={},
+                           dashlet_id=0,
+                           dashlet={},
+                           wato_folder=None)
 
     assert dashlet.on_refresh() == "xyz"
 
@@ -287,16 +171,10 @@
         "iframe_render": iframe_render_mock.method,
     })
     dashlet = dashlet_type(dashboard_name="main",
-<<<<<<< HEAD
-                           dashboard=dashboard._add_context_to_dashboard({"mtime": 123}),
-                           dashlet_id=1,
-                           dashlet={"type": "url"})
-=======
                            dashboard={"mtime": 123},
                            dashlet_id=1,
                            dashlet={"type": "url"},
                            wato_folder=None)
->>>>>>> 75a18bda
 
     assert dashlet.is_iframe_dashlet()
     dashlet.show()
@@ -310,15 +188,11 @@
     dashlet_type = _legacy_dashlet_type({
         "iframe_urlfunc": lambda x: "blaurl",
     })
-<<<<<<< HEAD
-    dashlet = dashlet_type(dashboard_name="main", dashboard={}, dashlet_id=0, dashlet={})
-=======
-    dashlet = dashlet_type(dashboard_name="main",
-                           dashboard={},
-                           dashlet_id=0,
-                           dashlet={},
-                           wato_folder=None)
->>>>>>> 75a18bda
+    dashlet = dashlet_type(dashboard_name="main",
+                           dashboard={},
+                           dashlet_id=0,
+                           dashlet={},
+                           wato_folder=None)
 
     assert dashlet._get_iframe_url() \
         == "blaurl"
@@ -333,12 +207,8 @@
     dashlet = dashlet_type(dashboard_name="main",
                            dashboard={"mtime": 1},
                            dashlet_id=0,
-<<<<<<< HEAD
-                           dashlet={"type": "url"})
-=======
                            dashlet={"type": "url"},
                            wato_folder=None)
->>>>>>> 75a18bda
 
     assert not dashlet.is_iframe_dashlet()
     dashlet.show()
@@ -347,15 +217,11 @@
 
 def test_old_dashlet_add_urlfunc(mocker):
     dashlet_type = _legacy_dashlet_type({"add_urlfunc": lambda: "xyz"})
-<<<<<<< HEAD
-    dashlet = dashlet_type(dashboard_name="main", dashboard={}, dashlet_id=0, dashlet={})
-=======
-    dashlet = dashlet_type(dashboard_name="main",
-                           dashboard={},
-                           dashlet_id=0,
-                           dashlet={},
-                           wato_folder=None)
->>>>>>> 75a18bda
+    dashlet = dashlet_type(dashboard_name="main",
+                           dashboard={},
+                           dashlet_id=0,
+                           dashlet={},
+                           wato_folder=None)
     assert dashlet.add_url() == "xyz"
 
 
@@ -363,56 +229,40 @@
     dashlet_type = _legacy_dashlet_type({})
     assert dashlet_type.initial_position() == (1, 1)
 
-<<<<<<< HEAD
-    dashlet = dashlet_type(dashboard_name="main", dashboard={}, dashlet_id=0, dashlet={})
-=======
-    dashlet = dashlet_type(dashboard_name="main",
-                           dashboard={},
-                           dashlet_id=0,
-                           dashlet={},
-                           wato_folder=None)
->>>>>>> 75a18bda
+    dashlet = dashlet_type(dashboard_name="main",
+                           dashboard={},
+                           dashlet_id=0,
+                           dashlet={},
+                           wato_folder=None)
     assert dashlet.position() == (1, 1)
 
     dashlet = dashlet_type(dashboard_name="main",
                            dashboard={},
                            dashlet_id=0,
-<<<<<<< HEAD
-                           dashlet={"position": (10, 12)})
-=======
                            dashlet={"position": (10, 12)},
                            wato_folder=None)
->>>>>>> 75a18bda
     assert dashlet.position() == (10, 12)
 
 
 def test_old_dashlet_size(mocker):
     dashlet_type = _legacy_dashlet_type({})
-    assert dashlet_type.initial_size() == (12, 10)
+    assert dashlet_type.initial_size() == (10, 5)
 
     dashlet_type = _legacy_dashlet_type({"size": (25, 10)})
     assert dashlet_type.initial_size() == (25, 10)
 
-<<<<<<< HEAD
-    dashlet = dashlet_type(dashboard_name="main", dashboard={}, dashlet_id=0, dashlet={})
-=======
-    dashlet = dashlet_type(dashboard_name="main",
-                           dashboard={},
-                           dashlet_id=0,
-                           dashlet={},
-                           wato_folder=None)
->>>>>>> 75a18bda
+    dashlet = dashlet_type(dashboard_name="main",
+                           dashboard={},
+                           dashlet_id=0,
+                           dashlet={},
+                           wato_folder=None)
     assert dashlet.size() == (25, 10)
 
     dashlet = dashlet_type(dashboard_name="main",
                            dashboard={},
                            dashlet_id=0,
-<<<<<<< HEAD
-                           dashlet={"size": (30, 20)})
-=======
                            dashlet={"size": (30, 20)},
                            wato_folder=None)
->>>>>>> 75a18bda
     assert dashlet.size() == (30, 20)
 
 
@@ -422,21 +272,18 @@
         dashlet_attrs[attr] = attr
 
     dashlet_type = _legacy_dashlet_type(dashlet_attrs)
-<<<<<<< HEAD
-    dashlet = dashlet_type(dashboard_name="main", dashboard={}, dashlet_id=0, dashlet={})
-=======
-    dashlet = dashlet_type(dashboard_name="main",
-                           dashboard={},
-                           dashlet_id=0,
-                           dashlet={},
-                           wato_folder=None)
->>>>>>> 75a18bda
+    dashlet = dashlet_type(dashboard_name="main",
+                           dashboard={},
+                           dashlet_id=0,
+                           dashlet={},
+                           wato_folder=None)
 
     for attr, new_method, _deflt in _attr_map:
         assert getattr(dashlet, new_method)() == attr
 
 
 def test_dashlet_type_defaults(register_builtin_html):
+    assert dashboard.Dashlet.infos() == []
     assert dashboard.Dashlet.single_infos() == []
     assert dashboard.Dashlet.is_selectable() is True
     assert dashboard.Dashlet.is_resizable() is True
@@ -445,7 +292,7 @@
     assert dashboard.Dashlet.initial_position() == (1, 1)
     assert dashboard.Dashlet.initial_refresh_interval() is False
     assert dashboard.Dashlet.vs_parameters() is None
-    assert dashboard.Dashlet.opt_parameters() is False
+    assert dashboard.Dashlet.opt_parameters() is None
     assert dashboard.Dashlet.validate_parameters_func() is None
     assert dashboard.Dashlet.styles() is None
     assert dashboard.Dashlet.script() is None
@@ -458,15 +305,11 @@
     dashlet = DummyDashlet(dashboard_name="main",
                            dashboard={},
                            dashlet_id=1,
-<<<<<<< HEAD
-                           dashlet={"xyz": "abc"})
-    assert dashlet.infos() == []
-=======
                            dashlet={"xyz": "abc"},
                            wato_folder="xyz")
->>>>>>> 75a18bda
     assert dashlet.dashlet_id == 1
     assert dashlet.dashlet_spec == {"xyz": "abc"}
+    assert dashlet.wato_folder == "xyz"
     assert dashlet.dashboard_name == "main"
 
 
@@ -474,144 +317,97 @@
     dashlet = DummyDashlet(dashboard_name="main",
                            dashboard={},
                            dashlet_id=1,
-<<<<<<< HEAD
-                           dashlet={"title": "abc"})
+                           dashlet={"title": "abc"},
+                           wato_folder="xyz")
     assert dashlet.display_title() == "abc"
 
-    dashlet = DummyDashlet(dashboard_name="main", dashboard={}, dashlet_id=1, dashlet={})
-=======
-                           dashlet={"title": "abc"},
-                           wato_folder="xyz")
-    assert dashlet.display_title() == "abc"
-
-    dashlet = DummyDashlet(dashboard_name="main",
-                           dashboard={},
-                           dashlet_id=1,
-                           dashlet={},
-                           wato_folder="xyz")
->>>>>>> 75a18bda
+    dashlet = DummyDashlet(dashboard_name="main",
+                           dashboard={},
+                           dashlet_id=1,
+                           dashlet={},
+                           wato_folder="xyz")
     assert dashlet.display_title() == "DUMMy"
 
 
 def test_show_title():
-<<<<<<< HEAD
-    dashlet = DummyDashlet(dashboard_name="main", dashboard={}, dashlet_id=1, dashlet={})
-=======
-    dashlet = DummyDashlet(dashboard_name="main",
-                           dashboard={},
-                           dashlet_id=1,
-                           dashlet={},
-                           wato_folder="xyz")
->>>>>>> 75a18bda
+    dashlet = DummyDashlet(dashboard_name="main",
+                           dashboard={},
+                           dashlet_id=1,
+                           dashlet={},
+                           wato_folder="xyz")
     assert dashlet.show_title() is True
 
     dashlet = DummyDashlet(dashboard_name="main",
                            dashboard={},
                            dashlet_id=1,
-<<<<<<< HEAD
-                           dashlet={"show_title": False})
-=======
                            dashlet={"show_title": False},
                            wato_folder="xyz")
->>>>>>> 75a18bda
     assert dashlet.show_title() is False
 
 
 def test_title_url():
-<<<<<<< HEAD
-    dashlet = DummyDashlet(dashboard_name="main", dashboard={}, dashlet_id=1, dashlet={})
-=======
-    dashlet = DummyDashlet(dashboard_name="main",
-                           dashboard={},
-                           dashlet_id=1,
-                           dashlet={},
-                           wato_folder="xyz")
->>>>>>> 75a18bda
+    dashlet = DummyDashlet(dashboard_name="main",
+                           dashboard={},
+                           dashlet_id=1,
+                           dashlet={},
+                           wato_folder="xyz")
     assert dashlet.title_url() is None
 
     dashlet = DummyDashlet(dashboard_name="main",
                            dashboard={},
                            dashlet_id=1,
-<<<<<<< HEAD
-                           dashlet={"title_url": "index.py?bla=blub"})
-=======
                            dashlet={"title_url": "index.py?bla=blub"},
                            wato_folder="xyz")
->>>>>>> 75a18bda
     assert dashlet.title_url() == "index.py?bla=blub"
 
 
 def test_show_background():
-<<<<<<< HEAD
-    dashlet = DummyDashlet(dashboard_name="main", dashboard={}, dashlet_id=1, dashlet={})
-=======
-    dashlet = DummyDashlet(dashboard_name="main",
-                           dashboard={},
-                           dashlet_id=1,
-                           dashlet={},
-                           wato_folder="xyz")
->>>>>>> 75a18bda
+    dashlet = DummyDashlet(dashboard_name="main",
+                           dashboard={},
+                           dashlet_id=1,
+                           dashlet={},
+                           wato_folder="xyz")
     assert dashlet.show_background() is True
 
     dashlet = DummyDashlet(dashboard_name="main",
                            dashboard={},
                            dashlet_id=1,
-<<<<<<< HEAD
-                           dashlet={"background": False})
-=======
                            dashlet={"background": False},
                            wato_folder="xyz")
->>>>>>> 75a18bda
     assert dashlet.show_background() is False
 
 
 def test_on_resize():
-<<<<<<< HEAD
-    dashlet = DummyDashlet(dashboard_name="main", dashboard={}, dashlet_id=1, dashlet={})
-=======
-    dashlet = DummyDashlet(dashboard_name="main",
-                           dashboard={},
-                           dashlet_id=1,
-                           dashlet={},
-                           wato_folder="xyz")
->>>>>>> 75a18bda
+    dashlet = DummyDashlet(dashboard_name="main",
+                           dashboard={},
+                           dashlet_id=1,
+                           dashlet={},
+                           wato_folder="xyz")
     assert dashlet.on_resize() is None
 
 
 def test_on_refresh():
-<<<<<<< HEAD
-    dashlet = DummyDashlet(dashboard_name="main", dashboard={}, dashlet_id=1, dashlet={})
-=======
-    dashlet = DummyDashlet(dashboard_name="main",
-                           dashboard={},
-                           dashlet_id=1,
-                           dashlet={},
-                           wato_folder="xyz")
->>>>>>> 75a18bda
+    dashlet = DummyDashlet(dashboard_name="main",
+                           dashboard={},
+                           dashlet_id=1,
+                           dashlet={},
+                           wato_folder="xyz")
     assert dashlet.on_refresh() is None
 
 
 def test_size():
-<<<<<<< HEAD
-    dashlet = DummyDashlet(dashboard_name="main", dashboard={}, dashlet_id=1, dashlet={})
-=======
-    dashlet = DummyDashlet(dashboard_name="main",
-                           dashboard={},
-                           dashlet_id=1,
-                           dashlet={},
-                           wato_folder="xyz")
->>>>>>> 75a18bda
+    dashlet = DummyDashlet(dashboard_name="main",
+                           dashboard={},
+                           dashlet_id=1,
+                           dashlet={},
+                           wato_folder="xyz")
     assert dashlet.size() == DummyDashlet.initial_size()
 
     dashlet = DummyDashlet(dashboard_name="main",
                            dashboard={},
                            dashlet_id=1,
-<<<<<<< HEAD
-                           dashlet={"size": (22, 33)})
-=======
                            dashlet={"size": (22, 33)},
                            wato_folder="xyz")
->>>>>>> 75a18bda
     assert dashlet.size() == (22, 33)
 
     class NotResizable(DummyDashlet):
@@ -622,102 +418,38 @@
     dashlet = NotResizable(dashboard_name="main",
                            dashboard={},
                            dashlet_id=1,
-<<<<<<< HEAD
-                           dashlet={"size": (22, 33)})
-=======
                            dashlet={"size": (22, 33)},
                            wato_folder="xyz")
->>>>>>> 75a18bda
     assert dashlet.size() == NotResizable.initial_size()
 
 
 def test_position():
-<<<<<<< HEAD
-    dashlet = DummyDashlet(dashboard_name="main", dashboard={}, dashlet_id=1, dashlet={})
-=======
-    dashlet = DummyDashlet(dashboard_name="main",
-                           dashboard={},
-                           dashlet_id=1,
-                           dashlet={},
-                           wato_folder="xyz")
->>>>>>> 75a18bda
+    dashlet = DummyDashlet(dashboard_name="main",
+                           dashboard={},
+                           dashlet_id=1,
+                           dashlet={},
+                           wato_folder="xyz")
     assert dashlet.position() == DummyDashlet.initial_position()
 
     dashlet = DummyDashlet(dashboard_name="main",
                            dashboard={},
                            dashlet_id=1,
-<<<<<<< HEAD
-                           dashlet={"position": (4, 4)})
-=======
                            dashlet={"position": (4, 4)},
                            wato_folder="xyz")
->>>>>>> 75a18bda
     assert dashlet.position() == (4, 4)
 
 
 def test_refresh_interval():
-<<<<<<< HEAD
-    dashlet = DummyDashlet(dashboard_name="main", dashboard={}, dashlet_id=1, dashlet={})
-=======
-    dashlet = DummyDashlet(dashboard_name="main",
-                           dashboard={},
-                           dashlet_id=1,
-                           dashlet={},
-                           wato_folder="xyz")
->>>>>>> 75a18bda
+    dashlet = DummyDashlet(dashboard_name="main",
+                           dashboard={},
+                           dashlet_id=1,
+                           dashlet={},
+                           wato_folder="xyz")
     assert dashlet.refresh_interval() == DummyDashlet.initial_refresh_interval()
 
     dashlet = DummyDashlet(dashboard_name="main",
                            dashboard={},
                            dashlet_id=1,
-<<<<<<< HEAD
-                           dashlet={"refresh": 22})
-    assert dashlet.refresh_interval() == 22
-
-
-def test_dashlet_context_inheritance(register_builtin_html):
-    HostStats = dashboard.dashlet_registry["hoststats"]
-
-    # Set some context filter vars from URL
-    html.request.set_var("host", "bla")
-    html.request.set_var("wato_folder", "/aaa/eee")
-
-    dashboard_spec = dashboard._add_context_to_dashboard({})
-
-    dashlet_spec = {
-        'type': 'hoststats',
-        'context': {
-            'wato_folder': {
-                'wato_folder': ''
-            }
-        },
-        'single_infos': [],
-        'show_title': True,
-        'title': u'Host Statistics',
-        'refresh': 60,
-        'add_context_to_title': True,
-        'link_from': {},
-        'position': (61, 1),
-        'size': (30, 18),
-    }
-
-    dashlet = HostStats(dashboard_name="bla",
-                        dashboard=dashboard_spec,
-                        dashlet_id=1,
-                        dashlet=dashlet_spec)
-
-    assert dashlet.context == {
-        'host': {
-            'host': 'bla'
-        },
-        'wato_folder': {
-            'wato_folder': ''
-        },
-    }
-
-    assert sorted(dashlet._dashlet_context_vars()) == sorted([('host', 'bla'), ('wato_folder', '')])
-=======
                            dashlet={"refresh": 22},
                            wato_folder="xyz")
-    assert dashlet.refresh_interval() == 22
->>>>>>> 75a18bda
+    assert dashlet.refresh_interval() == 22