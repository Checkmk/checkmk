--- conflicted
+++ resolved
@@ -1,48 +1,86 @@
-# encoding: utf-8
+#!/usr/bin/env python3
+# -*- coding: utf-8 -*-
+# Copyright (C) 2019 tribe29 GmbH - License: GNU General Public License v2
+# This file is part of Checkmk (https://checkmk.com). It is subject to the terms and
+# conditions defined in the file COPYING, which is part of this source code package.
+
 # pylint: disable=redefined-outer-name
 
 import json
-import six
-import pytest  # type: ignore
-from pathlib2 import Path
+from pathlib import Path
+
+import pytest  # type: ignore[import]
+from flask_babel.speaklater import LazyString  # type: ignore[import]
 
 import cmk.utils.paths
-import cmk.gui.modules as modules
+import cmk.utils.version as cmk_version
+
 import cmk.gui.config as config
 import cmk.gui.permissions as permissions
+from cmk.gui.exceptions import MKAuthException
 from cmk.gui.globals import html
-from cmk.gui.permissions import (
-    permission_section_registry,
-    permission_registry,
-)
-from cmk.gui.plugins.wato import may_edit_ruleset
+from cmk.gui.permissions import Permission, permission_registry, permission_section_registry
+from cmk.gui.watolib.utils import may_edit_ruleset
 
 pytestmark = pytest.mark.usefixtures("load_plugins")
+
+
+def test_sorted_sites(mocker):
+    mocker.patch.object(config.user,
+                        "authorized_sites",
+                        return_value={
+                            'site1': {
+                                'alias': 'Site 1'
+                            },
+                            'site3': {
+                                'alias': 'Site 3'
+                            },
+                            'site5': {
+                                'alias': 'Site 5'
+                            },
+                            'site23': {
+                                'alias': 'Site 23'
+                            },
+                            'site6': {
+                                'alias': 'Site 6'
+                            },
+                            'site12': {
+                                'alias': 'Site 12'
+                            },
+                        })
+    expected = [('site1', 'Site 1'), ('site12', 'Site 12'), ('site23', 'Site 23'),
+                ('site3', 'Site 3'), ('site5', 'Site 5'), ('site6', 'Site 6')]
+    assert config.sorted_sites() == expected
 
 
 def test_registered_permission_sections():
     expected_sections = [
-        ('graph_collection', (50, u'Graph Collections', True)),
-        ('graph_tuning', (50, u'Graph tunings', True)),
-        ('sla_configuration', (50, u'Service Level Agreements', True)),
-        ('custom_graph', (50, u'Custom Graphs', True)),
         ('bookmark_list', (50, u'Bookmark lists', True)),
-        ('custom_snapin', (50, u'Custom snapins', True)),
-        ('sidesnap', (50, u'Sidebar snapins', True)),
+        ('custom_snapin', (50, u'Custom sidebar elements', True)),
+        ('sidesnap', (50, u'Sidebar elements', True)),
         ('notification_plugin', (50, u'Notification plugins', True)),
-        ('wato', (50, u"WATO - Check_MK's Web Administration Tool", False)),
+        ('wato', (50, u"WATO - Checkmk's Web Administration Tool", False)),
         ('background_jobs', (50, u'Background jobs', False)),
-        ('bi', (50, u'BI - Check_MK Business Intelligence', False)),
+        ('bi', (50, u'BI - Checkmk Business Intelligence', False)),
         ('general', (10, u'General Permissions', False)),
         ('mkeventd', (50, u'Event Console', False)),
         ('action', (50, u'Commands on host and services', True)),
         ('dashboard', (50, u'Dashboards', True)),
-        ('report', (50, u'Reports', True)),
         ('nagvis', (50, u'NagVis', False)),
         ('view', (50, u'Views', True)),
         ('icons_and_actions', (50, u'Icons', True)),
-        ('forecast_graph', (50, u'Forecast Graphs', True)),
+        ('pagetype_topic', (50, u'Topics', True)),
     ]
+
+    if not cmk_version.is_raw_edition():
+        expected_sections += [
+            ('custom_graph', (50, u'Custom graphs', True)),
+            ('forecast_graph', (50, u'Forecast graphs', True)),
+            ('graph_collection', (50, u'Graph collections', True)),
+            ('graph_tuning', (50, u'Graph tunings', True)),
+            ('sla_configuration', (50, u'Service Level Agreements', True)),
+            ('report', (50, u'Reports', True)),
+        ]
 
     section_names = permission_section_registry.keys()
     assert sorted([s[0] for s in expected_sections]) == sorted(section_names)
@@ -67,6 +105,7 @@
         'action.remove_all_downtimes',
         'action.reschedule',
         'action.star',
+        'action.delete_crash_report',
         'background_jobs.delete_foreign_jobs',
         'background_jobs.delete_jobs',
         'background_jobs.manage_jobs',
@@ -76,88 +115,54 @@
         'bi.see_all',
         'dashboard.main',
         'dashboard.simple_problems',
-        'dashboard.topology',
+        'dashboard.checkmk',
+        'dashboard.checkmk_host',
         'general.acknowledge_werks',
         'general.act',
         'general.change_password',
         'general.configure_sidebar',
         'general.csv_export',
+        'general.delete_foreign_pagetype_topic',
+        'general.edit_pagetype_topic',
+        'general.edit_foreign_pagetype_topic',
+        'general.force_pagetype_topic',
+        'general.publish_pagetype_topic',
+        'general.publish_to_foreign_groups_pagetype_topic',
+        'general.see_user_pagetype_topic',
         'general.delete_foreign_bookmark_list',
-        'general.delete_foreign_custom_graph',
         'general.delete_foreign_custom_snapin',
         'general.delete_foreign_dashboards',
-        'general.delete_foreign_forecast_graph',
-        'general.delete_foreign_graph_collection',
-        'general.delete_foreign_graph_tuning',
-        'general.delete_foreign_reports',
-        'general.delete_foreign_sla_configuration',
-        'general.delete_foreign_stored_report',
         'general.delete_foreign_views',
-        'general.delete_stored_report',
         'general.disable_notifications',
         'general.edit_bookmark_list',
-        'general.edit_custom_graph',
         'general.edit_custom_snapin',
         'general.edit_dashboards',
-        'general.edit_forecast_graph',
         'general.edit_foreign_bookmark_list',
-        'general.edit_foreign_custom_graph',
+        'general.edit_foreign_dashboards',
+        'general.edit_foreign_views',
         'general.edit_foreign_custom_snapin',
-        'general.edit_foreign_dashboards',
-        'general.edit_foreign_forecast_graph',
-        'general.edit_foreign_graph_collection',
-        'general.edit_foreign_graph_tuning',
-        'general.edit_foreign_reports',
-        'general.edit_foreign_sla_configuration',
-        'general.edit_foreign_views',
-        'general.edit_graph_collection',
-        'general.edit_graph_tuning',
         'general.edit_notifications',
         'general.edit_profile',
-        'general.edit_reports',
-        'general.edit_sla_configuration',
         'general.edit_user_attributes',
         'general.edit_views',
         'general.force_bookmark_list',
-        'general.force_custom_graph',
         'general.force_custom_snapin',
         'general.force_dashboards',
-        'general.force_forecast_graph',
-        'general.force_graph_collection',
-        'general.force_graph_tuning',
-        'general.force_reports',
-        'general.force_sla_configuration',
         'general.force_views',
         'general.ignore_hard_limit',
         'general.ignore_soft_limit',
-        'general.instant_reports',
         'general.logout',
         'general.notify',
         'general.painter_options',
+        'general.parent_child_topology',
         'general.publish_bookmark_list',
         'general.publish_to_foreign_groups_bookmark_list',
-        'general.publish_custom_graph',
-        'general.publish_to_foreign_groups_custom_graph',
         'general.publish_custom_snapin',
         'general.publish_to_foreign_groups_custom_snapin',
         'general.publish_dashboards',
         'general.publish_dashboards_to_foreign_groups',
-        'general.publish_forecast_graph',
-        'general.publish_graph_collection',
-        'general.publish_to_foreign_groups_graph_collection',
-        'general.publish_graph_tuning',
-        'general.publish_to_foreign_groups_graph_tuning',
-        'general.publish_reports',
-        'general.publish_reports_to_foreign_groups',
-        'general.publish_sla_configuration',
-        'general.publish_to_foreign_groups_sla_configuration',
-        'general.publish_stored_report',
-        'general.publish_to_foreign_groups_forecast_graph',
         'general.publish_views',
         'general.publish_views_to_foreign_groups',
-        'general.reporting',
-        'general.schedule_reports',
-        'general.schedule_reports_all',
         'general.see_all',
         'general.see_availability',
         'general.see_crash_reports',
@@ -166,28 +171,19 @@
         'general.see_sidebar',
         'general.see_stales_in_tactical_overview',
         'general.see_user_bookmark_list',
-        'general.see_user_custom_graph',
         'general.see_user_custom_snapin',
         'general.see_user_dashboards',
-        'general.see_user_forecast_graph',
-        'general.see_user_graph_collection',
-        'general.see_user_graph_tuning',
-        'general.see_user_reports',
-        'general.see_user_sla_configuration',
-        'general.see_user_stored_report',
         'general.see_user_views',
         'general.use',
         'general.view_option_columns',
         'general.view_option_refresh',
         'icons_and_actions.action_menu',
-        'icons_and_actions.agent_deployment',
         'icons_and_actions.aggregation_checks',
         'icons_and_actions.aggregations',
         'icons_and_actions.check_manpage',
         'icons_and_actions.check_period',
         'icons_and_actions.crashed_check',
         'icons_and_actions.custom_action',
-        'icons_and_actions.deployment_status',
         'icons_and_actions.download_agent_output',
         'icons_and_actions.download_snmp_walk',
         'icons_and_actions.icon_image',
@@ -209,7 +205,6 @@
         'icons_and_actions.status_notifications_enabled',
         'icons_and_actions.status_passive_checks',
         'icons_and_actions.status_service_period',
-        'icons_and_actions.status_shadow',
         'icons_and_actions.status_stale',
         'icons_and_actions.wato',
         'icons_and_actions.parent_child_topology',
@@ -236,6 +231,7 @@
         'nagvis.Map_view_*',
         'nagvis.Rotation_view_*',
         'notification_plugin.asciimail',
+        'notification_plugin.cisco_webex_teams',
         'notification_plugin.jira_issues',
         'notification_plugin.mail',
         'notification_plugin.mkeventd',
@@ -243,25 +239,18 @@
         'notification_plugin.pagerduty',
         'notification_plugin.pushover',
         'notification_plugin.servicenow',
+        'notification_plugin.signl4',
+        'notification_plugin.ilert',
         'notification_plugin.slack',
         'notification_plugin.sms',
         'notification_plugin.spectrum',
         'notification_plugin.victorops',
-        'report.bi_availability',
-        'report.default',
-        'report.host',
-        'report.instant',
-        'report.instant_availability',
-        'report.instant_graph_collection',
-        'report.instant_view',
-        'report.service_availability',
         'sidesnap.about',
         'sidesnap.admin',
         'sidesnap.admin_mini',
         'sidesnap.biaggr_groups',
         'sidesnap.biaggr_groups_tree',
         'sidesnap.bookmarks',
-        'sidesnap.cmc_stats',
         'sidesnap.custom_links',
         'sidesnap.dashboards',
         'sidesnap.hostgroups',
@@ -269,11 +258,9 @@
         'sidesnap.hosts',
         'sidesnap.master_control',
         'sidesnap.mkeventd_performance',
-        'sidesnap.nagios_legacy',
         'sidesnap.nagvis_maps',
         'sidesnap.performance',
         'sidesnap.problem_hosts',
-        'sidesnap.reports',
         'sidesnap.search',
         'sidesnap.servicegroups',
         'sidesnap.sitestatus',
@@ -284,7 +271,6 @@
         'sidesnap.views',
         'sidesnap.wato_folders',
         'sidesnap.wato_foldertree',
-        'sidesnap.wiki',
         'view.aggr_all',
         'view.aggr_all_api',
         'view.aggr_group',
@@ -302,16 +288,15 @@
         'view.alerthandlers',
         'view.alertstats',
         'view.allhosts',
-        'view.allhosts_deploy',
-        'view.allhosts_mini',
+        'view.allservices',
         'view.bi_map_hover_host',
         'view.bi_map_hover_service',
-        'view.allservices',
         'view.api_downtimes',
         'view.comments',
         'view.comments_of_host',
         'view.comments_of_service',
         'view.contactnotifications',
+        'view.crash_reports',
         'view.downtime_history',
         'view.downtimes',
         'view.downtimes_of_host',
@@ -337,7 +322,6 @@
         'view.host_crit',
         'view.host_dt_hist',
         'view.host_export',
-        'view.host_graphs',
         'view.host_ok',
         'view.host_pending',
         'view.host_unknown',
@@ -348,7 +332,6 @@
         'view.hostgroup_down',
         'view.hostgroup_unreach',
         'view.hostgroup_pend',
-        'view.hostgroupgrid',
         'view.hostgroups',
         'view.hostgroupservices',
         'view.hostgroupservices_ok',
@@ -361,11 +344,9 @@
         'view.hostproblems',
         'view.hostproblems_dash',
         'view.hosts',
-        'view.hostsbygroup',
         'view.hoststatus',
         'view.hostsvcevents',
         'view.hostsvcnotifications',
-        'view.hosttiles',
         'view.inv_host',
         'view.inv_host_history',
         'view.inv_hosts_cpu',
@@ -374,6 +355,10 @@
         'view.invbackplane_search',
         'view.invchassis_of_host',
         'view.invchassis_search',
+        'view.invcmksites_of_host',
+        'view.invcmksites_search',
+        'view.invcmkversions_of_host',
+        'view.invcmkversions_search',
         'view.invcontainer_of_host',
         'view.invcontainer_search',
         'view.invdockercontainers_of_host',
@@ -382,8 +367,16 @@
         'view.invdockerimages_search',
         'view.invfan_of_host',
         'view.invfan_search',
+        'view.invibmmqchannels_of_host',
+        'view.invibmmqchannels_search',
+        'view.invibmmqmanagers_of_host',
+        'view.invibmmqmanagers_search',
+        'view.invibmmqqueues_of_host',
+        'view.invibmmqqueues_search',
         'view.invinterface_of_host',
         'view.invinterface_search',
+        'view.invkernelconfig_of_host',
+        'view.invkernelconfig_search',
         'view.invmodule_of_host',
         'view.invmodule_search',
         'view.invoradataguardstats_of_host',
@@ -394,8 +387,12 @@
         'view.invorarecoveryarea_search',
         'view.invorasga_of_host',
         'view.invorasga_search',
+        'view.invorapga_of_host',
+        'view.invorapga_search',
         'view.invoratablespace_of_host',
         'view.invoratablespace_search',
+        'view.invorasystemparameter_of_host',
+        'view.invorasystemparameter_search',
         'view.invother_of_host',
         'view.invother_search',
         'view.invpsu_of_host',
@@ -441,7 +438,6 @@
         'view.searchsvc',
         'view.service',
         'view.service_check_durations',
-        'view.service_graphs',
         'view.servicedesc',
         'view.servicedescpnp',
         'view.servicegroup',
@@ -453,14 +449,9 @@
         'view.sitesvcs_unknwn',
         'view.sitesvcs_warn',
         'view.stale_hosts',
-        'view.starred_hosts',
-        'view.starred_services',
         'view.svc_dt_hist',
-        'view.svcbygroups',
-        'view.svcbyhgroups',
         'view.svcevents',
         'view.svcgroups',
-        'view.svcgroups_grid',
         'view.svcnotifications',
         'view.svcproblems',
         'view.svcproblems_dash',
@@ -471,27 +462,22 @@
         'wato.activate',
         'wato.activateforeign',
         'wato.add_or_modify_executables',
-        'wato.agent_deploy_custom_files',
-        'wato.agent_deployment',
-        'wato.agents',
-        'wato.alert_handlers',
         'wato.all_folders',
         'wato.analyze_config',
         'wato.api_allowed',
         'wato.auditlog',
         'wato.automation',
         'wato.backups',
-        'wato.bake_agents',
         'wato.bi_admin',
         'wato.bi_rules',
+        'wato.check_plugins',
         'wato.clear_auditlog',
         'wato.clone_hosts',
         'wato.custom_attributes',
-        'wato.dcd_connections',
         'wato.diag_host',
+        'wato.diagnostics',
         'wato.download_agent_output',
         'wato.download_agents',
-        'wato.download_all_agents',
         'wato.edit',
         'wato.edit_all_passwords',
         'wato.edit_all_predefined_conditions',
@@ -504,8 +490,6 @@
         'wato.icons',
         'wato.manage_folders',
         'wato.manage_hosts',
-        'wato.manage_mkps',
-        'wato.mkps',
         'wato.move_hosts',
         'wato.notifications',
         'wato.parentscan',
@@ -522,17 +506,20 @@
         'wato.service_discovery_to_undecided',
         'wato.services',
         'wato.set_read_only',
-        'wato.sign_agents',
         'wato.sites',
         'wato.snapshots',
         'wato.timeperiods',
         'wato.update_dns_cache',
         'wato.use',
         'wato.users',
+        'wato.show_last_user_activity',
+        'view.cmk_servers',
+        'view.cmk_sites',
+        'view.cmk_sites_of_host',
+        'view.host_graphs',
+        'view.service_graphs',
     ]
 
-<<<<<<< HEAD
-=======
     if not cmk_version.is_raw_edition():
         expected_permissions += [
             'dashboard.problems',
@@ -633,13 +620,11 @@
             "sidesnap.customers",
         ]
 
->>>>>>> 924c73a8
     assert sorted(expected_permissions) == sorted(permission_registry.keys())
 
-    for perm_class in permission_registry.values():
-        perm = perm_class()
-        assert isinstance(perm.description, six.string_types)
-        assert isinstance(perm.title, six.string_types)
+    for perm in permission_registry.values():
+        assert isinstance(perm.description, (str, LazyString))
+        assert isinstance(perm.title, (str, LazyString))
         assert isinstance(perm.defaults, list)
 
 
@@ -668,7 +653,7 @@
     config.declare_permission("bla.blub", u"bla perm", u"descrrrrr", ["admin"])
     assert "bla.blub" in permissions.permission_registry
 
-    permission = permissions.permission_registry["bla.blub"]()
+    permission = permissions.permission_registry["bla.blub"]
     assert permission.section == permissions.permission_section_registry["bla"]
     assert permission.name == "bla.blub"
     assert permission.title == u"bla perm"
@@ -698,18 +683,15 @@
         def do_sort(self):
             return do_sort
 
-    section_name = "sec1"
     for permission_name in ["Z", "z", "A", "b", "a", "1", "g"]:
-        cls = type(
-            "TestPermission%s%s" % (section_name.title(), permission_name.title()),
-            (permissions.Permission,), {
-                "section": Sec1,
-                "permission_name": permission_name,
-                "title": permission_name.title(),
-                "description": "bla",
-                "defaults": ["admin"],
-            })
-        perms.register(cls)
+        perms.register(
+            Permission(
+                section=Sec1,
+                name=permission_name,
+                title=permission_name.title(),
+                description="bla",
+                defaults=["admin"],
+            ))
 
     sorted_perms = [p.name for p in perms.get_sorted_permissions(Sec1())]
     assert sorted_perms == result
@@ -874,7 +856,7 @@
     local_theme_path.mkdir(parents=True)
 
     monkeypatch.setattr(cmk.utils.paths, "web_dir", str(tmp_path))
-    monkeypatch.setattr(cmk.utils.paths, "local_web_dir", str(tmp_path / "local"))
+    monkeypatch.setattr(cmk.utils.paths, "local_web_dir", tmp_path / "local")
 
     return theme_path, local_theme_path
 
@@ -884,8 +866,8 @@
     theme_path = theme_dirs[0]
     my_dir = theme_path / "my_theme"
     my_dir.mkdir()
-    my_dir.joinpath("theme.json").open(mode="w", encoding="utf-8").write(
-        unicode(json.dumps({"title": "Määh Theme :-)"})))
+    (my_dir / "theme.json").open(mode="w", encoding="utf-8").write(
+        str(json.dumps({"title": "Määh Theme :-)"})))
     return my_dir
 
 
@@ -902,8 +884,8 @@
 
     my_dir = local_theme_path / "my_improved_theme"
     my_dir.mkdir()
-    my_dir.joinpath("theme.json").open(mode="w", encoding="utf-8").write(
-        unicode(json.dumps({"title": "Määh Bettr Theme :-D"})))
+    (my_dir / "theme.json").open(mode="w", encoding="utf-8").write(
+        str(json.dumps({"title": "Määh Bettr Theme :-D"})))
 
     assert config.theme_choices() == sorted([
         ("my_theme", u"Määh Theme :-)"),
@@ -916,8 +898,8 @@
 
     my_dir = local_theme_path / "my_theme"
     my_dir.mkdir()
-    my_dir.joinpath("theme.json").open(mode="w", encoding="utf-8").write(
-        unicode(json.dumps({"title": "Fixed theme"})))
+    (my_dir / "theme.json").open(mode="w",
+                                 encoding="utf-8").write(str(json.dumps({"title": "Fixed theme"})))
 
     assert config.theme_choices() == sorted([
         ("my_theme", u"Fixed theme"),
@@ -925,8 +907,8 @@
 
 
 def test_theme_broken_meta(my_theme):
-    my_theme.joinpath("theme.json").open(mode="w", encoding="utf-8").write(
-        unicode("{\"titlewrong\": xyz\"bla\"}"))
+    (my_theme / "theme.json").open(mode="w",
+                                   encoding="utf-8").write(str("{\"titlewrong\": xyz\"bla\"}"))
 
     assert config.theme_choices() == sorted([
         ("my_theme", u"my_theme"),
@@ -934,7 +916,7 @@
 
 
 def test_html_set_theme(my_theme, register_builtin_html):
-    html.set_theme(None)
+    html.set_theme("")
     assert html.get_theme() == "facelift"
 
     html.set_theme("not_existing")
@@ -988,6 +970,128 @@
     ])
 
 
+@pytest.mark.parametrize(
+    "user, alias, email, role_ids, baserole_id",
+    [
+        (
+            config.LoggedInNobody(),
+            "Unauthenticated user",
+            "nobody",
+            [],
+            "guest",  # TODO: Why is this guest "guest"?
+        ),
+        (
+            config.LoggedInSuperUser(),
+            "Superuser for unauthenticated pages",
+            "admin",
+            ["admin"],
+            "admin",
+        ),
+    ])
+def test_unauthenticated_users(user, alias, email, role_ids, baserole_id):
+    assert user.id is None
+    assert user.alias == alias
+    assert user.email == email
+    assert user.confdir is None
+
+    assert user.role_ids == role_ids
+    assert user.get_attribute('roles') == role_ids
+    assert user.baserole_id == baserole_id
+
+    assert user.get_attribute('baz', 'default') == 'default'
+    assert user.get_attribute('foo') is None
+
+    assert user.customer_id is None
+    assert user.contact_groups == []
+    assert user.stars == set()
+    assert user.is_site_disabled('any_site') is False
+
+    assert user.load_file('any_file', 'default') == 'default'
+    assert user.file_modified('any_file') == 0
+
+    with pytest.raises(TypeError):
+        user.save_stars()
+    with pytest.raises(TypeError):
+        user.save_site_config()
+
+
+@pytest.mark.parametrize('user', [
+    config.LoggedInNobody(),
+    config.LoggedInSuperUser(),
+])
+def test_unauthenticated_users_language(mocker, user):
+    mocker.patch.object(config, 'default_language', 'esperanto')
+    assert user.language == 'esperanto'
+
+    user.language = 'sindarin'
+    assert user.language == 'sindarin'
+
+    user.reset_language()
+    assert user.language == 'esperanto'
+
+
+@pytest.mark.parametrize('user', [
+    config.LoggedInNobody(),
+    config.LoggedInSuperUser(),
+])
+def test_unauthenticated_users_authorized_sites(mocker, user):
+    assert user.authorized_sites({
+        'site1': {},
+    }) == {
+        'site1': {},
+    }
+
+    mocker.patch.object(config, 'allsites', lambda: {'site1': {}, 'site2': {}})
+    assert user.authorized_sites() == {'site1': {}, 'site2': {}}
+
+
+@pytest.mark.parametrize('user', [
+    config.LoggedInNobody(),
+    config.LoggedInSuperUser(),
+])
+def test_unauthenticated_users_authorized_login_sites(mocker, user):
+    mocker.patch.object(config, 'get_login_slave_sites', lambda: ['slave_site'])
+    mocker.patch.object(config, 'allsites', lambda: {
+        'master_site': {},
+        'slave_site': {},
+    })
+    assert user.authorized_login_sites() == {'slave_site': {}}
+
+
+def test_logged_in_nobody_permissions(mocker):
+    user = config.LoggedInNobody()
+
+    mocker.patch.object(config, 'roles', {})
+    mocker.patch.object(permissions, 'permission_registry')
+
+    assert user.may('any_permission') is False
+    with pytest.raises(MKAuthException):
+        user.need_permission('any_permission')
+
+
+def test_logged_in_super_user_permissions(mocker):
+    user = config.LoggedInSuperUser()
+
+    mocker.patch.object(
+        config,
+        'roles',
+        {
+            'admin': {
+                'permissions': {
+                    'eat_other_peoples_cake': True
+                }
+            },
+        },
+    )
+    mocker.patch.object(permissions, 'permission_registry')
+
+    assert user.may('eat_other_peoples_cake') is True
+    assert user.may('drink_other_peoples_milk') is False
+    user.need_permission('eat_other_peoples_cake')
+    with pytest.raises(MKAuthException):
+        user.need_permission('drink_other_peoples_milk')
+
+
 MONITORING_USER_CACHED_PROFILE = {
     'alias': u'Test user',
     'authorized_sites': ['heute', 'heute_slave_1'],
@@ -1021,19 +1125,19 @@
 MONITORING_USER_FAVORITES = ['heute;CPU load']
 
 
-@pytest.fixture
-def monitoring_user(tmp_path, mocker):
+@pytest.fixture(name="monitoring_user")
+def fixture_monitoring_user(tmp_path, mocker):
     """Returns a "Normal monitoring user" object."""
     config_dir = tmp_path / 'config_dir'
     user_dir = config_dir / 'test'
     user_dir.mkdir(parents=True)
-    user_dir.joinpath('cached_profile.mk').write_text(unicode(MONITORING_USER_CACHED_PROFILE))
+    user_dir.joinpath('cached_profile.mk').write_text(str(MONITORING_USER_CACHED_PROFILE))
     # SITE STATUS snapin settings:
-    user_dir.joinpath('siteconfig.mk').write_text(unicode(MONITORING_USER_SITECONFIG))
+    user_dir.joinpath('siteconfig.mk').write_text(str(MONITORING_USER_SITECONFIG))
     # Ordering of the buttons:
-    user_dir.joinpath('buttoncounts.mk').write_text(unicode(MONITORING_USER_BUTTONCOUNTS))
+    user_dir.joinpath('buttoncounts.mk').write_text(str(MONITORING_USER_BUTTONCOUNTS))
     # Favorites set in the commands menu:
-    user_dir.joinpath('favorites.mk').write_text(unicode(MONITORING_USER_FAVORITES))
+    user_dir.joinpath('favorites.mk').write_text(str(MONITORING_USER_FAVORITES))
 
     mocker.patch.object(config, 'config_dir', str(config_dir))
     mocker.patch.object(config, 'roles_of_user', lambda user_id: ['user'])
@@ -1042,6 +1146,83 @@
     assert 'test' not in config.admin_users
 
     return config.LoggedInUser('test')
+
+
+def test_monitoring_user(monitoring_user):
+    assert monitoring_user.id == 'test'
+    assert monitoring_user.alias == 'Test user'
+    assert monitoring_user.email == 'test_user@tribe29.com'
+    assert monitoring_user.confdir.endswith('/config_dir/test')
+
+    assert monitoring_user.role_ids == ['user']
+    assert monitoring_user.get_attribute('roles') == ['user']
+    assert monitoring_user.baserole_id == 'user'
+
+    assert monitoring_user.get_attribute('ui_theme') == 'modern-dark'
+
+    assert monitoring_user.language == 'de'
+    assert monitoring_user.customer_id is None
+    assert monitoring_user.contact_groups == ['all']
+
+    assert monitoring_user.stars == set(MONITORING_USER_FAVORITES)
+    monitoring_user.stars.add('heute;Memory')
+    assert monitoring_user.stars == {'heute;CPU load', 'heute;Memory'}
+    monitoring_user.save_stars()
+    assert set(monitoring_user.load_file('favorites', [])) == monitoring_user.stars
+
+    assert monitoring_user.is_site_disabled('heute_slave_1') is False
+    assert monitoring_user.is_site_disabled('heute_slave_2') is True
+
+    assert monitoring_user.load_file('siteconfig', None) == MONITORING_USER_SITECONFIG
+    assert monitoring_user.file_modified('siteconfig') > 0
+    assert monitoring_user.file_modified('unknown_file') == 0
+
+    monitoring_user.disable_site('heute_slave_1')
+    monitoring_user.enable_site('heute_slave_2')
+    assert monitoring_user.is_site_disabled('heute_slave_1') is True
+    assert monitoring_user.is_site_disabled('heute_slave_2') is False
+
+    assert monitoring_user.show_help is False
+    monitoring_user.show_help = True
+    assert monitoring_user.show_help is True
+
+    assert monitoring_user.acknowledged_notifications == 0
+    timestamp = 1578479929
+    monitoring_user.acknowledged_notifications = timestamp
+    assert monitoring_user.acknowledged_notifications == timestamp
+
+
+def test_monitoring_user_read_broken_file(monitoring_user, tmp_path):
+    with Path(monitoring_user.confdir, "asd.mk").open("w") as f:
+        f.write("%#%#%")
+
+    assert monitoring_user.load_file("asd", deflt="xyz") == "xyz"
+
+
+def test_monitoring_user_permissions(mocker, monitoring_user):
+    mocker.patch.object(
+        config,
+        'roles',
+        {
+            'user': {
+                'permissions': {
+                    'action.star': False,
+                    'general.edit_views': True,
+                }
+            },
+        },
+    )
+    mocker.patch.object(permissions, 'permission_registry')
+
+    assert monitoring_user.may('action.star') is False
+    assert monitoring_user.may('general.edit_views') is True
+    assert monitoring_user.may('unknown_permission') is False
+
+    with pytest.raises(MKAuthException):
+        monitoring_user.need_permission('action.start')
+    monitoring_user.need_permission('general.edit_views')
+    with pytest.raises(MKAuthException):
+        monitoring_user.need_permission('unknown_permission')
 
 
 @pytest.mark.parametrize("varname", [
@@ -1053,4 +1234,75 @@
     "agent_config:only_from",
 ])
 def test_ruleset_permissions_with_commandline_access(monitoring_user, varname):
-    assert may_edit_ruleset(varname) is False+    assert may_edit_ruleset(varname) is False
+
+
+def test_is_ntop_available():
+    is_ntop_available = config.is_ntop_available()
+
+    if cmk_version.is_raw_edition():
+        assert not is_ntop_available
+    if not cmk_version.is_raw_edition():
+        assert is_ntop_available
+
+
+@pytest.mark.parametrize("ntop_connection, custom_user, answer, reason", [
+    (
+        {
+            'is_activated': False
+        },
+        "",
+        False,
+        "ntopng integration is not activated under global settings.",
+    ),
+    (
+        {
+            'is_activated': True,
+            'use_custom_attribute_as_ntop_username': False
+        },
+        "",
+        True,
+        "",
+    ),
+    (
+        {
+            'is_activated': True,
+            'use_custom_attribute_as_ntop_username': 'ntop_alias'
+        },
+        "",
+        False,
+        ("The ntopng username should be derived from \'ntopng Username\' "
+         "under the current's user settings (identity) but this is not "
+         "set for the current user."),
+    ),
+    (
+        {
+            'is_activated': True,
+            'use_custom_attribute_as_ntop_username': 'ntop_alias'
+        },
+        "a_ntop_user",
+        True,
+        "",
+    ),
+])
+def test_is_ntop_configured_and_reason(
+    mocker,
+    ntop_connection,
+    custom_user,
+    answer,
+    reason,
+):
+    if cmk_version.is_raw_edition():
+        assert not config.is_ntop_configured()
+        assert config.get_ntop_misconfiguration_reason(
+        ) == "ntopng integration is only available in CEE"
+    if not cmk_version.is_raw_edition():
+        mocker.patch.object(
+            config,
+            'ntop_connection',
+            ntop_connection,
+        )
+        if custom_user:
+            config.user._set_attribute("ntop_alias", custom_user)
+        assert config.is_ntop_configured() == answer
+        assert config.get_ntop_misconfiguration_reason() == reason