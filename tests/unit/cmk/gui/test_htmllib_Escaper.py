#!/usr/bin/env python3
# -*- coding: utf-8 -*-
# Copyright (C) 2019 tribe29 GmbH - License: GNU General Public License v2
# This file is part of Checkmk (https://checkmk.com). It is subject to the terms and
# conditions defined in the file COPYING, which is part of this source code package.

import pytest  # type: ignore[import]

import cmk.gui.htmllib as htmllib
from cmk.gui import escaping


def test_htmllib_integration(register_builtin_html):
    assert escaping.escape_attribute("") == ""
    assert escaping.escape_text("") == ""


@pytest.mark.parametrize("inp,out", [
    ("\">alert(1)", "&quot;&gt;alert(1)"),
    (None, ""),
    (1, "1"),
    (htmllib.HTML("\">alert(1)"), "\">alert(1)"),
    (1.1, "1.1"),
    ("<", "&lt;"),
    ("'", "&#x27;"),
])
def test_escape_attribute(inp, out):
    assert escaping.escape_attribute(inp) == out


@pytest.mark.parametrize("inp,out", [
    ("&quot;&gt;alert(1)", "\">alert(1)"),
    ("&lt;", "<"),
])
def test_unescape_attribute(inp, out):
    assert escaping.unescape_attributes(inp) == out


@pytest.mark.parametrize(
    "inp,out",
    [
        ("<script>alert(1)</script>", "&lt;script&gt;alert(1)&lt;/script&gt;"),
        ("<h1>abc</h1>", None),
        ("<h2>abc</h2>", None),
        ("<b>abc</b>", None),
        ("<tt>abc</tt>", None),
        ("<i>abc</i>", None),
        ("<u>abc</u>", None),
        ("<br>", None),
        ("<nobr></nobr>", None),
        ("<pre></pre>", None),
        ("<sup></sup>", None),
        ("<p></p>", None),
        ("<li></li>", None),
        ("<ul></ul>", None),
        ("<ol></ol>", None),
        ("<a href=\"xyz\">abc</a>", None),
        ("<a href=\"xyz\" target=\"123\">abc</a>", None),
        # Links with target 1st and href 2nd will not be unescaped
        ("<a target=\"123\" href=\"xyz\">abc</a>",
         "&lt;a target=&quot;123&quot; href=&quot;xyz&quot;&gt;abc</a>"),
        ("blah<a href=\"link0\">aaa</a>blah<a href=\"link1\" target=\"ttt\">bbb</a>", None),
        ("\"I am not a link\" target=\"still not a link\"",
         "&quot;I am not a link&quot; target=&quot;still not a link&quot;"),
        # The next test is perverse: it contains the string `target=` inside of an
        # <a> tag (which must be unescaped) as well as outside (which must not).
        ("<a href=\"aaa\">bbb</a>\"not a link\" target=\"really\"<a href=\"ccc\" target=\"ttt\">ddd</a>",
         "<a href=\"aaa\">bbb</a>&quot;not a link&quot; target=&quot;really&quot;<a href=\"ccc\" target=\"ttt\">ddd</a>"
        ),
        (
            "<a href=\"xyz\">abc</a><script>alert(1)</script><a href=\"xyz\">abc</a>",
            "<a href=\"xyz\">abc</a>&lt;script&gt;alert(1)&lt;/script&gt;<a href=\"xyz\">abc</a>",
        ),
        ("&nbsp;", None),
        # Only http/https are allowed as schemes
        ("<a href=\"http://checkmk.com/\">abc</a>", None),
        ("<a href=\"https://checkmk.com/\">abc</a>", None),
        ("<a href=\"HTTP://CHECKMK.COM/\">abc</a>", None),
        ("<a href=\"ftp://checkmk.com/\">abc</a>",
         "&lt;a href=&quot;ftp://checkmk.com/&quot;&gt;abc</a>"),
        ("<a href=\"javascript:alert(1)\">abc</a>",
         "&lt;a href=&quot;javascript:alert(1)&quot;&gt;abc</a>"),
    ])
def test_escape_text(inp, out):
    if out is None:
        out = inp
<<<<<<< HEAD
    assert escaping.escape_text(inp) == out
=======
    assert htmllib.Escaper().escape_text(inp) == out
>>>>>>> 75a18bda
<|MERGE_RESOLUTION|>--- conflicted
+++ resolved
@@ -1,18 +1,16 @@
-#!/usr/bin/env python3
-# -*- coding: utf-8 -*-
-# Copyright (C) 2019 tribe29 GmbH - License: GNU General Public License v2
-# This file is part of Checkmk (https://checkmk.com). It is subject to the terms and
-# conditions defined in the file COPYING, which is part of this source code package.
+#!/usr/bin/env python
 
-import pytest  # type: ignore[import]
+import pytest
 
 import cmk.gui.htmllib as htmllib
-from cmk.gui import escaping
+from cmk.gui.globals import html
 
 
 def test_htmllib_integration(register_builtin_html):
-    assert escaping.escape_attribute("") == ""
-    assert escaping.escape_text("") == ""
+    assert type(html.escaper) == htmllib.Escaper
+
+    assert html.attrencode("") == ""
+    assert html.permissive_attrencode("") == ""
 
 
 @pytest.mark.parametrize("inp,out", [
@@ -22,10 +20,10 @@
     (htmllib.HTML("\">alert(1)"), "\">alert(1)"),
     (1.1, "1.1"),
     ("<", "&lt;"),
-    ("'", "&#x27;"),
+    ("'", "'"),
 ])
 def test_escape_attribute(inp, out):
-    assert escaping.escape_attribute(inp) == out
+    assert htmllib.Escaper().escape_attribute(inp) == out
 
 
 @pytest.mark.parametrize("inp,out", [
@@ -33,7 +31,7 @@
     ("&lt;", "<"),
 ])
 def test_unescape_attribute(inp, out):
-    assert escaping.unescape_attributes(inp) == out
+    assert htmllib.Escaper().unescape_attributes(inp) == out
 
 
 @pytest.mark.parametrize(
@@ -84,8 +82,4 @@
 def test_escape_text(inp, out):
     if out is None:
         out = inp
-<<<<<<< HEAD
-    assert escaping.escape_text(inp) == out
-=======
-    assert htmllib.Escaper().escape_text(inp) == out
->>>>>>> 75a18bda
+    assert htmllib.Escaper().escape_text(inp) == out