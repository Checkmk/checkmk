#!/usr/bin/env python3
# -*- coding: utf-8 -*-
# Copyright (C) 2019 tribe29 GmbH - License: GNU General Public License v2
# This file is part of Checkmk (https://checkmk.com). It is subject to the terms and
# conditions defined in the file COPYING, which is part of this source code package.

import traceback

from cmk.gui.globals import html
<<<<<<< HEAD
from tools import compare_html  # type: ignore[import]
=======
from tools import compare_html
>>>>>>> 75a18bda


def test_ABCHTMLGenerator(register_builtin_html):
    with html.plugged():

        with html.plugged():
            html.open_div()
            text = html.drain()
            assert text.rstrip('\n').rstrip(' ') == "<div>"

        with html.plugged():
            #html.open_div().write("test").close_div()
            html.open_div()
            html.write("test")
            html.close_div()
            assert compare_html(html.drain(), "<div>test</div>")

        with html.plugged():
            #html.open_table().open_tr().td("1").td("2").close_tr().close_table()
            html.open_table()
            html.open_tr()
            html.td("1")
            html.td("2")
            html.close_tr()
            html.close_table()
            assert compare_html(html.drain(), "<table><tr><td>1</td><td>2</td></tr></table>")

        with html.plugged():
            html.div("test", **{"</div>malicious_code<div>": "trends"})
            assert compare_html(html.drain(),
                                "<div &lt;/div&gt;malicious_code&lt;div&gt;=trends>test</div>")

        a = u"\u2665"
        with html.plugged():
            assert html.render_a("test", href="www.test.case")
            html.render_a(u"test", href="www.test.case")
            html.render_a("test", href=u"www.test.case")
            html.render_a(u"test", href=u"www.test.case")
            try:
                assert html.render_a(u"test",
<<<<<<< HEAD
                                     href=str("www.test.case"),
                                     id_=str("something"),
                                     class_=str("test_%s") % a)
=======
                                     href=unicode("www.test.case"),
                                     id_=unicode("something"),
                                     class_=unicode("test_%s") % a)
>>>>>>> 75a18bda
            except Exception as e:
                traceback.print_exc()
                print(e)


def test_multiclass_call(register_builtin_html):
    with html.plugged():
        html.div('', class_="1", css="3", cssclass="4", **{"class": "2"})
        written_text = "".join(html.drain())
    assert compare_html(written_text, "<div class=\"1 3 4 2\"></div>")


def test_exception_handling(register_builtin_html):
    try:
        raise Exception("Test")
    except Exception as e:
<<<<<<< HEAD
        assert compare_html(html.render_div(str(e)), "<div>%s</div>" % e)


def test_text_input(register_builtin_html):
    with html.plugged():
        html.text_input('tralala')
        written_text = "".join(html.drain())
        assert compare_html(
            written_text, '<input style="" name="tralala" type="text" class="text" value=\'\' />')

    with html.plugged():
        html.text_input('blabla', cssclass='blubb')
        written_text = "".join(html.drain())
        assert compare_html(
            written_text, '<input style="" name="tralala" type="text" class="blubb" value=\'\' />')

    with html.plugged():
        html.text_input('blabla', autocomplete='yep')
        written_text = "".join(html.drain())
        assert compare_html(
            written_text,
            '<input style="" name="blabla" autocomplete="yep" type="text" class="text" value=\'\' />'
        )

    with html.plugged():
        html.text_input('blabla', placeholder='placido', data_world='welt', data_max_labels=42)
        written_text = "".join(html.drain())
        assert compare_html(
            written_text, '<input style="" name="tralala" type="text" class="text" value=\'\' />')


def test_render_a(register_builtin_html):
    a = html.render_a("bla", href="blu", class_=["eee"], target="_blank")
    assert compare_html(a, '<a href="blu" target="_blank" class="eee">bla</a>')

    a = html.render_a("b<script>alert(1)</script>la",
                      href="b<script>alert(1)</script>lu",
                      class_=["eee"],
                      target="_blank")
    assert compare_html(
        a, '<a href="b&lt;script&gt;alert(1)&lt;/script&gt;lu" target="_blank" '
        'class="eee">b&lt;script&gt;alert(1)&lt;/script&gt;la</a>')
=======
        assert compare_html(html.render_div(e), "<div>%s</div>" % e)
>>>>>>> 75a18bda
<|MERGE_RESOLUTION|>--- conflicted
+++ resolved
@@ -1,20 +1,13 @@
-#!/usr/bin/env python3
+#!/usr/bin/env python
 # -*- coding: utf-8 -*-
-# Copyright (C) 2019 tribe29 GmbH - License: GNU General Public License v2
-# This file is part of Checkmk (https://checkmk.com). It is subject to the terms and
-# conditions defined in the file COPYING, which is part of this source code package.
 
 import traceback
 
 from cmk.gui.globals import html
-<<<<<<< HEAD
-from tools import compare_html  # type: ignore[import]
-=======
 from tools import compare_html
->>>>>>> 75a18bda
 
 
-def test_ABCHTMLGenerator(register_builtin_html):
+def test_HTMLGenerator(register_builtin_html):
     with html.plugged():
 
         with html.plugged():
@@ -52,18 +45,12 @@
             html.render_a(u"test", href=u"www.test.case")
             try:
                 assert html.render_a(u"test",
-<<<<<<< HEAD
-                                     href=str("www.test.case"),
-                                     id_=str("something"),
-                                     class_=str("test_%s") % a)
-=======
                                      href=unicode("www.test.case"),
                                      id_=unicode("something"),
                                      class_=unicode("test_%s") % a)
->>>>>>> 75a18bda
             except Exception as e:
-                traceback.print_exc()
-                print(e)
+                print traceback.print_exc()
+                print e
 
 
 def test_multiclass_call(register_builtin_html):
@@ -77,49 +64,4 @@
     try:
         raise Exception("Test")
     except Exception as e:
-<<<<<<< HEAD
-        assert compare_html(html.render_div(str(e)), "<div>%s</div>" % e)
-
-
-def test_text_input(register_builtin_html):
-    with html.plugged():
-        html.text_input('tralala')
-        written_text = "".join(html.drain())
-        assert compare_html(
-            written_text, '<input style="" name="tralala" type="text" class="text" value=\'\' />')
-
-    with html.plugged():
-        html.text_input('blabla', cssclass='blubb')
-        written_text = "".join(html.drain())
-        assert compare_html(
-            written_text, '<input style="" name="tralala" type="text" class="blubb" value=\'\' />')
-
-    with html.plugged():
-        html.text_input('blabla', autocomplete='yep')
-        written_text = "".join(html.drain())
-        assert compare_html(
-            written_text,
-            '<input style="" name="blabla" autocomplete="yep" type="text" class="text" value=\'\' />'
-        )
-
-    with html.plugged():
-        html.text_input('blabla', placeholder='placido', data_world='welt', data_max_labels=42)
-        written_text = "".join(html.drain())
-        assert compare_html(
-            written_text, '<input style="" name="tralala" type="text" class="text" value=\'\' />')
-
-
-def test_render_a(register_builtin_html):
-    a = html.render_a("bla", href="blu", class_=["eee"], target="_blank")
-    assert compare_html(a, '<a href="blu" target="_blank" class="eee">bla</a>')
-
-    a = html.render_a("b<script>alert(1)</script>la",
-                      href="b<script>alert(1)</script>lu",
-                      class_=["eee"],
-                      target="_blank")
-    assert compare_html(
-        a, '<a href="b&lt;script&gt;alert(1)&lt;/script&gt;lu" target="_blank" '
-        'class="eee">b&lt;script&gt;alert(1)&lt;/script&gt;la</a>')
-=======
-        assert compare_html(html.render_div(e), "<div>%s</div>" % e)
->>>>>>> 75a18bda
+        assert compare_html(html.render_div(e), "<div>%s</div>" % e)