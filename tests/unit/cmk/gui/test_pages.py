#!/usr/bin/env python3
# -*- coding: utf-8 -*-
# Copyright (C) 2019 tribe29 GmbH - License: GNU General Public License v2
# This file is part of Checkmk (https://checkmk.com). It is subject to the terms and
# conditions defined in the file COPYING, which is part of this source code package.

import sys
<<<<<<< HEAD
import pytest  # type: ignore[import]
=======
import pytest  # type: ignore
>>>>>>> 75a18bda

import cmk.utils.version as cmk_version
import cmk.gui.pages


@pytest.mark.usefixtures("load_plugins")
def test_registered_pages():
    expected_pages = [
        'add_bookmark',
<<<<<<< HEAD
        'ajax_figure_dashlet_data',
        'ajax_bi_rule_preview',
        'ajax_bi_aggregation_preview',
=======
>>>>>>> 75a18bda
        'ajax_cascading_render_painer_parameters',
        'ajax_activation_state',
        'ajax_add_visual',
        'ajax_autocomplete_labels',
        'ajax_backup_job_state',
        'ajax_dashlet_pos',
        'ajax_delete_user_notification',
        'ajax_dict_host_tag_condition_get_choice',
<<<<<<< HEAD
        'ajax_inv_render_tree',
        'ajax_nagvis_maps_snapin',
        'ajax_popup_action_menu',
=======
        'ajax_graph',
        'ajax_graph_hover',
        'ajax_inv_render_tree',
        'ajax_metric_choice',
        'ajax_nagvis_maps_snapin',
        'ajax_pagetype_add_element',
        'ajax_popup_action_menu',
        'ajax_popup_add_metric_to_graph',
>>>>>>> 75a18bda
        'ajax_popup_add_visual',
        'ajax_popup_icon_selector',
        'ajax_popup_move_to_folder',
        'ajax_reschedule',
        'ajax_search',
        'ajax_search_monitoring',
        'ajax_search_setup',
        'ajax_service_discovery',
        'ajax_set_dashboard_start_url',
        'ajax_set_foldertree',
        'ajax_set_rowselection',
        'ajax_sidebar_position',
        'ajax_sidebar_get_unack_incomp_werks',
        'ajax_start_activation',
        'ajax_switch_help',
        'ajax_ui_theme',
        'ajax_userdb_sync',
        'ajax_visual_filter_list_get_choice',
        'ajax_vs_autocomplete',
<<<<<<< HEAD
        'ajax_vs_unit_resolver',
        'ajax_fetch_aggregation_data',
        'ajax_save_bi_template_layout',
        'ajax_save_bi_aggregation_layout',
        'ajax_sidebar_get_messages',
=======
        'ajax_fetch_aggregation_data',
        'ajax_save_bi_template_layout',
        'ajax_save_bi_aggregation_layout',
>>>>>>> 75a18bda
        'ajax_load_bi_template_layout',
        'ajax_load_bi_aggregation_layout',
        'ajax_delete_bi_template_layout',
        'ajax_delete_bi_aggregation_layout',
        'ajax_fetch_topology',
        'ajax_get_all_bi_template_layouts',
        'automation_login',
<<<<<<< HEAD
=======
        'bi',
>>>>>>> 75a18bda
        'bi_map',
        'bi_render_tree',
        'bi_save_treestate',
        'bi_set_assumption',
        'bookmark_lists',
        'clear_failed_notifications',
        'create_dashboard',
        'create_view',
        'create_view_dashlet',
        'create_view_dashlet_infos',
        'create_link_view_dashlet',
        'create_view_infos',
        'custom_snapins',
        'edit_custom_snapin',
        'pagetype_topics',
        'edit_pagetype_topic',
        'dashboard',
        'dashboard_dashlet',
        'delete_dashlet',
        'download_agent_output',
        'download_crash_report',
        'download_diagnostics_dump',
        'edit_bookmark_list',
        'edit_dashboard',
        'edit_dashboards',
        'edit_dashlet',
<<<<<<< HEAD
        'clone_dashlet',
=======
        'edit_forecast_graph',
        'edit_graph_collection',
        'edit_graph_tuning',
        'edit_report',
        'edit_report_content',
        'edit_report_element',
        'edit_report_fixel',
        'edit_reports',
        'edit_sla_configuration',
>>>>>>> 75a18bda
        'edit_view',
        'edit_views',
        'export_views',
        'fetch_agent_output',
<<<<<<< HEAD
=======
        'forecast_editor',
        'forecast_graph',
        'forecast_graphs',
        'graph_collection',
        'graph_collections',
>>>>>>> 75a18bda
        'graph_dashlet',
        'crash',
        'host_inv_api',
        'host_service_graph_popup',
        'index',
        'login',
        'logout',
        'logwatch',
        'mobile',
        'mobile_view',
        'noauth:automation',
        'noauth:run_cron',
        'notify',
        'prediction_graph',
        'parent_child_topology',
<<<<<<< HEAD
=======
        'register_agent',
        'report',
        'report_download_preview',
        'report_instant',
        'report_instant_graph_collection',
        'report_scheduler',
        'report_scheduler_edit',
        'report_scheduler_preview',
        'report_store',
        'report_thumbnail',
>>>>>>> 75a18bda
        'search_open',
        'side',
        'sidebar_add_snapin',
        'sidebar_ajax_add_snapin',
        'sidebar_ajax_set_snapin_site',
        'sidebar_ajax_speedometer',
        'sidebar_ajax_tag_tree',
        'sidebar_ajax_tag_tree_enter',
        'sidebar_fold',
        'sidebar_message_read',
        'sidebar_move_snapin',
        'sidebar_openclose',
        'sidebar_snapin',
        'switch_master_state',
        'switch_site',
        'tree_openclose',
        'user_change_pw',
        'user_notify',
        'user_profile',
        'user_profile_replicate',
        'version',
        'view',
        'wato',
        'wato_ajax_diag_host',
        'wato_ajax_execute_check',
        'wato_ajax_fetch_site_status',
        'wato_ajax_profile_repl',
        'webapi',
        'werk',
        'ajax_graph',
        'ajax_graph_hover',
        'ajax_render_graph_content',
        'ajax_initial_dashboard_filters',
        'ajax_initial_view_filters',
        'ajax_initial_topology_filters',
        'noauth:ajax_graph_images',
    ]

    if not cmk_version.is_raw_edition():
        expected_pages += [
            "ajax_host_overview_tooltip",
            'ajax_metric_choice',
            'ajax_pagetype_add_element',
            'ajax_popup_add_metric_to_graph',
            'ajax_scalar_choice',
            'combined_graphs',
            'create_report',
            'custom_graph',
            'custom_graph_design',
            'custom_graphs',
            'download_agent',
            'download_mkp',
            'download_stored_report',
            'edit_custom_graph',
            'edit_forecast_graph',
            'edit_graph_collection',
            'edit_graph_tuning',
            'edit_report',
            'edit_report_content',
            'edit_report_element',
            'edit_report_fixel',
            'edit_reports',
            'edit_sla_configuration',
            'forecast_editor',
            'forecast_graph',
            'forecast_graphs',
            'graph_collection',
            'graph_collections',
            'graph_export',
            'graph_image',
            'graph_tunings',
            'noauth:deploy_agent',
            'register_agent',
            'report',
            'report_download_preview',
            'report_instant',
            'report_instant_graph_collection',
            'report_scheduler',
            'report_scheduler_edit',
            'report_scheduler_preview',
            'report_store',
            'report_thumbnail',
            'sla_configurations',
            'sla_details',
            'ntop_host_details',
            'ajax_ntop_top_talkers',
            'ajax_ntop_interface_quickstats',
            'ajax_ntop_host_details',
            'ajax_ntop_host_stats',
            'ajax_ntop_host_traffic',
            'ajax_ntop_host_ports',
            'ajax_ntop_host_ports_painter',
            'ajax_ntop_host_protocol_breakdown',
            'ajax_ntop_host_top_peers_protocols',
            'ajax_ntop_host_top_peers_protocols_painter',
            'ajax_ntop_host_top_peers_protocols_bar',
            'ajax_ntop_host_top_peers_protocols_pie',
            'ajax_ntop_host_packets',
            'ajax_ntop_host_applications',
            'ajax_ntop_flows',
            'ajax_ntop_engaged_alerts',
            'ajax_ntop_past_alerts',
            'ajax_ntop_flow_alerts',
            'license_usage_download',
        ]

    # TODO: Depending on how we call the test (single test or whole package) we
    # see this page or we don't...
    actual_set = set(p  #
                     for p in cmk.gui.pages.page_registry.keys()
                     if p != "switch_customer")

    expected_set = set(expected_pages)
    differences = actual_set.symmetric_difference(expected_set)
    if differences:
        sys.stdout.write("Registered pages differ\n")
        sys.stdout.write("Expected but missing: %s\n" % ", ".join(expected_set - actual_set))
        sys.stdout.write("Unknown new pages: %s\n" % ", ".join(actual_set - expected_set))
    assert len(differences) == 0


def test_pages_register(monkeypatch, capsys):
    monkeypatch.setattr(cmk.gui.pages, "page_registry", cmk.gui.pages.PageRegistry())

    @cmk.gui.pages.register("123handler")
    def page_handler():  # pylint: disable=unused-variable
        sys.stdout.write("123")

    handler = cmk.gui.pages.get_page_handler("123handler")
    assert callable(handler)

    handler()
    assert capsys.readouterr()[0] == "123"


def test_pages_register_handler(monkeypatch, capsys):
    monkeypatch.setattr(cmk.gui.pages, "page_registry", cmk.gui.pages.PageRegistry())

    class PageClass:
        def handle_page(self):
            sys.stdout.write("234")

    cmk.gui.pages.register_page_handler("234handler", lambda: PageClass().handle_page())

    handler = cmk.gui.pages.get_page_handler("234handler")
    assert callable(handler)

    handler()
    assert capsys.readouterr()[0] == "234"


def test_page_registry_register_page(monkeypatch, capsys):
    page_registry = cmk.gui.pages.PageRegistry()

    @page_registry.register_page("234handler")
    class PageClass(cmk.gui.pages.Page):
        def page(self):
            sys.stdout.write("234")

    handler = page_registry.get("234handler")
    assert handler == PageClass

    handler().handle_page()
    assert capsys.readouterr()[0] == "234"


def test_get_page_handler_default():
    def dummy():
        pass

    handler = cmk.gui.pages.get_page_handler("123handler", dummy)
    assert handler is dummy<|MERGE_RESOLUTION|>--- conflicted
+++ resolved
@@ -1,30 +1,13 @@
-#!/usr/bin/env python3
-# -*- coding: utf-8 -*-
-# Copyright (C) 2019 tribe29 GmbH - License: GNU General Public License v2
-# This file is part of Checkmk (https://checkmk.com). It is subject to the terms and
-# conditions defined in the file COPYING, which is part of this source code package.
-
 import sys
-<<<<<<< HEAD
-import pytest  # type: ignore[import]
-=======
 import pytest  # type: ignore
->>>>>>> 75a18bda
-
-import cmk.utils.version as cmk_version
+
 import cmk.gui.pages
 
 
 @pytest.mark.usefixtures("load_plugins")
 def test_registered_pages():
-    expected_pages = [
+    assert sorted(cmk.gui.pages.page_registry.keys()) == sorted([
         'add_bookmark',
-<<<<<<< HEAD
-        'ajax_figure_dashlet_data',
-        'ajax_bi_rule_preview',
-        'ajax_bi_aggregation_preview',
-=======
->>>>>>> 75a18bda
         'ajax_cascading_render_painer_parameters',
         'ajax_activation_state',
         'ajax_add_visual',
@@ -33,11 +16,6 @@
         'ajax_dashlet_pos',
         'ajax_delete_user_notification',
         'ajax_dict_host_tag_condition_get_choice',
-<<<<<<< HEAD
-        'ajax_inv_render_tree',
-        'ajax_nagvis_maps_snapin',
-        'ajax_popup_action_menu',
-=======
         'ajax_graph',
         'ajax_graph_hover',
         'ajax_inv_render_tree',
@@ -46,37 +24,25 @@
         'ajax_pagetype_add_element',
         'ajax_popup_action_menu',
         'ajax_popup_add_metric_to_graph',
->>>>>>> 75a18bda
         'ajax_popup_add_visual',
         'ajax_popup_icon_selector',
         'ajax_popup_move_to_folder',
+        'ajax_render_graph_content',
         'ajax_reschedule',
+        'ajax_scalar_choice',
         'ajax_search',
-        'ajax_search_monitoring',
-        'ajax_search_setup',
         'ajax_service_discovery',
-        'ajax_set_dashboard_start_url',
         'ajax_set_foldertree',
         'ajax_set_rowselection',
-        'ajax_sidebar_position',
-        'ajax_sidebar_get_unack_incomp_werks',
+        'ajax_set_viewoption',
         'ajax_start_activation',
         'ajax_switch_help',
-        'ajax_ui_theme',
         'ajax_userdb_sync',
         'ajax_visual_filter_list_get_choice',
         'ajax_vs_autocomplete',
-<<<<<<< HEAD
-        'ajax_vs_unit_resolver',
         'ajax_fetch_aggregation_data',
         'ajax_save_bi_template_layout',
         'ajax_save_bi_aggregation_layout',
-        'ajax_sidebar_get_messages',
-=======
-        'ajax_fetch_aggregation_data',
-        'ajax_save_bi_template_layout',
-        'ajax_save_bi_aggregation_layout',
->>>>>>> 75a18bda
         'ajax_load_bi_template_layout',
         'ajax_load_bi_aggregation_layout',
         'ajax_delete_bi_template_layout',
@@ -84,39 +50,40 @@
         'ajax_fetch_topology',
         'ajax_get_all_bi_template_layouts',
         'automation_login',
-<<<<<<< HEAD
-=======
         'bi',
->>>>>>> 75a18bda
         'bi_map',
         'bi_render_tree',
         'bi_save_treestate',
         'bi_set_assumption',
         'bookmark_lists',
         'clear_failed_notifications',
+        'combined_graphs',
+        'count_context_button',
+        'crashed_check',
         'create_dashboard',
+        'create_report',
         'create_view',
         'create_view_dashlet',
         'create_view_dashlet_infos',
-        'create_link_view_dashlet',
         'create_view_infos',
+        'custom_graph',
+        'custom_graph_design',
+        'custom_graphs',
         'custom_snapins',
-        'edit_custom_snapin',
-        'pagetype_topics',
-        'edit_pagetype_topic',
         'dashboard',
         'dashboard_dashlet',
         'delete_dashlet',
+        'download_agent',
         'download_agent_output',
         'download_crash_report',
-        'download_diagnostics_dump',
+        'download_mkp',
+        'download_stored_report',
         'edit_bookmark_list',
+        'edit_custom_graph',
+        'edit_custom_snapin',
         'edit_dashboard',
         'edit_dashboards',
         'edit_dashlet',
-<<<<<<< HEAD
-        'clone_dashlet',
-=======
         'edit_forecast_graph',
         'edit_graph_collection',
         'edit_graph_tuning',
@@ -126,21 +93,20 @@
         'edit_report_fixel',
         'edit_reports',
         'edit_sla_configuration',
->>>>>>> 75a18bda
         'edit_view',
         'edit_views',
         'export_views',
         'fetch_agent_output',
-<<<<<<< HEAD
-=======
         'forecast_editor',
         'forecast_graph',
         'forecast_graphs',
         'graph_collection',
         'graph_collections',
->>>>>>> 75a18bda
         'graph_dashlet',
-        'crash',
+        'graph_export',
+        'graph_image',
+        'graph_tunings',
+        'gui_crash',
         'host_inv_api',
         'host_service_graph_popup',
         'index',
@@ -149,13 +115,14 @@
         'logwatch',
         'mobile',
         'mobile_view',
+        'noauth:ajax_graph_images',
         'noauth:automation',
+        'noauth:deploy_agent',
+        'noauth:pnp_template',
         'noauth:run_cron',
         'notify',
         'prediction_graph',
         'parent_child_topology',
-<<<<<<< HEAD
-=======
         'register_agent',
         'report',
         'report_download_preview',
@@ -166,27 +133,26 @@
         'report_scheduler_preview',
         'report_store',
         'report_thumbnail',
->>>>>>> 75a18bda
         'search_open',
         'side',
         'sidebar_add_snapin',
-        'sidebar_ajax_add_snapin',
         'sidebar_ajax_set_snapin_site',
         'sidebar_ajax_speedometer',
         'sidebar_ajax_tag_tree',
         'sidebar_ajax_tag_tree_enter',
         'sidebar_fold',
+        'sidebar_get_messages',
         'sidebar_message_read',
         'sidebar_move_snapin',
         'sidebar_openclose',
         'sidebar_snapin',
+        'sla_configurations',
+        'sla_details',
         'switch_master_state',
         'switch_site',
         'tree_openclose',
         'user_change_pw',
-        'user_notify',
         'user_profile',
-        'user_profile_replicate',
         'version',
         'view',
         'wato',
@@ -196,96 +162,7 @@
         'wato_ajax_profile_repl',
         'webapi',
         'werk',
-        'ajax_graph',
-        'ajax_graph_hover',
-        'ajax_render_graph_content',
-        'ajax_initial_dashboard_filters',
-        'ajax_initial_view_filters',
-        'ajax_initial_topology_filters',
-        'noauth:ajax_graph_images',
-    ]
-
-    if not cmk_version.is_raw_edition():
-        expected_pages += [
-            "ajax_host_overview_tooltip",
-            'ajax_metric_choice',
-            'ajax_pagetype_add_element',
-            'ajax_popup_add_metric_to_graph',
-            'ajax_scalar_choice',
-            'combined_graphs',
-            'create_report',
-            'custom_graph',
-            'custom_graph_design',
-            'custom_graphs',
-            'download_agent',
-            'download_mkp',
-            'download_stored_report',
-            'edit_custom_graph',
-            'edit_forecast_graph',
-            'edit_graph_collection',
-            'edit_graph_tuning',
-            'edit_report',
-            'edit_report_content',
-            'edit_report_element',
-            'edit_report_fixel',
-            'edit_reports',
-            'edit_sla_configuration',
-            'forecast_editor',
-            'forecast_graph',
-            'forecast_graphs',
-            'graph_collection',
-            'graph_collections',
-            'graph_export',
-            'graph_image',
-            'graph_tunings',
-            'noauth:deploy_agent',
-            'register_agent',
-            'report',
-            'report_download_preview',
-            'report_instant',
-            'report_instant_graph_collection',
-            'report_scheduler',
-            'report_scheduler_edit',
-            'report_scheduler_preview',
-            'report_store',
-            'report_thumbnail',
-            'sla_configurations',
-            'sla_details',
-            'ntop_host_details',
-            'ajax_ntop_top_talkers',
-            'ajax_ntop_interface_quickstats',
-            'ajax_ntop_host_details',
-            'ajax_ntop_host_stats',
-            'ajax_ntop_host_traffic',
-            'ajax_ntop_host_ports',
-            'ajax_ntop_host_ports_painter',
-            'ajax_ntop_host_protocol_breakdown',
-            'ajax_ntop_host_top_peers_protocols',
-            'ajax_ntop_host_top_peers_protocols_painter',
-            'ajax_ntop_host_top_peers_protocols_bar',
-            'ajax_ntop_host_top_peers_protocols_pie',
-            'ajax_ntop_host_packets',
-            'ajax_ntop_host_applications',
-            'ajax_ntop_flows',
-            'ajax_ntop_engaged_alerts',
-            'ajax_ntop_past_alerts',
-            'ajax_ntop_flow_alerts',
-            'license_usage_download',
-        ]
-
-    # TODO: Depending on how we call the test (single test or whole package) we
-    # see this page or we don't...
-    actual_set = set(p  #
-                     for p in cmk.gui.pages.page_registry.keys()
-                     if p != "switch_customer")
-
-    expected_set = set(expected_pages)
-    differences = actual_set.symmetric_difference(expected_set)
-    if differences:
-        sys.stdout.write("Registered pages differ\n")
-        sys.stdout.write("Expected but missing: %s\n" % ", ".join(expected_set - actual_set))
-        sys.stdout.write("Unknown new pages: %s\n" % ", ".join(actual_set - expected_set))
-    assert len(differences) == 0
+    ])
 
 
 def test_pages_register(monkeypatch, capsys):
@@ -305,7 +182,7 @@
 def test_pages_register_handler(monkeypatch, capsys):
     monkeypatch.setattr(cmk.gui.pages, "page_registry", cmk.gui.pages.PageRegistry())
 
-    class PageClass:
+    class PageClass(object):
         def handle_page(self):
             sys.stdout.write("234")
 
@@ -334,8 +211,5 @@
 
 
 def test_get_page_handler_default():
-    def dummy():
-        pass
-
-    handler = cmk.gui.pages.get_page_handler("123handler", dummy)
-    assert handler is dummy+    handler = cmk.gui.pages.get_page_handler("123handler", "XYZ")
+    assert handler == "XYZ"