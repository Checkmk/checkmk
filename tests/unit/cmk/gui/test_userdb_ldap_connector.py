#!/usr/bin/env python3
# -*- coding: utf-8 -*-
# Copyright (C) 2019 tribe29 GmbH - License: GNU General Public License v2
# This file is part of Checkmk (https://checkmk.com). It is subject to the terms and
# conditions defined in the file COPYING, which is part of this source code package.

<<<<<<< HEAD
# pylint: disable=redefined-outer-name

from typing import Dict, List, Union
from pathlib import Path

import pytest  # type: ignore[import]
from mockldap import MockLdap, LDAPObject  # type: ignore[import]
=======
from pathlib2 import Path
import pytest  # type: ignore
from mockldap import MockLdap, LDAPObject
>>>>>>> 75a18bda

# userdb is needed to make the module register the post-config-load-hooks
import cmk.gui.userdb
import cmk.gui.plugins.userdb.ldap_connector as ldap
import cmk.gui.plugins.userdb.utils as userdb_utils


def test_connector_info():
    assert ldap.LDAPUserConnector.type() == "ldap"
    assert "LDAP" in ldap.LDAPUserConnector.title()
    assert ldap.LDAPUserConnector.short_title() == "LDAP"


def test_connector_registered():
    assert userdb_utils.user_connector_registry.get("ldap") == ldap.LDAPUserConnector


def test_sync_plugins(load_config):
    assert sorted(ldap.ldap_attribute_plugin_registry.keys()) == sorted([
        'alias',
        'auth_expire',
        'email',
        'groups_to_attributes',
        'groups_to_contactgroups',
        'groups_to_roles',
        'icons_per_item',
        'disable_notifications',
        'force_authuser',
        'nav_hide_icons_title',
        'pager',
        'start_url',
        'ui_theme',
        'ui_sidebar_position',
        'show_mode',
    ])


def _ldap_tree():
    tree: Dict[str, Dict[str, Union[str, List[str]]]] = {
        "dc=org": {
            "objectclass": ["domain"],
            "objectcategory": ["domain"],
            "dn": ["dc=org"],
            "dc": "org",
        },
        "dc=check-mk,dc=org": {
            "objectclass": ["domain"],
            "objectcategory": ["domain"],
            "dn": ["dc=check-mk,dc=org"],
            "dc": "check-mk",
        },
        "ou=users,dc=check-mk,dc=org": {
            "objectclass": ["organizationalUnit"],
            "objectcategory": ["organizationalUnit"],
            "dn": ["ou=users,dc=check-mk,dc=org"],
            "ou": "users",
        },
        "ou=groups,dc=check-mk,dc=org": {
            "objectclass": ["organizationalUnit"],
            "objectcategory": ["organizationalUnit"],
            "dn": ["ou=groups,dc=check-mk,dc=org"],
            "ou": "groups",
        },
    }

    users: Dict[str, Dict[str, Union[str, List[str]]]] = {
        "cn=admin,ou=users,dc=check-mk,dc=org": {
            "objectclass": ["user"],
            "objectcategory": ["person"],
            "dn": ["cn=admin,ou=users,dc=check-mk,dc=org"],
            "cn": ["Admin"],
            "samaccountname": ["admin"],
            "userPassword": ["ldap-test"],
            "mail": ["admin@check-mk.org"],
        },
        "cn=härry,ou=users,dc=check-mk,dc=org": {
            "objectclass": ["user"],
            "objectcategory": ["person"],
            "dn": ["cn=härry,ou=users,dc=check-mk,dc=org"],
            "cn": ["Härry Hörsch"],
            "samaccountname": ["härry"],
            "userPassword": ["ldap-test"],
            "mail": ["härry@check-mk.org"],
        },
        "cn=sync-user,ou=users,dc=check-mk,dc=org": {
            "objectclass": ["user"],
            "objectcategory": ["person"],
            "dn": ["cn=sync-user,ou=users,dc=check-mk,dc=org"],
            "cn": ["sync-user"],
            "samaccountname": ["sync-user"],
            "userPassword": ["sync-secret"],
        },
    }

    groups: Dict[str, Dict[str, Union[str, List[str]]]] = {
        "cn=admins,ou=groups,dc=check-mk,dc=org": {
            "objectclass": ["group"],
            "objectcategory": ["group"],
            "dn": ["cn=admins,ou=groups,dc=check-mk,dc=org"],
            "cn": ["admins"],
            "member": ["cn=admin,ou=users,dc=check-mk,dc=org",],
        },
        u"cn=älle,ou=groups,dc=check-mk,dc=org": {
            "objectclass": ["group"],
            "objectcategory": ["group"],
            "dn": [u"cn=älle,ou=groups,dc=check-mk,dc=org"],
            "cn": ["alle"],
            "member": [
                "cn=admin,ou=users,dc=check-mk,dc=org",
                "cn=härry,ou=users,dc=check-mk,dc=org",
            ],
        },
        "cn=top-level,ou=groups,dc=check-mk,dc=org": {
            "objectclass": ["group"],
            "objectcategory": ["group"],
            "dn": ["cn=top-level,ou=groups,dc=check-mk,dc=org"],
            "cn": ["top-level"],
            "member": [
                "cn=level1,ou=groups,dc=check-mk,dc=org",
                "cn=sync-user,ou=users,dc=check-mk,dc=org",
            ],
        },
        "cn=level1,ou=groups,dc=check-mk,dc=org": {
            "objectclass": ["group"],
            "objectcategory": ["group"],
            "dn": ["cn=level1,ou=groups,dc=check-mk,dc=org"],
            "cn": ["level1"],
            "member": ["cn=level2,ou=groups,dc=check-mk,dc=org",],
        },
        "cn=level2,ou=groups,dc=check-mk,dc=org": {
            "objectclass": ["group"],
            "objectcategory": ["group"],
            "dn": ["cn=level2,ou=groups,dc=check-mk,dc=org"],
            "cn": ["level2"],
            "member": [
                "cn=admin,ou=users,dc=check-mk,dc=org",
                "cn=härry,ou=users,dc=check-mk,dc=org",
            ],
        },
        "cn=loop1,ou=groups,dc=check-mk,dc=org": {
            "objectclass": ["group"],
            "objectcategory": ["group"],
            "dn": ["cn=loop1,ou=groups,dc=check-mk,dc=org"],
            "cn": ["loop1"],
            "member": [
                "cn=admin,ou=users,dc=check-mk,dc=org",
                "cn=loop2,ou=groups,dc=check-mk,dc=org",
            ],
        },
        "cn=loop2,ou=groups,dc=check-mk,dc=org": {
            "objectclass": ["group"],
            "objectcategory": ["group"],
            "dn": ["cn=loop2,ou=groups,dc=check-mk,dc=org"],
            "cn": ["loop2"],
            "member": ["cn=loop3,ou=groups,dc=check-mk,dc=org",],
        },
        "cn=loop3,ou=groups,dc=check-mk,dc=org": {
            "objectclass": ["group"],
            "objectcategory": ["group"],
            "dn": ["cn=loop3,ou=groups,dc=check-mk,dc=org"],
            "cn": ["loop3"],
            "member": [
                "cn=loop1,ou=groups,dc=check-mk,dc=org",
                "cn=härry,ou=users,dc=check-mk,dc=org",
            ],
        },
        "cn=empty,ou=groups,dc=check-mk,dc=org": {
            "objectclass": ["group"],
            "objectcategory": ["group"],
            "dn": ["cn=empty,ou=groups,dc=check-mk,dc=org"],
            "cn": ["empty"],
            "member": [],
        },
        "cn=member-out-of-scope,ou=groups,dc=check-mk,dc=org": {
            "objectclass": ["group"],
            "objectcategory": ["group"],
            "dn": ["cn=member-out-of-scope,ou=groups,dc=check-mk,dc=org"],
            "cn": ["member-out-of-scope"],
            "member": ["cn=nono,ou=out-of-scope,dc=check-mk,dc=org",],
        },
        "cn=out-of-scope,dc=check-mk,dc=org": {
            "objectclass": ["group"],
            "objectcategory": ["group"],
            "dn": ["cn=out-of-scope,ou=groups,dc=check-mk,dc=org"],
            "cn": ["out-of-scope"],
            "member": ["cn=admin,ou=users,dc=check-mk,dc=org",],
        },
        "cn=selfref,ou=groups,dc=check-mk,dc=org": {
            "objectclass": ["group"],
            "objectcategory": ["group"],
            "dn": ["cn=selfref,ou=groups,dc=check-mk,dc=org"],
            "cn": ["selfref"],
            "member": [
                "cn=selfref,ou=users,dc=check-mk,dc=org",
                "cn=admin,ou=users,dc=check-mk,dc=org",
            ],
        },
    }

    tree.update(users)
    tree.update(groups)

    # Dynamically patch memberOf attribute into the user objects to make checking
    # of nested group memberships work without redundancy
    for group_dn, group in sorted(groups.items()):
        for member_dn in group["member"]:
            if member_dn in tree:
                member_of = tree[member_dn].setdefault("memberof", [])
                assert isinstance(member_of, list)
                member_of.append(group_dn)

    return tree


def encode_to_byte_strings(inp):
    if isinstance(inp, dict):
        return {
            encode_to_byte_strings(key): encode_to_byte_strings(value)
            for key, value in inp.items()
        }
    if isinstance(inp, list):
        return [encode_to_byte_strings(element) for element in inp]
    if isinstance(inp, tuple):
        return tuple([encode_to_byte_strings(element) for element in inp])
    if isinstance(inp, str):
        return inp.encode("utf-8")
    return inp


<<<<<<< HEAD
@pytest.fixture(scope="function", autouse=True)
def user_files():
    profile_dir = Path(cmk.utils.paths.var_dir, "web", "admin")
    profile_dir.mkdir(parents=True, exist_ok=True)
    with (profile_dir / "cached_profile.mk").open("w", encoding="utf-8") as f:
=======
@pytest.fixture(scope="module", autouse=True)
def user_files():
    profile_dir = Path(cmk.utils.paths.var_dir, "web", "admin")
    profile_dir.mkdir(parents=True, exist_ok=True)
    with profile_dir.joinpath("cached_profile.mk").open("w", encoding="utf-8") as f:  # pylint: disable=no-member
>>>>>>> 75a18bda
        f.write(u"%r" % {
            "alias": u"admin",
            "connector": "default",
        })

<<<<<<< HEAD
    Path(cmk.utils.paths.htpasswd_file).parent.mkdir(parents=True, exist_ok=True)
=======
    Path(cmk.utils.paths.htpasswd_file).parent.mkdir(parents=True, exist_ok=True)  # pylint: disable=no-member
>>>>>>> 75a18bda
    with open(cmk.utils.paths.htpasswd_file, "w") as f:
        f.write(
            "automation:$5$rounds=535000$eDIHah5PgsY2widK$tiVBvDgq0Nwxy5zd/oNFRZ8faTlOPA2T.tx.lTeQoZ1\n"
            "cmkadmin:Sl94oMGDJB/wQ\n")


<<<<<<< HEAD
@pytest.fixture()
def mocked_ldap(monkeypatch):
=======
@pytest.fixture(scope="module")
def mocked_ldap():
>>>>>>> 75a18bda
    ldap_mock = MockLdap(_ldap_tree())

    def connect(self, enforce_new=False, enforce_server=None):
        self._default_bind(self._ldap_obj)

    monkeypatch.setattr(ldap.LDAPUserConnector, "connect", connect)
    monkeypatch.setattr(ldap.LDAPUserConnector, "disconnect", lambda self: None)

    ldap_connection = ldap.LDAPUserConnector({
        "id": "default",
        "type": "ldap",
        "description": "Test connection",
        "disabled": False,
        "cache_livetime": 300,
        "suffix": "testldap",
        "active_plugins": {
            'email': {},
            'alias': {},
            'auth_expire': {}
        },
        "directory_type": ("ad", {
            "connect_to": ("fixed_list", {
                "server": "127.0.0.1"
            }),
        }),
        "bind": ("cn=sync-user,ou=users,dc=check-mk,dc=org", "sync-secret"),
        "user_id_umlauts": "keep",
        "user_scope": "sub",
        "user_dn": "ou=users,dc=check-mk,dc=org",
        "group_dn": "ou=groups,dc=check-mk,dc=org",
        "group_scope": "sub",
    })

    ldap_mock.start()
    ldap_connection._ldap_obj = ldap_mock["ldap://127.0.0.1"]

    def search_ext(self,
                   base,
                   scope,
                   filterstr='(objectclass=*)',
                   attrlist=None,
                   attrsonly=0,
                   serverctrls=None):

        # MockLdap does not exactly behave like python ldap library in terms of
        # encoding. The latter want's to have byte encoded strings and MockLdap
        # wants unicode strings :-/. Prepare the data we normally send to
        # python-ldap for MockLdap here.
        if not isinstance(base, str):
            base = base.decode("utf-8")

        if not isinstance(filterstr, str):
            filterstr = filterstr.decode("utf-8")

        return self.search(base, scope, filterstr, attrlist, attrsonly)

    LDAPObject.search_ext = search_ext

    def result_3(self, *args, **kwargs):
        unused_code, response = LDAPObject.result(self, *args, **kwargs)
        return unused_code, encode_to_byte_strings(response), None, []

    LDAPObject.result3 = result_3

    return ldap_connection


def _check_restored_bind_user(mocked_ldap):
    assert mocked_ldap._ldap_obj.whoami_s() == "dn:cn=sync-user,ou=users,dc=check-mk,dc=org"


def test_check_credentials_success(register_builtin_html, mocked_ldap):
    result = mocked_ldap.check_credentials("admin", "ldap-test")
    assert isinstance(result, str)
    assert result == "admin"

    result = mocked_ldap.check_credentials(u"admin", "ldap-test")
    assert isinstance(result, str)
    assert result == "admin"
    _check_restored_bind_user(mocked_ldap)


def test_check_credentials_invalid(register_builtin_html, mocked_ldap):
    assert mocked_ldap.check_credentials("admin", "WRONG") is False
    _check_restored_bind_user(mocked_ldap)


def test_check_credentials_not_existing(mocked_ldap):
    assert mocked_ldap.check_credentials("john", "secret") is None
    _check_restored_bind_user(mocked_ldap)


def test_check_credentials_enforce_conn_success(register_builtin_html, mocked_ldap):
    result = mocked_ldap.check_credentials("admin@testldap", "ldap-test")
    assert isinstance(result, str)
    assert result == "admin"
    _check_restored_bind_user(mocked_ldap)


def test_check_credentials_enforce_invalid(mocked_ldap):
    assert mocked_ldap.check_credentials("admin@testldap", "WRONG") is False
    _check_restored_bind_user(mocked_ldap)


def test_check_credentials_enforce_not_existing(mocked_ldap):
    assert mocked_ldap.check_credentials("john@testldap", "secret") is False
    _check_restored_bind_user(mocked_ldap)


def test_object_exists(mocked_ldap):
    assert mocked_ldap.object_exists("dc=org") is True
    assert mocked_ldap.object_exists("dc=XYZ") is False
    assert mocked_ldap.object_exists("ou=users,dc=check-mk,dc=org") is True
    assert mocked_ldap.object_exists("cn=admin,ou=users,dc=check-mk,dc=org") is True
    assert mocked_ldap.object_exists("cn=admins,ou=groups,dc=check-mk,dc=org") is True


def test_user_base_dn_exists(mocked_ldap):
    assert mocked_ldap.user_base_dn_exists()


def test_user_base_dn_not_exists(mocked_ldap, monkeypatch):
    monkeypatch.setattr(mocked_ldap, "_get_user_dn", lambda: "ou=users-nono,dc=check-mk,dc=org")
    assert not mocked_ldap.user_base_dn_exists()


def test_group_base_dn_exists(mocked_ldap):
    assert mocked_ldap.group_base_dn_exists()


def test_group_base_dn_not_exists(mocked_ldap, monkeypatch):
    monkeypatch.setattr(mocked_ldap, "get_group_dn", lambda: "ou=groups-nono,dc=check-mk,dc=org")
    assert not mocked_ldap.group_base_dn_exists()


def test_locked_attributes(mocked_ldap):
    assert set(mocked_ldap.locked_attributes()) == {'alias', 'password', 'locked', 'email'}


def test_multisite_attributes(mocked_ldap):
    assert mocked_ldap.multisite_attributes() == ['ldap_pw_last_changed']


def test_non_contact_attributes(mocked_ldap):
    assert mocked_ldap.non_contact_attributes() == ['ldap_pw_last_changed']


def test_get_users(mocked_ldap):
    users = mocked_ldap.get_users()
    assert len(users) == 3

    assert u"härry" in users
    assert "admin" in users
    assert "sync-user" in users

    assert users[u"härry"] == {
        'dn': u'cn=h\xe4rry,ou=users,dc=check-mk,dc=org',
        'mail': [u'h\xe4rry@check-mk.org'],
        'samaccountname': [u'h\xe4rry'],
        'cn': [u'H\xe4rry H\xf6rsch']
    }


@pytest.mark.parametrize("nested", [True, False])
def test_get_group_memberships_simple(mocked_ldap, nested):
    assert mocked_ldap.get_group_memberships(["admins"], nested=nested) == {
        u'cn=admins,ou=groups,dc=check-mk,dc=org': {
            'cn': u'admins',
            'members': [u'cn=admin,ou=users,dc=check-mk,dc=org'],
        }
    }


@pytest.mark.parametrize("nested", [True, False])
def test_get_group_memberships_flat_out_of_scope(mocked_ldap, nested):
    assert mocked_ldap.get_group_memberships(["out-of-scope"], nested=nested) == {}


# TODO: Currently failing. Need to fix the code.
#def test_get_group_memberships_out_of_scope_member(mocked_ldap):
#    assert mocked_ldap.get_group_memberships(["member-out-of-scope"]) == {
#        u'cn=member-out-of-scope,ou=groups,dc=check-mk,dc=org': {
#            'cn': u'member-out-of-scope',
#            'members': [
#            ],
#        }
#    }
#
#
#def test_get_group_memberships_flat_skip_group(mocked_ldap):
#    assert mocked_ldap.get_group_memberships(["top-level"]) == {
#        u'cn=top-level,ou=groups,dc=check-mk,dc=org': {
#            'cn': u'top-level',
#            'members': [
#                u"cn=sync-user,ou=users,dc=check-mk,dc=org",
#            ],
#        }
#    }


@pytest.mark.parametrize("nested", [True, False])
def test_get_group_memberships_with_non_ascii(mocked_ldap, nested):
    assert mocked_ldap.get_group_memberships(["alle"], nested=nested) == {
        u'cn=älle,ou=groups,dc=check-mk,dc=org': {
            'cn': u'alle',
            'members': [
                u'cn=admin,ou=users,dc=check-mk,dc=org',
                u'cn=härry,ou=users,dc=check-mk,dc=org',
            ],
        }
    }


@pytest.mark.parametrize("nested", [True, False])
def test_get_group_memberships_not_existing(mocked_ldap, nested):
    assert mocked_ldap.get_group_memberships(["not-existing"], nested=nested) == {}


def test_get_group_memberships_nested(mocked_ldap):
    memberships = mocked_ldap.get_group_memberships(
        ["empty", "top-level", "level1", "level2", "selfref"], nested=True)

    assert len(memberships) == 5

    needed_groups = [
        (u'cn=empty,ou=groups,dc=check-mk,dc=org', {
            'cn': u'empty',
            'members': [],
        }),
        (u'cn=level2,ou=groups,dc=check-mk,dc=org', {
            'cn': u'level2',
            'members': [
                u"cn=admin,ou=users,dc=check-mk,dc=org",
                u"cn=härry,ou=users,dc=check-mk,dc=org",
            ],
        }),
        (u'cn=level1,ou=groups,dc=check-mk,dc=org', {
            'cn': u'level1',
            'members': [
                u"cn=admin,ou=users,dc=check-mk,dc=org",
                u"cn=härry,ou=users,dc=check-mk,dc=org",
            ],
        }),
        (u'cn=top-level,ou=groups,dc=check-mk,dc=org', {
            'cn': u'top-level',
            'members': [
                u"cn=admin,ou=users,dc=check-mk,dc=org",
                u"cn=härry,ou=users,dc=check-mk,dc=org",
                u"cn=sync-user,ou=users,dc=check-mk,dc=org",
            ],
        }),
        (u'cn=selfref,ou=groups,dc=check-mk,dc=org', {
            'cn': u'selfref',
            'members': [u"cn=admin,ou=users,dc=check-mk,dc=org",],
        }),
    ]

    for needed_group_dn, needed_group in needed_groups:
        assert memberships[needed_group_dn] == needed_group<|MERGE_RESOLUTION|>--- conflicted
+++ resolved
@@ -1,25 +1,12 @@
-#!/usr/bin/env python3
-# -*- coding: utf-8 -*-
-# Copyright (C) 2019 tribe29 GmbH - License: GNU General Public License v2
-# This file is part of Checkmk (https://checkmk.com). It is subject to the terms and
-# conditions defined in the file COPYING, which is part of this source code package.
-
-<<<<<<< HEAD
-# pylint: disable=redefined-outer-name
-
-from typing import Dict, List, Union
-from pathlib import Path
-
-import pytest  # type: ignore[import]
-from mockldap import MockLdap, LDAPObject  # type: ignore[import]
-=======
+#!/usr/bin/env python
+# encoding: utf-8
+
 from pathlib2 import Path
 import pytest  # type: ignore
 from mockldap import MockLdap, LDAPObject
->>>>>>> 75a18bda
 
 # userdb is needed to make the module register the post-config-load-hooks
-import cmk.gui.userdb
+import cmk.gui.userdb  # pylint: disable=unused-import
 import cmk.gui.plugins.userdb.ldap_connector as ldap
 import cmk.gui.plugins.userdb.utils as userdb_utils
 
@@ -42,20 +29,17 @@
         'groups_to_attributes',
         'groups_to_contactgroups',
         'groups_to_roles',
-        'icons_per_item',
         'disable_notifications',
         'force_authuser',
-        'nav_hide_icons_title',
+        'force_authuser_webservice',
         'pager',
         'start_url',
         'ui_theme',
-        'ui_sidebar_position',
-        'show_mode',
     ])
 
 
 def _ldap_tree():
-    tree: Dict[str, Dict[str, Union[str, List[str]]]] = {
+    tree = {
         "dc=org": {
             "objectclass": ["domain"],
             "objectcategory": ["domain"],
@@ -82,7 +66,7 @@
         },
     }
 
-    users: Dict[str, Dict[str, Union[str, List[str]]]] = {
+    users = {
         "cn=admin,ou=users,dc=check-mk,dc=org": {
             "objectclass": ["user"],
             "objectcategory": ["person"],
@@ -111,7 +95,7 @@
         },
     }
 
-    groups: Dict[str, Dict[str, Union[str, List[str]]]] = {
+    groups = {
         "cn=admins,ou=groups,dc=check-mk,dc=org": {
             "objectclass": ["group"],
             "objectcategory": ["group"],
@@ -224,9 +208,7 @@
     for group_dn, group in sorted(groups.items()):
         for member_dn in group["member"]:
             if member_dn in tree:
-                member_of = tree[member_dn].setdefault("memberof", [])
-                assert isinstance(member_of, list)
-                member_of.append(group_dn)
+                tree[member_dn].setdefault("memberof", []).append(group_dn)
 
     return tree
 
@@ -235,60 +217,37 @@
     if isinstance(inp, dict):
         return {
             encode_to_byte_strings(key): encode_to_byte_strings(value)
-            for key, value in inp.items()
+            for key, value in inp.iteritems()
         }
-    if isinstance(inp, list):
+    elif isinstance(inp, list):
         return [encode_to_byte_strings(element) for element in inp]
-    if isinstance(inp, tuple):
+    elif isinstance(inp, tuple):
         return tuple([encode_to_byte_strings(element) for element in inp])
-    if isinstance(inp, str):
+    elif isinstance(inp, unicode):
         return inp.encode("utf-8")
     return inp
 
 
-<<<<<<< HEAD
-@pytest.fixture(scope="function", autouse=True)
-def user_files():
-    profile_dir = Path(cmk.utils.paths.var_dir, "web", "admin")
-    profile_dir.mkdir(parents=True, exist_ok=True)
-    with (profile_dir / "cached_profile.mk").open("w", encoding="utf-8") as f:
-=======
 @pytest.fixture(scope="module", autouse=True)
 def user_files():
     profile_dir = Path(cmk.utils.paths.var_dir, "web", "admin")
     profile_dir.mkdir(parents=True, exist_ok=True)
     with profile_dir.joinpath("cached_profile.mk").open("w", encoding="utf-8") as f:  # pylint: disable=no-member
->>>>>>> 75a18bda
         f.write(u"%r" % {
             "alias": u"admin",
             "connector": "default",
         })
 
-<<<<<<< HEAD
-    Path(cmk.utils.paths.htpasswd_file).parent.mkdir(parents=True, exist_ok=True)
-=======
     Path(cmk.utils.paths.htpasswd_file).parent.mkdir(parents=True, exist_ok=True)  # pylint: disable=no-member
->>>>>>> 75a18bda
     with open(cmk.utils.paths.htpasswd_file, "w") as f:
         f.write(
             "automation:$5$rounds=535000$eDIHah5PgsY2widK$tiVBvDgq0Nwxy5zd/oNFRZ8faTlOPA2T.tx.lTeQoZ1\n"
             "cmkadmin:Sl94oMGDJB/wQ\n")
 
 
-<<<<<<< HEAD
-@pytest.fixture()
-def mocked_ldap(monkeypatch):
-=======
 @pytest.fixture(scope="module")
 def mocked_ldap():
->>>>>>> 75a18bda
     ldap_mock = MockLdap(_ldap_tree())
-
-    def connect(self, enforce_new=False, enforce_server=None):
-        self._default_bind(self._ldap_obj)
-
-    monkeypatch.setattr(ldap.LDAPUserConnector, "connect", connect)
-    monkeypatch.setattr(ldap.LDAPUserConnector, "disconnect", lambda self: None)
 
     ldap_connection = ldap.LDAPUserConnector({
         "id": "default",
@@ -315,6 +274,8 @@
         "group_scope": "sub",
     })
 
+    ldap_connection.disconnect = lambda: None
+    ldap_connection.connect = lambda: None
     ldap_mock.start()
     ldap_connection._ldap_obj = ldap_mock["ldap://127.0.0.1"]
 
@@ -330,10 +291,10 @@
         # encoding. The latter want's to have byte encoded strings and MockLdap
         # wants unicode strings :-/. Prepare the data we normally send to
         # python-ldap for MockLdap here.
-        if not isinstance(base, str):
+        if type(base) != unicode:
             base = base.decode("utf-8")
 
-        if not isinstance(filterstr, str):
+        if type(filterstr) != unicode:
             filterstr = filterstr.decode("utf-8")
 
         return self.search(base, scope, filterstr, attrlist, attrsonly)
@@ -341,8 +302,9 @@
     LDAPObject.search_ext = search_ext
 
     def result_3(self, *args, **kwargs):
-        unused_code, response = LDAPObject.result(self, *args, **kwargs)
-        return unused_code, encode_to_byte_strings(response), None, []
+        unused_code, response, unused_msgid, serverctrls = \
+            tuple(list(LDAPObject.result(self, *args, **kwargs)) + [None, []])
+        return unused_code, encode_to_byte_strings(response), unused_msgid, serverctrls
 
     LDAPObject.result3 = result_3
 
@@ -353,19 +315,19 @@
     assert mocked_ldap._ldap_obj.whoami_s() == "dn:cn=sync-user,ou=users,dc=check-mk,dc=org"
 
 
-def test_check_credentials_success(register_builtin_html, mocked_ldap):
+def test_check_credentials_success(mocked_ldap):
     result = mocked_ldap.check_credentials("admin", "ldap-test")
-    assert isinstance(result, str)
+    assert isinstance(result, unicode)
     assert result == "admin"
 
     result = mocked_ldap.check_credentials(u"admin", "ldap-test")
-    assert isinstance(result, str)
+    assert isinstance(result, unicode)
     assert result == "admin"
     _check_restored_bind_user(mocked_ldap)
 
 
-def test_check_credentials_invalid(register_builtin_html, mocked_ldap):
-    assert mocked_ldap.check_credentials("admin", "WRONG") is False
+def test_check_credentials_invalid(mocked_ldap):
+    assert mocked_ldap.check_credentials("admin", "WRONG") == False
     _check_restored_bind_user(mocked_ldap)
 
 
@@ -374,29 +336,29 @@
     _check_restored_bind_user(mocked_ldap)
 
 
-def test_check_credentials_enforce_conn_success(register_builtin_html, mocked_ldap):
+def test_check_credentials_enforce_conn_success(mocked_ldap):
     result = mocked_ldap.check_credentials("admin@testldap", "ldap-test")
-    assert isinstance(result, str)
+    assert isinstance(result, unicode)
     assert result == "admin"
     _check_restored_bind_user(mocked_ldap)
 
 
 def test_check_credentials_enforce_invalid(mocked_ldap):
-    assert mocked_ldap.check_credentials("admin@testldap", "WRONG") is False
+    assert mocked_ldap.check_credentials("admin@testldap", "WRONG") == False
     _check_restored_bind_user(mocked_ldap)
 
 
 def test_check_credentials_enforce_not_existing(mocked_ldap):
-    assert mocked_ldap.check_credentials("john@testldap", "secret") is False
+    assert mocked_ldap.check_credentials("john@testldap", "secret") == False
     _check_restored_bind_user(mocked_ldap)
 
 
 def test_object_exists(mocked_ldap):
-    assert mocked_ldap.object_exists("dc=org") is True
-    assert mocked_ldap.object_exists("dc=XYZ") is False
-    assert mocked_ldap.object_exists("ou=users,dc=check-mk,dc=org") is True
-    assert mocked_ldap.object_exists("cn=admin,ou=users,dc=check-mk,dc=org") is True
-    assert mocked_ldap.object_exists("cn=admins,ou=groups,dc=check-mk,dc=org") is True
+    assert mocked_ldap.object_exists("dc=org") == True
+    assert mocked_ldap.object_exists("dc=XYZ") == False
+    assert mocked_ldap.object_exists("ou=users,dc=check-mk,dc=org") == True
+    assert mocked_ldap.object_exists("cn=admin,ou=users,dc=check-mk,dc=org") == True
+    assert mocked_ldap.object_exists("cn=admins,ou=groups,dc=check-mk,dc=org") == True
 
 
 def test_user_base_dn_exists(mocked_ldap):
@@ -418,7 +380,7 @@
 
 
 def test_locked_attributes(mocked_ldap):
-    assert set(mocked_ldap.locked_attributes()) == {'alias', 'password', 'locked', 'email'}
+    assert set(mocked_ldap.locked_attributes()) == set(['alias', 'password', 'locked', 'email'])
 
 
 def test_multisite_attributes(mocked_ldap):
