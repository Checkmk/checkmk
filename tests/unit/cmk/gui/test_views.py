#!/usr/bin/env python3
# -*- coding: utf-8 -*-
# Copyright (C) 2019 tribe29 GmbH - License: GNU General Public License v2
# This file is part of Checkmk (https://checkmk.com). It is subject to the terms and
# conditions defined in the file COPYING, which is part of this source code package.

# yapf: disable

import copy
from typing import Any, Dict

import pytest  # type: ignore[import]

import cmk.gui.config as config
import cmk.utils.version as cmk_version
from cmk.gui.plugins.openapi.livestatus_helpers.testing import MockLiveStatusConnection

pytestmark = pytest.mark.usefixtures("load_plugins")

from cmk.gui.globals import html
from cmk.gui.valuespec import ValueSpec
import cmk.gui.plugins.views
from cmk.gui.plugins.views.utils import transform_painter_spec
from cmk.gui.type_defs import PainterSpec
import cmk.gui.views


@pytest.fixture(name="view")
def view_fixture(register_builtin_html):
    view_name = "allhosts"
    view_spec = transform_painter_spec(cmk.gui.views.multisite_builtin_views[view_name].copy())
    return cmk.gui.views.View(view_name, view_spec, view_spec.get("context", {}))


def test_registered_painter_options():
    expected = [
        'aggr_expand',
        'aggr_onlyproblems',
        'aggr_treetype',
        'aggr_wrap',
        'matrix_omit_uniform',
        'pnp_timerange',
        'show_internal_tree_paths',
        'ts_date',
        'ts_format',
        'graph_render_options',
        "refresh",
        "num_columns",
    ]

    names = cmk.gui.plugins.views.painter_option_registry.keys()
    assert sorted(expected) == sorted(names)

    for cls in cmk.gui.plugins.views.painter_option_registry.values():
        vs = cls().valuespec
        assert isinstance(vs, ValueSpec)


def test_registered_layouts():
    expected = [
        'boxed',
        'boxed_graph',
        'dataset',
        'matrix',
        'mobiledataset',
        'mobilelist',
        'mobiletable',
        'table',
        'tiled',
    ]

    names = cmk.gui.plugins.views.layout_registry.keys()
    assert sorted(expected) == sorted(names)


def test_layout_properties():
    expected = {
        'boxed': {
            'checkboxes': True,
            'title': u'Balanced boxes'
        },
        'boxed_graph': {
            'checkboxes': True,
            'title': u'Balanced graph boxes'
        },
        'dataset': {
            'checkboxes': False,
            'title': u'Single dataset'
        },
        'matrix': {
            'checkboxes': False,
            'has_csv_export': True,
            'options': ['matrix_omit_uniform'],
            'title': u'Matrix'
        },
        'mobiledataset': {
            'checkboxes': False,
            'title': u'Mobile: Dataset'
        },
        'mobilelist': {
            'checkboxes': False,
            'title': u'Mobile: List'
        },
        'mobiletable': {
            'checkboxes': False,
            'title': u'Mobile: Table'
        },
        'table': {
            'checkboxes': True,
            'title': u'Table'
        },
        'tiled': {
            'checkboxes': True,
            'title': u'Tiles'
        },
    }

    for ident, spec in expected.items():
        plugin = cmk.gui.plugins.views.layout_registry[ident]()
        assert isinstance(plugin.title, str)
        assert spec["title"] == plugin.title
        assert spec["checkboxes"] == plugin.can_display_checkboxes
        assert spec.get("has_csv_export", False) == plugin.has_individual_csv_export


def test_get_layout_choices():
    choices = cmk.gui.plugins.views.layout_registry.get_choices()
    assert sorted(choices) == sorted([
        ('matrix', u'Matrix'),
        ('boxed_graph', u'Balanced graph boxes'),
        ('dataset', u'Single dataset'),
        ('tiled', u'Tiles'),
        ('table', u'Table'),
        ('boxed', u'Balanced boxes'),
        ('mobiledataset', u'Mobile: Dataset'),
        ('mobiletable', u'Mobile: Table'),
        ('mobilelist', u'Mobile: List'),
    ])


def test_registered_exporters():
    expected = [
        'csv',
        'csv_export',
        'json',
        'json_export',
        'jsonp',
        'python',
        'python-raw',
    ]
    names = cmk.gui.plugins.views.exporter_registry.keys()
    assert sorted(expected) == sorted(names)


def test_registered_command_groups():
    expected = [
        'acknowledge',
        'downtimes',
        'fake_check',
        'various',
    ]

    names = cmk.gui.plugins.views.utils.command_group_registry.keys()
    assert sorted(expected) == sorted(names)


def test_legacy_register_command_group(monkeypatch):
    monkeypatch.setattr(cmk.gui.plugins.views.utils, "command_group_registry",
                        cmk.gui.plugins.views.utils.CommandGroupRegistry())
    cmk.gui.plugins.views.utils.register_command_group("abc", "A B C", 123)

    group = cmk.gui.plugins.views.utils.command_group_registry["abc"]()
    assert isinstance(group, cmk.gui.plugins.views.utils.CommandGroup)
    assert group.ident == "abc"
    assert group.title == "A B C"
    assert group.sort_index == 123


def test_registered_commands():
    expected: Dict[str, Dict[str, Any]] = {
        'acknowledge': {
            'group': 'acknowledge',
            'permission': 'action.acknowledge',
            'tables': ['host', 'service', 'aggr'],
            'title': u'Acknowledge problems'
        },
        'ec_custom_actions': {
            'permission': 'mkeventd.actions',
            'tables': ['event'],
            'title': u'Custom Action'
        },
        'remove_comments': {
            'permission': 'action.addcomment',
            'tables': ['comment'],
            'title': u'Remove comments'
        },
        'remove_downtimes': {
            'permission': 'action.downtimes',
            'tables': ['downtime'],
            'title': u'Remove downtimes'
        },
        'schedule_downtimes': {
            'permission': 'action.downtimes',
            'tables': ['host', 'service', 'aggr'],
            'title': u'Schedule downtimes'
        },
        'ec_archive_events_of_host': {
            'permission': 'mkeventd.archive_events_of_hosts',
            'tables': ['host', 'service'],
            'title': u'Archive events of hosts'
        },
        'ec_change_state': {
            'permission': 'mkeventd.changestate',
            'tables': ['event'],
            'title': u'Change State'
        },
        'clear_modified_attributes': {
            'permission': 'action.clearmodattr',
            'tables': ['host', 'service'],
            'title': u'Modified attributes'
        },
        'send_custom_notification': {
            'permission': 'action.customnotification',
            'tables': ['host', 'service'],
            'title': u'Custom notification'
        },
        'ec_archive_event': {
            'permission': 'mkeventd.delete',
            'tables': ['event'],
            'title': u'Archive Event'
        },
        'add_comment': {
            'permission': 'action.addcomment',
            'tables': ['host', 'service'],
            'title': u'Add comment'
        },
        'toggle_passive_checks': {
            'permission': 'action.enablechecks',
            'tables': ['host', 'service'],
            'title': u'Passive checks'
        },
        'toggle_active_checks': {
            'permission': 'action.enablechecks',
            'tables': ['host', 'service'],
            'title': u'Active checks'
        },
        'fake_check_result': {
            'group': 'fake_check',
            'permission': 'action.fakechecks',
            'tables': ['host', 'service'],
            'title': u'Fake check results'
        },
        'notifications': {
            'permission': 'action.notifications',
            'tables': ['host', 'service'],
            'title': u'Notifications'
        },
        'reschedule': {
            'permission': 'action.reschedule',
            'row_stats': True,
            'tables': ['host', 'service'],
            'title': u'Reschedule active checks'
        },
        'favorites': {
            'permission': 'action.star',
            'tables': ['host', 'service'],
            'title': u'Favorites'
        },
        'ec_update_event': {
            'permission': 'mkeventd.update',
            'tables': ['event'],
            'title': u'Update & Acknowledge'
        },
        'delete_crash_reports': {
            'permission': 'action.delete_crash_report',
            'tables': ['crash'],
            'title': u'Delete crash reports',
        },
    }

    if not cmk_version.is_raw_edition():
        expected.update({'edit_downtimes': {
            'permission': 'action.downtimes',
            'tables': ['downtime'],
            'title': u'Edit Downtimes'
        },
        })

    names = cmk.gui.plugins.views.command_registry.keys()
    assert sorted(expected.keys()) == sorted(names)

    for cmd_class in cmk.gui.plugins.views.utils.command_registry.values():
        cmd = cmd_class()
        cmd_spec = expected[cmd.ident]
        assert cmd.title == cmd_spec["title"]
        assert cmd.tables == cmd_spec["tables"], cmd.ident
        assert cmd.permission.name == cmd_spec["permission"]


def test_legacy_register_command(monkeypatch):
    monkeypatch.setattr(cmk.gui.plugins.views.utils, "command_registry",
                        cmk.gui.plugins.views.utils.CommandRegistry())

    def render():
        pass

    def action():
        pass

    cmk.gui.plugins.views.utils.register_legacy_command({
        "tables": ["tabl"],
        "permission": "general.use",
        "title": "Bla Bla",
        "render": render,
        "action": action,
    })

    cmd = cmk.gui.plugins.views.utils.command_registry["blabla"]()
    assert isinstance(cmd, cmk.gui.plugins.views.utils.Command)
    assert cmd.ident == "blabla"
    assert cmd.title == "Bla Bla"
    assert cmd.permission == cmk.gui.default_permissions.PermissionGeneralUse


# These tests make adding new elements needlessly painful.
# Skip pending discussion with development team.
@pytest.mark.skip
def test_registered_datasources():
    expected: Dict[str, Dict[str, Any]] = {
        'alert_stats': {
            'add_columns': [
                'log_alerts_ok', 'log_alerts_warn', 'log_alerts_crit', 'log_alerts_unknown',
                'log_alerts_problem'
            ],
            'add_headers': 'Filter: class = 1\nStats: state = 0\nStats: state = 1\nStats: state = 2\nStats: state = 3\nStats: state != 0\n',
            'idkeys': ['host_name', 'service_description'],
            'ignore_limit': True,
            'infos': ['log', 'host', 'service', 'contact', 'command'],
            'keys': [],
            'table': 'log',
            'time_filters': ['logtime'],
            'title': u'Alert Statistics'
        },
        'bi_aggregations': {
            'idkeys': ['aggr_name'],
            'infos': ['aggr', 'aggr_group'],
            'keys': [],
            'table': ('func', 'table'),
            'title': u'BI Aggregations'
        },
        'bi_host_aggregations': {
            'idkeys': ['aggr_name'],
            'infos': ['aggr', 'host', 'aggr_group'],
            'keys': [],
            'table': ('func', 'host_table'),
            'title': u'BI Aggregations affected by one host'
        },
        'bi_hostname_aggregations': {
            'idkeys': ['aggr_name'],
            'infos': ['aggr', 'host', 'aggr_group'],
            'keys': [],
            'table': ('func', 'hostname_table'),
            'title': u'BI Hostname Aggregations'
        },
        'bi_hostnamebygroup_aggregations': {
            'idkeys': ['aggr_name'],
            'infos': ['aggr', 'host', 'hostgroup', 'aggr_group'],
            'keys': [],
            'table': ('func', 'hostname_by_group_table'),
            'title': u'BI Aggregations for Hosts by Hostgroups'
        },
        'comments': {
            'idkeys': ['comment_id'],
            'infos': ['comment', 'host', 'service'],
            'keys': ['comment_id', 'comment_type', 'host_name', 'service_description'],
            'table': 'comments',
            'title': u'Host- and Servicecomments'
        },
        'downtimes': {
            'idkeys': ['downtime_id'],
            'infos': ['downtime', 'host', 'service'],
            'keys': ['downtime_id', 'service_description'],
            'table': 'downtimes',
            'title': u'Scheduled Downtimes'
        },
        'hostgroups': {
            'idkeys': ['site', 'hostgroup_name'],
            'infos': ['hostgroup'],
            'keys': ['hostgroup_name'],
            'table': 'hostgroups',
            'title': u'Hostgroups'
        },
        'hosts': {
            'description': u'Displays a list of hosts.',
            'idkeys': ['site', 'host_name'],
            'infos': ['host'],
            'join': ('services', 'host_name'),
            'keys': ['host_name', 'host_downtimes'],
            'link_filters': {
                'hostgroup': 'opthostgroup'
            },
            'table': 'hosts',
            'title': u'All hosts'
        },
        'hostsbygroup': {
            'description': u'This datasource has a separate row for each group membership that a host has.',
            'idkeys': ['site', 'hostgroup_name', 'host_name'],
            'infos': ['host', 'hostgroup'],
            'join': ('services', 'host_name'),
            'keys': ['host_name', 'host_downtimes'],
            'table': 'hostsbygroup',
            'title': u'Hosts grouped by host groups'
        },
        'invbackplane': {
            'idkeys': [],
            'infos': ['host', 'invbackplane'],
            'keys': [],
            'table': ('func', 'inv_table'),
            'title': u'Inventory: Backplanes'
        },
        'invchassis': {
            'idkeys': [],
            'infos': ['host', 'invchassis'],
            'keys': [],
            'table': ('func', 'inv_table'),
            'title': u'Inventory: Chassis'
        },
        'invcontainer': {
            'idkeys': [],
            'infos': ['host', 'invcontainer'],
            'keys': [],
            'table': ('func', 'inv_table'),
            'title': u'Inventory: HW containers'
        },
        'invdockercontainers': {
            'idkeys': [],
            'infos': ['host', 'invdockercontainers'],
            'keys': [],
            'table': ('func', 'inv_table'),
            'title': u'Inventory: Docker containers'
        },
        'invdockerimages': {
            'idkeys': [],
            'infos': ['host', 'invdockerimages'],
            'keys': [],
            'table': ('func', 'inv_table'),
            'title': u'Inventory: Docker images'
        },
        'invfan': {
            'idkeys': [],
            'infos': ['host', 'invfan'],
            'keys': [],
            'table': ('func', 'inv_table'),
            'title': u'Inventory: Fans'
        },
        'invhist': {
            'idkeys': ['host_name', 'invhist_time'],
            'infos': ['host', 'invhist'],
            'keys': [],
            'table': ('func', 'inv_history_table'),
            'title': u'Inventory: History'
        },
        'invinterface': {
            'idkeys': [],
            'infos': ['host', 'invinterface'],
            'keys': [],
            'table': ('func', 'inv_table'),
            'title': u'Inventory: Network interfaces'
        },
        'invmodule': {
            'idkeys': [],
            'infos': ['host', 'invmodule'],
            'keys': [],
            'table': ('func', 'inv_table'),
            'title': u'Inventory: Modules'
        },
        'invoradataguardstats': {
            'idkeys': [],
            'infos': ['host', 'invoradataguardstats'],
            'keys': [],
            'table': ('func', 'inv_table'),
            'title': u'Inventory: Oracle dataguard statistics'
        },
        'invorainstance': {
            'idkeys': [],
            'infos': ['host', 'invorainstance'],
            'keys': [],
            'table': ('func', 'inv_table'),
            'title': u'Inventory: Oracle instances'
        },
        'invorarecoveryarea': {
            'idkeys': [],
            'infos': ['host', 'invorarecoveryarea'],
            'keys': [],
            'table': ('func', 'inv_table'),
            'title': u'Inventory: Oracle recovery areas'
        },
        'invorasga': {
            'idkeys': [],
            'infos': ['host', 'invorasga'],
            'keys': [],
            'table': ('func', 'inv_table'),
            'title': u'Inventory: Oracle performance'
        },
        'invoratablespace': {
            'idkeys': [],
            'infos': ['host', 'invoratablespace'],
            'keys': [],
            'table': ('func', 'inv_table'),
            'title': u'Inventory: Oracle tablespaces'
        },
        'invother': {
            'idkeys': [],
            'infos': ['host', 'invother'],
            'keys': [],
            'table': ('func', 'inv_table'),
            'title': u'Inventory: Other entities'
        },
        'invpsu': {
            'idkeys': [],
            'infos': ['host', 'invpsu'],
            'keys': [],
            'table': ('func', 'inv_table'),
            'title': u'Inventory: Power supplies'
        },
        'invsensor': {
            'idkeys': [],
            'infos': ['host', 'invsensor'],
            'keys': [],
            'table': ('func', 'inv_table'),
            'title': u'Inventory: Sensors'
        },
        'invstack': {
            'idkeys': [],
            'infos': ['host', 'invstack'],
            'keys': [],
            'table': ('func', 'inv_table'),
            'title': u'Inventory: Stacks'
        },
        'invswpac': {
            'idkeys': [],
            'infos': ['host', 'invswpac'],
            'keys': [],
            'table': ('func', 'inv_table'),
            'title': u'Inventory: Software packages'
        },
        'invunknown': {
            'idkeys': [],
            'infos': ['host', 'invunknown'],
            'keys': [],
            'table': ('func', 'inv_table'),
            'title': u'Inventory: Unknown entities'
        },
        'log': {
            'idkeys': ['log_lineno'],
            'infos': ['log', 'host', 'service', 'contact', 'command'],
            'keys': [],
            'table': 'log',
            'time_filters': ['logtime'],
            'title': u'The Logfile'
        },
        'log_events': {
            'add_headers': 'Filter: class = 1\nFilter: class = 3\nFilter: class = 8\nOr: 3\n',
            'idkeys': ['log_lineno'],
            'infos': ['log', 'host', 'service'],
            'keys': [],
            'table': 'log',
            'time_filters': ['logtime'],
            'title': u'Host and Service Events'
        },
        'log_host_events': {
            'add_headers': 'Filter: class = 1\nFilter: class = 3\nFilter: class = 8\nOr: 3\nFilter: service_description = \n',
            'idkeys': ['log_lineno'],
            'infos': ['log', 'host'],
            'keys': [],
            'table': 'log',
            'time_filters': ['logtime'],
            'title': u'Host Events'
        },
        'merged_hostgroups': {
            'idkeys': ['hostgroup_name'],
            'infos': ['hostgroup'],
            'keys': ['hostgroup_name'],
            'merge_by': 'hostgroup_name',
            'table': 'hostgroups',
            'title': u'Hostgroups, merged'
        },
        'merged_servicegroups': {
            'idkeys': ['servicegroup_name'],
            'infos': ['servicegroup'],
            'keys': ['servicegroup_name'],
            'merge_by': 'servicegroup_name',
            'table': 'servicegroups',
            'title': u'Servicegroups, merged'
        },
        'mkeventd_events': {
            'auth_domain': 'ec',
            'idkeys': ['site', 'host_name', 'event_id'],
            'infos': ['event', 'host'],
            'keys': [],
            'table': ('tuple', ('query_ec_table', ['eventconsoleevents'])),
            'time_filters': ['event_first'],
            'title': u'Event Console: Current Events'
        },
        'mkeventd_history': {
            'auth_domain': 'ec',
            'idkeys': ['site', 'host_name', 'event_id', 'history_line'],
            'infos': ['history', 'event', 'host'],
            'keys': [],
            'table': ('tuple', ('query_ec_table', ['eventconsolehistory'])),
            'time_filters': ['history_time'],
            'title': u'Event Console: Event History'
        },
        'service_discovery': {
            'add_columns': ['discovery_state', 'discovery_check', 'discovery_service'],
            'idkeys': ['host_name'],
            'infos': ['host', 'discovery'],
            'keys': [],
            'table': ('func', 'query_service_discovery'),
            'title': u'Service discovery'
        },
        'servicegroups': {
            'idkeys': ['site', 'servicegroup_name'],
            'infos': ['servicegroup'],
            'keys': ['servicegroup_name'],
            'table': 'servicegroups',
            'title': u'Servicegroups'
        },
        'services': {
            'idkeys': ['site', 'host_name', 'service_description'],
            'infos': ['service', 'host'],
            'joinkey': 'service_description',
            'keys': ['host_name', 'service_description', 'service_downtimes'],
            'link_filters': {
                'hostgroup': 'opthostgroup',
                'servicegroup': 'optservicegroup'
            },
            'table': 'services',
            'title': u'All services'
        },
        'servicesbygroup': {
            'idkeys': ['site', 'servicegroup_name', 'host_name', 'service_description'],
            'infos': ['service', 'host', 'servicegroup'],
            'keys': ['host_name', 'service_description', 'service_downtimes'],
            'table': 'servicesbygroup',
            'title': u'Services grouped by service groups'
        },
        'servicesbyhostgroup': {
            'idkeys': ['site', 'hostgroup_name', 'host_name', 'service_description'],
            'infos': ['service', 'host', 'hostgroup'],
            'keys': ['host_name', 'service_description', 'service_downtimes'],
            'table': 'servicesbyhostgroup',
            'title': u'Services grouped by host groups'
        },
    }

    names = cmk.gui.plugins.views.data_source_registry.keys()
    assert sorted(expected.keys()) == sorted(names)

    for ds_class in cmk.gui.plugins.views.utils.data_source_registry.values():
        ds = ds_class()
        spec = expected[ds.ident]
        assert ds.title == spec["title"]
        if hasattr(ds.table, '__call__'):
            # FIXME: ugly getattr so that mypy doesn't complain about missing attribute __name__
            name = getattr(ds.table, '__name__')
            assert ("func", name) == spec["table"]
        elif isinstance(ds.table, tuple):
            assert spec["table"][0] == "tuple"
            assert spec["table"][1][0] == ds.table[0].__name__
        else:
            assert ds.table == spec["table"]
        assert ds.keys == spec["keys"]
        assert ds.id_keys == spec["idkeys"]
        assert ds.infos == spec["infos"]


# These tests make adding new elements needlessly painful.
# Skip pending discussion with development team.
@pytest.mark.skip
<<<<<<< HEAD
=======
@pytest.mark.usefixtures("load_plugins")
>>>>>>> 75a18bda
def test_registered_painters():
    expected: Dict[str, Dict[str, Any]] = {
        'aggr_acknowledged': {
            'columns': ['aggr_effective_state'],
            'title': u'Acknowledged'
        },
        'aggr_assumed_state': {
            'columns': ['aggr_assumed_state'],
            'short': u'Assumed',
            'title': u'Aggregated assumed state'
        },
        'aggr_group': {
            'columns': ['aggr_group'],
            'short': u'Group',
            'title': u'Aggregation group'
        },
        'aggr_hosts': {
            'columns': ['aggr_hosts'],
            'short': u'Hosts',
            'title': u'Aggregation: affected hosts'
        },
        'aggr_hosts_services': {
            'columns': ['aggr_hosts'],
            'short': u'Hosts',
            'title': u'Aggregation: affected hosts (link to host page)'
        },
        'aggr_icons': {
            'columns': ['aggr_group', 'aggr_name', 'aggr_effective_state'],
            'printable': False,
            'title': u'Links'
        },
        'aggr_in_downtime': {
            'columns': ['aggr_effective_state'],
            'title': u'In Downtime'
        },
        'aggr_name': {
            'columns': ['aggr_name'],
            'short': u'Aggregation',
            'title': u'Aggregation name'
        },
        'aggr_output': {
            'columns': ['aggr_output'],
            'short': u'Output',
            'title': u'Aggregation status output'
        },
        'aggr_real_state': {
            'columns': ['aggr_state'],
            'short': u'R.State',
            'title': u'Aggregated real state (never assumed)'
        },
        'aggr_state': {
            'columns': ['aggr_effective_state'],
            'short': u'State',
            'title': u'Aggregated state'
        },
        'aggr_state_num': {
            'columns': ['aggr_effective_state'],
            'short': u'State',
            'title': u'Aggregated state (number)'
        },
        'aggr_treestate': {
            'columns': ['aggr_treestate', 'aggr_hosts'],
            'options': ['aggr_expand', 'aggr_onlyproblems', 'aggr_treetype', 'aggr_wrap'],
            'short': u'Tree',
            'title': u'Aggregation: complete tree'
        },
        'aggr_treestate_boxed': {
            'columns': ['aggr_treestate', 'aggr_hosts'],
            'short': u'Tree',
            'title': u'Aggregation: simplistic boxed layout'
        },
        'alert_stats_crit': {
            'columns': ['log_alerts_crit'],
            'short': u'CRIT',
            'title': u'Alert Statistics: Number of critical alerts'
        },
        'alert_stats_ok': {
            'columns': ['log_alerts_ok'],
            'short': u'OK',
            'title': u'Alert Statistics: Number of recoveries'
        },
        'alert_stats_problem': {
            'columns': ['log_alerts_problem'],
            'short': u'PROB',
            'title': u'Alert Statistics: Number of problem alerts'
        },
        'alert_stats_unknown': {
            'columns': ['log_alerts_unknown'],
            'short': u'UNKN',
            'title': u'Alert Statistics: Number of unknown alerts'
        },
        'alert_stats_warn': {
            'columns': ['log_alerts_warn'],
            'short': u'WARN',
            'title': u'Alert Statistics: Number of warnings'
        },
        'alias': {
            'columns': ['host_alias'],
            'short': u'Alias',
            'title': u'Host alias'
        },
        'check_manpage': {
            'columns': ['service_check_command'],
            'short': u'Manual',
            'title': u'Check manual (for Check_MK based checks)'
        },
        'comment_author': {
            'columns': ['comment_author'],
            'short': u'Author',
            'title': u'Comment author'
        },
        'comment_comment': {
            'columns': ['comment_comment'],
            'title': u'Comment text'
        },
        'comment_entry_type': {
            'columns': ['comment_entry_type', 'host_name', 'service_description'],
            'short': u'E.Type',
            'title': u'Comment entry type (user/downtime/flapping/ack)'
        },
        'comment_expires': {
            'columns': ['comment_expire_time'],
            'options': ['ts_format', 'ts_date'],
            'short': u'Expires',
            'title': u'Comment expiry time'
        },
        'comment_id': {
            'columns': ['comment_id'],
            'short': u'ID',
            'title': u'Comment id'
        },
        'comment_time': {
            'columns': ['comment_entry_time'],
            'options': ['ts_format', 'ts_date'],
            'short': u'Time',
            'title': u'Comment entry time'
        },
        'comment_what': {
            'columns': ['comment_type'],
            'short': u'Type',
            'title': u'Comment type (host/service)'
        },
        'deployment_downloaded_hash': {
            'columns': ['host_name'],
            'short': u'Downloaded Agent',
            'title': u'Agent Deployment: Downloaded Agent Hash'
        },
        'deployment_icons': {
            'columns': ['host_name'],
            'short': '',
            'title': u'Agent Deployment: Icons'
        },
        'deployment_installed_hash': {
            'columns': ['host_name'],
            'short': u'Installed Agent',
            'title': u'Agent Deployment: Installed Agent Hash'
        },
        'deployment_last_contact': {
            'columns': ['host_name'],
            'options': ['ts_format', 'ts_date'],
            'short': u'Last Contact',
            'title': u'Agent Deployment: Last Contact'
        },
        'deployment_last_download': {
            'columns': ['host_name'],
            'options': ['ts_format', 'ts_date'],
            'short': u'Last Download',
            'title': u'Agent Deployment: Last Download'
        },
        'deployment_last_error': {
            'columns': ['host_name'],
            'short': u'Last Error',
            'title': u'Agent Deployment: Last Error'
        },
        'deployment_target_hash': {
            'columns': ['host_name'],
            'short': u'Target Agent',
            'title': u'Agent Deployment: Target Agent Hash'
        },
        'downtime_author': {
            'columns': ['downtime_author'],
            'short': u'Author',
            'title': u'Downtime author'
        },
        'downtime_comment': {
            'columns': ['downtime_comment'],
            'short': u'Comment',
            'title': u'Downtime comment'
        },
        'downtime_duration': {
            'columns': ['downtime_duration', 'downtime_fixed'],
            'short': u'Flex. Duration',
            'title': u'Downtime duration (if flexible)'
        },
        'downtime_end_time': {
            'columns': ['downtime_end_time'],
            'options': ['ts_format', 'ts_date'],
            'short': u'End',
            'title': u'Downtime end time'
        },
        'downtime_entry_time': {
            'columns': ['downtime_entry_time'],
            'options': ['ts_format', 'ts_date'],
            'short': u'Entry',
            'title': u'Downtime entry time'
        },
        'downtime_fixed': {
            'columns': ['downtime_fixed'],
            'short': u'Mode',
            'title': u'Downtime start mode'
        },
        'downtime_id': {
            'columns': ['downtime_id'],
            'short': u'ID',
            'title': u'Downtime id'
        },
        'downtime_origin': {
            'columns': ['downtime_origin'],
            'short': u'Origin',
            'title': u'Downtime origin'
        },
        'downtime_recurring': {
            'columns': ['downtime_recurring'],
            'short': u'Recurring',
            'title': u'Downtime recurring interval'
        },
        'downtime_start_time': {
            'columns': ['downtime_start_time'],
            'options': ['ts_format', 'ts_date'],
            'short': u'Start',
            'title': u'Downtime start time'
        },
        'downtime_type': {
            'columns': ['downtime_type'],
            'short': u'act/pend',
            'title': u'Downtime active or pending'
        },
        'downtime_what': {
            'columns': ['downtime_is_service'],
            'short': u'for',
            'title': u'Downtime for host/service'
        },
        'event_application': {
            'columns': ['event_application'],
            'short': u'Application',
            'title': u'Application / Syslog-Tag'
        },
        'event_comment': {
            'columns': ['event_comment'],
            'short': u'Comment',
            'title': u'Comment to the event'
        },
        'event_contact': {
            'columns': ['event_contact'],
            'short': u'Contact',
            'title': u'Contact Person'
        },
        'event_contact_groups': {
            'columns': ['event_contact_groups'],
            'short': u'Rule contact groups',
            'title': u'Contact groups defined in rule'
        },
        'event_count': {
            'columns': ['event_count'],
            'short': u'Cnt.',
            'title': u'Count (number of recent occurrances)'
        },
        'event_effective_contact_groups': {
            'columns': [
                'event_contact_groups', 'event_contact_groups_precedence', 'host_contact_groups'
            ],
            'short': u'Contact groups',
            'title': u'Contact groups effective (Host or rule contact groups)'
        },
        'event_facility': {
            'columns': ['event_facility'],
            'short': u'Facility',
            'title': u'Syslog-Facility'
        },
        'event_first': {
            'columns': ['event_first'],
            'options': ['ts_format', 'ts_date'],
            'short': u'First',
            'title': u'Time of first occurrence of this serial'
        },
        'event_history_icons': {
            'columns': ['event_phase', 'event_host_in_downtime'],
            'printable': False,
            'short': u'Icons',
            'title': u'Event Icons'
        },
        'event_host': {
            'columns': ['event_host', 'host_name'],
            'short': u'Host',
            'title': u'Hostname'
        },
        'event_host_in_downtime': {
            'columns': ['event_host_in_downtime'],
            'short': u'Dt.',
            'title': u'Host in downtime during event creation'
        },
        'event_icons': {
            'columns': ['event_phase', 'event_host_in_downtime'],
            'printable': False,
            'short': u'Icons',
            'title': u'Event Icons'
        },
        'event_id': {
            'columns': ['event_id'],
            'short': u'ID',
            'title': u'ID of the event'
        },
        'event_ipaddress': {
            'columns': ['event_ipaddress'],
            'short': u'Orig. IP',
            'title': u'Original IP-Address'
        },
        'event_last': {
            'columns': ['event_last'],
            'options': ['ts_format', 'ts_date'],
            'short': u'Last',
            'title': u'Time of last occurrance'
        },
        'event_match_groups': {
            'columns': ['event_match_groups'],
            'short': u'Match',
            'title': u'Match Groups'
        },
        'event_owner': {
            'columns': ['event_owner'],
            'short': u'owner',
            'title': u'Owner of event'
        },
        'event_phase': {
            'columns': ['event_phase'],
            'short': u'Phase',
            'title': u'Phase of event (open, counting, etc.)'
        },
        'event_pid': {
            'columns': ['event_pid'],
            'short': u'PID',
            'title': u'Process ID'
        },
        'event_priority': {
            'columns': ['event_priority'],
            'short': u'Prio',
            'title': u'Syslog-Priority'
        },
        'event_rule_id': {
            'columns': ['event_rule_id'],
            'short': u'Rule',
            'title': u'Rule-ID'
        },
        'event_sl': {
            'columns': ['event_sl'],
            'short': u'Level',
            'title': u'Service-Level'
        },
        'event_state': {
            'columns': ['event_state'],
            'short': u'State',
            'title': u'State (severity) of event'
        },
        'event_text': {
            'columns': ['event_text'],
            'short': u'Message',
            'title': u'Text/Message of the event'
        },
        'hg_alias': {
            'columns': ['hostgroup_alias'],
            'short': u'Alias',
            'title': u'Hostgroup alias'
        },
        'hg_name': {
            'columns': ['hostgroup_name'],
            'short': u'Name',
            'title': u'Hostgroup name'
        },
        'hg_num_hosts_down': {
            'columns': ['hostgroup_num_hosts_down'],
            'short': u'Dw',
            'title': u'Number of hosts in state DOWN (Host Group)'
        },
        'hg_num_hosts_pending': {
            'columns': ['hostgroup_num_hosts_pending'],
            'short': u'Pd',
            'title': u'Number of hosts in state PENDING (Host Group)'
        },
        'hg_num_hosts_unreach': {
            'columns': ['hostgroup_num_hosts_unreach'],
            'short': u'Un',
            'title': u'Number of hosts in state UNREACH (Host Group)'
        },
        'hg_num_hosts_up': {
            'columns': ['hostgroup_num_hosts_up'],
            'short': u'Up',
            'title': u'Number of hosts in state UP (Host Group)'
        },
        'hg_num_services': {
            'columns': ['hostgroup_num_services'],
            'short': '',
            'title': u'Number of services (Host Group)'
        },
        'hg_num_services_crit': {
            'columns': ['hostgroup_num_services_crit'],
            'short': u'C',
            'title': u'Number of services in state CRIT (Host Group)'
        },
        'hg_num_services_ok': {
            'columns': ['hostgroup_num_services_ok'],
            'short': u'O',
            'title': u'Number of services in state OK (Host Group)'
        },
        'hg_num_services_pending': {
            'columns': ['hostgroup_num_services_pending'],
            'short': u'P',
            'title': u'Number of services in state PENDING (Host Group)'
        },
        'hg_num_services_unknown': {
            'columns': ['hostgroup_num_services_unknown'],
            'short': u'U',
            'title': u'Number of services in state UNKNOWN (Host Group)'
        },
        'hg_num_services_warn': {
            'columns': ['hostgroup_num_services_warn'],
            'short': u'W',
            'title': u'Number of services in state WARN (Host Group)'
        },
        'history_addinfo': {
            'columns': ['history_addinfo'],
            'short': u'Info',
            'title': u'Additional Information'
        },
        'history_line': {
            'columns': ['history_line'],
            'short': u'Line',
            'title': u'Line number in log file'
        },
        'history_time': {
            'columns': ['history_time'],
            'options': ['ts_format', 'ts_date'],
            'short': u'Time',
            'title': u'Time of entry in logfile'
        },
        'history_what': {
            'columns': ['history_what'],
            'short': u'Action',
            'title': u'Type of event action'
        },
        'history_what_explained': {
            'columns': ['history_what'],
            'title': u'Explanation for event action'
        },
        'history_who': {
            'columns': ['history_who'],
            'short': u'Who',
            'title': u'User who performed action'
        },
        'host': {
            'columns': [
                'host_name', 'host_state', 'host_has_been_checked', 'host_scheduled_downtime_depth'
            ],
            'short': u'Host',
            'sorter': 'site_host',
            'title': u'Hostname, with configurable colors'
        },
        'host_acknowledged': {
            'columns': ['host_acknowledged'],
            'short': u'Ack',
            'title': u'Host problem acknowledged'
        },
        'host_address': {
            'columns': ['host_address'],
            'short': u'IP address',
            'title': u'Host address (Primary)'
        },
        'host_address_families': {
            'columns': ['host_custom_variable_names', 'host_custom_variable_values'],
            'short': u'Address families',
            'title': u'Host address families'
        },
        'host_address_family': {
            'columns': ['host_custom_variable_names', 'host_custom_variable_values'],
            'short': u'Address family',
            'title': u'Host address family (Primary)'
        },
        'host_addresses': {
            'columns': [
                'host_address', 'host_custom_variable_names', 'host_custom_variable_values'
            ],
            'short': u'IP addresses',
            'title': u'Host addresses'
        },
        'host_attempt': {
            'columns': ['host_current_attempt', 'host_max_check_attempts'],
            'short': u'Att.',
            'title': u'Current host check attempt'
        },
        'host_black': {
            'columns': ['site', 'host_name', 'host_state'],
            'short': u'Host',
            'sorter': 'site_host',
            'title': u'Hostname, red background if down or unreachable (Deprecated)'
        },
        'host_black_nagios': {
            'columns': ['site', 'host_name', 'host_state'],
            'short': u'Host',
            'sorter': 'site_host',
            'title': u'Hostname, red background if down, link to Nagios services'
        },
        'host_check_age': {
            'columns': ['host_has_been_checked', 'host_last_check'],
            'options': ['ts_format', 'ts_date'],
            'short': u'Checked',
            'title': u'The time since the last check of the host'
        },
        'host_check_command': {
            'columns': ['host_check_command'],
            'short': u'Check command',
            'title': u'Host check command'
        },
        'host_check_command_expanded': {
            'columns': ['host_check_command_expanded'],
            'short': u'Check command expanded',
            'title': u'Host check command expanded'
        },
        'host_check_duration': {
            'columns': ['host_execution_time'],
            'short': u'Duration',
            'title': u'Host check duration'
        },
        'host_check_interval': {
            'columns': ['host_check_interval', 'host_retry_interval'],
            'short': u'Interval',
            'title': u'Normal/retry check interval'
        },
        'host_check_latency': {
            'columns': ['host_latency'],
            'short': u'Latency',
            'title': u'Host check latency'
        },
        'host_check_type': {
            'columns': ['host_check_type'],
            'short': u'Type',
            'title': u'Host check type'
        },
        'host_childs': {
            'columns': ['host_childs'],
            'short': u'children',
            'title': u"Host's children"
        },
        'host_comments': {
            'columns': ['host_comments_with_info'],
            'short': u'Comments',
            'title': u'Host comments'
        },
        'host_contact_groups': {
            'columns': ['host_contact_groups'],
            'short': u'Contact groups',
            'title': u'Host contact groups'
        },
        'host_contacts': {
            'columns': ['host_contacts'],
            'short': u'Contacts',
            'title': u'Host contacts'
        },
        'host_custom_notes': {
            'columns': ['host_name', 'host_address', 'host_plugin_output'],
            'short': u'Notes',
            'title': u'Custom host notes'
        },
        'host_custom_vars': {
            'columns': ['host_custom_variables'],
            'title': u'Host custom variables'
        },
        'host_filename': {
            'columns': ['host_filename'],
            'short': u'Filename',
            'title': u'Check_MK config filename'
        },
        'host_flapping': {
            'columns': ['host_is_flapping'],
            'short': u'Flap',
            'title': u'Host is flapping'
        },
        'host_graphs': {
            'columns': ['host_name', 'host_perf_data', 'host_metrics', 'host_check_command'],
            'options': ['pnp_timerange', 'graph_render_options'],
            'printable': 'time_graph',
            'title': u'Host Graphs with Timerange Previews'
        },
        'host_group_memberlist': {
            'columns': ['host_groups'],
            'short': u'Groups',
            'title': u'Host groups the host is member of'
        },
        'host_icons': {
            'columns': {
                'host_scheduled_downtime_depth',
                'host_in_check_period',
                'host_downtimes_with_extra_info',
                'site',
                'host_pnpgraph_present',
                'host_check_type',
                'host_accept_passive_checks',
                'host_icon_image',
                'host_is_flapping',
                'host_in_notification_period',
                'host_custom_variable_values',
                'host_modified_attributes_list',
                'host_filename',
                'host_acknowledged',
                'host_custom_variable_names',
                'host_action_url_expanded',
                'host_comments_with_extra_info',
                'host_in_service_period',
                'host_address',
                'host_staleness',
                'host_notifications_enabled',
                'host_active_checks_enabled',
                'host_perf_data',
                'host_check_command',
                'host_name',
                'host_notes_url_expanded',
            },
            'printable': False,
            'short': u'Icons',
            'title': u'Host icons'
        },
        'host_in_downtime': {
            'columns': ['host_scheduled_downtime_depth'],
            'short': u'Downtime',
            'title': u'Host in downtime'
        },
        'host_in_notifper': {
            'columns': ['host_in_notification_period'],
            'short': u'in notif. p.',
            'title': u'Host in notif. period'
        },
        'host_ipv4_address': {
            'columns': ['host_custom_variable_names', 'host_custom_variable_values'],
            'short': u'IPv4 address',
            'title': u'Host address (IPv4)'
        },
        'host_ipv6_address': {
            'columns': ['host_custom_variable_names', 'host_custom_variable_values'],
            'short': u'IPv6 address',
            'title': u'Host address (IPv6)'
        },
        'host_is_active': {
            'columns': ['host_active_checks_enabled'],
            'short': u'Active',
            'title': u'Host is active'
        },
        'host_is_stale': {
            'columns': ['host_staleness'],
            'short': u'Stale',
            'sorter': 'svc_staleness',
            'title': u'Host is stale'
        },
        'host_last_notification': {
            'columns': ['host_last_notification'],
            'options': ['ts_format', 'ts_date'],
            'short': u'last notification',
            'title': u'The time of the last host notification'
        },
        'host_nagios_link': {
            'columns': ['site', 'host_name'],
            'short': '',
            'title': u'Icon with link to host to Nagios GUI'
        },
        'host_next_check': {
            'columns': ['host_next_check'],
            'short': u'Next check',
            'title': u'The time of the next scheduled host check'
        },
        'host_next_notification': {
            'columns': ['host_next_notification'],
            'short': u'Next notification',
            'title': u'The time of the next host notification'
        },
        'host_normal_interval': {
            'columns': ['host_check_interval'],
            'short': u'Check int.',
            'title': u'Normal check interval'
        },
        'host_notification_number': {
            'columns': ['host_current_notification_number'],
            'short': u'N#',
            'title': u'Host notification number'
        },
        'host_notification_postponement_reason': {
            'columns': ['host_notification_postponement_reason'],
            'short': u'Notif. postponed',
            'title': u'Notification postponement reason'
        },
        'host_notifications_enabled': {
            'columns': ['host_notifications_enabled'],
            'short': u'Notif.',
            'title': u'Host notifications enabled'
        },
        'host_notifper': {
            'columns': ['host_notification_period'],
            'short': u'notif.',
            'title': u'Host notification period'
        },
        'host_parents': {
            'columns': ['host_parents'],
            'short': u'Parents',
            'title': u"Host's parents"
        },
        'host_perf_data': {
            'columns': ['host_perf_data'],
            'short': u'Performance data',
            'title': u'Host performance data'
        },
        'host_plugin_output': {
            'columns': ['host_plugin_output', 'host_custom_variables'],
            'short': u'Summary',
            'title': u'Summary'
        },
        'host_pnpgraph': {
            'columns': ['host_name', 'host_perf_data', 'host_metrics', 'host_check_command'],
            'options': ['pnp_timerange'],
            'printable': 'time_graph',
            'short': u'Graph',
            'title': u'Host graph'
        },
        'host_retry_interval': {
            'columns': ['host_retry_interval'],
            'short': u'Retry',
            'title': u'Retry check interval'
        },
        'host_servicelevel': {
            'columns': ['host_custom_variable_names', 'host_custom_variable_values'],
            'short': u'Service Level',
            'sorter': 'servicelevel',
            'title': u'Host service level'
        },
        'host_services': {
            'columns': ['host_name', 'host_services_with_state'],
            'short': u'Services',
            'title': u'Services colored according to state'
        },
        'host_staleness': {
            'columns': ['host_staleness'],
            'short': u'Staleness',
            'title': u'Host staleness value'
        },
        'host_state': {
            'columns': ['host_has_been_checked', 'host_state'],
            'short': u'state',
            'sorter': 'hoststate',
            'title': u'Host state'
        },
        'host_state_age': {
            'columns': ['host_has_been_checked', 'host_last_state_change'],
            'options': ['ts_format', 'ts_date'],
            'short': u'Age',
            'title': u'The age of the current host state'
        },
        'host_state_onechar': {
            'columns': ['host_has_been_checked', 'host_state'],
            'short': u'S.',
            'sorter': 'hoststate',
            'title': u'Host state (first character)'
        },
        'host_tag_address_family': {
            "title": "Host tag: Address / IP Address Family ",
            "short": "IP Address Family ",
            "columns": ["host_custom_variables"],
        },
        'host_tag_agent': {
            "title": "Host tag: Data sources / Check_MK Agent",
            "short": "Check_MK Agent",
            "columns": ["host_custom_variables"],
        },
        'host_tag_snmp': {
            "title": "Host tag: Data sources / SNMP",
            "short": "SNMP",
            "columns": ["host_custom_variables"],
        },
        'host_tags': {
            'columns': ['host_custom_variable_names', 'host_custom_variable_values'],
            'short': u'Tags',
            'sorter': 'host',
            'title': u'Host tags (raw)'
        },
        'host_tags_with_titles': {
            'columns': ['host_custom_variable_names', 'host_custom_variable_values'],
            'short': u'Tags',
            'sorter': 'host',
            'title': u'Host tags (with titles)'
        },
        'host_with_state': {
            'columns': ['site', 'host_name', 'host_state', 'host_has_been_checked'],
            'short': u'Host',
            'sorter': 'site_host',
            'title': u'Hostname, marked red if down (Deprecated)'
        },
        'hostgroup_hosts': {
            'columns': ['hostgroup_members_with_state'],
            'short': u'Hosts',
            'title': u'Hosts colored according to state (Host Group)'
        },
        'invbackplane_description': {
            'columns': ['invbackplane_description'],
            'short': u'Description',
            'sorter': 'invbackplane_description',
            'title': u'Backplane: Description'
        },
        'invbackplane_index': {
            'columns': ['invbackplane_index'],
            'short': u'Index',
            'sorter': 'invbackplane_index',
            'title': u'Backplane: Index'
        },
        'invbackplane_location': {
            'columns': ['invbackplane_location'],
            'short': u'Location',
            'sorter': 'invbackplane_location',
            'title': u'Backplane: Location'
        },
        'invbackplane_manufacturer': {
            'columns': ['invbackplane_manufacturer'],
            'short': u'Manufacturer',
            'sorter': 'invbackplane_manufacturer',
            'title': u'Backplane: Manufacturer'
        },
        'invbackplane_model': {
            'columns': ['invbackplane_model'],
            'short': u'Model Name',
            'sorter': 'invbackplane_model',
            'title': u'Backplane: Model Name'
        },
        'invbackplane_name': {
            'columns': ['invbackplane_name'],
            'short': u'Name',
            'sorter': 'invbackplane_name',
            'title': u'Backplane: Name'
        },
        'invbackplane_serial': {
            'columns': ['invbackplane_serial'],
            'short': u'Serial Number',
            'sorter': 'invbackplane_serial',
            'title': u'Backplane: Serial Number'
        },
        'invbackplane_software': {
            'columns': ['invbackplane_software'],
            'short': u'Software',
            'sorter': 'invbackplane_software',
            'title': u'Backplane: Software'
        },
        'invchassis_description': {
            'columns': ['invchassis_description'],
            'short': u'Description',
            'sorter': 'invchassis_description',
            'title': u'Chassis: Description'
        },
        'invchassis_index': {
            'columns': ['invchassis_index'],
            'short': u'Index',
            'sorter': 'invchassis_index',
            'title': u'Chassis: Index'
        },
        'invchassis_location': {
            'columns': ['invchassis_location'],
            'short': u'Location',
            'sorter': 'invchassis_location',
            'title': u'Chassis: Location'
        },
        'invchassis_manufacturer': {
            'columns': ['invchassis_manufacturer'],
            'short': u'Manufacturer',
            'sorter': 'invchassis_manufacturer',
            'title': u'Chassis: Manufacturer'
        },
        'invchassis_model': {
            'columns': ['invchassis_model'],
            'short': u'Model Name',
            'sorter': 'invchassis_model',
            'title': u'Chassis: Model Name'
        },
        'invchassis_name': {
            'columns': ['invchassis_name'],
            'short': u'Name',
            'sorter': 'invchassis_name',
            'title': u'Chassis: Name'
        },
        'invchassis_serial': {
            'columns': ['invchassis_serial'],
            'short': u'Serial Number',
            'sorter': 'invchassis_serial',
            'title': u'Chassis: Serial Number'
        },
        'invchassis_software': {
            'columns': ['invchassis_software'],
            'short': u'Software',
            'sorter': 'invchassis_software',
            'title': u'Chassis: Software'
        },
        'invcontainer_description': {
            'columns': ['invcontainer_description'],
            'short': u'Description',
            'sorter': 'invcontainer_description',
            'title': u'HW container: Description'
        },
        'invcontainer_index': {
            'columns': ['invcontainer_index'],
            'short': u'Index',
            'sorter': 'invcontainer_index',
            'title': u'HW container: Index'
        },
        'invcontainer_location': {
            'columns': ['invcontainer_location'],
            'short': u'Location',
            'sorter': 'invcontainer_location',
            'title': u'HW container: Location'
        },
        'invcontainer_manufacturer': {
            'columns': ['invcontainer_manufacturer'],
            'short': u'Manufacturer',
            'sorter': 'invcontainer_manufacturer',
            'title': u'HW container: Manufacturer'
        },
        'invcontainer_model': {
            'columns': ['invcontainer_model'],
            'short': u'Model Name',
            'sorter': 'invcontainer_model',
            'title': u'HW container: Model Name'
        },
        'invcontainer_name': {
            'columns': ['invcontainer_name'],
            'short': u'Name',
            'sorter': 'invcontainer_name',
            'title': u'HW container: Name'
        },
        'invcontainer_serial': {
            'columns': ['invcontainer_serial'],
            'short': u'Serial Number',
            'sorter': 'invcontainer_serial',
            'title': u'HW container: Serial Number'
        },
        'invcontainer_software': {
            'columns': ['invcontainer_software'],
            'short': u'Software',
            'sorter': 'invcontainer_software',
            'title': u'HW container: Software'
        },
        'invdockercontainers_creation': {
            'columns': ['invdockercontainers_creation'],
            'short': 'Creation',
            'sorter': 'invdockercontainers_creation',
            'title': u'Docker containers: Creation'
        },
        'invdockercontainers_id': {
            'columns': ['invdockercontainers_id'],
            'short': u'ID',
            'sorter': 'invdockercontainers_id',
            'title': u'Docker containers: ID'
        },
        'invdockercontainers_labels': {
            'columns': ['invdockercontainers_labels'],
            'short': 'Labels',
            'sorter': 'invdockercontainers_labels',
            'title': u'Docker containers: Labels'
        },
        'invdockercontainers_name': {
            'columns': ['invdockercontainers_name'],
            'short': 'Name',
            'sorter': 'invdockercontainers_name',
            'title': u'Docker containers: Name'
        },
        'invdockercontainers_repository': {
            'columns': ['invdockercontainers_repository'],
            'short': 'Repository',
            'sorter': 'invdockercontainers_repository',
            'title': u'Docker containers: Repository'
        },
        'invdockercontainers_status': {
            'columns': ['invdockercontainers_status'],
            'short': 'Status',
            'sorter': 'invdockercontainers_status',
            'title': u'Docker containers: Status'
        },
        'invdockercontainers_tag': {
            'columns': ['invdockercontainers_tag'],
            'short': 'Tag',
            'sorter': 'invdockercontainers_tag',
            'title': u'Docker containers: Tag'
        },
        'invdockerimages_amount_containers': {
            'columns': ['invdockerimages_amount_containers'],
            'short': u'# Containers',
            'sorter': 'invdockerimages_amount_containers',
            'title': u'Docker images: # Containers'
        },
        'invdockerimages_creation': {
            'columns': ['invdockerimages_creation'],
            'short': 'Creation',
            'sorter': 'invdockerimages_creation',
            'title': u'Docker images: Creation'
        },
        'invdockerimages_id': {
            'columns': ['invdockerimages_id'],
            'short': u'ID',
            'sorter': 'invdockerimages_id',
            'title': u'Docker images: ID'
        },
        'invdockerimages_labels': {
            'columns': ['invdockerimages_labels'],
            'short': 'Labels',
            'sorter': 'invdockerimages_labels',
            'title': u'Docker images: Labels'
        },
        'invdockerimages_repository': {
            'columns': ['invdockerimages_repository'],
            'short': 'Repository',
            'sorter': 'invdockerimages_repository',
            'title': u'Docker images: Repository'
        },
        'invdockerimages_size': {
            'columns': ['invdockerimages_size'],
            'short': 'Size',
            'sorter': 'invdockerimages_size',
            'title': u'Docker images: Size'
        },
        'invdockerimages_tag': {
            'columns': ['invdockerimages_tag'],
            'short': 'Tag',
            'sorter': 'invdockerimages_tag',
            'title': u'Docker images: Tag'
        },
        'inventory_tree': {
            'columns': ['host_inventory', 'host_structured_status'],
            'load_inv': True,
            'options': ['show_internal_tree_paths'],
            'title': u'Hardware & Software Tree'
        },
        'invfan_description': {
            'columns': ['invfan_description'],
            'short': u'Description',
            'sorter': 'invfan_description',
            'title': u'Fan: Description'
        },
        'invfan_index': {
            'columns': ['invfan_index'],
            'short': u'Index',
            'sorter': 'invfan_index',
            'title': u'Fan: Index'
        },
        'invfan_location': {
            'columns': ['invfan_location'],
            'short': u'Location',
            'sorter': 'invfan_location',
            'title': u'Fan: Location'
        },
        'invfan_manufacturer': {
            'columns': ['invfan_manufacturer'],
            'short': u'Manufacturer',
            'sorter': 'invfan_manufacturer',
            'title': u'Fan: Manufacturer'
        },
        'invfan_model': {
            'columns': ['invfan_model'],
            'short': u'Model Name',
            'sorter': 'invfan_model',
            'title': u'Fan: Model Name'
        },
        'invfan_name': {
            'columns': ['invfan_name'],
            'short': u'Name',
            'sorter': 'invfan_name',
            'title': u'Fan: Name'
        },
        'invfan_serial': {
            'columns': ['invfan_serial'],
            'short': u'Serial Number',
            'sorter': 'invfan_serial',
            'title': u'Fan: Serial Number'
        },
        'invfan_software': {
            'columns': ['invfan_software'],
            'short': u'Software',
            'sorter': 'invfan_software',
            'title': u'Fan: Software'
        },
        'invhist_changed': {
            'columns': ['invhist_changed'],
            'short': u'changed',
            'title': u'changed entries'
        },
        'invhist_delta': {
            'columns': ['invhist_deltainvhist_time'],
            'title': u'Inventory changes'
        },
        'invhist_new': {
            'columns': ['invhist_new'],
            'short': u'new',
            'title': u'new entries'
        },
        'invhist_removed': {
            'columns': ['invhist_removed'],
            'short': u'Removed',
            'title': u'Removed entries'
        },
        'invhist_time': {
            'columns': ['invhist_time'],
            'options': ['ts_format', 'ts_date'],
            'short': u'Date/Time',
            'title': u'Inventory Date/Time'
        },
        'invinterface_admin_status': {
            'columns': ['invinterface_admin_status'],
            'short': u'Admin',
            'sorter': 'invinterface_admin_status',
            'title': u'Network interface: Administrative Status'
        },
        'invinterface_alias': {
            'columns': ['invinterface_alias'],
            'short': u'Alias',
            'sorter': 'invinterface_alias',
            'title': u'Network interface: Alias'
        },
        'invinterface_available': {
            'columns': ['invinterface_available'],
            'short': u'Used',
            'sorter': 'invinterface_available',
            'title': u'Network interface: Port Usage'
        },
        'invinterface_description': {
            'columns': ['invinterface_description'],
            'short': u'Description',
            'sorter': 'invinterface_description',
            'title': u'Network interface: Description'
        },
        'invinterface_index': {
            'columns': ['invinterface_index'],
            'short': u'Index',
            'sorter': 'invinterface_index',
            'title': u'Network interface: Index'
        },
        'invinterface_last_change': {
            'columns': ['invinterface_last_change'],
            'short': u'Last Change',
            'sorter': 'invinterface_last_change',
            'title': u'Network interface: Last Change'
        },
        'invinterface_oper_status': {
            'columns': ['invinterface_oper_status'],
            'short': u'Status',
            'sorter': 'invinterface_oper_status',
            'title': u'Network interface: Operational Status'
        },
        'invinterface_phys_address': {
            'columns': ['invinterface_phys_address'],
            'short': u'Physical Address (MAC)',
            'sorter': 'invinterface_phys_address',
            'title': u'Network interface: Physical Address (MAC)'
        },
        'invinterface_port_type': {
            'columns': ['invinterface_port_type'],
            'short': u'Type',
            'sorter': 'invinterface_port_type',
            'title': u'Network interface: Type'
        },
        'invinterface_speed': {
            'columns': ['invinterface_speed'],
            'short': u'Speed',
            'sorter': 'invinterface_speed',
            'title': u'Network interface: Speed'
        },
        'invinterface_vlans': {
            'columns': ['invinterface_vlans'],
            'short': u'VLANs',
            'sorter': 'invinterface_vlans',
            'title': u'Network interface: VLANs'
        },
        'invinterface_vlantype': {
            'columns': ['invinterface_vlantype'],
            'short': u'VLAN type',
            'sorter': 'invinterface_vlantype',
            'title': u'Network interface: VLAN type'
        },
        'invmodule_bootloader': {
            'columns': ['invmodule_bootloader'],
            'short': u'Bootloader',
            'sorter': 'invmodule_bootloader',
            'title': u'Module: Bootloader'
        },
        'invmodule_description': {
            'columns': ['invmodule_description'],
            'short': u'Description',
            'sorter': 'invmodule_description',
            'title': u'Module: Description'
        },
        'invmodule_firmware': {
            'columns': ['invmodule_firmware'],
            'short': u'Firmware',
            'sorter': 'invmodule_firmware',
            'title': u'Module: Firmware'
        },
        'invmodule_index': {
            'columns': ['invmodule_index'],
            'short': u'Index',
            'sorter': 'invmodule_index',
            'title': u'Module: Index'
        },
        'invmodule_location': {
            'columns': ['invmodule_location'],
            'short': u'Location',
            'sorter': 'invmodule_location',
            'title': u'Module: Location'
        },
        'invmodule_manufacturer': {
            'columns': ['invmodule_manufacturer'],
            'short': u'Manufacturer',
            'sorter': 'invmodule_manufacturer',
            'title': u'Module: Manufacturer'
        },
        'invmodule_model': {
            'columns': ['invmodule_model'],
            'short': u'Model Name',
            'sorter': 'invmodule_model',
            'title': u'Module: Model Name'
        },
        'invmodule_name': {
            'columns': ['invmodule_name'],
            'short': u'Name',
            'sorter': 'invmodule_name',
            'title': u'Module: Name'
        },
        'invmodule_serial': {
            'columns': ['invmodule_serial'],
            'short': u'Serial Number',
            'sorter': 'invmodule_serial',
            'title': u'Module: Serial Number'
        },
        'invmodule_software': {
            'columns': ['invmodule_software'],
            'short': u'Software',
            'sorter': 'invmodule_software',
            'title': u'Module: Software'
        },
        'invmodule_type': {
            'columns': ['invmodule_type'],
            'short': u'Type',
            'sorter': 'invmodule_type',
            'title': u'Module: Type'
        },
        'invoradataguardstats_db_unique': {
            'columns': ['invoradataguardstats_db_unique'],
            'short': u'Name',
            'sorter': 'invoradataguardstats_db_unique',
            'title': u'Oracle dataguard statistic: Name'
        },
        'invoradataguardstats_role': {
            'columns': ['invoradataguardstats_role'],
            'short': u'Role',
            'sorter': 'invoradataguardstats_role',
            'title': u'Oracle dataguard statistic: Role'
        },
        'invoradataguardstats_sid': {
            'columns': ['invoradataguardstats_sid'],
            'short': u'SID',
            'sorter': 'invoradataguardstats_sid',
            'title': u'Oracle dataguard statistic: SID'
        },
        'invoradataguardstats_switchover': {
            'columns': ['invoradataguardstats_switchover'],
            'short': u'Switchover',
            'sorter': 'invoradataguardstats_switchover',
            'title': u'Oracle dataguard statistic: Switchover'
        },
        'invorainstance_db_creation_time': {
            'columns': ['invorainstance_db_creation_time'],
            'short': u'Creation time',
            'sorter': 'invorainstance_db_creation_time',
            'title': u'Oracle instance: Creation time'
        },
        'invorainstance_db_uptime': {
            'columns': ['invorainstance_db_uptime'],
            'short': u'Uptime',
            'sorter': 'invorainstance_db_uptime',
            'title': u'Oracle instance: Uptime'
        },
        'invorainstance_logins': {
            'columns': ['invorainstance_logins'],
            'short': u'Logins',
            'sorter': 'invorainstance_logins',
            'title': u'Oracle instance: Logins'
        },
        'invorainstance_logmode': {
            'columns': ['invorainstance_logmode'],
            'short': u'Log mode',
            'sorter': 'invorainstance_logmode',
            'title': u'Oracle instance: Log mode'
        },
        'invorainstance_openmode': {
            'columns': ['invorainstance_openmode'],
            'short': u'Open mode',
            'sorter': 'invorainstance_openmode',
            'title': u'Oracle instance: Open mode'
        },
        'invorainstance_sid': {
            'columns': ['invorainstance_sid'],
            'short': u'SID',
            'sorter': 'invorainstance_sid',
            'title': u'Oracle instance: SID'
        },
        'invorainstance_version': {
            'columns': ['invorainstance_version'],
            'short': u'Version',
            'sorter': 'invorainstance_version',
            'title': u'Oracle instance: Version'
        },
        'invorarecoveryarea_flashback': {
            'columns': ['invorarecoveryarea_flashback'],
            'short': u'Flashback',
            'sorter': 'invorarecoveryarea_flashback',
            'title': u'Oracle recovery area: Flashback'
        },
        'invorarecoveryarea_sid': {
            'columns': ['invorarecoveryarea_sid'],
            'short': u'SID',
            'sorter': 'invorarecoveryarea_sid',
            'title': u'Oracle recovery area: SID'
        },
        'invorasga_buf_cache_size': {
            'columns': ['invorasga_buf_cache_size'],
            'short': u'Buffer cache size',
            'sorter': 'invorasga_buf_cache_size',
            'title': u'Oracle performance: Buffer cache size'
        },
        'invorasga_data_trans_cache_size': {
            'columns': ['invorasga_data_trans_cache_size'],
            'short': u'Data transfer cache size',
            'sorter': 'invorasga_data_trans_cache_size',
            'title': u'Oracle performance: Data transfer cache size'
        },
        'invorasga_fixed_size': {
            'columns': ['invorasga_fixed_size'],
            'short': u'Fixed size',
            'sorter': 'invorasga_fixed_size',
            'title': u'Oracle performance: Fixed size'
        },
        'invorasga_free_mem_avail': {
            'columns': ['invorasga_free_mem_avail'],
            'short': u'Free SGA memory available',
            'sorter': 'invorasga_free_mem_avail',
            'title': u'Oracle performance: Free SGA memory available'
        },
        'invorasga_granule_size': {
            'columns': ['invorasga_granule_size'],
            'short': u'Granule size',
            'sorter': 'invorasga_granule_size',
            'title': u'Oracle performance: Granule size'
        },
        'invorasga_in_mem_area_size': {
            'columns': ['invorasga_in_mem_area_size'],
            'short': u'In-memory area',
            'sorter': 'invorasga_in_mem_area_size',
            'title': u'Oracle performance: In-memory area'
        },
        'invorasga_java_pool_size': {
            'columns': ['invorasga_java_pool_size'],
            'short': u'Java pool size',
            'sorter': 'invorasga_java_pool_size',
            'title': u'Oracle performance: Java pool size'
        },
        'invorasga_large_pool_size': {
            'columns': ['invorasga_large_pool_size'],
            'short': u'Large pool size',
            'sorter': 'invorasga_large_pool_size',
            'title': u'Oracle performance: Large pool size'
        },
        'invorasga_max_size': {
            'columns': ['invorasga_max_size'],
            'short': u'Maximum size',
            'sorter': 'invorasga_max_size',
            'title': u'Oracle performance: Maximum size'
        },
        'invorasga_redo_buffer': {
            'columns': ['invorasga_redo_buffer'],
            'short': u'Redo buffers',
            'sorter': 'invorasga_redo_buffer',
            'title': u'Oracle performance: Redo buffers'
        },
        'invorasga_shared_io_pool_size': {
            'columns': ['invorasga_shared_io_pool_size'],
            'short': u'Shared pool size',
            'sorter': 'invorasga_shared_io_pool_size',
            'title': u'Oracle performance: Shared pool size'
        },
        'invorasga_shared_pool_size': {
            'columns': ['invorasga_shared_pool_size'],
            'short': u'Shared pool size',
            'sorter': 'invorasga_shared_pool_size',
            'title': u'Oracle performance: Shared pool size'
        },
        'invorasga_sid': {
            'columns': ['invorasga_sid'],
            'short': u'SID',
            'sorter': 'invorasga_sid',
            'title': u'Oracle performance: SID'
        },
        'invorasga_start_oh_shared_pool': {
            'columns': ['invorasga_start_oh_shared_pool'],
            'short': u'Startup overhead in shared pool',
            'sorter': 'invorasga_start_oh_shared_pool',
            'title': u'Oracle performance: Startup overhead in shared pool'
        },
        'invorasga_streams_pool_size': {
            'columns': ['invorasga_streams_pool_size'],
            'short': u'Streams pool size',
            'sorter': 'invorasga_streams_pool_size',
            'title': u'Oracle performance: Streams pool size'
        },
        'invoratablespace_autoextensible': {
            'columns': ['invoratablespace_autoextensible'],
            'short': u'Autoextensible',
            'sorter': 'invoratablespace_autoextensible',
            'title': u'Oracle tablespace: Autoextensible'
        },
        'invoratablespace_current_size': {
            'columns': ['invoratablespace_current_size'],
            'short': u'Current size',
            'sorter': 'invoratablespace_current_size',
            'title': u'Oracle tablespace: Current size'
        },
        'invoratablespace_free_space': {
            'columns': ['invoratablespace_free_space'],
            'short': u'Free space',
            'sorter': 'invoratablespace_free_space',
            'title': u'Oracle tablespace: Free space'
        },
        'invoratablespace_increment_size': {
            'columns': ['invoratablespace_increment_size'],
            'short': u'Increment size',
            'sorter': 'invoratablespace_increment_size',
            'title': u'Oracle tablespace: Increment size'
        },
        'invoratablespace_max_size': {
            'columns': ['invoratablespace_max_size'],
            'short': u'Max. size',
            'sorter': 'invoratablespace_max_size',
            'title': u'Oracle tablespace: Max. size'
        },
        'invoratablespace_name': {
            'columns': ['invoratablespace_name'],
            'short': u'Name',
            'sorter': 'invoratablespace_name',
            'title': u'Oracle tablespace: Name'
        },
        'invoratablespace_num_increments': {
            'columns': ['invoratablespace_num_increments'],
            'short': u'Number of increments',
            'sorter': 'invoratablespace_num_increments',
            'title': u'Oracle tablespace: Number of increments'
        },
        'invoratablespace_sid': {
            'columns': ['invoratablespace_sid'],
            'short': u'SID',
            'sorter': 'invoratablespace_sid',
            'title': u'Oracle tablespace: SID'
        },
        'invoratablespace_type': {
            'columns': ['invoratablespace_type'],
            'short': u'Type',
            'sorter': 'invoratablespace_type',
            'title': u'Oracle tablespace: Type'
        },
        'invoratablespace_used_size': {
            'columns': ['invoratablespace_used_size'],
            'short': u'Used size',
            'sorter': 'invoratablespace_used_size',
            'title': u'Oracle tablespace: Used size'
        },
        'invoratablespace_version': {
            'columns': ['invoratablespace_version'],
            'short': u'Version',
            'sorter': 'invoratablespace_version',
            'title': u'Oracle tablespace: Version'
        },
        'invother_description': {
            'columns': ['invother_description'],
            'short': u'Description',
            'sorter': 'invother_description',
            'title': u'Other entity: Description'
        },
        'invother_index': {
            'columns': ['invother_index'],
            'short': u'Index',
            'sorter': 'invother_index',
            'title': u'Other entity: Index'
        },
        'invother_location': {
            'columns': ['invother_location'],
            'short': u'Location',
            'sorter': 'invother_location',
            'title': u'Other entity: Location'
        },
        'invother_manufacturer': {
            'columns': ['invother_manufacturer'],
            'short': u'Manufacturer',
            'sorter': 'invother_manufacturer',
            'title': u'Other entity: Manufacturer'
        },
        'invother_model': {
            'columns': ['invother_model'],
            'short': u'Model Name',
            'sorter': 'invother_model',
            'title': u'Other entity: Model Name'
        },
        'invother_name': {
            'columns': ['invother_name'],
            'short': u'Name',
            'sorter': 'invother_name',
            'title': u'Other entity: Name'
        },
        'invother_serial': {
            'columns': ['invother_serial'],
            'short': u'Serial Number',
            'sorter': 'invother_serial',
            'title': u'Other entity: Serial Number'
        },
        'invother_software': {
            'columns': ['invother_software'],
            'short': u'Software',
            'sorter': 'invother_software',
            'title': u'Other entity: Software'
        },
        'invpsu_description': {
            'columns': ['invpsu_description'],
            'short': u'Description',
            'sorter': 'invpsu_description',
            'title': u'Power supply: Description'
        },
        'invpsu_index': {
            'columns': ['invpsu_index'],
            'short': u'Index',
            'sorter': 'invpsu_index',
            'title': u'Power supply: Index'
        },
        'invpsu_location': {
            'columns': ['invpsu_location'],
            'short': u'Location',
            'sorter': 'invpsu_location',
            'title': u'Power supply: Location'
        },
        'invpsu_manufacturer': {
            'columns': ['invpsu_manufacturer'],
            'short': u'Manufacturer',
            'sorter': 'invpsu_manufacturer',
            'title': u'Power supply: Manufacturer'
        },
        'invpsu_model': {
            'columns': ['invpsu_model'],
            'short': u'Model Name',
            'sorter': 'invpsu_model',
            'title': u'Power supply: Model Name'
        },
        'invpsu_name': {
            'columns': ['invpsu_name'],
            'short': u'Name',
            'sorter': 'invpsu_name',
            'title': u'Power supply: Name'
        },
        'invpsu_serial': {
            'columns': ['invpsu_serial'],
            'short': u'Serial Number',
            'sorter': 'invpsu_serial',
            'title': u'Power supply: Serial Number'
        },
        'invpsu_software': {
            'columns': ['invpsu_software'],
            'short': u'Software',
            'sorter': 'invpsu_software',
            'title': u'Power supply: Software'
        },
        'invsensor_description': {
            'columns': ['invsensor_description'],
            'short': u'Description',
            'sorter': 'invsensor_description',
            'title': u'Sensor: Description'
        },
        'invsensor_index': {
            'columns': ['invsensor_index'],
            'short': u'Index',
            'sorter': 'invsensor_index',
            'title': u'Sensor: Index'
        },
        'invsensor_location': {
            'columns': ['invsensor_location'],
            'short': u'Location',
            'sorter': 'invsensor_location',
            'title': u'Sensor: Location'
        },
        'invsensor_manufacturer': {
            'columns': ['invsensor_manufacturer'],
            'short': u'Manufacturer',
            'sorter': 'invsensor_manufacturer',
            'title': u'Sensor: Manufacturer'
        },
        'invsensor_model': {
            'columns': ['invsensor_model'],
            'short': u'Model Name',
            'sorter': 'invsensor_model',
            'title': u'Sensor: Model Name'
        },
        'invsensor_name': {
            'columns': ['invsensor_name'],
            'short': u'Name',
            'sorter': 'invsensor_name',
            'title': u'Sensor: Name'
        },
        'invsensor_serial': {
            'columns': ['invsensor_serial'],
            'short': u'Serial Number',
            'sorter': 'invsensor_serial',
            'title': u'Sensor: Serial Number'
        },
        'invsensor_software': {
            'columns': ['invsensor_software'],
            'short': u'Software',
            'sorter': 'invsensor_software',
            'title': u'Sensor: Software'
        },
        'invstack_description': {
            'columns': ['invstack_description'],
            'short': u'Description',
            'sorter': 'invstack_description',
            'title': u'Stack: Description'
        },
        'invstack_index': {
            'columns': ['invstack_index'],
            'short': u'Index',
            'sorter': 'invstack_index',
            'title': u'Stack: Index'
        },
        'invstack_location': {
            'columns': ['invstack_location'],
            'short': u'Location',
            'sorter': 'invstack_location',
            'title': u'Stack: Location'
        },
        'invstack_manufacturer': {
            'columns': ['invstack_manufacturer'],
            'short': u'Manufacturer',
            'sorter': 'invstack_manufacturer',
            'title': u'Stack: Manufacturer'
        },
        'invstack_model': {
            'columns': ['invstack_model'],
            'short': u'Model Name',
            'sorter': 'invstack_model',
            'title': u'Stack: Model Name'
        },
        'invstack_name': {
            'columns': ['invstack_name'],
            'short': u'Name',
            'sorter': 'invstack_name',
            'title': u'Stack: Name'
        },
        'invstack_serial': {
            'columns': ['invstack_serial'],
            'short': u'Serial Number',
            'sorter': 'invstack_serial',
            'title': u'Stack: Serial Number'
        },
        'invstack_software': {
            'columns': ['invstack_software'],
            'short': u'Software',
            'sorter': 'invstack_software',
            'title': u'Stack: Software'
        },
        'invswpac_arch': {
            'columns': ['invswpac_arch'],
            'short': u'Architecture',
            'sorter': 'invswpac_arch',
            'title': u'Software package: Architecture'
        },
        'invswpac_install_date': {
            'columns': ['invswpac_install_date'],
            'short': u'Install Date',
            'sorter': 'invswpac_install_date',
            'title': u'Software package: Install Date'
        },
        'invswpac_name': {
            'columns': ['invswpac_name'],
            'short': u'Name',
            'sorter': 'invswpac_name',
            'title': u'Software package: Name'
        },
        'invswpac_package_type': {
            'columns': ['invswpac_package_type'],
            'short': u'Type',
            'sorter': 'invswpac_package_type',
            'title': u'Software package: Type'
        },
        'invswpac_package_version': {
            'columns': ['invswpac_package_version'],
            'short': u'Package Version',
            'sorter': 'invswpac_package_version',
            'title': u'Software package: Package Version'
        },
        'invswpac_path': {
            'columns': ['invswpac_path'],
            'short': u'Path',
            'sorter': 'invswpac_path',
            'title': u'Software package: Path'
        },
        'invswpac_size': {
            'columns': ['invswpac_size'],
            'short': u'Size',
            'sorter': 'invswpac_size',
            'title': u'Software package: Size'
        },
        'invswpac_summary': {
            'columns': ['invswpac_summary'],
            'short': u'Description',
            'sorter': 'invswpac_summary',
            'title': u'Software package: Description'
        },
        'invswpac_vendor': {
            'columns': ['invswpac_vendor'],
            'short': u'Publisher',
            'sorter': 'invswpac_vendor',
            'title': u'Software package: Publisher'
        },
        'invswpac_version': {
            'columns': ['invswpac_version'],
            'short': u'Version',
            'sorter': 'invswpac_version',
            'title': u'Software package: Version'
        },
        'invunknown_description': {
            'columns': ['invunknown_description'],
            'short': u'Description',
            'sorter': 'invunknown_description',
            'title': u'Unknown entity: Description'
        },
        'invunknown_index': {
            'columns': ['invunknown_index'],
            'short': u'Index',
            'sorter': 'invunknown_index',
            'title': u'Unknown entity: Index'
        },
        'invunknown_location': {
            'columns': ['invunknown_location'],
            'short': u'Location',
            'sorter': 'invunknown_location',
            'title': u'Unknown entity: Location'
        },
        'invunknown_manufacturer': {
            'columns': ['invunknown_manufacturer'],
            'short': u'Manufacturer',
            'sorter': 'invunknown_manufacturer',
            'title': u'Unknown entity: Manufacturer'
        },
        'invunknown_model': {
            'columns': ['invunknown_model'],
            'short': u'Model Name',
            'sorter': 'invunknown_model',
            'title': u'Unknown entity: Model Name'
        },
        'invunknown_name': {
            'columns': ['invunknown_name'],
            'short': u'Name',
            'sorter': 'invunknown_name',
            'title': u'Unknown entity: Name'
        },
        'invunknown_serial': {
            'columns': ['invunknown_serial'],
            'short': u'Serial Number',
            'sorter': 'invunknown_serial',
            'title': u'Unknown entity: Serial Number'
        },
        'invunknown_software': {
            'columns': ['invunknown_software'],
            'short': u'Software',
            'sorter': 'invunknown_software',
            'title': u'Unknown entity: Software'
        },
        'log_attempt': {
            'columns': ['log_attempt'],
            'short': u'Att.',
            'title': u'Log: number of check attempt'
        },
        'log_command': {
            'columns': ['log_command_name'],
            'short': u'Command',
            'title': u'Log: command/plugin'
        },
        'log_comment': {
            'columns': ['log_options'],
            'short': u'Comment',
            'title': u'Log: comment'
        },
        'log_contact_name': {
            'columns': ['log_contact_name'],
            'short': u'Contact',
            'title': u'Log: contact name'
        },
        'log_date': {
            'columns': ['log_time'],
            'short': u'Date',
            'title': u'Log: day of entry'
        },
        'log_icon': {
            'columns': ['log_type', 'log_state', 'log_state_type', 'log_command_name'],
            'short': '',
            'title': u'Log: event icon'
        },
        'log_lineno': {
            'columns': ['log_lineno'],
            'short': u'Line',
            'title': u'Log: line number in log file'
        },
        'log_message': {
            'columns': ['log_message'],
            'short': u'Message',
            'title': u'Log: complete message'
        },
        'log_options': {
            'columns': ['log_options'],
            'short': u'Info',
            'title': u'Log: informational part of message'
        },
        'log_plugin_output': {
            'columns': [
                'log_plugin_output', 'log_type', 'log_state_type', 'log_comment', 'custom_variables'
            ],
            'short': u'Output',
            'title': u'Log: Output'
        },
        'log_state': {
            'columns': ['log_state', 'log_state_type', 'log_service_description', 'log_type'],
            'short': u'State',
            'title': u'Log: state of host/service at log time'
        },
        'log_state_type': {
            'columns': ['log_state_type'],
            'short': u'Type',
            'title': u'Log: type of state (hard/soft/stopped/started)'
        },
        'log_time': {
            'columns': ['log_time'],
            'options': ['ts_format', 'ts_date'],
            'short': u'Time',
            'title': u'Log: entry time'
        },
        'log_type': {
            'columns': ['log_type'],
            'short': u'Event',
            'title': u'Log: event'
        },
        'log_what': {
            'columns': ['log_type'],
            'short': u'Host/Service',
            'title': u'Log: host or service'
        },
        'num_problems': {
            'columns': ['host_num_services', 'host_num_services_ok', 'host_num_services_pending'],
            'short': u'Pro.',
            'title': u'Number of problems'
        },
        'num_services': {
            'columns': ['host_num_services'],
            'short': '',
            'title': u'Number of services'
        },
        'num_services_crit': {
            'columns': ['host_num_services_crit'],
            'short': u'Cr',
            'title': u'Number of services in state CRIT'
        },
        'num_services_ok': {
            'columns': ['host_num_services_ok'],
            'short': u'OK',
            'title': u'Number of services in state OK'
        },
        'num_services_pending': {
            'columns': ['host_num_services_pending'],
            'short': u'Pd',
            'title': u'Number of services in state PENDING'
        },
        'num_services_unknown': {
            'columns': ['host_num_services_unknown'],
            'short': u'Un',
            'title': u'Number of services in state UNKNOWN'
        },
        'num_services_warn': {
            'columns': ['host_num_services_warn'],
            'short': u'Wa',
            'title': u'Number of services in state WARN'
        },
        'perfometer': {
            'columns': [
                'service_staleness', 'service_perf_data', 'service_state', 'service_check_command',
                'service_pnpgraph_present', 'service_plugin_output'
            ],
            'printable': 'perfometer',
            'short': u'Perf-O-Meter',
            'title': u'Service Perf-O-Meter'
        },
        'service_description': {
            'columns': ['service_description'],
            'short': u'Service',
            'sorter': 'svcdescr',
            'title': u'Service description'
        },
        'service_discovery_check': {
            'columns': ['discovery_state', 'discovery_check', 'discovery_service'],
            'short': u'Check type',
            'title': u'Service discovery: Check type'
        },
        'service_discovery_service': {
            'columns': ['discovery_state', 'discovery_check', 'discovery_service'],
            'short': u'Service description',
            'title': u'Service discovery: Service description'
        },
        'service_discovery_state': {
            'columns': ['discovery_state'],
            'short': u'State',
            'title': u'Service discovery: State'
        },
        'service_display_name': {
            'columns': ['service_display_name'],
            'short': u'Display name',
            'sorter': 'svcdispname',
            'title': u'Service alternative display name'
        },
        'service_graphs': {
            'columns': [
                'host_name', 'service_description', 'service_perf_data', 'service_metrics',
                'service_check_command'
            ],
            'options': ['pnp_timerange', 'graph_render_options'],
            'printable': 'time_graph',
            'title': u'Service Graphs with Timerange Previews'
        },
        'service_icons': {
            'columns': {
                'host_scheduled_downtime_depth',
                'service_check_command',
                'host_downtimes_with_extra_info',
                'site',
                'service_cached_at',
                'service_notifications_enabled',
                'service_downtimes_with_extra_info',
                'host_check_type',
                'service_active_passive_checks',
                'service_in_passive_check_period',
                'service_comments_with_extra_info',
                'service_host_name',
                'service_cache_interval',
                'service_action_url_expanded',
                'service_custom_variable_names',
                'service_perf_data',
                'service_in_service_period',
                'host_check_command',
                'host_filename',
                'service_scheduled_downtime_depth',
                'host_custom_variable_names',
                'service_icon_image',
                'service_notes_url_expanded',
                'service_modified_attributes_list',
                'service_custom_variable_values',
                'service_acknowledged',
                'service_plugin_output',
                'service_staleness',
                'service_description',
                'host_address',
                'service_in_notification_period',
                'service_service_description',
                'service_active_checks_enabled',
                'service_check_type',
                'service_pnpgraph_present',
                'service_in_check_period',
                'host_custom_variable_values',
                'host_name',
                'service_is_flapping',
                'service_state',
            },
            'printable': False,
            'short': u'Icons',
            'title': u'Service icons'
        },
        'service_nagios_link': {
            'columns': ['site', 'host_name', 'service_description'],
            'short': '',
            'title': u'Icon with link to service in Nagios GUI'
        },
        'service_state': {
            'columns': ['service_has_been_checked', 'service_state'],
            'short': u'State',
            'sorter': 'svcstate',
            'title': u'Service state'
        },
        'sg_alias': {
            'columns': ['servicegroup_alias'],
            'short': u'Alias',
            'title': u'Servicegroup alias'
        },
        'sg_name': {
            'columns': ['servicegroup_name'],
            'short': u'Name',
            'title': u'Servicegroup name'
        },
        'sg_num_services': {
            'columns': ['servicegroup_num_services'],
            'short': '',
            'title': u'Number of services (Service Group)'
        },
        'sg_num_services_crit': {
            'columns': ['servicegroup_num_services_crit'],
            'short': u'C',
            'title': u'Number of services in state CRIT (Service Group)'
        },
        'sg_num_services_ok': {
            'columns': ['servicegroup_num_services_ok'],
            'short': u'O',
            'title': u'Number of services in state OK (Service Group)'
        },
        'sg_num_services_pending': {
            'columns': ['servicegroup_num_services_pending'],
            'short': u'P',
            'title': u'Number of services in state PENDING (Service Group)'
        },
        'sg_num_services_unknown': {
            'columns': ['servicegroup_num_services_unknown'],
            'short': u'U',
            'title': u'Number of services in state UNKNOWN (Service Group)'
        },
        'sg_num_services_warn': {
            'columns': ['servicegroup_num_services_warn'],
            'short': u'W',
            'title': u'Number of services in state WARN (Service Group)'
        },
        'sg_services': {
            'columns': ['servicegroup_members_with_state'],
            'short': u'Services',
            'title': u'Services colored according to state (Service Group)'
        },
        'site_icon': {
            'columns': ['site'],
            'short': '',
            'sorter': 'site',
            'title': u'Site icon'
        },
        'sitealias': {
            'columns': ['site'],
            'title': u'Site alias'
        },
        'sitename_plain': {
            'columns': ['site'],
            'short': u'Site',
            'sorter': 'site',
            'title': u'Site ID'
        },
        'sla_fixed': {
            'columns': [
                'host_name', 'host_perf_data', 'host_metrics', 'host_check_command',
                'service_custom_variables'
            ],
            'printable': 'sla_printer',
            'short': ("func", None),
            'title': ("func", None)
        },
        'sla_specific': {
            'columns': [
                'host_name', 'host_perf_data', 'host_metrics', 'host_check_command',
                'service_custom_variables'
            ],
            'printable': 'sla_printer',
            'short': ("func", None),
            'title': ("func", None)
        },
        'svc_acknowledged': {
            'columns': ['service_acknowledged'],
            'short': u'Ack',
            'title': u'Service problem acknowledged'
        },
        'svc_attempt': {
            'columns': ['service_current_attempt', 'service_max_check_attempts'],
            'short': u'Att.',
            'title': u'Current check attempt'
        },
        'svc_check_age': {
            'columns': ['service_has_been_checked', 'service_last_check', 'service_cached_at'],
            'options': ['ts_format', 'ts_date'],
            'short': u'Checked',
            'title': u'The time since the last check of the service'
        },
        'svc_check_cache_info': {
            'columns': ['service_last_check', 'service_cached_at', 'service_cache_interval'],
            'options': ['ts_format', 'ts_date'],
            'short': u'Cached',
            'title': u'Cached agent data'
        },
        'svc_check_command': {
            'columns': ['service_check_command'],
            'short': u'Check command',
            'title': u'Service check command'
        },
        'svc_check_command_expanded': {
            'columns': ['service_check_command_expanded'],
            'short': u'Check command expanded',
            'title': u'Service check command expanded'
        },
        'svc_check_duration': {
            'columns': ['service_execution_time'],
            'short': u'Duration',
            'title': u'Service check duration'
        },
        'svc_check_interval': {
            'columns': ['service_check_interval', 'service_retry_interval'],
            'short': u'Interval',
            'title': u'Service normal/retry check interval'
        },
        'svc_check_latency': {
            'columns': ['service_latency'],
            'short': u'Latency',
            'title': u'Service check latency'
        },
        'svc_check_period': {
            'columns': ['service_check_period'],
            'short': u'check.',
            'title': u'Service check period'
        },
        'svc_check_type': {
            'columns': ['service_check_type'],
            'short': u'Type',
            'title': u'Service check type'
        },
        'svc_comments': {
            'columns': ['service_comments_with_info'],
            'short': u'Comments',
            'title': u'Service Comments'
        },
        'svc_contact_groups': {
            'columns': ['service_contact_groups'],
            'short': u'Contact groups',
            'title': u'Service contact groups'
        },
        'svc_contacts': {
            'columns': ['service_contacts'],
            'short': u'Contacts',
            'title': u'Service contacts'
        },
        'svc_custom_notes': {
            'columns': [
                'host_name', 'host_address', 'service_description', 'service_plugin_output'
            ],
            'short': u'Notes',
            'title': u'Custom services notes'
        },
        'svc_custom_vars': {
            'columns': ['service_custom_variables'],
            'title': u'Service custom variables'
        },
        'svc_flapping': {
            'columns': ['service_is_flapping'],
            'short': u'Flap',
            'title': u'Service is flapping'
        },
        'svc_group_memberlist': {
            'columns': ['service_groups'],
            'short': u'Groups',
            'title': u'Service groups the service is member of'
        },
        'svc_in_downtime': {
            'columns': ['service_scheduled_downtime_depth'],
            'short': u'Dt.',
            'title': u'Currently in downtime'
        },
        'svc_in_notifper': {
            'columns': ['service_in_notification_period'],
            'short': u'in notif. p.',
            'title': u'In notification period'
        },
        'svc_is_active': {
            'columns': ['service_active_checks_enabled'],
            'short': u'Active',
            'title': u'Service is active'
        },
        'svc_is_stale': {
            'columns': ['service_staleness'],
            'short': u'Stale',
            'sorter': 'svc_staleness',
            'title': u'Service is stale'
        },
        'svc_last_notification': {
            'columns': ['service_last_notification'],
            'options': ['ts_format', 'ts_date'],
            'short': u'last notification',
            'title': u'The time of the last service notification'
        },
        'svc_last_time_ok': {
            'columns': ['service_last_time_ok', 'service_has_been_checked'],
            'short': u'Last OK',
            'title': u'The last time the service was OK'
        },
        'svc_long_plugin_output': {
            'columns': ['service_long_plugin_output', 'service_custom_variables'],
            'short': u'Details',
            'title': u'Details',
        },
        'svc_metrics': {
            'columns': ['service_check_command', 'service_perf_data'],
            'printable': False,
            'short': u'Metrics',
            'title': u'Service Metrics'
        },
        'svc_next_check': {
            'columns': ['service_next_check'],
            'short': u'Next check',
            'title': u'The time of the next scheduled service check'
        },
        'svc_next_notification': {
            'columns': ['service_next_notification'],
            'short': u'Next notification',
            'title': u'The time of the next service notification'
        },
        'svc_normal_interval': {
            'columns': ['service_check_interval'],
            'short': u'Check int.',
            'title': u'Service normal check interval'
        },
        'svc_notification_number': {
            'columns': ['service_current_notification_number'],
            'short': u'N#',
            'title': u'Service notification number'
        },
        'svc_notification_postponement_reason': {
            'columns': ['service_notification_postponement_reason'],
            'short': u'Notif. postponed',
            'title': u'Notification postponement reason'
        },
        'svc_notifications_enabled': {
            'columns': ['service_notifications_enabled'],
            'short': u'Notif.',
            'title': u'Service notifications enabled'
        },
        'svc_notifper': {
            'columns': ['service_notification_period'],
            'short': u'notif.',
            'title': u'Service notification period'
        },
        'svc_perf_data': {
            'columns': ['service_perf_data'],
            'short': u'Perfdata',
            'title': u'Service performance data (source code)'
        },
        'svc_perf_val01': {
            'columns': ['service_perf_data'],
            'short': u'Val. 1',
            'title': u'Service performance data - value number  1'
        },
        'svc_perf_val02': {
            'columns': ['service_perf_data'],
            'short': u'Val. 2',
            'title': u'Service performance data - value number  2'
        },
        'svc_perf_val03': {
            'columns': ['service_perf_data'],
            'short': u'Val. 3',
            'title': u'Service performance data - value number  3'
        },
        'svc_perf_val04': {
            'columns': ['service_perf_data'],
            'short': u'Val. 4',
            'title': u'Service performance data - value number  4'
        },
        'svc_perf_val05': {
            'columns': ['service_perf_data'],
            'short': u'Val. 5',
            'title': u'Service performance data - value number  5'
        },
        'svc_perf_val06': {
            'columns': ['service_perf_data'],
            'short': u'Val. 6',
            'title': u'Service performance data - value number  6'
        },
        'svc_perf_val07': {
            'columns': ['service_perf_data'],
            'short': u'Val. 7',
            'title': u'Service performance data - value number  7'
        },
        'svc_perf_val08': {
            'columns': ['service_perf_data'],
            'short': u'Val. 8',
            'title': u'Service performance data - value number  8'
        },
        'svc_perf_val09': {
            'columns': ['service_perf_data'],
            'short': u'Val. 9',
            'title': u'Service performance data - value number  9'
        },
        'svc_perf_val10': {
            'columns': ['service_perf_data'],
            'short': u'Val. 10',
            'title': u'Service performance data - value number 10'
        },
        'svc_plugin_output': {
            'columns': ['service_plugin_output', 'service_custom_variables'],
            'short': u'Summary',
            'sorter': 'svcoutput',
            'title': u'Summary'
        },
        'svc_pnpgraph': {
            'columns': [
                'host_name', 'service_description', 'service_perf_data', 'service_metrics',
                'service_check_command'
            ],
            'options': ['pnp_timerange'],
            'printable': 'time_graph',
            'title': u'Service Graphs'
        },
        'svc_retry_interval': {
            'columns': ['service_retry_interval'],
            'short': u'Retry',
            'title': u'Service retry check interval'
        },
        'svc_servicelevel': {
            'columns': ['service_custom_variable_names', 'service_custom_variable_values'],
            'short': u'Service Level',
            'sorter': 'servicelevel',
            'title': u'Service service level'
        },
        'svc_staleness': {
            'columns': ['service_staleness'],
            'short': u'Staleness',
            'title': u'Service staleness value'
        },
        'svc_state_age': {
            'columns': ['service_has_been_checked', 'service_last_state_change'],
            'options': ['ts_format', 'ts_date'],
            'short': u'Age',
            'sorter': 'stateage',
            'title': u'The age of the current service state'
        },
        'wato_folder_abs': {
            'columns': ['host_filename'],
            'short': u'WATO folder',
            'sorter': 'wato_folder_abs',
            'title': u'WATO folder - complete path'
        },
        'wato_folder_plain': {
            'columns': ['host_filename'],
            'short': u'WATO folder',
            'sorter': 'wato_folder_plain',
            'title': u'WATO folder - just folder name'
        },
        'wato_folder_rel': {
            'columns': ['host_filename'],
            'short': u'WATO folder',
            'sorter': 'wato_folder_rel',
            'title': u'WATO folder - relative path'
        },
        'inv': {
            'columns': ['host_inventory', 'host_structured_status'],
            'load_inv': True,
            'options': ['show_internal_tree_paths'],
            'short': u'Inventory',
            'sorter': 'inv',
            'title': u'Inventory Tree'
        },
        'inv_hardware': {
            'columns': ['host_inventory', 'host_structured_status'],
            'load_inv': True,
            'options': ['show_internal_tree_paths'],
            'short': u'Hardware',
            'sorter': 'inv_hardware',
            'title': u'Inventory: Inventory \u27a4 Hardware'
        },
        'inv_hardware_chassis': {
            'columns': ['host_inventory', 'host_structured_status'],
            'load_inv': True,
            'options': ['show_internal_tree_paths'],
            'short': u'Chassis',
            'sorter': 'inv_hardware_chassis',
            'title': u'Inventory: Hardware \u27a4 Chassis'
        },
        'inv_hardware_components': {
            'columns': ['host_inventory', 'host_structured_status'],
            'load_inv': True,
            'options': ['show_internal_tree_paths'],
            'short': u'Physical Components',
            'sorter': 'inv_hardware_components',
            'title': u'Inventory: Hardware \u27a4 Physical Components'
        },
        'inv_hardware_components_backplanes': {
            'columns': ['host_inventory', 'host_structured_status'],
            'load_inv': True,
            'options': ['show_internal_tree_paths'],
            'short': u'Backplanes',
            'sorter': 'inv_hardware_components_backplanes',
            'title': u'Inventory: Physical Components \u27a4 Backplanes'
        },
        'inv_hardware_components_chassis': {
            'columns': ['host_inventory', 'host_structured_status'],
            'load_inv': True,
            'options': ['show_internal_tree_paths'],
            'short': u'Chassis',
            'sorter': 'inv_hardware_components_chassis',
            'title': u'Inventory: Physical Components \u27a4 Chassis'
        },
        'inv_hardware_components_containers': {
            'columns': ['host_inventory', 'host_structured_status'],
            'load_inv': True,
            'options': ['show_internal_tree_paths'],
            'short': u'Containers',
            'sorter': 'inv_hardware_components_containers',
            'title': u'Inventory: Physical Components \u27a4 Containers'
        },
        'inv_hardware_components_fans': {
            'columns': ['host_inventory', 'host_structured_status'],
            'load_inv': True,
            'options': ['show_internal_tree_paths'],
            'short': u'Fans',
            'sorter': 'inv_hardware_components_fans',
            'title': u'Inventory: Physical Components \u27a4 Fans'
        },
        'inv_hardware_components_modules': {
            'columns': ['host_inventory', 'host_structured_status'],
            'load_inv': True,
            'options': ['show_internal_tree_paths'],
            'short': u'Modules',
            'sorter': 'inv_hardware_components_modules',
            'title': u'Inventory: Physical Components \u27a4 Modules'
        },
        'inv_hardware_components_others': {
            'columns': ['host_inventory', 'host_structured_status'],
            'load_inv': True,
            'options': ['show_internal_tree_paths'],
            'short': u'Other entities',
            'sorter': 'inv_hardware_components_others',
            'title': u'Inventory: Physical Components \u27a4 Other entities'
        },
        'inv_hardware_components_psus': {
            'columns': ['host_inventory', 'host_structured_status'],
            'load_inv': True,
            'options': ['show_internal_tree_paths'],
            'short': u'Power Supplies',
            'sorter': 'inv_hardware_components_psus',
            'title': u'Inventory: Physical Components \u27a4 Power Supplies'
        },
        'inv_hardware_components_sensors': {
            'columns': ['host_inventory', 'host_structured_status'],
            'load_inv': True,
            'options': ['show_internal_tree_paths'],
            'short': u'Sensors',
            'sorter': 'inv_hardware_components_sensors',
            'title': u'Inventory: Physical Components \u27a4 Sensors'
        },
        'inv_hardware_components_stacks': {
            'columns': ['host_inventory', 'host_structured_status'],
            'load_inv': True,
            'options': ['show_internal_tree_paths'],
            'short': u'Stacks',
            'sorter': 'inv_hardware_components_stacks',
            'title': u'Inventory: Physical Components \u27a4 Stacks'
        },
        'inv_hardware_components_unknowns': {
            'columns': ['host_inventory', 'host_structured_status'],
            'load_inv': True,
            'options': ['show_internal_tree_paths'],
            'short': u'Unknown entities',
            'sorter': 'inv_hardware_components_unknowns',
            'title': u'Inventory: Physical Components \u27a4 Unknown entities'
        },
        'inv_hardware_cpu': {
            'columns': ['host_inventory', 'host_structured_status'],
            'load_inv': True,
            'options': ['show_internal_tree_paths'],
            'short': u'Processor',
            'sorter': 'inv_hardware_cpu',
            'title': u'Inventory: Hardware \u27a4 Processor'
        },
        'inv_hardware_cpu_arch': {
            'columns': ['host_inventory', 'host_structured_status'],
            'load_inv': True,
            'options': ['show_internal_tree_paths'],
            'short': u'CPU Arch',
            'sorter': 'inv_hardware_cpu_arch',
            'title': u'Inventory: Processor \u27a4 CPU Architecture'
        },
        'inv_hardware_cpu_bus_speed': {
            'columns': ['host_inventory', 'host_structured_status'],
            'load_inv': True,
            'options': ['show_internal_tree_paths'],
            'short': u'Bus Speed',
            'sorter': 'inv_hardware_cpu_bus_speed',
            'title': u'Inventory: Processor \u27a4 Bus Speed'
        },
        'inv_hardware_cpu_cache_size': {
            'columns': ['host_inventory', 'host_structured_status'],
            'load_inv': True,
            'options': ['show_internal_tree_paths'],
            'short': u'Cache Size',
            'sorter': 'inv_hardware_cpu_cache_size',
            'title': u'Inventory: Processor \u27a4 Cache Size'
        },
        'inv_hardware_cpu_cores': {
            'columns': ['host_inventory', 'host_structured_status'],
            'load_inv': True,
            'options': ['show_internal_tree_paths'],
            'short': u'Cores',
            'sorter': 'inv_hardware_cpu_cores',
            'title': u'Inventory: Processor \u27a4 Total Number of Cores'
        },
        'inv_hardware_cpu_cores_per_cpu': {
            'columns': ['host_inventory', 'host_structured_status'],
            'load_inv': True,
            'options': ['show_internal_tree_paths'],
            'short': u'Cores per CPU',
            'sorter': 'inv_hardware_cpu_cores_per_cpu',
            'title': u'Inventory: Processor \u27a4 Cores per CPU'
        },
        'inv_hardware_cpu_cpus': {
            'columns': ['host_inventory', 'host_structured_status'],
            'load_inv': True,
            'options': ['show_internal_tree_paths'],
            'short': u'CPUs',
            'sorter': 'inv_hardware_cpu_cpus',
            'title': u'Inventory: Processor \u27a4 Number of physical CPUs'
        },
        'inv_hardware_cpu_entitlement': {
            'columns': ['host_inventory', 'host_structured_status'],
            'load_inv': True,
            'options': ['show_internal_tree_paths'],
            'short': u'CPU Entitlement',
            'sorter': 'inv_hardware_cpu_entitlement',
            'title': u'Inventory: Processor \u27a4 CPU Entitlement'
        },
        'inv_hardware_cpu_logical_cpus': {
            'columns': ['host_inventory', 'host_structured_status'],
            'load_inv': True,
            'options': ['show_internal_tree_paths'],
            'short': u'Logical CPUs',
            'sorter': 'inv_hardware_cpu_logical_cpus',
            'title': u'Inventory: Processor \u27a4 Number of logical CPUs'
        },
        'inv_hardware_cpu_max_speed': {
            'columns': ['host_inventory', 'host_structured_status'],
            'load_inv': True,
            'options': ['show_internal_tree_paths'],
            'short': u'Maximum Speed',
            'sorter': 'inv_hardware_cpu_max_speed',
            'title': u'Inventory: Processor \u27a4 Maximum Speed'
        },
        'inv_hardware_cpu_model': {
            'columns': ['host_inventory', 'host_structured_status'],
            'load_inv': True,
            'options': ['show_internal_tree_paths'],
            'short': u'CPU Model',
            'sorter': 'inv_hardware_cpu_model',
            'title': u'Inventory: Processor \u27a4 Model'
        },
        'inv_hardware_cpu_sharing_mode': {
            'columns': ['host_inventory', 'host_structured_status'],
            'load_inv': True,
            'options': ['show_internal_tree_paths'],
            'short': u'CPU sharing mode',
            'sorter': 'inv_hardware_cpu_sharing_mode',
            'title': u'Inventory: Processor \u27a4 CPU sharing mode'
        },
        'inv_hardware_cpu_smt_threads': {
            'columns': ['host_inventory', 'host_structured_status'],
            'load_inv': True,
            'options': ['show_internal_tree_paths'],
            'short': u'Simultaneous multithreading',
            'sorter': 'inv_hardware_cpu_smt_threads',
            'title': u'Inventory: Processor \u27a4 Simultaneous multithreading'
        },
        'inv_hardware_cpu_threads': {
            'columns': ['host_inventory', 'host_structured_status'],
            'load_inv': True,
            'options': ['show_internal_tree_paths'],
            'short': u'Total Number of Hyperthreads',
            'sorter': 'inv_hardware_cpu_threads',
            'title': u'Inventory: Processor \u27a4 Total Number of Hyperthreads'
        },
        'inv_hardware_cpu_threads_per_cpu': {
            'columns': ['host_inventory', 'host_structured_status'],
            'load_inv': True,
            'options': ['show_internal_tree_paths'],
            'short': u'Hyperthreads per CPU',
            'sorter': 'inv_hardware_cpu_threads_per_cpu',
            'title': u'Inventory: Processor \u27a4 Hyperthreads per CPU'
        },
        'inv_hardware_cpu_voltage': {
            'columns': ['host_inventory', 'host_structured_status'],
            'load_inv': True,
            'options': ['show_internal_tree_paths'],
            'short': u'Voltage',
            'sorter': 'inv_hardware_cpu_voltage',
            'title': u'Inventory: Processor \u27a4 Voltage'
        },
        'inv_hardware_memory': {
            'columns': ['host_inventory', 'host_structured_status'],
            'load_inv': True,
            'options': ['show_internal_tree_paths'],
            'short': u'Memory (RAM)',
            'sorter': 'inv_hardware_memory',
            'title': u'Inventory: Hardware \u27a4 Memory (RAM)'
        },
        'inv_hardware_memory_arrays': {
            'columns': ['host_inventory', 'host_structured_status'],
            'load_inv': True,
            'options': ['show_internal_tree_paths'],
            'short': u'Arrays (Controllers)',
            'sorter': 'inv_hardware_memory_arrays',
            'title': u'Inventory: Memory (RAM) \u27a4 Arrays (Controllers)'
        },
        'inv_hardware_memory_total_ram_usable': {
            'columns': ['host_inventory', 'host_structured_status'],
            'load_inv': True,
            'options': ['show_internal_tree_paths'],
            'short': u'Total usable RAM',
            'sorter': 'inv_hardware_memory_total_ram_usable',
            'title': u'Inventory: Memory (RAM) \u27a4 Total usable RAM'
        },
        'inv_hardware_memory_total_swap': {
            'columns': ['host_inventory', 'host_structured_status'],
            'load_inv': True,
            'options': ['show_internal_tree_paths'],
            'short': u'Total swap space',
            'sorter': 'inv_hardware_memory_total_swap',
            'title': u'Inventory: Memory (RAM) \u27a4 Total swap space'
        },
        'inv_hardware_memory_total_vmalloc': {
            'columns': ['host_inventory', 'host_structured_status'],
            'load_inv': True,
            'options': ['show_internal_tree_paths'],
            'short': u'Virtual addresses for mapping',
            'sorter': 'inv_hardware_memory_total_vmalloc',
            'title': u'Inventory: Memory (RAM) \u27a4 Virtual addresses for mapping'
        },
        'inv_hardware_nwadapter': {
            'columns': ['host_inventory', 'host_structured_status'],
            'load_inv': True,
            'options': ['show_internal_tree_paths'],
            'short': u'Network Adapters',
            'sorter': 'inv_hardware_nwadapter',
            'title': u'Inventory: Hardware \u27a4 Network Adapters'
        },
        'inv_hardware_storage': {
            'columns': ['host_inventory', 'host_structured_status'],
            'load_inv': True,
            'options': ['show_internal_tree_paths'],
            'short': u'Storage',
            'sorter': 'inv_hardware_storage',
            'title': u'Inventory: Hardware \u27a4 Storage'
        },
        'inv_hardware_storage_controller': {
            'columns': ['host_inventory', 'host_structured_status'],
            'load_inv': True,
            'options': ['show_internal_tree_paths'],
            'short': u'Controller',
            'sorter': 'inv_hardware_storage_controller',
            'title': u'Inventory: Storage \u27a4 Controller'
        },
        'inv_hardware_storage_controller_version': {
            'columns': ['host_inventory', 'host_structured_status'],
            'load_inv': True,
            'options': ['show_internal_tree_paths'],
            'short': u'Version',
            'sorter': 'inv_hardware_storage_controller_version',
            'title': u'Inventory: Controller \u27a4 Version'
        },
        'inv_hardware_storage_disks': {
            'columns': ['host_inventory', 'host_structured_status'],
            'load_inv': True,
            'options': ['show_internal_tree_paths'],
            'short': u'Block Devices',
            'sorter': 'inv_hardware_storage_disks',
            'title': u'Inventory: Storage \u27a4 Block Devices'
        },
        'inv_hardware_system': {
            'columns': ['host_inventory', 'host_structured_status'],
            'load_inv': True,
            'options': ['show_internal_tree_paths'],
            'short': u'System',
            'sorter': 'inv_hardware_system',
            'title': u'Inventory: Hardware \u27a4 System'
        },
        'inv_hardware_system_expresscode': {
            'columns': ['host_inventory', 'host_structured_status'],
            'load_inv': True,
            'options': ['show_internal_tree_paths'],
            'short': u'Express Servicecode',
            'sorter': 'inv_hardware_system_expresscode',
            'title': u'Inventory: System \u27a4 Express Servicecode'
        },
        'inv_hardware_system_manufacturer': {
            'columns': ['host_inventory', 'host_structured_status'],
            'load_inv': True,
            'options': ['show_internal_tree_paths'],
            'short': u'Manufacturer',
            'sorter': 'inv_hardware_system_manufacturer',
            'title': u'Inventory: System \u27a4 Manufacturer'
        },
        'inv_hardware_system_model': {
            'columns': ['host_inventory', 'host_structured_status'],
            'load_inv': True,
            'options': ['show_internal_tree_paths'],
            'short': u'Model Name',
            'sorter': 'inv_hardware_system_model',
            'title': u'Inventory: System \u27a4 Model Name'
        },
        'inv_hardware_system_model_name': {
            'columns': ['host_inventory', 'host_structured_status'],
            'load_inv': True,
            'options': ['show_internal_tree_paths'],
            'short': u"Model Name - LEGACY, don't use",
            'sorter': 'inv_hardware_system_model_name',
            'title': u"Inventory: System \u27a4 Model Name - LEGACY, don't use"
        },
        'inv_hardware_system_product': {
            'columns': ['host_inventory', 'host_structured_status'],
            'load_inv': True,
            'options': ['show_internal_tree_paths'],
            'short': u'Product',
            'sorter': 'inv_hardware_system_product',
            'title': u'Inventory: System \u27a4 Product'
        },
        'inv_hardware_system_serial': {
            'columns': ['host_inventory', 'host_structured_status'],
            'load_inv': True,
            'options': ['show_internal_tree_paths'],
            'short': u'Serial Number',
            'sorter': 'inv_hardware_system_serial',
            'title': u'Inventory: System \u27a4 Serial Number'
        },
        'inv_hardware_system_serial_number': {
            'columns': ['host_inventory', 'host_structured_status'],
            'load_inv': True,
            'options': ['show_internal_tree_paths'],
            'short': u"Serial Number - LEGACY, don't use",
            'sorter': 'inv_hardware_system_serial_number',
            'title': u"Inventory: System \u27a4 Serial Number - LEGACY, don't use"
        },
        'inv_hardware_video': {
            'columns': ['host_inventory', 'host_structured_status'],
            'load_inv': True,
            'options': ['show_internal_tree_paths'],
            'short': u'Graphic Cards',
            'sorter': 'inv_hardware_video',
            'title': u'Inventory: Hardware \u27a4 Graphic Cards'
        },
        'inv_networking': {
            'columns': ['host_inventory', 'host_structured_status'],
            'load_inv': True,
            'options': ['show_internal_tree_paths'],
            'short': u'Networking',
            'sorter': 'inv_networking',
            'title': u'Inventory: Inventory \u27a4 Networking'
        },
        'inv_networking_addresses': {
            'columns': ['host_inventory', 'host_structured_status'],
            'load_inv': True,
            'options': ['show_internal_tree_paths'],
            'short': u'IP Addresses',
            'sorter': 'inv_networking_addresses',
            'title': u'Inventory: Networking \u27a4 IP Addresses'
        },
        'inv_networking_available_ethernet_ports': {
            'columns': ['host_inventory', 'host_structured_status'],
            'load_inv': True,
            'options': ['show_internal_tree_paths'],
            'short': u'Ports available',
            'sorter': 'inv_networking_available_ethernet_ports',
            'title': u'Inventory: Networking \u27a4 Ports available'
        },
        'inv_networking_interfaces': {
            'columns': ['host_inventory', 'host_structured_status'],
            'load_inv': True,
            'options': ['show_internal_tree_paths'],
            'short': u'Interfaces',
            'sorter': 'inv_networking_interfaces',
            'title': u'Inventory: Networking \u27a4 Interfaces'
        },
        'inv_networking_routes': {
            'columns': ['host_inventory', 'host_structured_status'],
            'load_inv': True,
            'options': ['show_internal_tree_paths'],
            'short': u'Routes',
            'sorter': 'inv_networking_routes',
            'title': u'Inventory: Networking \u27a4 Routes'
        },
        'inv_networking_total_ethernet_ports': {
            'columns': ['host_inventory', 'host_structured_status'],
            'load_inv': True,
            'options': ['show_internal_tree_paths'],
            'short': u'Ports',
            'sorter': 'inv_networking_total_ethernet_ports',
            'title': u'Inventory: Networking \u27a4 Ports'
        },
        'inv_networking_total_interfaces': {
            'columns': ['host_inventory', 'host_structured_status'],
            'load_inv': True,
            'options': ['show_internal_tree_paths'],
            'short': u'Interfaces',
            'sorter': 'inv_networking_total_interfaces',
            'title': u'Inventory: Networking \u27a4 Interfaces'
        },
        'inv_networking_wlan': {
            'columns': ['host_inventory', 'host_structured_status'],
            'load_inv': True,
            'options': ['show_internal_tree_paths'],
            'short': u'WLAN',
            'sorter': 'inv_networking_wlan',
            'title': u'Inventory: Networking \u27a4 WLAN'
        },
        'inv_networking_wlan_controller': {
            'columns': ['host_inventory', 'host_structured_status'],
            'load_inv': True,
            'options': ['show_internal_tree_paths'],
            'short': u'Controller',
            'sorter': 'inv_networking_wlan_controller',
            'title': u'Inventory: WLAN \u27a4 Controller'
        },
        'inv_networking_wlan_controller_accesspoints': {
            'columns': ['host_inventory', 'host_structured_status'],
            'load_inv': True,
            'options': ['show_internal_tree_paths'],
            'short': u'Access Points',
            'sorter': 'inv_networking_wlan_controller_accesspoints',
            'title': u'Inventory: Controller \u27a4 Access Points'
        },
        'inv_software': {
            'columns': ['host_inventory', 'host_structured_status'],
            'load_inv': True,
            'options': ['show_internal_tree_paths'],
            'short': u'Software',
            'sorter': 'inv_software',
            'title': u'Inventory: Inventory \u27a4 Software'
        },
        'inv_software_applications': {
            'columns': ['host_inventory', 'host_structured_status'],
            'load_inv': True,
            'options': ['show_internal_tree_paths'],
            'short': u'Applications',
            'sorter': 'inv_software_applications',
            'title': u'Inventory: Software \u27a4 Applications'
        },
        'inv_software_applications_check_mk': {
            'columns': ['host_inventory', 'host_structured_status'],
            'load_inv': True,
            'options': ['show_internal_tree_paths'],
            'short': u'Check_MK',
            'sorter': 'inv_software_applications_check_mk',
            'title': u'Inventory: Applications \u27a4 Check_MK'
        },
        'inv_software_applications_check_mk_cluster_is_cluster': {
            'columns': ['host_inventory', 'host_structured_status'],
            'load_inv': True,
            'options': ['show_internal_tree_paths'],
            'short': u'Cluster',
            'sorter': 'inv_software_applications_check_mk_cluster_is_cluster',
            'title': u'Inventory: Cluster \u27a4 Cluster host'
        },
        'inv_software_applications_check_mk_cluster_nodes': {
            'columns': ['host_inventory', 'host_structured_status'],
            'load_inv': True,
            'options': ['show_internal_tree_paths'],
            'short': u'Nodes',
            'sorter': 'inv_software_applications_check_mk_cluster_nodes',
            'title': u'Inventory: Cluster \u27a4 Nodes'
        },
        'inv_software_applications_citrix': {
            'columns': ['host_inventory', 'host_structured_status'],
            'load_inv': True,
            'options': ['show_internal_tree_paths'],
            'short': u'Citrix',
            'sorter': 'inv_software_applications_citrix',
            'title': u'Inventory: Applications \u27a4 Citrix'
        },
        'inv_software_applications_citrix_controller': {
            'columns': ['host_inventory', 'host_structured_status'],
            'load_inv': True,
            'options': ['show_internal_tree_paths'],
            'short': u'Controller',
            'sorter': 'inv_software_applications_citrix_controller',
            'title': u'Inventory: Citrix \u27a4 Controller'
        },
        'inv_software_applications_citrix_controller_controller_version': {
            'columns': ['host_inventory', 'host_structured_status'],
            'load_inv': True,
            'options': ['show_internal_tree_paths'],
            'short': u'Controller Version',
            'sorter': 'inv_software_applications_citrix_controller_controller_version',
            'title': u'Inventory: Controller \u27a4 Controller Version'
        },
        'inv_software_applications_citrix_vm': {
            'columns': ['host_inventory', 'host_structured_status'],
            'load_inv': True,
            'options': ['show_internal_tree_paths'],
            'short': u'Virtual Machine',
            'sorter': 'inv_software_applications_citrix_vm',
            'title': u'Inventory: Citrix \u27a4 Virtual Machine'
        },
        'inv_software_applications_citrix_vm_agent_version': {
            'columns': ['host_inventory', 'host_structured_status'],
            'load_inv': True,
            'options': ['show_internal_tree_paths'],
            'short': u'Agent Version',
            'sorter': 'inv_software_applications_citrix_vm_agent_version',
            'title': u'Inventory: Virtual Machine \u27a4 Agent Version'
        },
        'inv_software_applications_citrix_vm_catalog': {
            'columns': ['host_inventory', 'host_structured_status'],
            'load_inv': True,
            'options': ['show_internal_tree_paths'],
            'short': u'Catalog',
            'sorter': 'inv_software_applications_citrix_vm_catalog',
            'title': u'Inventory: Virtual Machine \u27a4 Catalog'
        },
        'inv_software_applications_citrix_vm_desktop_group_name': {
            'columns': ['host_inventory', 'host_structured_status'],
            'load_inv': True,
            'options': ['show_internal_tree_paths'],
            'short': u'Desktop Group Name',
            'sorter': 'inv_software_applications_citrix_vm_desktop_group_name',
            'title': u'Inventory: Virtual Machine \u27a4 Desktop Group Name'
        },
        'inv_software_applications_docker': {
            'columns': ['host_inventory', 'host_structured_status'],
            'load_inv': True,
            'options': ['show_internal_tree_paths'],
            'short': 'Docker',
            'sorter': 'inv_software_applications_docker',
            'title': u'Inventory: Applications \u27a4 Docker'
        },
        'inv_software_applications_docker_container': {
            'columns': ['host_inventory', 'host_structured_status'],
            'load_inv': True,
            'options': ['show_internal_tree_paths'],
            'short': u'Container',
            'sorter': 'inv_software_applications_docker_container',
            'title': u'Inventory: Docker \u27a4 Container'
        },
        'inv_software_applications_docker_container_networks': {
            'columns': ['host_inventory', 'host_structured_status'],
            'load_inv': True,
            'options': ['show_internal_tree_paths'],
            'short': u'Networks',
            'sorter': 'inv_software_applications_docker_container_networks',
            'title': u'Inventory: Container \u27a4 Networks'
        },
        'inv_software_applications_docker_container_node_name': {
            'columns': ['host_inventory', 'host_structured_status'],
            'load_inv': True,
            'options': ['show_internal_tree_paths'],
            'short': u'Node name',
            'sorter': 'inv_software_applications_docker_container_node_name',
            'title': u'Inventory: Container \u27a4 Node name'
        },
        'inv_software_applications_docker_container_ports': {
            'columns': ['host_inventory', 'host_structured_status'],
            'load_inv': True,
            'options': ['show_internal_tree_paths'],
            'short': u'Ports',
            'sorter': 'inv_software_applications_docker_container_ports',
            'title': u'Inventory: Container \u27a4 Ports'
        },
        'inv_software_applications_docker_containers': {
            'columns': ['host_inventory', 'host_structured_status'],
            'load_inv': True,
            'options': ['show_internal_tree_paths'],
            'short': u'Containers',
            'sorter': 'inv_software_applications_docker_containers',
            'title': u'Inventory: Docker \u27a4 Containers'
        },
        'inv_software_applications_docker_images': {
            'columns': ['host_inventory', 'host_structured_status'],
            'load_inv': True,
            'options': ['show_internal_tree_paths'],
            'short': u'Images',
            'sorter': 'inv_software_applications_docker_images',
            'title': u'Inventory: Docker \u27a4 Images'
        },
        'inv_software_applications_docker_num_containers_paused': {
            'columns': ['host_inventory', 'host_structured_status'],
            'load_inv': True,
            'options': ['show_internal_tree_paths'],
            'short': u'# Containers paused',
            'sorter': 'inv_software_applications_docker_num_containers_paused',
            'title': u'Inventory: Docker \u27a4 # Containers paused'
        },
        'inv_software_applications_docker_num_containers_running': {
            'columns': ['host_inventory', 'host_structured_status'],
            'load_inv': True,
            'options': ['show_internal_tree_paths'],
            'short': u'# Containers running',
            'sorter': 'inv_software_applications_docker_num_containers_running',
            'title': u'Inventory: Docker \u27a4 # Containers running'
        },
        'inv_software_applications_docker_num_containers_stopped': {
            'columns': ['host_inventory', 'host_structured_status'],
            'load_inv': True,
            'options': ['show_internal_tree_paths'],
            'short': u'# Containers stopped',
            'sorter': 'inv_software_applications_docker_num_containers_stopped',
            'title': u'Inventory: Docker \u27a4 # Containers stopped'
        },
        'inv_software_applications_docker_num_containers_total': {
            'columns': ['host_inventory', 'host_structured_status'],
            'load_inv': True,
            'options': ['show_internal_tree_paths'],
            'short': u'# Containers',
            'sorter': 'inv_software_applications_docker_num_containers_total',
            'title': u'Inventory: Docker \u27a4 # Containers'
        },
        'inv_software_applications_docker_num_images': {
            'columns': ['host_inventory', 'host_structured_status'],
            'load_inv': True,
            'options': ['show_internal_tree_paths'],
            'short': u'# Images',
            'sorter': 'inv_software_applications_docker_num_images',
            'title': u'Inventory: Docker \u27a4 # Images'
        },
        'inv_software_applications_kubernetes_nodes': {
            'columns': ['host_inventory', 'host_structured_status'],
            'load_inv': True,
            'options': ['show_internal_tree_paths'],
            'short': u'Nodes',
            'sorter': 'inv_software_applications_kubernetes_nodes',
            'title': u'Inventory: Kubernetes \u27a4 Nodes',
        },
        'inv_software_applications_kubernetes_roles': {
            'columns': ['host_inventory', 'host_structured_status'],
            'load_inv': True,
            'options': ['show_internal_tree_paths'],
            'short': u'Roles',
            'sorter': 'inv_software_applications_kubernetes_roles',
            'title': u'Inventory: Kubernetes \u27a4 Roles',
        },
        'inv_software_applications_mssql': {
            'columns': ['host_inventory', 'host_structured_status'],
            'load_inv': True,
            'options': ['show_internal_tree_paths'],
            'short': u'MSSQL',
            'sorter': 'inv_software_applications_mssql',
            'title': u'Inventory: Applications \u27a4 MSSQL'
        },
        'inv_software_applications_mssql_instances': {
            'columns': ['host_inventory', 'host_structured_status'],
            'load_inv': True,
            'options': ['show_internal_tree_paths'],
            'short': u'Instances',
            'sorter': 'inv_software_applications_mssql_instances',
            'title': u'Inventory: MSSQL \u27a4 Instances'
        },
        'inv_software_applications_oracle': {
            'columns': ['host_inventory', 'host_structured_status'],
            'load_inv': True,
            'options': ['show_internal_tree_paths'],
            'short': u'Oracle DB',
            'sorter': 'inv_software_applications_oracle',
            'title': u'Inventory: Applications \u27a4 Oracle DB'
        },
        'inv_software_applications_oracle_dataguard_stats': {
            'columns': ['host_inventory', 'host_structured_status'],
            'load_inv': True,
            'options': ['show_internal_tree_paths'],
            'short': u'Dataguard statistics',
            'sorter': 'inv_software_applications_oracle_dataguard_stats',
            'title': u'Inventory: Oracle DB \u27a4 Dataguard statistics'
        },
        'inv_software_applications_oracle_instance': {
            'columns': ['host_inventory', 'host_structured_status'],
            'load_inv': True,
            'options': ['show_internal_tree_paths'],
            'short': u'Instances',
            'sorter': 'inv_software_applications_oracle_instance',
            'title': u'Inventory: Oracle DB \u27a4 Instances'
        },
        'inv_software_applications_oracle_recovery_area': {
            'columns': ['host_inventory', 'host_structured_status'],
            'load_inv': True,
            'options': ['show_internal_tree_paths'],
            'short': u'Recovery area',
            'sorter': 'inv_software_applications_oracle_recovery_area',
            'title': u'Inventory: Oracle DB \u27a4 Recovery area'
        },
        'inv_software_applications_oracle_sga': {
            'columns': ['host_inventory', 'host_structured_status'],
            'load_inv': True,
            'options': ['show_internal_tree_paths'],
            'short': u'SGA Info',
            'sorter': 'inv_software_applications_oracle_sga',
            'title': u'Inventory: Oracle DB \u27a4 SGA Info'
        },
        'inv_software_applications_oracle_tablespaces': {
            'columns': ['host_inventory', 'host_structured_status'],
            'load_inv': True,
            'options': ['show_internal_tree_paths'],
            'short': u'Tablespaces',
            'sorter': 'inv_software_applications_oracle_tablespaces',
            'title': u'Inventory: Oracle DB \u27a4 Tablespaces'
        },
        'inv_software_bios': {
            'columns': ['host_inventory', 'host_structured_status'],
            'load_inv': True,
            'options': ['show_internal_tree_paths'],
            'short': u'BIOS',
            'sorter': 'inv_software_bios',
            'title': u'Inventory: Software \u27a4 BIOS'
        },
        'inv_software_bios_date': {
            'columns': ['host_inventory', 'host_structured_status'],
            'load_inv': True,
            'options': ['show_internal_tree_paths'],
            'short': u'Date',
            'sorter': 'inv_software_bios_date',
            'title': u'Inventory: BIOS \u27a4 Date'
        },
        'inv_software_bios_vendor': {
            'columns': ['host_inventory', 'host_structured_status'],
            'load_inv': True,
            'options': ['show_internal_tree_paths'],
            'short': u'Vendor',
            'sorter': 'inv_software_bios_vendor',
            'title': u'Inventory: BIOS \u27a4 Vendor'
        },
        'inv_software_bios_version': {
            'columns': ['host_inventory', 'host_structured_status'],
            'load_inv': True,
            'options': ['show_internal_tree_paths'],
            'short': u'Version',
            'sorter': 'inv_software_bios_version',
            'title': u'Inventory: BIOS \u27a4 Version'
        },
        'inv_software_configuration': {
            'columns': ['host_inventory', 'host_structured_status'],
            'load_inv': True,
            'options': ['show_internal_tree_paths'],
            'short': u'Configuration',
            'sorter': 'inv_software_configuration',
            'title': u'Inventory: Software \u27a4 Configuration'
        },
        'inv_software_configuration_snmp_info': {
            'columns': ['host_inventory', 'host_structured_status'],
            'load_inv': True,
            'options': ['show_internal_tree_paths'],
            'short': u'SNMP Information',
            'sorter': 'inv_software_configuration_snmp_info',
            'title': u'Inventory: Configuration \u27a4 SNMP Information'
        },
        'inv_software_configuration_snmp_info_contact': {
            'columns': ['host_inventory', 'host_structured_status'],
            'load_inv': True,
            'options': ['show_internal_tree_paths'],
            'short': u'Contact',
            'sorter': 'inv_software_configuration_snmp_info_contact',
            'title': u'Inventory: SNMP Information \u27a4 Contact'
        },
        'inv_software_configuration_snmp_info_location': {
            'columns': ['host_inventory', 'host_structured_status'],
            'load_inv': True,
            'options': ['show_internal_tree_paths'],
            'short': u'Location',
            'sorter': 'inv_software_configuration_snmp_info_location',
            'title': u'Inventory: SNMP Information \u27a4 Location'
        },
        'inv_software_configuration_snmp_info_name': {
            'columns': ['host_inventory', 'host_structured_status'],
            'load_inv': True,
            'options': ['show_internal_tree_paths'],
            'short': u'System name',
            'sorter': 'inv_software_configuration_snmp_info_name',
            'title': u'Inventory: SNMP Information \u27a4 System name'
        },
        'inv_software_firmware_platform_level': {
            'columns': ['host_inventory', 'host_structured_status'],
            'load_inv': True,
            'options': ['show_internal_tree_paths'],
            'short': u'Platform Firmware level',
            'sorter': 'inv_software_firmware_platform_level',
            'title': u'Inventory: Firmware \u27a4 Platform Firmware level'
        },
        'inv_software_firmware_vendor': {
            'columns': ['host_inventory', 'host_structured_status'],
            'load_inv': True,
            'options': ['show_internal_tree_paths'],
            'short': u'Vendor',
            'sorter': 'inv_software_firmware_vendor',
            'title': u'Inventory: Firmware \u27a4 Vendor'
        },
        'inv_software_firmware_version': {
            'columns': ['host_inventory', 'host_structured_status'],
            'load_inv': True,
            'options': ['show_internal_tree_paths'],
            'short': u'Version',
            'sorter': 'inv_software_firmware_version',
            'title': u'Inventory: Firmware \u27a4 Version'
        },
        'inv_software_os': {
            'columns': ['host_inventory', 'host_structured_status'],
            'load_inv': True,
            'options': ['show_internal_tree_paths'],
            'short': u'Operating System',
            'sorter': 'inv_software_os',
            'title': u'Inventory: Software \u27a4 Operating System'
        },
        'inv_software_os_arch': {
            'columns': ['host_inventory', 'host_structured_status'],
            'load_inv': True,
            'options': ['show_internal_tree_paths'],
            'short': u'Architecture',
            'sorter': 'inv_software_os_arch',
            'title': u'Inventory: Operating System \u27a4 Kernel Architecture'
        },
        'inv_software_os_install_date': {
            'columns': ['host_inventory', 'host_structured_status'],
            'load_inv': True,
            'options': ['show_internal_tree_paths'],
            'short': u'Install Date',
            'sorter': 'inv_software_os_install_date',
            'title': u'Inventory: Operating System \u27a4 Install Date'
        },
        'inv_software_os_kernel_version': {
            'columns': ['host_inventory', 'host_structured_status'],
            'load_inv': True,
            'options': ['show_internal_tree_paths'],
            'short': u'Kernel',
            'sorter': 'inv_software_os_kernel_version',
            'title': u'Inventory: Operating System \u27a4 Kernel Version'
        },
        'inv_software_os_name': {
            'columns': ['host_inventory', 'host_structured_status'],
            'load_inv': True,
            'options': ['show_internal_tree_paths'],
            'short': u'Operating System',
            'sorter': 'inv_software_os_name',
            'title': u'Inventory: Operating System \u27a4 Name'
        },
        'inv_software_os_service_pack': {
            'columns': ['host_inventory', 'host_structured_status'],
            'load_inv': True,
            'options': ['show_internal_tree_paths'],
            'short': u'Service Pack',
            'sorter': 'inv_software_os_service_pack',
            'title': u'Inventory: Operating System \u27a4 Latest Service Pack'
        },
        'inv_software_os_service_packs': {
            'columns': ['host_inventory', 'host_structured_status'],
            'load_inv': True,
            'options': ['show_internal_tree_paths'],
            'short': u'Service Packs',
            'sorter': 'inv_software_os_service_packs',
            'title': u'Inventory: Operating System \u27a4 Service Packs'
        },
        'inv_software_os_type': {
            'columns': ['host_inventory', 'host_structured_status'],
            'load_inv': True,
            'options': ['show_internal_tree_paths'],
            'short': u'Type',
            'sorter': 'inv_software_os_type',
            'title': u'Inventory: Operating System \u27a4 Type'
        },
        'inv_software_os_vendor': {
            'columns': ['host_inventory', 'host_structured_status'],
            'load_inv': True,
            'options': ['show_internal_tree_paths'],
            'short': u'Vendor',
            'sorter': 'inv_software_os_vendor',
            'title': u'Inventory: Operating System \u27a4 Vendor'
        },
        'inv_software_os_version': {
            'columns': ['host_inventory', 'host_structured_status'],
            'load_inv': True,
            'options': ['show_internal_tree_paths'],
            'short': u'Version',
            'sorter': 'inv_software_os_version',
            'title': u'Inventory: Operating System \u27a4 Version'
        },
        'inv_software_packages': {
            'columns': ['host_inventory', 'host_structured_status'],
            'load_inv': True,
            'options': ['show_internal_tree_paths'],
            'short': u'Packages',
            'sorter': 'inv_software_packages',
            'title': u'Inventory: Software \u27a4 Packages'
        },
    }

    #xx = {}
    #for ident, p in cmk.gui.plugins.views.multisite_painters.items():
    #    if ident == "inv" or ident.startswith("inv_"):
    #        del p["paint"]
    #        try:
    #            del p["groupby"]
    #        except KeyError:
    #            pass
    #        try:
    #            del p["params"]
    #        except KeyError:
    #            pass
    #        xx[ident] = p

    #import pprint
    #x = pprint.pformat(xx)
    #open("/tmp/x", "w").write(x)

    names = cmk.gui.plugins.views.painter_registry.keys()
    assert sorted(expected.keys()) == sorted(names)

    known_keys = {
        "title",
        "columns",
        "short",
        "sorter",
        "options",
        "printable",
        "load_inv",
    }
    for spec in expected.values():
        this_keys = set(spec.keys())
        assert not this_keys.difference(known_keys)

    for painter_class in cmk.gui.plugins.views.painter_registry.values():
        painter = painter_class()
        spec = expected[painter.ident]

        assert painter.title == spec["title"]

        if isinstance(spec["columns"], tuple) and spec["columns"][0] == "func":
            assert hasattr(painter.columns, '__call__')
        else:
            assert painter.columns == spec["columns"]

        assert painter.short_title == spec.get("short", spec["title"])

        assert painter.sorter == spec.get("sorter")
        assert painter.painter_options == spec.get("options", [])
        assert painter.printable == spec.get("printable", True)
        assert painter.load_inv == spec.get("load_inv", False)


def test_legacy_register_painter(monkeypatch):
    monkeypatch.setattr(cmk.gui.plugins.views.utils, "painter_registry",
                        cmk.gui.plugins.views.utils.PainterRegistry())

    def rendr(row):
        return ("abc", "xyz")

    cmk.gui.plugins.views.utils.register_painter(
        "abc", {
            "title": "A B C",
            "short": "ABC",
            "columns": ["x"],
            "sorter": "aaaa",
            "options": ["opt1"],
            "printable": False,
            "paint": rendr,
            "groupby": "xyz",
        })

    painter = cmk.gui.plugins.views.utils.painter_registry["abc"]()
    dummy_cell = cmk.gui.plugins.views.utils.Cell(cmk.gui.views.View("", {}, {}), PainterSpec(painter.ident))
    assert isinstance(painter, cmk.gui.plugins.views.utils.Painter)
    assert painter.ident == "abc"
    assert painter.title(dummy_cell) == "A B C"
    assert painter.short_title(dummy_cell) == "ABC"
    assert painter.columns == ["x"]
    assert painter.sorter == "aaaa"
    assert painter.painter_options == ["opt1"]
    assert painter.printable is False
<<<<<<< HEAD
    assert painter.render(row={}, cell=dummy_cell) == ("abc", "xyz")
=======
    assert painter.render(row={}, cell=None) == "xyz"
>>>>>>> 75a18bda
    assert painter.group_by(row={}) == "xyz"


# These tests make adding new elements needlessly painful.
# Skip pending discussion with development team.
@pytest.mark.skip
<<<<<<< HEAD
=======
@pytest.mark.usefixtures("load_plugins")
>>>>>>> 75a18bda
def test_registered_sorters():
    expected: Dict[str, Dict[str, Any]] = {
        'aggr_group': {
            'columns': ['aggr_group'],
            'title': u'Aggregation group'
        },
        'aggr_name': {
            'columns': ['aggr_name'],
            'title': u'Aggregation name'
        },
        'alerts_crit': {
            'columns': ['log_alerts_crit'],
            'title': u'Number of critical alerts'
        },
        'alerts_ok': {
            'columns': ['log_alerts_ok'],
            'title': u'Number of recoveries'
        },
        'alerts_problem': {
            'columns': ['log_alerts_problem'],
            'title': u'Number of problem alerts'
        },
        'alerts_unknown': {
            'columns': ['log_alerts_unknown'],
            'title': u'Number of unknown alerts'
        },
        'alerts_warn': {
            'columns': ['log_alerts_warn'],
            'title': u'Number of warnings'
        },
        'alias': {
            'columns': ['host_alias'],
            'title': u'Host alias'
        },
        'comment_author': {
            'columns': ['comment_author'],
            'title': u'Comment author'
        },
        'comment_comment': {
            'columns': ['comment_comment'],
            'title': u'Comment text'
        },
        'comment_expires': {
            'columns': ['comment_expire_time'],
            'title': u'Comment expiry time'
        },
        'comment_id': {
            'columns': ['comment_id'],
            'title': u'Comment id'
        },
        'comment_time': {
            'columns': ['comment_entry_time'],
            'title': u'Comment entry time'
        },
        'comment_type': {
            'columns': ['comment_type'],
            'title': u'Comment type'
        },
        'comment_what': {
            'columns': ['comment_type'],
            'title': u'Comment type (host/service)'
        },
        'downtime_author': {
            'columns': ['downtime_author'],
            'title': u'Downtime author'
        },
        'downtime_comment': {
            'columns': ['downtime_comment'],
            'title': u'Downtime comment'
        },
        'downtime_end_time': {
            'columns': ['downtime_end_time'],
            'title': u'Downtime end'
        },
        'downtime_entry_time': {
            'columns': ['downtime_entry_time'],
            'title': u'Downtime entry time'
        },
        'downtime_fixed': {
            'columns': ['downtime_fixed'],
            'title': u'Downtime start mode'
        },
        'downtime_id': {
            'columns': ['downtime_id'],
            'title': u'Downtime id'
        },
        'downtime_start_time': {
            'columns': ['downtime_start_time'],
            'title': u'Downtime start'
        },
        'downtime_type': {
            'columns': ['downtime_type'],
            'title': u'Downtime active or pending'
        },
        'downtime_what': {
            'columns': ['downtime_is_service'],
            'title': u'Downtime for host/service'
        },
        'event_application': {
            'columns': ['event_application'],
            'title': u'Application / Syslog-Tag'
        },
        'event_comment': {
            'columns': ['event_comment'],
            'title': u'Comment to the event'
        },
        'event_contact': {
            'columns': ['event_contact'],
            'title': u'Contact Person'
        },
        'event_count': {
            'columns': ['event_count'],
            'title': u'Count (number of recent occurrances)'
        },
        'event_facility': {
            'columns': ['event_facility'],
            'title': u'Syslog-Facility'
        },
        'event_first': {
            'columns': ['event_first'],
            'title': u'Time of first occurrence of this serial'
        },
        'event_host': {
            'columns': ['event_host', 'host_name'],
            'title': u'Hostname'
        },
        'event_id': {
            'columns': ['event_id'],
            'title': u'ID of the event'
        },
        'event_ipaddress': {
            'columns': ['event_ipaddress'],
            'title': u'Original IP-Address'
        },
        'event_last': {
            'columns': ['event_last'],
            'title': u'Time of last occurrance'
        },
        'event_owner': {
            'columns': ['event_owner'],
            'title': u'Owner of event'
        },
        'event_phase': {
            'columns': ['event_phase'],
            'title': u'Phase of event (open, counting, etc.)'
        },
        'event_pid': {
            'columns': ['event_pid'],
            'title': u'Process ID'
        },
        'event_priority': {
            'columns': ['event_priority'],
            'title': u'Syslog-Priority'
        },
        'event_rule_id': {
            'columns': ['event_rule_id'],
            'title': u'Rule-ID'
        },
        'event_sl': {
            'columns': ['event_sl'],
            'title': u'Service-Level'
        },
        'event_state': {
            'columns': ['event_state'],
            'title': u'State (severity) of event'
        },
        'event_text': {
            'columns': ['event_text'],
            'title': u'Text/Message of the event'
        },
        'hg_alias': {
            'columns': ['hostgroup_alias'],
            'title': u'Hostgroup alias'
        },
        'hg_name': {
            'columns': ['hostgroup_name'],
            'title': u'Hostgroup name'
        },
        'hg_num_hosts_down': {
            'columns': ['hostgroup_num_hosts_down'],
            'title': u'Number of hosts in state DOWN (Host Group)'
        },
        'hg_num_hosts_pending': {
            'columns': ['hostgroup_num_hosts_pending'],
            'title': u'Number of hosts in state PENDING (Host Group)'
        },
        'hg_num_hosts_unreach': {
            'columns': ['hostgroup_num_hosts_unreach'],
            'title': u'Number of hosts in state UNREACH (Host Group)'
        },
        'hg_num_hosts_up': {
            'columns': ['hostgroup_num_hosts_up'],
            'title': u'Number of hosts in state UP (Host Group)'
        },
        'hg_num_services': {
            'columns': ['hostgroup_num_services'],
            'title': u'Number of services (Host Group)'
        },
        'hg_num_services_crit': {
            'columns': ['hostgroup_num_services_crit'],
            'title': u'Number of services in state CRIT (Host Group)'
        },
        'hg_num_services_ok': {
            'columns': ['hostgroup_num_services_ok'],
            'title': u'Number of services in state OK (Host Group)'
        },
        'hg_num_services_pending': {
            'columns': ['hostgroup_num_services_pending'],
            'title': u'Number of services in state PENDING (Host Group)'
        },
        'hg_num_services_unknown': {
            'columns': ['hostgroup_num_services_unknown'],
            'title': u'Number of services in state UNKNOWN (Host Group)'
        },
        'hg_num_services_warn': {
            'columns': ['hostgroup_num_services_warn'],
            'title': u'Number of services in state WARN (Host Group)'
        },
        'history_addinfo': {
            'columns': ['history_addinfo'],
            'title': u'Additional Information'
        },
        'history_line': {
            'columns': ['history_line'],
            'title': u'Line number in log file'
        },
        'history_time': {
            'columns': ['history_time'],
            'title': u'Time of entry in logfile'
        },
        'history_what': {
            'columns': ['history_what'],
            'title': u'Type of event action'
        },
        'history_who': {
            'columns': ['history_who'],
            'title': u'User who performed action'
        },
        'host': {
            'columns': ['host_custom_variable_names', 'host_custom_variable_values'],
            'title': u'Host Tags (raw)'
        },
        'host_acknowledged': {
            'columns': ['host_acknowledged'],
            'title': u'Host problem acknowledged'
        },
        'host_address': {
            'columns': ['host_address'],
            'title': u'Host address (Primary)'
        },
        'host_address_family': {
            'columns': ['host_custom_variable_names', 'host_custom_variable_values'],
            'title': u'Host address family (Primary)'
        },
        'host_attempt': {
            'columns': ['host_current_attempt', 'host_max_check_attempts'],
            'title': u'Current host check attempt'
        },
        'host_check_age': {
            'columns': ['host_has_been_checked', 'host_last_check'],
            'title': u'The time since the last check of the host'
        },
        'host_check_command': {
            'columns': ['host_check_command'],
            'title': u'Host check command'
        },
        'host_check_duration': {
            'columns': ['host_execution_time'],
            'title': u'Host check duration'
        },
        'host_check_latency': {
            'columns': ['host_latency'],
            'title': u'Host check latency'
        },
        'host_check_type': {
            'columns': ['host_check_type'],
            'title': u'Host check type'
        },
        'host_childs': {
            'columns': ['host_childs'],
            'title': u"Host's children"
        },
        'host_contact_groups': {
            'columns': ['host_contact_groups'],
            'title': u'Host contact groups'
        },
        'host_contacts': {
            'columns': ['host_contacts'],
            'title': u'Host contacts'
        },
        'host_flapping': {
            'columns': ['host_is_flapping'],
            'title': u'Host is flapping'
        },
        'host_group_memberlist': {
            'columns': ['host_groups'],
            'title': u'Host groups the host is member of'
        },
        'host_in_downtime': {
            'columns': ['host_scheduled_downtime_depth'],
            'title': u'Host in downtime'
        },
        'host_in_notifper': {
            'columns': ['host_in_notification_period'],
            'title': u'Host in notif. period'
        },
        'host_ipv4_address': {
            'columns': ['host_custom_variable_names', 'host_custom_variable_values'],
            'title': u'Host IPv4 address'
        },
        'host_is_active': {
            'columns': ['host_active_checks_enabled'],
            'title': u'Host is active'
        },
        'host_last_notification': {
            'columns': ['host_last_notification'],
            'title': u'The time of the last host notification'
        },
        'host_name': {
            'columns': ['host_name'],
            'title': u'Host name'
        },
        'host_next_check': {
            'columns': ['host_next_check'],
            'title': u'The time of the next scheduled host check'
        },
        'host_next_notification': {
            'columns': ['host_next_notification'],
            'title': u'The time of the next host notification'
        },
        'host_notifper': {
            'columns': ['host_notification_period'],
            'title': u'Host notification period'
        },
        'host_parents': {
            'columns': ['host_parents'],
            'title': u"Host's parents"
        },
        'host_perf_data': {
            'columns': ['host_perf_data'],
            'title': u'Host performance data'
        },
        'host_plugin_output': {
            'columns': ['host_plugin_output', 'host_custom_variables'],
            'title': u'Output of host check plugin'
        },
        'host_servicelevel': {
            'columns': ['host_custom_variable_names', 'host_custom_variable_values'],
            'title': u'Host service level'
        },
        'host_state_age': {
            'columns': ['host_has_been_checked', 'host_last_state_change'],
            'title': u'The age of the current host state'
        },
        'host_tag_address_family': {
            'columns': ['host_custom_variable_names', 'host_custom_variable_values'],
            'title': u'Host tag: Address/IP Address Family '
        },
        'host_tag_agent': {
            'columns': ['host_custom_variable_names', 'host_custom_variable_values'],
            'title': u'Host tag: Data sources/Check_MK Agent'
        },
        'host_tag_snmp': {
            'columns': ['host_custom_variable_names', 'host_custom_variable_values'],
            'title': u'Host tag: Data sources/SNMP'
        },
        'hostgroup': {
            'columns': ['hostgroup_alias'],
            'title': u'Hostgroup'
        },
        'hoststate': {
            'columns': ['host_state', 'host_has_been_checked'],
            'title': u'Host state'
        },
        'inv_hardware_cpu_arch': {
            'columns': ['host_inventory', 'host_structured_status'],
            'load_inv': True,
            'title': u'Inventory: Processor \u27a4 CPU Architecture'
        },
        'inv_hardware_cpu_bus_speed': {
            'columns': ['host_inventory', 'host_structured_status'],
            'load_inv': True,
            'title': u'Inventory: Processor \u27a4 Bus Speed'
        },
        'inv_hardware_cpu_cache_size': {
            'columns': ['host_inventory', 'host_structured_status'],
            'load_inv': True,
            'title': u'Inventory: Processor \u27a4 Cache Size'
        },
        'inv_hardware_cpu_cores': {
            'columns': ['host_inventory', 'host_structured_status'],
            'load_inv': True,
            'title': u'Inventory: Processor \u27a4 Total Number of Cores'
        },
        'inv_hardware_cpu_cores_per_cpu': {
            'columns': ['host_inventory', 'host_structured_status'],
            'load_inv': True,
            'title': u'Inventory: Processor \u27a4 Cores per CPU'
        },
        'inv_hardware_cpu_cpus': {
            'columns': ['host_inventory', 'host_structured_status'],
            'load_inv': True,
            'title': u'Inventory: Processor \u27a4 Number of physical CPUs'
        },
        'inv_hardware_cpu_entitlement': {
            'columns': ['host_inventory', 'host_structured_status'],
            'load_inv': True,
            'title': u'Inventory: Processor \u27a4 CPU Entitlement'
        },
        'inv_hardware_cpu_logical_cpus': {
            'columns': ['host_inventory', 'host_structured_status'],
            'load_inv': True,
            'title': u'Inventory: Processor \u27a4 Number of logical CPUs'
        },
        'inv_hardware_cpu_max_speed': {
            'columns': ['host_inventory', 'host_structured_status'],
            'load_inv': True,
            'title': u'Inventory: Processor \u27a4 Maximum Speed'
        },
        'inv_hardware_cpu_model': {
            'columns': ['host_inventory', 'host_structured_status'],
            'load_inv': True,
            'title': u'Inventory: Processor \u27a4 Model'
        },
        'inv_hardware_cpu_sharing_mode': {
            'columns': ['host_inventory', 'host_structured_status'],
            'load_inv': True,
            'title': u'Inventory: Processor \u27a4 CPU sharing mode'
        },
        'inv_hardware_cpu_smt_threads': {
            'columns': ['host_inventory', 'host_structured_status'],
            'load_inv': True,
            'title': u'Inventory: Processor \u27a4 Simultaneous multithreading'
        },
        'inv_hardware_cpu_threads': {
            'columns': ['host_inventory', 'host_structured_status'],
            'load_inv': True,
            'title': u'Inventory: Processor \u27a4 Total Number of Hyperthreads'
        },
        'inv_hardware_cpu_threads_per_cpu': {
            'columns': ['host_inventory', 'host_structured_status'],
            'load_inv': True,
            'title': u'Inventory: Processor \u27a4 Hyperthreads per CPU'
        },
        'inv_hardware_cpu_voltage': {
            'columns': ['host_inventory', 'host_structured_status'],
            'load_inv': True,
            'title': u'Inventory: Processor \u27a4 Voltage'
        },
        'inv_hardware_memory_total_ram_usable': {
            'columns': ['host_inventory', 'host_structured_status'],
            'load_inv': True,
            'title': u'Inventory: Memory (RAM) \u27a4 Total usable RAM'
        },
        'inv_hardware_memory_total_swap': {
            'columns': ['host_inventory', 'host_structured_status'],
            'load_inv': True,
            'title': u'Inventory: Memory (RAM) \u27a4 Total swap space'
        },
        'inv_hardware_memory_total_vmalloc': {
            'columns': ['host_inventory', 'host_structured_status'],
            'load_inv': True,
            'title': u'Inventory: Memory (RAM) \u27a4 Virtual addresses for mapping'
        },
        'inv_hardware_storage_controller_version': {
            'columns': ['host_inventory', 'host_structured_status'],
            'load_inv': True,
            'title': u'Inventory: Controller \u27a4 Version'
        },
        'inv_hardware_system_expresscode': {
            'columns': ['host_inventory', 'host_structured_status'],
            'load_inv': True,
            'title': u'Inventory: System \u27a4 Express Servicecode'
        },
        'inv_hardware_system_manufacturer': {
            'columns': ['host_inventory', 'host_structured_status'],
            'load_inv': True,
            'title': u'Inventory: System \u27a4 Manufacturer'
        },
        'inv_hardware_system_model': {
            'columns': ['host_inventory', 'host_structured_status'],
            'load_inv': True,
            'title': u'Inventory: System \u27a4 Model Name'
        },
        'inv_hardware_system_model_name': {
            'columns': ['host_inventory', 'host_structured_status'],
            'load_inv': True,
            'title': u"Inventory: System \u27a4 Model Name - LEGACY, don't use"
        },
        'inv_hardware_system_product': {
            'columns': ['host_inventory', 'host_structured_status'],
            'load_inv': True,
            'title': u'Inventory: System \u27a4 Product'
        },
        'inv_hardware_system_serial': {
            'columns': ['host_inventory', 'host_structured_status'],
            'load_inv': True,
            'title': u'Inventory: System \u27a4 Serial Number'
        },
        'inv_hardware_system_serial_number': {
            'columns': ['host_inventory', 'host_structured_status'],
            'load_inv': True,
            'title': u"Inventory: System \u27a4 Serial Number - LEGACY, don't use"
        },
        'inv_networking_available_ethernet_ports': {
            'columns': ['host_inventory', 'host_structured_status'],
            'load_inv': True,
            'title': u'Inventory: Networking \u27a4 Ports available'
        },
        'inv_networking_total_ethernet_ports': {
            'columns': ['host_inventory', 'host_structured_status'],
            'load_inv': True,
            'title': u'Inventory: Networking \u27a4 Ports'
        },
        'inv_networking_total_interfaces': {
            'columns': ['host_inventory', 'host_structured_status'],
            'load_inv': True,
            'title': u'Inventory: Networking \u27a4 Interfaces'
        },
        'inv_networking_wlan': {
            'columns': ['host_inventory', 'host_structured_status'],
            'load_inv': True,
            'title': u'Inventory: Networking \u27a4 WLAN'
        },
        'inv_networking_wlan_controller': {
            'columns': ['host_inventory', 'host_structured_status'],
            'load_inv': True,
            'title': u'Inventory: WLAN \u27a4 Controller'
        },
        'inv_software_applications_check_mk_cluster_is_cluster': {
            'columns': ['host_inventory', 'host_structured_status'],
            'load_inv': True,
            'title': u'Inventory: Cluster \u27a4 Cluster host'
        },
        'inv_software_applications_citrix_controller_controller_version': {
            'columns': ['host_inventory', 'host_structured_status'],
            'load_inv': True,
            'title': u'Inventory: Controller \u27a4 Controller Version'
        },
        'inv_software_applications_citrix_vm_agent_version': {
            'columns': ['host_inventory', 'host_structured_status'],
            'load_inv': True,
            'title': u'Inventory: Virtual Machine \u27a4 Agent Version'
        },
        'inv_software_applications_citrix_vm_catalog': {
            'columns': ['host_inventory', 'host_structured_status'],
            'load_inv': True,
            'title': u'Inventory: Virtual Machine \u27a4 Catalog'
        },
        'inv_software_applications_citrix_vm_desktop_group_name': {
            'columns': ['host_inventory', 'host_structured_status'],
            'load_inv': True,
            'title': u'Inventory: Virtual Machine \u27a4 Desktop Group Name'
        },
        'inv_software_applications_docker_container_node_name': {
            'columns': ['host_inventory', 'host_structured_status'],
            'load_inv': True,
            'title': u'Inventory: Container \u27a4 Node name'
        },
        'inv_software_applications_docker_num_containers_paused': {
            'columns': ['host_inventory', 'host_structured_status'],
            'load_inv': True,
            'title': u'Inventory: Docker \u27a4 # Containers paused'
        },
        'inv_software_applications_docker_num_containers_running': {
            'columns': ['host_inventory', 'host_structured_status'],
            'load_inv': True,
            'title': u'Inventory: Docker \u27a4 # Containers running'
        },
        'inv_software_applications_docker_num_containers_stopped': {
            'columns': ['host_inventory', 'host_structured_status'],
            'load_inv': True,
            'title': u'Inventory: Docker \u27a4 # Containers stopped'
        },
        'inv_software_applications_docker_num_containers_total': {
            'columns': ['host_inventory', 'host_structured_status'],
            'load_inv': True,
            'title': u'Inventory: Docker \u27a4 # Containers'
        },
        'inv_software_applications_docker_num_images': {
            'columns': ['host_inventory', 'host_structured_status'],
            'load_inv': True,
            'title': u'Inventory: Docker \u27a4 # Images'
        },
        'inv_software_bios_date': {
            'columns': ['host_inventory', 'host_structured_status'],
            'load_inv': True,
            'title': u'Inventory: BIOS \u27a4 Date'
        },
        'inv_software_bios_vendor': {
            'columns': ['host_inventory', 'host_structured_status'],
            'load_inv': True,
            'title': u'Inventory: BIOS \u27a4 Vendor'
        },
        'inv_software_bios_version': {
            'columns': ['host_inventory', 'host_structured_status'],
            'load_inv': True,
            'title': u'Inventory: BIOS \u27a4 Version'
        },
        'inv_software_configuration_snmp_info_contact': {
            'columns': ['host_inventory', 'host_structured_status'],
            'load_inv': True,
            'title': u'Inventory: SNMP Information \u27a4 Contact'
        },
        'inv_software_configuration_snmp_info_location': {
            'columns': ['host_inventory', 'host_structured_status'],
            'load_inv': True,
            'title': u'Inventory: SNMP Information \u27a4 Location'
        },
        'inv_software_configuration_snmp_info_name': {
            'columns': ['host_inventory', 'host_structured_status'],
            'load_inv': True,
            'title': u'Inventory: SNMP Information \u27a4 System name'
        },
        'inv_software_firmware_platform_level': {
            'columns': ['host_inventory', 'host_structured_status'],
            'load_inv': True,
            'title': u'Inventory: Firmware \u27a4 Platform Firmware level'
        },
        'inv_software_firmware_vendor': {
            'columns': ['host_inventory', 'host_structured_status'],
            'load_inv': True,
            'title': u'Inventory: Firmware \u27a4 Vendor'
        },
        'inv_software_firmware_version': {
            'columns': ['host_inventory', 'host_structured_status'],
            'load_inv': True,
            'title': u'Inventory: Firmware \u27a4 Version'
        },
        'inv_software_os_arch': {
            'columns': ['host_inventory', 'host_structured_status'],
            'load_inv': True,
            'title': u'Inventory: Operating System \u27a4 Kernel Architecture'
        },
        'inv_software_os_install_date': {
            'columns': ['host_inventory', 'host_structured_status'],
            'load_inv': True,
            'title': u'Inventory: Operating System \u27a4 Install Date'
        },
        'inv_software_os_kernel_version': {
            'columns': ['host_inventory', 'host_structured_status'],
            'load_inv': True,
            'title': u'Inventory: Operating System \u27a4 Kernel Version'
        },
        'inv_software_os_name': {
            'columns': ['host_inventory', 'host_structured_status'],
            'load_inv': True,
            'title': u'Inventory: Operating System \u27a4 Name'
        },
        'inv_software_os_service_pack': {
            'columns': ['host_inventory', 'host_structured_status'],
            'load_inv': True,
            'title': u'Inventory: Operating System \u27a4 Latest Service Pack'
        },
        'inv_software_os_type': {
            'columns': ['host_inventory', 'host_structured_status'],
            'load_inv': True,
            'title': u'Inventory: Operating System \u27a4 Type'
        },
        'inv_software_os_vendor': {
            'columns': ['host_inventory', 'host_structured_status'],
            'load_inv': True,
            'title': u'Inventory: Operating System \u27a4 Vendor'
        },
        'inv_software_os_version': {
            'columns': ['host_inventory', 'host_structured_status'],
            'load_inv': True,
            'title': u'Inventory: Operating System \u27a4 Version'
        },
        'invbackplane_description': {
            'columns': ['invbackplane_description'],
            'title': u'Inventory: Description'
        },
        'invbackplane_index': {
            'columns': ['invbackplane_index'],
            'title': u'Inventory: Index'
        },
        'invbackplane_location': {
            'columns': ['invbackplane_location'],
            'title': u'Inventory: Location'
        },
        'invbackplane_manufacturer': {
            'columns': ['invbackplane_manufacturer'],
            'title': u'Inventory: Manufacturer'
        },
        'invbackplane_model': {
            'columns': ['invbackplane_model'],
            'title': u'Inventory: Model Name'
        },
        'invbackplane_name': {
            'columns': ['invbackplane_name'],
            'title': u'Inventory: Name'
        },
        'invbackplane_serial': {
            'columns': ['invbackplane_serial'],
            'title': u'Inventory: Serial Number'
        },
        'invbackplane_software': {
            'columns': ['invbackplane_software'],
            'title': u'Inventory: Software'
        },
        'invchassis_description': {
            'columns': ['invchassis_description'],
            'title': u'Inventory: Description'
        },
        'invchassis_index': {
            'columns': ['invchassis_index'],
            'title': u'Inventory: Index'
        },
        'invchassis_location': {
            'columns': ['invchassis_location'],
            'title': u'Inventory: Location'
        },
        'invchassis_manufacturer': {
            'columns': ['invchassis_manufacturer'],
            'title': u'Inventory: Manufacturer'
        },
        'invchassis_model': {
            'columns': ['invchassis_model'],
            'title': u'Inventory: Model Name'
        },
        'invchassis_name': {
            'columns': ['invchassis_name'],
            'title': u'Inventory: Name'
        },
        'invchassis_serial': {
            'columns': ['invchassis_serial'],
            'title': u'Inventory: Serial Number'
        },
        'invchassis_software': {
            'columns': ['invchassis_software'],
            'title': u'Inventory: Software'
        },
        'invcontainer_description': {
            'columns': ['invcontainer_description'],
            'title': u'Inventory: Description'
        },
        'invcontainer_index': {
            'columns': ['invcontainer_index'],
            'title': u'Inventory: Index'
        },
        'invcontainer_location': {
            'columns': ['invcontainer_location'],
            'title': u'Inventory: Location'
        },
        'invcontainer_manufacturer': {
            'columns': ['invcontainer_manufacturer'],
            'title': u'Inventory: Manufacturer'
        },
        'invcontainer_model': {
            'columns': ['invcontainer_model'],
            'title': u'Inventory: Model Name'
        },
        'invcontainer_name': {
            'columns': ['invcontainer_name'],
            'title': u'Inventory: Name'
        },
        'invcontainer_serial': {
            'columns': ['invcontainer_serial'],
            'title': u'Inventory: Serial Number'
        },
        'invcontainer_software': {
            'columns': ['invcontainer_software'],
            'title': u'Inventory: Software'
        },
        'invdockercontainers_creation': {
            'columns': ['invdockercontainers_creation'],
            'title': u'Inventory: Creation'
        },
        'invdockercontainers_id': {
            'columns': ['invdockercontainers_id'],
            'title': u'Inventory: ID'
        },
        'invdockercontainers_labels': {
            'columns': ['invdockercontainers_labels'],
            'title': u'Inventory: Labels'
        },
        'invdockercontainers_name': {
            'columns': ['invdockercontainers_name'],
            'title': u'Inventory: Name'
        },
        'invdockercontainers_repository': {
            'columns': ['invdockercontainers_repository'],
            'title': u'Inventory: Repository'
        },
        'invdockercontainers_status': {
            'columns': ['invdockercontainers_status'],
            'title': u'Inventory: Status'
        },
        'invdockercontainers_tag': {
            'columns': ['invdockercontainers_tag'],
            'title': u'Inventory: Tag'
        },
        'invdockerimages_amount_containers': {
            'columns': ['invdockerimages_amount_containers'],
            'title': u'Inventory: # Containers'
        },
        'invdockerimages_creation': {
            'columns': ['invdockerimages_creation'],
            'title': u'Inventory: Creation'
        },
        'invdockerimages_id': {
            'columns': ['invdockerimages_id'],
            'title': u'Inventory: ID'
        },
        'invdockerimages_labels': {
            'columns': ['invdockerimages_labels'],
            'title': u'Inventory: Labels'
        },
        'invdockerimages_repository': {
            'columns': ['invdockerimages_repository'],
            'title': u'Inventory: Repository'
        },
        'invdockerimages_size': {
            'columns': ['invdockerimages_size'],
            'title': u'Inventory: Size'
        },
        'invdockerimages_tag': {
            'columns': ['invdockerimages_tag'],
            'title': u'Inventory: Tag'
        },
        'invfan_description': {
            'columns': ['invfan_description'],
            'title': u'Inventory: Description'
        },
        'invfan_index': {
            'columns': ['invfan_index'],
            'title': u'Inventory: Index'
        },
        'invfan_location': {
            'columns': ['invfan_location'],
            'title': u'Inventory: Location'
        },
        'invfan_manufacturer': {
            'columns': ['invfan_manufacturer'],
            'title': u'Inventory: Manufacturer'
        },
        'invfan_model': {
            'columns': ['invfan_model'],
            'title': u'Inventory: Model Name'
        },
        'invfan_name': {
            'columns': ['invfan_name'],
            'title': u'Inventory: Name'
        },
        'invfan_serial': {
            'columns': ['invfan_serial'],
            'title': u'Inventory: Serial Number'
        },
        'invfan_software': {
            'columns': ['invfan_software'],
            'title': u'Inventory: Software'
        },
        'invhist_changed': {
            'columns': ['invhist_changed'],
            'title': u'changed entries'
        },
        'invhist_new': {
            'columns': ['invhist_new'],
            'title': u'new entries'
        },
        'invhist_removed': {
            'columns': ['invhist_removed'],
            'title': u'Removed entries'
        },
        'invhist_time': {
            'columns': ['invhist_time'],
            'title': u'Inventory Date/Time'
        },
        'invinterface_admin_status': {
            'columns': ['invinterface_admin_status'],
            'title': u'Inventory: Administrative Status'
        },
        'invinterface_alias': {
            'columns': ['invinterface_alias'],
            'title': u'Inventory: Alias'
        },
        'invinterface_available': {
            'columns': ['invinterface_available'],
            'title': u'Inventory: Port Usage'
        },
        'invinterface_description': {
            'columns': ['invinterface_description'],
            'title': u'Inventory: Description'
        },
        'invinterface_index': {
            'columns': ['invinterface_index'],
            'title': u'Inventory: Index'
        },
        'invinterface_last_change': {
            'columns': ['invinterface_last_change'],
            'title': u'Inventory: Last Change'
        },
        'invinterface_oper_status': {
            'columns': ['invinterface_oper_status'],
            'title': u'Inventory: Operational Status'
        },
        'invinterface_phys_address': {
            'columns': ['invinterface_phys_address'],
            'title': u'Inventory: Physical Address (MAC)'
        },
        'invinterface_port_type': {
            'columns': ['invinterface_port_type'],
            'title': u'Inventory: Type'
        },
        'invinterface_speed': {
            'columns': ['invinterface_speed'],
            'title': u'Inventory: Speed'
        },
        'invinterface_vlans': {
            'columns': ['invinterface_vlans'],
            'title': u'Inventory: VLANs'
        },
        'invinterface_vlantype': {
            'columns': ['invinterface_vlantype'],
            'title': u'Inventory: VLAN type'
        },
        'invmodule_bootloader': {
            'columns': ['invmodule_bootloader'],
            'title': u'Inventory: Bootloader'
        },
        'invmodule_description': {
            'columns': ['invmodule_description'],
            'title': u'Inventory: Description'
        },
        'invmodule_firmware': {
            'columns': ['invmodule_firmware'],
            'title': u'Inventory: Firmware'
        },
        'invmodule_index': {
            'columns': ['invmodule_index'],
            'title': u'Inventory: Index'
        },
        'invmodule_location': {
            'columns': ['invmodule_location'],
            'title': u'Inventory: Location'
        },
        'invmodule_manufacturer': {
            'columns': ['invmodule_manufacturer'],
            'title': u'Inventory: Manufacturer'
        },
        'invmodule_model': {
            'columns': ['invmodule_model'],
            'title': u'Inventory: Model Name'
        },
        'invmodule_name': {
            'columns': ['invmodule_name'],
            'title': u'Inventory: Name'
        },
        'invmodule_serial': {
            'columns': ['invmodule_serial'],
            'title': u'Inventory: Serial Number'
        },
        'invmodule_software': {
            'columns': ['invmodule_software'],
            'title': u'Inventory: Software'
        },
        'invmodule_type': {
            'columns': ['invmodule_type'],
            'title': u'Inventory: Type'
        },
        'invoradataguardstats_db_unique': {
            'columns': ['invoradataguardstats_db_unique'],
            'title': u'Inventory: Name'
        },
        'invoradataguardstats_role': {
            'columns': ['invoradataguardstats_role'],
            'title': u'Inventory: Role'
        },
        'invoradataguardstats_sid': {
            'columns': ['invoradataguardstats_sid'],
            'title': u'Inventory: SID'
        },
        'invoradataguardstats_switchover': {
            'columns': ['invoradataguardstats_switchover'],
            'title': u'Inventory: Switchover'
        },
        'invorainstance_db_creation_time': {
            'columns': ['invorainstance_db_creation_time'],
            'title': u'Inventory: Creation time'
        },
        'invorainstance_db_uptime': {
            'columns': ['invorainstance_db_uptime'],
            'title': u'Inventory: Uptime'
        },
        'invorainstance_logins': {
            'columns': ['invorainstance_logins'],
            'title': u'Inventory: Logins'
        },
        'invorainstance_logmode': {
            'columns': ['invorainstance_logmode'],
            'title': u'Inventory: Log mode'
        },
        'invorainstance_openmode': {
            'columns': ['invorainstance_openmode'],
            'title': u'Inventory: Open mode'
        },
        'invorainstance_sid': {
            'columns': ['invorainstance_sid'],
            'title': u'Inventory: SID'
        },
        'invorainstance_version': {
            'columns': ['invorainstance_version'],
            'title': u'Inventory: Version'
        },
        'invorarecoveryarea_flashback': {
            'columns': ['invorarecoveryarea_flashback'],
            'title': u'Inventory: Flashback'
        },
        'invorarecoveryarea_sid': {
            'columns': ['invorarecoveryarea_sid'],
            'title': u'Inventory: SID'
        },
        'invorasga_buf_cache_size': {
            'columns': ['invorasga_buf_cache_size'],
            'title': u'Inventory: Buffer cache size'
        },
        'invorasga_data_trans_cache_size': {
            'columns': ['invorasga_data_trans_cache_size'],
            'title': u'Inventory: Data transfer cache size'
        },
        'invorasga_fixed_size': {
            'columns': ['invorasga_fixed_size'],
            'title': u'Inventory: Fixed size'
        },
        'invorasga_free_mem_avail': {
            'columns': ['invorasga_free_mem_avail'],
            'title': u'Inventory: Free SGA memory available'
        },
        'invorasga_granule_size': {
            'columns': ['invorasga_granule_size'],
            'title': u'Inventory: Granule size'
        },
        'invorasga_in_mem_area_size': {
            'columns': ['invorasga_in_mem_area_size'],
            'title': u'Inventory: In-memory area'
        },
        'invorasga_java_pool_size': {
            'columns': ['invorasga_java_pool_size'],
            'title': u'Inventory: Java pool size'
        },
        'invorasga_large_pool_size': {
            'columns': ['invorasga_large_pool_size'],
            'title': u'Inventory: Large pool size'
        },
        'invorasga_max_size': {
            'columns': ['invorasga_max_size'],
            'title': u'Inventory: Maximum size'
        },
        'invorasga_redo_buffer': {
            'columns': ['invorasga_redo_buffer'],
            'title': u'Inventory: Redo buffers'
        },
        'invorasga_shared_io_pool_size': {
            'columns': ['invorasga_shared_io_pool_size'],
            'title': u'Inventory: Shared pool size'
        },
        'invorasga_shared_pool_size': {
            'columns': ['invorasga_shared_pool_size'],
            'title': u'Inventory: Shared pool size'
        },
        'invorasga_sid': {
            'columns': ['invorasga_sid'],
            'title': u'Inventory: SID'
        },
        'invorasga_start_oh_shared_pool': {
            'columns': ['invorasga_start_oh_shared_pool'],
            'title': u'Inventory: Startup overhead in shared pool'
        },
        'invorasga_streams_pool_size': {
            'columns': ['invorasga_streams_pool_size'],
            'title': u'Inventory: Streams pool size'
        },
        'invoratablespace_autoextensible': {
            'columns': ['invoratablespace_autoextensible'],
            'title': u'Inventory: Autoextensible'
        },
        'invoratablespace_current_size': {
            'columns': ['invoratablespace_current_size'],
            'title': u'Inventory: Current size'
        },
        'invoratablespace_free_space': {
            'columns': ['invoratablespace_free_space'],
            'title': u'Inventory: Free space'
        },
        'invoratablespace_increment_size': {
            'columns': ['invoratablespace_increment_size'],
            'title': u'Inventory: Increment size'
        },
        'invoratablespace_max_size': {
            'columns': ['invoratablespace_max_size'],
            'title': u'Inventory: Max. size'
        },
        'invoratablespace_name': {
            'columns': ['invoratablespace_name'],
            'title': u'Inventory: Name'
        },
        'invoratablespace_num_increments': {
            'columns': ['invoratablespace_num_increments'],
            'title': u'Inventory: Number of increments'
        },
        'invoratablespace_sid': {
            'columns': ['invoratablespace_sid'],
            'title': u'Inventory: SID'
        },
        'invoratablespace_type': {
            'columns': ['invoratablespace_type'],
            'title': u'Inventory: Type'
        },
        'invoratablespace_used_size': {
            'columns': ['invoratablespace_used_size'],
            'title': u'Inventory: Used size'
        },
        'invoratablespace_version': {
            'columns': ['invoratablespace_version'],
            'title': u'Inventory: Version'
        },
        'invother_description': {
            'columns': ['invother_description'],
            'title': u'Inventory: Description'
        },
        'invother_index': {
            'columns': ['invother_index'],
            'title': u'Inventory: Index'
        },
        'invother_location': {
            'columns': ['invother_location'],
            'title': u'Inventory: Location'
        },
        'invother_manufacturer': {
            'columns': ['invother_manufacturer'],
            'title': u'Inventory: Manufacturer'
        },
        'invother_model': {
            'columns': ['invother_model'],
            'title': u'Inventory: Model Name'
        },
        'invother_name': {
            'columns': ['invother_name'],
            'title': u'Inventory: Name'
        },
        'invother_serial': {
            'columns': ['invother_serial'],
            'title': u'Inventory: Serial Number'
        },
        'invother_software': {
            'columns': ['invother_software'],
            'title': u'Inventory: Software'
        },
        'invpsu_description': {
            'columns': ['invpsu_description'],
            'title': u'Inventory: Description'
        },
        'invpsu_index': {
            'columns': ['invpsu_index'],
            'title': u'Inventory: Index'
        },
        'invpsu_location': {
            'columns': ['invpsu_location'],
            'title': u'Inventory: Location'
        },
        'invpsu_manufacturer': {
            'columns': ['invpsu_manufacturer'],
            'title': u'Inventory: Manufacturer'
        },
        'invpsu_model': {
            'columns': ['invpsu_model'],
            'title': u'Inventory: Model Name'
        },
        'invpsu_name': {
            'columns': ['invpsu_name'],
            'title': u'Inventory: Name'
        },
        'invpsu_serial': {
            'columns': ['invpsu_serial'],
            'title': u'Inventory: Serial Number'
        },
        'invpsu_software': {
            'columns': ['invpsu_software'],
            'title': u'Inventory: Software'
        },
        'invsensor_description': {
            'columns': ['invsensor_description'],
            'title': u'Inventory: Description'
        },
        'invsensor_index': {
            'columns': ['invsensor_index'],
            'title': u'Inventory: Index'
        },
        'invsensor_location': {
            'columns': ['invsensor_location'],
            'title': u'Inventory: Location'
        },
        'invsensor_manufacturer': {
            'columns': ['invsensor_manufacturer'],
            'title': u'Inventory: Manufacturer'
        },
        'invsensor_model': {
            'columns': ['invsensor_model'],
            'title': u'Inventory: Model Name'
        },
        'invsensor_name': {
            'columns': ['invsensor_name'],
            'title': u'Inventory: Name'
        },
        'invsensor_serial': {
            'columns': ['invsensor_serial'],
            'title': u'Inventory: Serial Number'
        },
        'invsensor_software': {
            'columns': ['invsensor_software'],
            'title': u'Inventory: Software'
        },
        'invstack_description': {
            'columns': ['invstack_description'],
            'title': u'Inventory: Description'
        },
        'invstack_index': {
            'columns': ['invstack_index'],
            'title': u'Inventory: Index'
        },
        'invstack_location': {
            'columns': ['invstack_location'],
            'title': u'Inventory: Location'
        },
        'invstack_manufacturer': {
            'columns': ['invstack_manufacturer'],
            'title': u'Inventory: Manufacturer'
        },
        'invstack_model': {
            'columns': ['invstack_model'],
            'title': u'Inventory: Model Name'
        },
        'invstack_name': {
            'columns': ['invstack_name'],
            'title': u'Inventory: Name'
        },
        'invstack_serial': {
            'columns': ['invstack_serial'],
            'title': u'Inventory: Serial Number'
        },
        'invstack_software': {
            'columns': ['invstack_software'],
            'title': u'Inventory: Software'
        },
        'invswpac_arch': {
            'columns': ['invswpac_arch'],
            'title': u'Inventory: Architecture'
        },
        'invswpac_install_date': {
            'columns': ['invswpac_install_date'],
            'title': u'Inventory: Install Date'
        },
        'invswpac_name': {
            'columns': ['invswpac_name'],
            'title': u'Inventory: Name'
        },
        'invswpac_package_type': {
            'columns': ['invswpac_package_type'],
            'title': u'Inventory: Type'
        },
        'invswpac_package_version': {
            'columns': ['invswpac_package_version'],
            'title': u'Inventory: Package Version'
        },
        'invswpac_path': {
            'columns': ['invswpac_path'],
            'title': u'Inventory: Path'
        },
        'invswpac_size': {
            'columns': ['invswpac_size'],
            'title': u'Inventory: Size'
        },
        'invswpac_summary': {
            'columns': ['invswpac_summary'],
            'title': u'Inventory: Description'
        },
        'invswpac_vendor': {
            'columns': ['invswpac_vendor'],
            'title': u'Inventory: Publisher'
        },
        'invswpac_version': {
            'columns': ['invswpac_version'],
            'title': u'Inventory: Version'
        },
        'invunknown_description': {
            'columns': ['invunknown_description'],
            'title': u'Inventory: Description'
        },
        'invunknown_index': {
            'columns': ['invunknown_index'],
            'title': u'Inventory: Index'
        },
        'invunknown_location': {
            'columns': ['invunknown_location'],
            'title': u'Inventory: Location'
        },
        'invunknown_manufacturer': {
            'columns': ['invunknown_manufacturer'],
            'title': u'Inventory: Manufacturer'
        },
        'invunknown_model': {
            'columns': ['invunknown_model'],
            'title': u'Inventory: Model Name'
        },
        'invunknown_name': {
            'columns': ['invunknown_name'],
            'title': u'Inventory: Name'
        },
        'invunknown_serial': {
            'columns': ['invunknown_serial'],
            'title': u'Inventory: Serial Number'
        },
        'invunknown_software': {
            'columns': ['invunknown_software'],
            'title': u'Inventory: Software'
        },
        'log_attempt': {
            'columns': ['log_attempt'],
            'title': u'Log: number of check attempt'
        },
        'log_contact_name': {
            'columns': ['log_contact_name'],
            'title': u'Log: contact name'
        },
        'log_date': {
            'columns': ['log_time'],
            'title': u'Log: day of entry'
        },
        'log_lineno': {
            'columns': ['log_lineno'],
            'title': u'Log: line number in log file'
        },
        'log_plugin_output': {
            'columns': [
                'log_plugin_output', 'log_type', 'log_state_type', 'log_comment', 'custom_variables'
            ],
            'title': u'Log: Output'
        },
        'log_state_type': {
            'columns': ['log_state_type'],
            'title': u'Log: type of state (hard/soft/stopped/started)'
        },
        'log_time': {
            'columns': ['log_time'],
            'title': u'Log: entry time'
        },
        'log_type': {
            'columns': ['log_type'],
            'title': u'Log: event'
        },
        'log_what': {
            'columns': ['log_type'],
            'title': u'Log: host or service'
        },
        'num_problems': {
            'columns': ['host_num_services', 'host_num_services_ok', 'host_num_services_pending'],
            'title': u'Number of problems'
        },
        'num_services': {
            'columns': ['host_num_services'],
            'title': u'Number of services'
        },
        'num_services_crit': {
            'columns': ['host_num_services_crit'],
            'title': u'Number of services in state CRIT'
        },
        'num_services_ok': {
            'columns': ['host_num_services_ok'],
            'title': u'Number of services in state OK'
        },
        'num_services_pending': {
            'columns': ['host_num_services_pending'],
            'title': u'Number of services in state PENDING'
        },
        'num_services_unknown': {
            'columns': ['host_num_services_unknown'],
            'title': u'Number of services in state UNKNOWN'
        },
        'num_services_warn': {
            'columns': ['host_num_services_warn'],
            'title': u'Number of services in state WARN'
        },
        'perfometer': {
            'columns': [
                'service_perf_data', 'service_state', 'service_check_command',
                'service_pnpgraph_present', 'service_plugin_output'
            ],
            'title': u'Perf-O-Meter'
        },
        'servicegroup': {
            'columns': ['servicegroup_alias'],
            'title': u'Servicegroup'
        },
        'servicelevel': {
            'columns': ['custom_variable_names', 'custom_variable_values'],
            'title': u'Servicelevel'
        },
        'sg_alias': {
            'columns': ['servicegroup_alias'],
            'title': u'Servicegroup alias'
        },
        'sg_name': {
            'columns': ['servicegroup_name'],
            'title': u'Servicegroup name'
        },
        'sg_num_services': {
            'columns': ['servicegroup_num_services'],
            'title': u'Number of services (Service Group)'
        },
        'sg_num_services_crit': {
            'columns': ['servicegroup_num_services_crit'],
            'title': u'Number of services in state CRIT (Service Group)'
        },
        'sg_num_services_ok': {
            'columns': ['servicegroup_num_services_ok'],
            'title': u'Number of services in state OK (Service Group)'
        },
        'sg_num_services_pending': {
            'columns': ['servicegroup_num_services_pending'],
            'title': u'Number of services in state PENDING (Service Group)'
        },
        'sg_num_services_unknown': {
            'columns': ['servicegroup_num_services_unknown'],
            'title': u'Number of services in state UNKNOWN (Service Group)'
        },
        'sg_num_services_warn': {
            'columns': ['servicegroup_num_services_warn'],
            'title': u'Number of services in state WARN (Service Group)'
        },
        'site': {
            'columns': ['site'],
            'title': u'Site'
        },
        'site_host': {
            'columns': ['site', 'host_name'],
            'title': u'Host site and name'
        },
        'sitealias': {
            'columns': ['site'],
            'title': u'Site Alias'
        },
        'stateage': {
            'columns': ['service_last_state_change'],
            'title': u'Service state age'
        },
        'svc_acknowledged': {
            'columns': ['service_acknowledged'],
            'title': u'Service problem acknowledged'
        },
        'svc_attempt': {
            'columns': ['service_current_attempt', 'service_max_check_attempts'],
            'title': u'Current check attempt'
        },
        'svc_check_age': {
            'columns': ['service_has_been_checked', 'service_last_check', 'service_cached_at'],
            'title': u'The time since the last check of the service'
        },
        'svc_check_command': {
            'columns': ['service_check_command'],
            'title': u'Service check command'
        },
        'svc_check_duration': {
            'columns': ['service_execution_time'],
            'title': u'Service check duration'
        },
        'svc_check_latency': {
            'columns': ['service_latency'],
            'title': u'Service check latency'
        },
        'svc_check_type': {
            'columns': ['service_check_type'],
            'title': u'Service check type'
        },
        'svc_contact_groups': {
            'columns': ['service_contact_groups'],
            'title': u'Service contact groups'
        },
        'svc_contacts': {
            'columns': ['service_contacts'],
            'title': u'Service contacts'
        },
        'svc_flapping': {
            'columns': ['service_is_flapping'],
            'title': u'Service is flapping'
        },
        'svc_group_memberlist': {
            'columns': ['service_groups'],
            'title': u'Service groups the service is member of'
        },
        'svc_in_downtime': {
            'columns': ['service_scheduled_downtime_depth'],
            'title': u'Currently in downtime'
        },
        'svc_in_notifper': {
            'columns': ['service_in_notification_period'],
            'title': u'In notification period'
        },
        'svc_is_active': {
            'columns': ['service_active_checks_enabled'],
            'title': u'Service is active'
        },
        'svc_last_notification': {
            'columns': ['service_last_notification'],
            'title': u'The time of the last service notification'
        },
        'svc_long_plugin_output': {
            'columns': ['service_long_plugin_output'],
            'title': u'Long output of check plugin'
        },
        'svc_next_check': {
            'columns': ['service_next_check'],
            'title': u'The time of the next scheduled service check'
        },
        'svc_next_notification': {
            'columns': ['service_next_notification'],
            'title': u'The time of the next service notification'
        },
        'svc_notifications_enabled': {
            'columns': ['service_notifications_enabled'],
            'title': u'Service notifications enabled'
        },
        'svc_notifper': {
            'columns': ['service_notification_period'],
            'title': u'Service notification period'
        },
        'svc_perf_val01': {
            'columns': ['service_perf_data'],
            'title': u'Service performance data - value number 01'
        },
        'svc_perf_val02': {
            'columns': ['service_perf_data'],
            'title': u'Service performance data - value number 02'
        },
        'svc_perf_val03': {
            'columns': ['service_perf_data'],
            'title': u'Service performance data - value number 03'
        },
        'svc_perf_val04': {
            'columns': ['service_perf_data'],
            'title': u'Service performance data - value number 04'
        },
        'svc_perf_val05': {
            'columns': ['service_perf_data'],
            'title': u'Service performance data - value number 05'
        },
        'svc_perf_val06': {
            'columns': ['service_perf_data'],
            'title': u'Service performance data - value number 06'
        },
        'svc_perf_val07': {
            'columns': ['service_perf_data'],
            'title': u'Service performance data - value number 07'
        },
        'svc_perf_val08': {
            'columns': ['service_perf_data'],
            'title': u'Service performance data - value number 08'
        },
        'svc_perf_val09': {
            'columns': ['service_perf_data'],
            'title': u'Service performance data - value number 09'
        },
        'svc_perf_val10': {
            'columns': ['service_perf_data'],
            'title': u'Service performance data - value number 10'
        },
        'svc_servicelevel': {
            'columns': ['service_custom_variable_names', 'service_custom_variable_values'],
            'title': u'Service service level'
        },
        'svc_staleness': {
            'columns': ['service_staleness'],
            'title': u'Service staleness value'
        },
        'svcdescr': {
            'columns': ['service_description'],
            'title': u'Service description'
        },
        'svcdispname': {
            'columns': ['service_display_name'],
            'title': u'Service alternative display name'
        },
        'svcoutput': {
            'columns': ['service_plugin_output'],
            'title': u'Service plugin output'
        },
        'svcstate': {
            'columns': ['service_state', 'service_has_been_checked'],
            'title': u'Service state'
        },
        'wato_folder_abs': {
            'columns': ['host_filename'],
            'title': u'WATO folder - complete path'
        },
        'wato_folder_plain': {
            'columns': ['host_filename'],
            'title': u'WATO folder - just folder name'
        },
        'wato_folder_rel': {
            'columns': ['host_filename'],
            'title': u'WATO folder - relative path'
        },
    }

    for sorter_class in cmk.gui.plugins.views.sorter_registry.values():
        sorter = sorter_class()
        spec = expected[sorter.ident]

        if isinstance(spec["title"], tuple) and spec["title"][0] == "func":
            assert hasattr(sorter.title, '__call__')
        else:
            assert sorter.title == spec["title"]

        if isinstance(spec["columns"], tuple) and spec["columns"][0] == "func":
            assert hasattr(sorter.columns, '__call__')
        else:
            assert sorter.columns == spec["columns"]

        assert sorter.load_inv == spec.get("load_inv", False)


def test_register_sorter(monkeypatch):
    monkeypatch.setattr(cmk.gui.plugins.views.utils, "sorter_registry",
                        cmk.gui.plugins.views.utils.SorterRegistry())

    def cmpfunc():
        pass

    cmk.gui.plugins.views.utils.register_sorter("abc", {
        "title": "A B C",
        "columns": ["x"],
        "cmp": cmpfunc,
    })

    sorter = cmk.gui.plugins.views.utils.sorter_registry["abc"]()
    assert isinstance(sorter, cmk.gui.plugins.views.utils.Sorter)
    assert sorter.ident == "abc"
    assert sorter.title == "A B C"
    assert sorter.columns == ["x"]
    assert sorter.cmp.__name__ == cmpfunc.__name__


def test_get_needed_regular_columns(view):

    columns = cmk.gui.views._get_needed_regular_columns(view.group_cells + view.row_cells, view.sorters, view.datasource)
    assert sorted(columns) == sorted([
<<<<<<< HEAD
        'host_accept_passive_checks',
=======
        'host_scheduled_downtime_depth',
        'host_in_check_period',
        'host_num_services_pending',
        'host_downtimes_with_extra_info',
        'host_pnpgraph_present',
        'host_check_type',
        'host_accept_passive_checks',
        'host_num_services_crit',
        'host_icon_image',
        'host_is_flapping',
        'host_in_notification_period',
        'host_check_command',
        'host_modified_attributes_list',
        'host_downtimes',
        'host_filename',
>>>>>>> 75a18bda
        'host_acknowledged',
        'host_action_url_expanded',
        'host_active_checks_enabled',
        'host_address',
        'host_check_command',
        'host_check_type',
        'host_comments_with_extra_info',
        'host_custom_variable_names',
        'host_custom_variable_values',
        'host_downtimes',
        'host_downtimes_with_extra_info',
        'host_filename',
        'host_has_been_checked',
        'host_icon_image',
        'host_in_check_period',
        'host_in_notification_period',
        'host_in_service_period',
        'host_is_flapping',
        'host_modified_attributes_list',
        'host_name',
        'host_notes_url_expanded',
        'host_notifications_enabled',
        'host_num_services_crit',
        'host_num_services_ok',
        'host_num_services_pending',
        'host_num_services_unknown',
        'host_num_services_warn',
        'host_perf_data',
        'host_pnpgraph_present',
        'host_scheduled_downtime_depth',
        'host_staleness',
        'host_state',
    ])


def test_get_needed_join_columns(view):
    view_spec = copy.deepcopy(view.spec)
    view_spec["painters"].append(PainterSpec('service_description', None, None, u'CPU load'))
    view = cmk.gui.views.View(view.name, view_spec, view_spec.get("context", {}))

    columns = cmk.gui.views._get_needed_join_columns(view.join_cells, view.sorters)

    expected_columns = [
        'host_name',
        'service_description',
    ]

    if cmk_version.is_managed_edition():
        expected_columns += [
            "host_custom_variable_names",
            "host_custom_variable_values",
        ]

    assert sorted(columns) == sorted(expected_columns)


<<<<<<< HEAD
=======
@pytest.mark.usefixtures("load_plugins")
>>>>>>> 75a18bda
def test_create_view_basics():
    view_name = "allhosts"
    view_spec = cmk.gui.views.multisite_builtin_views[view_name]
    view = cmk.gui.views.View(view_name, view_spec, view_spec.get("context", {}))

    assert view.name == view_name
    assert view.spec == view_spec
    assert isinstance(view.datasource, cmk.gui.plugins.views.utils.ABCDataSource)
    assert isinstance(view.datasource.table, cmk.gui.plugins.views.utils.RowTable)
    assert view.row_limit is None
    assert view.user_sorters is None
    assert view.want_checkboxes is False
    assert view.only_sites is None


def test_view_row_limit(view):
    assert view.row_limit is None
    view.row_limit = 101
    assert view.row_limit == 101


@pytest.mark.parametrize("limit,permissions,result", [
    (None, [], 1000),

    ("soft", {}, 1000),
    ("hard", {}, 1000),
    ("none", {}, 1000),

    ("soft", {"general.ignore_soft_limit": True}, 1000),
    ("hard", {"general.ignore_soft_limit": True}, 5000),
    # Strange. Shouldn't this stick to the hard limit?
    ("none", {"general.ignore_soft_limit": True}, 1000),

    ("soft", {"general.ignore_soft_limit": True, "general.ignore_hard_limit": True}, 1000),
    ("hard", {"general.ignore_soft_limit": True, "general.ignore_hard_limit": True}, 5000),
    ("none", {"general.ignore_soft_limit": True, "general.ignore_hard_limit": True}, None),
])
def test_gui_view_row_limit(register_builtin_html, monkeypatch, mocker, limit, permissions, result):
    if limit is not None:
        monkeypatch.setitem(html.request._vars, "limit", limit)

    mocker.patch.object(config, "roles", {"nobody": {"permissions": permissions}})
    mocker.patch.object(config.user, "role_ids", ["nobody"])
    assert cmk.gui.views.get_limit() == result


def test_view_only_sites(view):
    assert view.only_sites is None
    view.only_sites = ["unit"]
    assert view.only_sites == ["unit"]


def test_view_user_sorters(view):
    assert view.user_sorters is None
    view.user_sorters = [("abc", True)]
    assert view.user_sorters == [("abc", True)]


def test_view_want_checkboxes(view):
    assert view.want_checkboxes is False
    view.want_checkboxes = True
    assert view.want_checkboxes is True


def test_registered_display_hints():
    expected = ['.',
    '.hardware.',
    '.hardware.chassis.',
    '.hardware.components.',
    '.hardware.components.backplanes:',
    '.hardware.components.backplanes:*.description',
    '.hardware.components.backplanes:*.index',
    '.hardware.components.backplanes:*.location',
    '.hardware.components.backplanes:*.manufacturer',
    '.hardware.components.backplanes:*.model',
    '.hardware.components.backplanes:*.name',
    '.hardware.components.backplanes:*.serial',
    '.hardware.components.backplanes:*.software',
    '.hardware.components.chassis:',
    '.hardware.components.chassis:*.description',
    '.hardware.components.chassis:*.index',
    '.hardware.components.chassis:*.location',
    '.hardware.components.chassis:*.manufacturer',
    '.hardware.components.chassis:*.model',
    '.hardware.components.chassis:*.name',
    '.hardware.components.chassis:*.serial',
    '.hardware.components.chassis:*.software',
    '.hardware.components.containers:',
    '.hardware.components.containers:*.description',
    '.hardware.components.containers:*.index',
    '.hardware.components.containers:*.location',
    '.hardware.components.containers:*.manufacturer',
    '.hardware.components.containers:*.model',
    '.hardware.components.containers:*.name',
    '.hardware.components.containers:*.serial',
    '.hardware.components.containers:*.software',
    '.hardware.components.fans:',
    '.hardware.components.fans:*.description',
    '.hardware.components.fans:*.index',
    '.hardware.components.fans:*.location',
    '.hardware.components.fans:*.manufacturer',
    '.hardware.components.fans:*.model',
    '.hardware.components.fans:*.name',
    '.hardware.components.fans:*.serial',
    '.hardware.components.fans:*.software',
    '.hardware.components.modules:',
    '.hardware.components.modules:*.bootloader',
    '.hardware.components.modules:*.description',
    '.hardware.components.modules:*.firmware',
    '.hardware.components.modules:*.index',
    '.hardware.components.modules:*.location',
    '.hardware.components.modules:*.manufacturer',
    '.hardware.components.modules:*.model',
    '.hardware.components.modules:*.name',
    '.hardware.components.modules:*.serial',
    '.hardware.components.modules:*.software',
    '.hardware.components.modules:*.type',
    '.hardware.components.others:',
    '.hardware.components.others:*.description',
    '.hardware.components.others:*.index',
    '.hardware.components.others:*.location',
    '.hardware.components.others:*.manufacturer',
    '.hardware.components.others:*.model',
    '.hardware.components.others:*.name',
    '.hardware.components.others:*.serial',
    '.hardware.components.others:*.software',
    '.hardware.components.psus:',
    '.hardware.components.psus:*.description',
    '.hardware.components.psus:*.index',
    '.hardware.components.psus:*.location',
    '.hardware.components.psus:*.manufacturer',
    '.hardware.components.psus:*.model',
    '.hardware.components.psus:*.name',
    '.hardware.components.psus:*.serial',
    '.hardware.components.psus:*.software',
    '.hardware.components.sensors:',
    '.hardware.components.sensors:*.description',
    '.hardware.components.sensors:*.index',
    '.hardware.components.sensors:*.location',
    '.hardware.components.sensors:*.manufacturer',
    '.hardware.components.sensors:*.model',
    '.hardware.components.sensors:*.name',
    '.hardware.components.sensors:*.serial',
    '.hardware.components.sensors:*.software',
    '.hardware.components.stacks:',
    '.hardware.components.stacks:*.description',
    '.hardware.components.stacks:*.index',
    '.hardware.components.stacks:*.location',
    '.hardware.components.stacks:*.manufacturer',
    '.hardware.components.stacks:*.model',
    '.hardware.components.stacks:*.name',
    '.hardware.components.stacks:*.serial',
    '.hardware.components.stacks:*.software',
    '.hardware.components.unknowns:',
    '.hardware.components.unknowns:*.description',
    '.hardware.components.unknowns:*.index',
    '.hardware.components.unknowns:*.location',
    '.hardware.components.unknowns:*.manufacturer',
    '.hardware.components.unknowns:*.model',
    '.hardware.components.unknowns:*.name',
    '.hardware.components.unknowns:*.serial',
    '.hardware.components.unknowns:*.software',
    '.hardware.cpu.',
    '.hardware.cpu.arch',
    '.hardware.cpu.bus_speed',
    '.hardware.cpu.cache_size',
    '.hardware.cpu.cores',
    '.hardware.cpu.cores_per_cpu',
    '.hardware.cpu.cpu_max_capa',
    '.hardware.cpu.cpus',
    '.hardware.cpu.entitlement',
    '.hardware.cpu.implementation_mode',
    '.hardware.cpu.logical_cpus',
    '.hardware.cpu.max_speed',
    '.hardware.cpu.model',
    '.hardware.cpu.sharing_mode',
    '.hardware.cpu.smt_threads',
    '.hardware.cpu.threads',
    '.hardware.cpu.threads_per_cpu',
    '.hardware.cpu.voltage',
    '.hardware.memory.',
    '.hardware.memory.arrays:',
    '.hardware.memory.arrays:*.',
    '.hardware.memory.arrays:*.devices:',
    '.hardware.memory.arrays:*.devices:*.',
    '.hardware.memory.arrays:*.devices:*.size',
    '.hardware.memory.arrays:*.devices:*.speed',
    '.hardware.memory.arrays:*.maximum_capacity',
    '.hardware.memory.total_ram_usable',
    '.hardware.memory.total_swap',
    '.hardware.memory.total_vmalloc',
    '.hardware.nwadapter:',
    '.hardware.nwadapter:*.',
    '.hardware.nwadapter:*.gateway',
    '.hardware.nwadapter:*.ipv4_address',
    '.hardware.nwadapter:*.ipv4_subnet',
    '.hardware.nwadapter:*.ipv6_address',
    '.hardware.nwadapter:*.ipv6_subnet',
    '.hardware.nwadapter:*.macaddress',
    '.hardware.nwadapter:*.name',
    '.hardware.nwadapter:*.speed',
    '.hardware.nwadapter:*.type',
    '.hardware.storage.',
    '.hardware.storage.controller.',
    '.hardware.storage.controller.version',
    '.hardware.storage.disks:',
    '.hardware.storage.disks:*.',
    '.hardware.storage.disks:*.bus',
    '.hardware.storage.disks:*.fsnode',
    '.hardware.storage.disks:*.local',
    '.hardware.storage.disks:*.product',
    '.hardware.storage.disks:*.serial',
    '.hardware.storage.disks:*.signature',
    '.hardware.storage.disks:*.size',
    '.hardware.storage.disks:*.type',
    '.hardware.storage.disks:*.vendor',
    '.hardware.system.',
    '.hardware.system.expresscode',
    '.hardware.system.manufacturer',
    '.hardware.system.model',
    '.hardware.system.model_name',
    '.hardware.system.product',
    '.hardware.system.serial',
    '.hardware.system.serial_number',
    '.hardware.video:',
    '.hardware.video:*.',
    '.hardware.video:*.driver',
    '.hardware.video:*.driver_date',
    '.hardware.video:*.driver_version',
    '.hardware.video:*.graphic_memory',
    '.hardware.video:*.name',
    '.hardware.video:*.subsystem',
    '.hardware.volumes.physical_volumes.*:',
    '.hardware.volumes.physical_volumes:*.volume_group_name',
    '.hardware.volumes.physical_volumes:*.physical_volume_name',
    '.hardware.volumes.physical_volumes:*.physical_volume_status',
    '.hardware.volumes.physical_volumes:*.physical_volume_total_partitions',
    '.hardware.volumes.physical_volumes:*.physical_volume_free_partitions',
    '.networking.',
    '.networking.addresses:',
    '.networking.addresses:*.address',
    '.networking.addresses:*.device',
    '.networking.addresses:*.type',
    '.networking.available_ethernet_ports',
    '.networking.interfaces:',
    '.networking.interfaces:*.admin_status',
    '.networking.interfaces:*.alias',
    '.networking.interfaces:*.available',
    '.networking.interfaces:*.description',
    '.networking.interfaces:*.index',
    '.networking.interfaces:*.last_change',
    '.networking.interfaces:*.oper_status',
    '.networking.interfaces:*.phys_address',
    '.networking.interfaces:*.port_type',
    '.networking.interfaces:*.speed',
    '.networking.interfaces:*.vlans',
    '.networking.interfaces:*.vlantype',
    '.networking.routes:',
    '.networking.routes:*.device',
    '.networking.routes:*.gateway',
    '.networking.routes:*.target',
    '.networking.routes:*.type',
    '.networking.total_ethernet_ports',
    '.networking.total_interfaces',
    '.networking.tunnels:',
    '.networking.tunnels:*.index',
    '.networking.tunnels:*.link_priority',
    '.networking.tunnels:*.peerip',
    '.networking.tunnels:*.peername',
    '.networking.tunnels:*.sourceip',
    '.networking.tunnels:*.tunnel_interface',
    '.networking.wlan',
    '.networking.wlan.controller',
    '.networking.wlan.controller.accesspoints:',
    '.networking.wlan.controller.accesspoints:*.group',
    '.networking.wlan.controller.accesspoints:*.ip_addr',
    '.networking.wlan.controller.accesspoints:*.model',
    '.networking.wlan.controller.accesspoints:*.name',
    '.networking.wlan.controller.accesspoints:*.serial',
    '.networking.wlan.controller.accesspoints:*.sys_location',
    '.software.',
    '.software.applications.',
    '.software.applications.check_mk.',
    '.software.applications.check_mk.agent_version',
    '.software.applications.check_mk.cluster.is_cluster',
    '.software.applications.check_mk.cluster.nodes:',
    '.software.applications.check_mk.num_hosts',
    '.software.applications.check_mk.num_services',
    '.software.applications.check_mk.host_labels:',
    '.software.applications.check_mk.host_labels:*.plugin_name',
    '.software.applications.check_mk.host_labels:*.label',
    '.software.applications.check_mk.versions:',
    '.software.applications.check_mk.versions:*.demo',
    '.software.applications.check_mk.sites:',
    '.software.applications.check_mk.sites:*.autostart',
    '.software.applications.check_mk.sites:*.apache',
    '.software.applications.check_mk.sites:*.cmc',
    '.software.applications.check_mk.sites:*.crontab',
    '.software.applications.check_mk.sites:*.dcd',
    '.software.applications.check_mk.sites:*.liveproxyd',
    '.software.applications.check_mk.sites:*.mkeventd',
    '.software.applications.check_mk.sites:*.mknotifyd',
    '.software.applications.check_mk.sites:*.rrdcached',
    '.software.applications.check_mk.sites:*.stunnel',
    '.software.applications.check_mk.sites:*.xinetd',
    '.software.applications.check_mk.sites:*.nagios',
    '.software.applications.check_mk.sites:*.npcd',
    '.software.applications.check_mk.sites:*.check_helper_usage',
    '.software.applications.check_mk.sites:*.check_mk_helper_usage',
    '.software.applications.check_mk.sites:*.fetcher_helper_usage',
    '.software.applications.check_mk.sites:*.checker_helper_usage',
    '.software.applications.check_mk.sites:*.livestatus_usage',
    '.software.applications.check_mk.sites:*.num_hosts',
    '.software.applications.check_mk.sites:*.num_services',
    '.software.applications.check_mk.sites:*.used_version',
    '.software.applications.citrix.',
    '.software.applications.citrix.controller.',
    '.software.applications.citrix.controller.controller_version',
    '.software.applications.citrix.vm.',
    '.software.applications.citrix.vm.agent_version',
    '.software.applications.citrix.vm.catalog',
    '.software.applications.citrix.vm.desktop_group_name',
    '.software.applications.docker.',
    '.software.applications.docker.container.',
    '.software.applications.docker.container.networks:',
    '.software.applications.docker.container.networks:*.ip_address',
    '.software.applications.docker.container.networks:*.ip_prefixlen',
    '.software.applications.docker.container.networks:*.mac_address',
    '.software.applications.docker.container.networks:*.network_id',
    '.software.applications.docker.container.node_name',
    '.software.applications.docker.container.ports:',
    '.software.applications.docker.containers:',
    '.software.applications.docker.containers:*.id',
    '.software.applications.docker.containers:*.labels',
    '.software.applications.docker.images:',
    '.software.applications.docker.images:*.size',
    '.software.applications.docker.images:*.amount_containers',
    '.software.applications.docker.images:*.creation',
    '.software.applications.docker.images:*.id',
    '.software.applications.docker.images:*.labels',
    '.software.applications.docker.images:*.repodigests',
    '.software.applications.docker.images:*.repotags',
    '.software.applications.docker.networks.*.',
    '.software.applications.docker.networks.*.containers:',
    '.software.applications.docker.networks.*.containers:*.id',
    '.software.applications.docker.networks.*.containers:*.ipv4_address',
    '.software.applications.docker.networks.*.containers:*.ipv6_address',
    '.software.applications.docker.networks.*.containers:*.mac_address',
    '.software.applications.docker.networks.*.labels',
    '.software.applications.docker.networks.*.name',
    '.software.applications.docker.networks.*.network_id',
    '.software.applications.docker.networks.*.scope',
    '.software.applications.docker.node_labels:',
    '.software.applications.docker.node_labels:*.label',
    '.software.applications.docker.num_containers_paused',
    '.software.applications.docker.num_containers_running',
    '.software.applications.docker.num_containers_stopped',
    '.software.applications.docker.num_containers_total',
    '.software.applications.docker.num_images',
<<<<<<< HEAD
    '.software.applications.docker.registry',
    '.software.applications.docker.swarm_manager:',
    '.software.applications.docker.swarm_manager:*.Addr',
    '.software.applications.docker.swarm_manager:*.NodeID',
    '.software.applications.docker.swarm_node_id',
    '.software.applications.docker.swarm_state',
    '.software.applications.docker.version',
    '.software.applications.fortinet.fortigate_high_availability.',
    '.software.applications.fortinet.fortisandbox:',
    '.software.applications.fortinet.fortisandbox:*.name',
    '.software.applications.fortinet.fortisandbox:*.version',
    '.software.applications.ibm_mq.',
    '.software.applications.ibm_mq.channels:',
    '.software.applications.ibm_mq.channels:*.monchl',
    '.software.applications.ibm_mq.channels:*.name',
    '.software.applications.ibm_mq.channels:*.qmgr',
    '.software.applications.ibm_mq.channels:*.status',
    '.software.applications.ibm_mq.channels:*.type',
    '.software.applications.ibm_mq.managers:',
    '.software.applications.ibm_mq.managers:*.ha',
    '.software.applications.ibm_mq.managers:*.instname',
    '.software.applications.ibm_mq.managers:*.instver',
    '.software.applications.ibm_mq.managers:*.name',
    '.software.applications.ibm_mq.managers:*.standby',
    '.software.applications.ibm_mq.managers:*.status',
    '.software.applications.ibm_mq.queues:',
    '.software.applications.ibm_mq.queues:*.altered',
    '.software.applications.ibm_mq.queues:*.created',
    '.software.applications.ibm_mq.queues:*.maxdepth',
    '.software.applications.ibm_mq.queues:*.maxmsgl',
    '.software.applications.ibm_mq.queues:*.monq',
    '.software.applications.ibm_mq.queues:*.name',
    '.software.applications.ibm_mq.queues:*.qmgr',
=======
    '.software.applications.docker.version',
>>>>>>> 75a18bda
    '.software.applications.kubernetes.assigned_pods:',
    '.software.applications.kubernetes.assigned_pods:*.name',
    '.software.applications.kubernetes.nodes:',
    '.software.applications.kubernetes.nodes:*.name',
    '.software.applications.kubernetes.ingresses:',
    '.software.applications.kubernetes.pod_container:',
    '.software.applications.kubernetes.pod_container:*.container_id',
    '.software.applications.kubernetes.pod_container:*.image',
    '.software.applications.kubernetes.pod_container:*.image_id',
    '.software.applications.kubernetes.pod_container:*.image_pull_policy',
    '.software.applications.kubernetes.pod_container:*.name',
    '.software.applications.kubernetes.pod_container:*.ready',
    '.software.applications.kubernetes.pod_container:*.restart_count',
<<<<<<< HEAD
    '.software.applications.kubernetes.job_container:',
    '.software.applications.kubernetes.job_container:*.name',
    '.software.applications.kubernetes.job_container:*.image',
    '.software.applications.kubernetes.job_container:*.image_pull_policy',
=======
>>>>>>> 75a18bda
    '.software.applications.kubernetes.daemon_pod_containers:*.name',
    '.software.applications.kubernetes.daemon_pod_containers:*.image',
    '.software.applications.kubernetes.daemon_pod_containers:*.image_pull_policy',
    '.software.applications.kubernetes.pod_info.',
    '.software.applications.kubernetes.pod_info.dns_policy',
    '.software.applications.kubernetes.pod_info.host_ip',
    '.software.applications.kubernetes.pod_info.host_network',
    '.software.applications.kubernetes.pod_info.node',
    '.software.applications.kubernetes.pod_info.pod_ip',
    '.software.applications.kubernetes.pod_info.qos_class',
    '.software.applications.kubernetes.roles:',
    '.software.applications.kubernetes.roles:*.namespace',
    '.software.applications.kubernetes.roles:*.role',
    '.software.applications.kubernetes.selector.',
    '.software.applications.kubernetes.service_info.',
    '.software.applications.kubernetes.service_info.cluster_ip',
    '.software.applications.kubernetes.service_info.load_balancer_ip',
    '.software.applications.kubernetes.service_info.type',
    '.software.applications.mssql.',
    '.software.applications.mssql.instances:',
    '.software.applications.mssql.instances:*.clustered',
    '.software.applications.oracle.',
    '.software.applications.oracle.dataguard_stats:',
    '.software.applications.oracle.dataguard_stats:*.db_unique',
    '.software.applications.oracle.dataguard_stats:*.role',
    '.software.applications.oracle.dataguard_stats:*.sid',
    '.software.applications.oracle.dataguard_stats:*.switchover',
    '.software.applications.oracle.systemparameter:',
    '.software.applications.oracle.systemparameter:*.sid',
    '.software.applications.oracle.systemparameter:*.name',
    '.software.applications.oracle.systemparameter:*.value',
    '.software.applications.oracle.systemparameter:*.isdefault',
    '.software.applications.oracle.instance:',
    '.software.applications.oracle.instance:*.db_creation_time',
    '.software.applications.oracle.instance:*.db_uptime',
    '.software.applications.oracle.instance:*.logins',
    '.software.applications.oracle.instance:*.logmode',
    '.software.applications.oracle.instance:*.openmode',
    '.software.applications.oracle.instance:*.pname',
    '.software.applications.oracle.instance:*.sid',
    '.software.applications.oracle.instance:*.version',
    '.software.applications.oracle.recovery_area:',
    '.software.applications.oracle.recovery_area:*.flashback',
    '.software.applications.oracle.recovery_area:*.sid',
    ".software.applications.oracle.pga:",
    ".software.applications.oracle.pga:*.aggregate_pga_auto_target",
    ".software.applications.oracle.pga:*.aggregate_pga_target_parameter",
    ".software.applications.oracle.pga:*.bytes_processed",
    ".software.applications.oracle.pga:*.extra_bytes_read_written",
    ".software.applications.oracle.pga:*.global_memory_bound",
    ".software.applications.oracle.pga:*.maximum_pga_allocated",
    ".software.applications.oracle.pga:*.maximum_pga_used_for_auto_workareas",
    ".software.applications.oracle.pga:*.maximum_pga_used_for_manual_workareas",
    ".software.applications.oracle.pga:*.sid",
    ".software.applications.oracle.pga:*.total_freeable_pga_memory",
    ".software.applications.oracle.pga:*.total_pga_allocated",
    ".software.applications.oracle.pga:*.total_pga_inuse",
    ".software.applications.oracle.pga:*.total_pga_used_for_auto_workareas",
    ".software.applications.oracle.pga:*.total_pga_used_for_manual_workareas",
    '.software.applications.oracle.sga:',
    '.software.applications.oracle.sga:*.buf_cache_size',
    '.software.applications.oracle.sga:*.data_trans_cache_size',
    '.software.applications.oracle.sga:*.fixed_size',
    '.software.applications.oracle.sga:*.free_mem_avail',
    '.software.applications.oracle.sga:*.granule_size',
    '.software.applications.oracle.sga:*.in_mem_area_size',
    '.software.applications.oracle.sga:*.java_pool_size',
    '.software.applications.oracle.sga:*.large_pool_size',
    '.software.applications.oracle.sga:*.max_size',
    '.software.applications.oracle.sga:*.redo_buffer',
    '.software.applications.oracle.sga:*.shared_io_pool_size',
    '.software.applications.oracle.sga:*.shared_pool_size',
    '.software.applications.oracle.sga:*.sid',
    '.software.applications.oracle.sga:*.start_oh_shared_pool',
    '.software.applications.oracle.sga:*.streams_pool_size',
    '.software.applications.oracle.tablespaces:',
    '.software.applications.oracle.tablespaces:*.autoextensible',
    '.software.applications.oracle.tablespaces:*.current_size',
    '.software.applications.oracle.tablespaces:*.free_space',
    '.software.applications.oracle.tablespaces:*.increment_size',
    '.software.applications.oracle.tablespaces:*.max_size',
    '.software.applications.oracle.tablespaces:*.name',
    '.software.applications.oracle.tablespaces:*.num_increments',
    '.software.applications.oracle.tablespaces:*.sid',
    '.software.applications.oracle.tablespaces:*.type',
    '.software.applications.oracle.tablespaces:*.used_size',
    '.software.applications.oracle.tablespaces:*.version',
    '.software.applications.vmwareesx:*.',
    '.software.applications.vmwareesx:*.clusters:*.',
    '.software.bios.',
    '.software.bios.date',
    '.software.bios.vendor',
    '.software.bios.version',
    '.software.configuration.',
    '.software.configuration.snmp_info.',
    '.software.configuration.snmp_info.contact',
    '.software.configuration.snmp_info.location',
    '.software.configuration.snmp_info.name',
    '.software.firmware',
    '.software.firmware.platform_level',
    '.software.firmware.vendor',
    '.software.firmware.version',
    '.software.kernel_config:',
    '.software.kernel_config:*.parameter',
    '.software.kernel_config:*.value',
    '.software.os.',
    '.software.os.arch',
    '.software.os.install_date',
    '.software.os.kernel_version',
    '.software.os.name',
    '.software.os.service_pack',
    '.software.os.service_packs:',
    '.software.os.type',
    '.software.os.vendor',
    '.software.os.version',
    '.software.packages:',
    '.software.packages:*.arch',
    '.software.packages:*.install_date',
    '.software.packages:*.name',
    '.software.packages:*.package_type',
    '.software.packages:*.package_version',
    '.software.packages:*.path',
    '.software.packages:*.size',
    '.software.packages:*.summary',
    '.software.packages:*.vendor',
    '.software.packages:*.version',]

    assert sorted(expected) == sorted(cmk.gui.plugins.views.inventory_displayhints.keys())


def test_get_inventory_display_hint():
    hint = cmk.gui.plugins.views.inventory_displayhints.get(".software.packages:*.summary")
    assert isinstance(hint, dict)


def test_view_page(logged_in_wsgi_app, mock_livestatus):
    wsgi_app = logged_in_wsgi_app

    def _prepend(prefix, dict_):
        d = {}
        for key, value in dict_.items():
            d[key] = value
            d[prefix + key] = value
        return d

    live: MockLiveStatusConnection = mock_livestatus
    live.add_table('hosts', [_prepend('host_', {
        'accept_passive_checks': 0,
        'acknowledged': 0,
        'action_url_expanded': '',
        'active_checks_enabled': 1,
        'address': '127.0.0.1',
        'check_command': 'check-mk-host-smart',
        'check_type': 0,
        'comments_with_extra_info': '',
        'custom_variable_name': '',
        'custom_variable_names': ['FILENAME', 'ADDRESS_FAMILY', 'ADDRESS_4', 'ADDRESS_6', 'TAGS'],
        'custom_variable_values': ['/wato/hosts.mk', 4, '127.0.0.1', '', '/wato/ auto-piggyback cmk-agent ip-v4 ip-v4-only lan no-snmp prod site:heute tcp'],
        'downtimes': '',
        'downtimes_with_extra_info': '',
        'filename': '/wato/hosts.mk',
        'has_been_checked': 1,
        'icon_image': '',
        'in_check_period': 1,
        'in_notification_period': 1,
        'in_service_period': 1,
        'is_flapping': 0,
        'modified_attributes_list': '',
        'name': 'heute',
        'notes_url_expanded': '',
        'notifications_enabled': 1,
        'num_services_crit': 2,
        'num_services_ok': 37,
        'num_services_pending': 0,
        'num_services_unknown': 0,
        'num_services_warn': 2,
        'perf_data': '',
        'pnpgraph_present': 0,
        'scheduled_downtime_depth': 0,
        'staleness': 0.833333,
        'state': 0,
        'host_labels': {"cmk/os_family": "linux","cmk/check_mk_server": "yes",},
    })])
    live.expect_query("GET hosts\nColumns: filename\nStats: state >= 0")
    live.expect_query(
        "GET hosts\n"
        "Columns: host_accept_passive_checks host_acknowledged host_action_url_expanded "
        "host_active_checks_enabled host_address host_check_command host_check_type "
        "host_comments_with_extra_info host_custom_variable_names host_custom_variable_values "
        "host_downtimes host_downtimes_with_extra_info host_filename host_has_been_checked "
        "host_icon_image host_in_check_period host_in_notification_period host_in_service_period "
        "host_is_flapping host_labels host_modified_attributes_list host_name host_notes_url_expanded "
        "host_notifications_enabled host_num_services_crit host_num_services_ok "
        "host_num_services_pending host_num_services_unknown host_num_services_warn host_perf_data "
        "host_pnpgraph_present host_scheduled_downtime_depth host_staleness host_state\n"
        "Limit: 1001"
    )
    live.expect_query("GET hosts\nColumns: filename\nStats: state >= 0")
    with live():
        resp = wsgi_app.get("/NO_SITE/check_mk/view.py?view_name=allhosts", status=200)
        assert 'heute' in resp
        assert 'query=null' not in resp
        assert '/domain-types/host/collections/all' in resp<|MERGE_RESOLUTION|>--- conflicted
+++ resolved
@@ -1,35 +1,22 @@
-#!/usr/bin/env python3
-# -*- coding: utf-8 -*-
-# Copyright (C) 2019 tribe29 GmbH - License: GNU General Public License v2
-# This file is part of Checkmk (https://checkmk.com). It is subject to the terms and
-# conditions defined in the file COPYING, which is part of this source code package.
-
 # yapf: disable
-
+# pylint: disable=redefined-outer-name
 import copy
-from typing import Any, Dict
-
-import pytest  # type: ignore[import]
-
+import pytest # type: ignore
 import cmk.gui.config as config
-import cmk.utils.version as cmk_version
-from cmk.gui.plugins.openapi.livestatus_helpers.testing import MockLiveStatusConnection
-
-pytestmark = pytest.mark.usefixtures("load_plugins")
+
+# Make it load all plugins (CEE + CME)
+import cmk.gui.views  # pylint: disable=unused-import
+import cmk.gui.default_permissions
 
 from cmk.gui.globals import html
 from cmk.gui.valuespec import ValueSpec
 import cmk.gui.plugins.views
-from cmk.gui.plugins.views.utils import transform_painter_spec
-from cmk.gui.type_defs import PainterSpec
-import cmk.gui.views
-
-
-@pytest.fixture(name="view")
-def view_fixture(register_builtin_html):
+
+@pytest.fixture()
+def view(register_builtin_html, load_plugins):
     view_name = "allhosts"
-    view_spec = transform_painter_spec(cmk.gui.views.multisite_builtin_views[view_name].copy())
-    return cmk.gui.views.View(view_name, view_spec, view_spec.get("context", {}))
+    view_spec = cmk.gui.views.multisite_builtin_views[view_name]
+    return cmk.gui.views.View(view_name, view_spec)
 
 
 def test_registered_painter_options():
@@ -38,14 +25,12 @@
         'aggr_onlyproblems',
         'aggr_treetype',
         'aggr_wrap',
+        'graph_render_options',
         'matrix_omit_uniform',
         'pnp_timerange',
         'show_internal_tree_paths',
         'ts_date',
         'ts_format',
-        'graph_render_options',
-        "refresh",
-        "num_columns",
     ]
 
     names = cmk.gui.plugins.views.painter_option_registry.keys()
@@ -60,11 +45,18 @@
     expected = [
         'boxed',
         'boxed_graph',
+        'csv',
+        'csv_export',
         'dataset',
+        'json',
+        'json_export',
+        'jsonp',
         'matrix',
         'mobiledataset',
         'mobilelist',
         'mobiletable',
+        'python',
+        'python-raw',
         'table',
         'tiled',
     ]
@@ -77,49 +69,94 @@
     expected = {
         'boxed': {
             'checkboxes': True,
+            'hide': False,
             'title': u'Balanced boxes'
         },
         'boxed_graph': {
             'checkboxes': True,
+            'hide': False,
             'title': u'Balanced graph boxes'
+        },
+        'csv': {
+            'checkboxes': False,
+            'hide': True,
+            'title': u'CSV data output'
+        },
+        'csv_export': {
+            'checkboxes': False,
+            'hide': True,
+            'title': u'CSV data export'
         },
         'dataset': {
             'checkboxes': False,
+            'hide': False,
             'title': u'Single dataset'
+        },
+        'json': {
+            'checkboxes': False,
+            'hide': True,
+            'title': u'JSON data output'
+        },
+        'json_export': {
+            'checkboxes': False,
+            'hide': True,
+            'title': u'JSON data export'
+        },
+        'jsonp': {
+            'checkboxes': False,
+            'hide': True,
+            'title': u'JSONP data output'
         },
         'matrix': {
             'checkboxes': False,
             'has_csv_export': True,
             'options': ['matrix_omit_uniform'],
+            'hide': False,
             'title': u'Matrix'
         },
         'mobiledataset': {
             'checkboxes': False,
+            'hide': False,
             'title': u'Mobile: Dataset'
         },
         'mobilelist': {
             'checkboxes': False,
+            'hide': False,
             'title': u'Mobile: List'
         },
         'mobiletable': {
             'checkboxes': False,
+            'hide': False,
             'title': u'Mobile: Table'
+        },
+        'python': {
+            'checkboxes': False,
+            'hide': True,
+            'title': u'Python data output'
+        },
+        'python-raw': {
+            'checkboxes': False,
+            'hide': True,
+            'title': u'Python raw data output'
         },
         'table': {
             'checkboxes': True,
+            'hide': False,
             'title': u'Table'
         },
         'tiled': {
             'checkboxes': True,
+            'hide': False,
             'title': u'Tiles'
         },
     }
 
     for ident, spec in expected.items():
         plugin = cmk.gui.plugins.views.layout_registry[ident]()
-        assert isinstance(plugin.title, str)
+        assert isinstance(plugin.title, unicode)
         assert spec["title"] == plugin.title
         assert spec["checkboxes"] == plugin.can_display_checkboxes
+        assert spec["hide"] == plugin.is_hidden
         assert spec.get("has_csv_export", False) == plugin.has_individual_csv_export
 
 
@@ -138,20 +175,6 @@
     ])
 
 
-def test_registered_exporters():
-    expected = [
-        'csv',
-        'csv_export',
-        'json',
-        'json_export',
-        'jsonp',
-        'python',
-        'python-raw',
-    ]
-    names = cmk.gui.plugins.views.exporter_registry.keys()
-    assert sorted(expected) == sorted(names)
-
-
 def test_registered_command_groups():
     expected = [
         'acknowledge',
@@ -177,12 +200,12 @@
 
 
 def test_registered_commands():
-    expected: Dict[str, Dict[str, Any]] = {
+    expected = {
         'acknowledge': {
             'group': 'acknowledge',
             'permission': 'action.acknowledge',
             'tables': ['host', 'service', 'aggr'],
-            'title': u'Acknowledge problems'
+            'title': u'Acknowledge Problems'
         },
         'ec_custom_actions': {
             'permission': 'mkeventd.actions',
@@ -228,6 +251,11 @@
             'permission': 'mkeventd.delete',
             'tables': ['event'],
             'title': u'Archive Event'
+        },
+        'edit_downtimes': {
+            'permission': 'action.downtimes',
+            'tables': ['downtime'],
+            'title': u'Edit Downtimes'
         },
         'add_comment': {
             'permission': 'action.addcomment',
@@ -271,20 +299,7 @@
             'tables': ['event'],
             'title': u'Update & Acknowledge'
         },
-        'delete_crash_reports': {
-            'permission': 'action.delete_crash_report',
-            'tables': ['crash'],
-            'title': u'Delete crash reports',
-        },
     }
-
-    if not cmk_version.is_raw_edition():
-        expected.update({'edit_downtimes': {
-            'permission': 'action.downtimes',
-            'tables': ['downtime'],
-            'title': u'Edit Downtimes'
-        },
-        })
 
     names = cmk.gui.plugins.views.command_registry.keys()
     assert sorted(expected.keys()) == sorted(names)
@@ -294,7 +309,7 @@
         cmd_spec = expected[cmd.ident]
         assert cmd.title == cmd_spec["title"]
         assert cmd.tables == cmd_spec["tables"], cmd.ident
-        assert cmd.permission.name == cmd_spec["permission"]
+        assert cmd.permission().name == cmd_spec["permission"]
 
 
 def test_legacy_register_command(monkeypatch):
@@ -326,7 +341,7 @@
 # Skip pending discussion with development team.
 @pytest.mark.skip
 def test_registered_datasources():
-    expected: Dict[str, Dict[str, Any]] = {
+    expected = {
         'alert_stats': {
             'add_columns': [
                 'log_alerts_ok', 'log_alerts_warn', 'log_alerts_crit', 'log_alerts_unknown',
@@ -661,10 +676,8 @@
         ds = ds_class()
         spec = expected[ds.ident]
         assert ds.title == spec["title"]
-        if hasattr(ds.table, '__call__'):
-            # FIXME: ugly getattr so that mypy doesn't complain about missing attribute __name__
-            name = getattr(ds.table, '__name__')
-            assert ("func", name) == spec["table"]
+        if callable(ds.table):
+            assert ("func", ds.table.__name__) == spec["table"]
         elif isinstance(ds.table, tuple):
             assert spec["table"][0] == "tuple"
             assert spec["table"][1][0] == ds.table[0].__name__
@@ -678,12 +691,9 @@
 # These tests make adding new elements needlessly painful.
 # Skip pending discussion with development team.
 @pytest.mark.skip
-<<<<<<< HEAD
-=======
 @pytest.mark.usefixtures("load_plugins")
->>>>>>> 75a18bda
 def test_registered_painters():
-    expected: Dict[str, Dict[str, Any]] = {
+    expected = {
         'aggr_acknowledged': {
             'columns': ['aggr_effective_state'],
             'title': u'Acknowledged'
@@ -1279,7 +1289,7 @@
             'title': u'Host groups the host is member of'
         },
         'host_icons': {
-            'columns': {
+            'columns': set([
                 'host_scheduled_downtime_depth',
                 'host_in_check_period',
                 'host_downtimes_with_extra_info',
@@ -1306,7 +1316,7 @@
                 'host_check_command',
                 'host_name',
                 'host_notes_url_expanded',
-            },
+            ]),
             'printable': False,
             'short': u'Icons',
             'title': u'Host icons'
@@ -1400,8 +1410,8 @@
         },
         'host_plugin_output': {
             'columns': ['host_plugin_output', 'host_custom_variables'],
-            'short': u'Summary',
-            'title': u'Summary'
+            'short': u'Status detail',
+            'title': u'Output of host check plugin'
         },
         'host_pnpgraph': {
             'columns': ['host_name', 'host_perf_data', 'host_metrics', 'host_check_command'],
@@ -2625,7 +2635,7 @@
             'title': u'Service Graphs with Timerange Previews'
         },
         'service_icons': {
-            'columns': {
+            'columns': set([
                 'host_scheduled_downtime_depth',
                 'service_check_command',
                 'host_downtimes_with_extra_info',
@@ -2666,7 +2676,7 @@
                 'host_name',
                 'service_is_flapping',
                 'service_state',
-            },
+            ]),
             'printable': False,
             'short': u'Icons',
             'title': u'Service icons'
@@ -2888,8 +2898,8 @@
         },
         'svc_long_plugin_output': {
             'columns': ['service_long_plugin_output', 'service_custom_variables'],
-            'short': u'Details',
-            'title': u'Details',
+            'short': u'Status detail',
+            'title': u'Long output of check plugin (multiline)'
         },
         'svc_metrics': {
             'columns': ['service_check_command', 'service_perf_data'],
@@ -2989,9 +2999,9 @@
         },
         'svc_plugin_output': {
             'columns': ['service_plugin_output', 'service_custom_variables'],
-            'short': u'Summary',
+            'short': u'Status detail',
             'sorter': 'svcoutput',
-            'title': u'Summary'
+            'title': u'Output of check plugin'
         },
         'svc_pnpgraph': {
             'columns': [
@@ -3994,7 +4004,7 @@
     names = cmk.gui.plugins.views.painter_registry.keys()
     assert sorted(expected.keys()) == sorted(names)
 
-    known_keys = {
+    known_keys = set([
         "title",
         "columns",
         "short",
@@ -4002,7 +4012,7 @@
         "options",
         "printable",
         "load_inv",
-    }
+    ])
     for spec in expected.values():
         this_keys = set(spec.keys())
         assert not this_keys.difference(known_keys)
@@ -4011,14 +4021,20 @@
         painter = painter_class()
         spec = expected[painter.ident]
 
-        assert painter.title == spec["title"]
+        if isinstance(spec["title"], tuple) and spec["title"][0] == "func":
+            assert callable(painter.title)
+        else:
+            assert painter.title == spec["title"]
 
         if isinstance(spec["columns"], tuple) and spec["columns"][0] == "func":
-            assert hasattr(painter.columns, '__call__')
+            assert callable(painter.columns)
         else:
             assert painter.columns == spec["columns"]
 
-        assert painter.short_title == spec.get("short", spec["title"])
+        if isinstance(spec.get("short"), tuple) and spec["short"][0] == "func":
+            assert callable(painter.short_title)
+        else:
+            assert painter.short_title == spec.get("short", spec["title"])
 
         assert painter.sorter == spec.get("sorter")
         assert painter.painter_options == spec.get("options", [])
@@ -4031,7 +4047,7 @@
                         cmk.gui.plugins.views.utils.PainterRegistry())
 
     def rendr(row):
-        return ("abc", "xyz")
+        return "xyz"
 
     cmk.gui.plugins.views.utils.register_painter(
         "abc", {
@@ -4046,32 +4062,24 @@
         })
 
     painter = cmk.gui.plugins.views.utils.painter_registry["abc"]()
-    dummy_cell = cmk.gui.plugins.views.utils.Cell(cmk.gui.views.View("", {}, {}), PainterSpec(painter.ident))
     assert isinstance(painter, cmk.gui.plugins.views.utils.Painter)
     assert painter.ident == "abc"
-    assert painter.title(dummy_cell) == "A B C"
-    assert painter.short_title(dummy_cell) == "ABC"
+    assert painter.title == "A B C"
+    assert painter.short_title == "ABC"
     assert painter.columns == ["x"]
     assert painter.sorter == "aaaa"
     assert painter.painter_options == ["opt1"]
     assert painter.printable is False
-<<<<<<< HEAD
-    assert painter.render(row={}, cell=dummy_cell) == ("abc", "xyz")
-=======
     assert painter.render(row={}, cell=None) == "xyz"
->>>>>>> 75a18bda
     assert painter.group_by(row={}) == "xyz"
 
 
 # These tests make adding new elements needlessly painful.
 # Skip pending discussion with development team.
 @pytest.mark.skip
-<<<<<<< HEAD
-=======
 @pytest.mark.usefixtures("load_plugins")
->>>>>>> 75a18bda
 def test_registered_sorters():
-    expected: Dict[str, Dict[str, Any]] = {
+    expected = {
         'aggr_group': {
             'columns': ['aggr_group'],
             'title': u'Aggregation group'
@@ -5679,12 +5687,12 @@
         spec = expected[sorter.ident]
 
         if isinstance(spec["title"], tuple) and spec["title"][0] == "func":
-            assert hasattr(sorter.title, '__call__')
+            assert callable(sorter.title)
         else:
             assert sorter.title == spec["title"]
 
         if isinstance(spec["columns"], tuple) and spec["columns"][0] == "func":
-            assert hasattr(sorter.columns, '__call__')
+            assert callable(sorter.columns)
         else:
             assert sorter.columns == spec["columns"]
 
@@ -5713,12 +5721,13 @@
 
 
 def test_get_needed_regular_columns(view):
+    view_name = "allhosts"
+    view_spec = cmk.gui.views.multisite_builtin_views[view_name]
+
+    view = cmk.gui.views.View(view_name, view_spec)
 
     columns = cmk.gui.views._get_needed_regular_columns(view.group_cells + view.row_cells, view.sorters, view.datasource)
     assert sorted(columns) == sorted([
-<<<<<<< HEAD
-        'host_accept_passive_checks',
-=======
         'host_scheduled_downtime_depth',
         'host_in_check_period',
         'host_num_services_pending',
@@ -5734,132 +5743,93 @@
         'host_modified_attributes_list',
         'host_downtimes',
         'host_filename',
->>>>>>> 75a18bda
         'host_acknowledged',
+        'host_custom_variable_names',
+        'host_state',
         'host_action_url_expanded',
+        'host_comments_with_extra_info',
+        'host_in_service_period',
+        'host_num_services_ok',
+        'host_has_been_checked',
+        'host_address',
+        'host_staleness',
+        'host_num_services_unknown',
+        'host_notifications_enabled',
         'host_active_checks_enabled',
-        'host_address',
-        'host_check_command',
-        'host_check_type',
-        'host_comments_with_extra_info',
-        'host_custom_variable_names',
+        'host_perf_data',
         'host_custom_variable_values',
-        'host_downtimes',
-        'host_downtimes_with_extra_info',
-        'host_filename',
-        'host_has_been_checked',
-        'host_icon_image',
-        'host_in_check_period',
-        'host_in_notification_period',
-        'host_in_service_period',
-        'host_is_flapping',
-        'host_modified_attributes_list',
         'host_name',
+        'host_num_services_warn',
         'host_notes_url_expanded',
-        'host_notifications_enabled',
-        'host_num_services_crit',
-        'host_num_services_ok',
-        'host_num_services_pending',
-        'host_num_services_unknown',
-        'host_num_services_warn',
-        'host_perf_data',
-        'host_pnpgraph_present',
-        'host_scheduled_downtime_depth',
-        'host_staleness',
-        'host_state',
     ])
 
 
 def test_get_needed_join_columns(view):
     view_spec = copy.deepcopy(view.spec)
-    view_spec["painters"].append(PainterSpec('service_description', None, None, u'CPU load'))
-    view = cmk.gui.views.View(view.name, view_spec, view_spec.get("context", {}))
+    view_spec["painters"].append(('service_description', None, None, u'CPU load'))
+    view = cmk.gui.views.View(view.name, view_spec)
 
     columns = cmk.gui.views._get_needed_join_columns(view.join_cells, view.sorters)
-
-    expected_columns = [
+    assert sorted(columns) == sorted([
         'host_name',
         'service_description',
-    ]
-
-    if cmk_version.is_managed_edition():
-        expected_columns += [
-            "host_custom_variable_names",
-            "host_custom_variable_values",
-        ]
-
-    assert sorted(columns) == sorted(expected_columns)
-
-
-<<<<<<< HEAD
-=======
+    ])
+
 @pytest.mark.usefixtures("load_plugins")
->>>>>>> 75a18bda
 def test_create_view_basics():
     view_name = "allhosts"
     view_spec = cmk.gui.views.multisite_builtin_views[view_name]
-    view = cmk.gui.views.View(view_name, view_spec, view_spec.get("context", {}))
+    view = cmk.gui.views.View(view_name, view_spec)
 
     assert view.name == view_name
     assert view.spec == view_spec
-    assert isinstance(view.datasource, cmk.gui.plugins.views.utils.ABCDataSource)
+    assert isinstance(view.datasource, cmk.gui.plugins.views.utils.DataSource)
     assert isinstance(view.datasource.table, cmk.gui.plugins.views.utils.RowTable)
     assert view.row_limit is None
     assert view.user_sorters is None
-    assert view.want_checkboxes is False
     assert view.only_sites is None
-
 
 def test_view_row_limit(view):
     assert view.row_limit is None
     view.row_limit = 101
     assert view.row_limit == 101
 
-
 @pytest.mark.parametrize("limit,permissions,result", [
     (None, [], 1000),
 
-    ("soft", {}, 1000),
-    ("hard", {}, 1000),
-    ("none", {}, 1000),
-
-    ("soft", {"general.ignore_soft_limit": True}, 1000),
-    ("hard", {"general.ignore_soft_limit": True}, 5000),
+    ("soft", [], 1000),
+    ("hard", [], 1000),
+    ("none", [], 1000),
+
+    ("soft", ["general.ignore_soft_limit"], 1000),
+    ("hard", ["general.ignore_soft_limit"], 5000),
     # Strange. Shouldn't this stick to the hard limit?
-    ("none", {"general.ignore_soft_limit": True}, 1000),
-
-    ("soft", {"general.ignore_soft_limit": True, "general.ignore_hard_limit": True}, 1000),
-    ("hard", {"general.ignore_soft_limit": True, "general.ignore_hard_limit": True}, 5000),
-    ("none", {"general.ignore_soft_limit": True, "general.ignore_hard_limit": True}, None),
+    ("none", ["general.ignore_soft_limit"], 1000),
+
+    ("soft", ["general.ignore_soft_limit", "general.ignore_hard_limit"], 1000),
+    ("hard", ["general.ignore_soft_limit", "general.ignore_hard_limit"], 5000),
+    ("none", ["general.ignore_soft_limit", "general.ignore_hard_limit"], None),
 ])
-def test_gui_view_row_limit(register_builtin_html, monkeypatch, mocker, limit, permissions, result):
+def test_gui_view_row_limit(register_builtin_html, monkeypatch, limit, permissions, result):
     if limit is not None:
         monkeypatch.setitem(html.request._vars, "limit", limit)
 
-    mocker.patch.object(config, "roles", {"nobody": {"permissions": permissions}})
-    mocker.patch.object(config.user, "role_ids", ["nobody"])
+    for perm in permissions:
+        monkeypatch.setitem(config.user.permissions, perm, True)
     assert cmk.gui.views.get_limit() == result
-
 
 def test_view_only_sites(view):
     assert view.only_sites is None
     view.only_sites = ["unit"]
     assert view.only_sites == ["unit"]
 
-
 def test_view_user_sorters(view):
     assert view.user_sorters is None
     view.user_sorters = [("abc", True)]
     assert view.user_sorters == [("abc", True)]
 
 
-def test_view_want_checkboxes(view):
-    assert view.want_checkboxes is False
-    view.want_checkboxes = True
-    assert view.want_checkboxes is True
-
-
-def test_registered_display_hints():
+def test_registered_display_hints(load_plugins):
     expected = ['.',
     '.hardware.',
     '.hardware.chassis.',
@@ -5963,10 +5933,8 @@
     '.hardware.cpu.cache_size',
     '.hardware.cpu.cores',
     '.hardware.cpu.cores_per_cpu',
-    '.hardware.cpu.cpu_max_capa',
     '.hardware.cpu.cpus',
     '.hardware.cpu.entitlement',
-    '.hardware.cpu.implementation_mode',
     '.hardware.cpu.logical_cpus',
     '.hardware.cpu.max_speed',
     '.hardware.cpu.model',
@@ -6027,12 +5995,6 @@
     '.hardware.video:*.graphic_memory',
     '.hardware.video:*.name',
     '.hardware.video:*.subsystem',
-    '.hardware.volumes.physical_volumes.*:',
-    '.hardware.volumes.physical_volumes:*.volume_group_name',
-    '.hardware.volumes.physical_volumes:*.physical_volume_name',
-    '.hardware.volumes.physical_volumes:*.physical_volume_status',
-    '.hardware.volumes.physical_volumes:*.physical_volume_total_partitions',
-    '.hardware.volumes.physical_volumes:*.physical_volume_free_partitions',
     '.networking.',
     '.networking.addresses:',
     '.networking.addresses:*.address',
@@ -6078,38 +6040,11 @@
     '.software.',
     '.software.applications.',
     '.software.applications.check_mk.',
-    '.software.applications.check_mk.agent_version',
     '.software.applications.check_mk.cluster.is_cluster',
     '.software.applications.check_mk.cluster.nodes:',
-    '.software.applications.check_mk.num_hosts',
-    '.software.applications.check_mk.num_services',
     '.software.applications.check_mk.host_labels:',
     '.software.applications.check_mk.host_labels:*.plugin_name',
     '.software.applications.check_mk.host_labels:*.label',
-    '.software.applications.check_mk.versions:',
-    '.software.applications.check_mk.versions:*.demo',
-    '.software.applications.check_mk.sites:',
-    '.software.applications.check_mk.sites:*.autostart',
-    '.software.applications.check_mk.sites:*.apache',
-    '.software.applications.check_mk.sites:*.cmc',
-    '.software.applications.check_mk.sites:*.crontab',
-    '.software.applications.check_mk.sites:*.dcd',
-    '.software.applications.check_mk.sites:*.liveproxyd',
-    '.software.applications.check_mk.sites:*.mkeventd',
-    '.software.applications.check_mk.sites:*.mknotifyd',
-    '.software.applications.check_mk.sites:*.rrdcached',
-    '.software.applications.check_mk.sites:*.stunnel',
-    '.software.applications.check_mk.sites:*.xinetd',
-    '.software.applications.check_mk.sites:*.nagios',
-    '.software.applications.check_mk.sites:*.npcd',
-    '.software.applications.check_mk.sites:*.check_helper_usage',
-    '.software.applications.check_mk.sites:*.check_mk_helper_usage',
-    '.software.applications.check_mk.sites:*.fetcher_helper_usage',
-    '.software.applications.check_mk.sites:*.checker_helper_usage',
-    '.software.applications.check_mk.sites:*.livestatus_usage',
-    '.software.applications.check_mk.sites:*.num_hosts',
-    '.software.applications.check_mk.sites:*.num_services',
-    '.software.applications.check_mk.sites:*.used_version',
     '.software.applications.citrix.',
     '.software.applications.citrix.controller.',
     '.software.applications.citrix.controller.controller_version',
@@ -6132,7 +6067,6 @@
     '.software.applications.docker.images:',
     '.software.applications.docker.images:*.size',
     '.software.applications.docker.images:*.amount_containers',
-    '.software.applications.docker.images:*.creation',
     '.software.applications.docker.images:*.id',
     '.software.applications.docker.images:*.labels',
     '.software.applications.docker.images:*.repodigests',
@@ -6143,59 +6077,17 @@
     '.software.applications.docker.networks.*.containers:*.ipv4_address',
     '.software.applications.docker.networks.*.containers:*.ipv6_address',
     '.software.applications.docker.networks.*.containers:*.mac_address',
-    '.software.applications.docker.networks.*.labels',
-    '.software.applications.docker.networks.*.name',
     '.software.applications.docker.networks.*.network_id',
-    '.software.applications.docker.networks.*.scope',
-    '.software.applications.docker.node_labels:',
-    '.software.applications.docker.node_labels:*.label',
     '.software.applications.docker.num_containers_paused',
     '.software.applications.docker.num_containers_running',
     '.software.applications.docker.num_containers_stopped',
     '.software.applications.docker.num_containers_total',
     '.software.applications.docker.num_images',
-<<<<<<< HEAD
-    '.software.applications.docker.registry',
-    '.software.applications.docker.swarm_manager:',
-    '.software.applications.docker.swarm_manager:*.Addr',
-    '.software.applications.docker.swarm_manager:*.NodeID',
-    '.software.applications.docker.swarm_node_id',
-    '.software.applications.docker.swarm_state',
     '.software.applications.docker.version',
-    '.software.applications.fortinet.fortigate_high_availability.',
-    '.software.applications.fortinet.fortisandbox:',
-    '.software.applications.fortinet.fortisandbox:*.name',
-    '.software.applications.fortinet.fortisandbox:*.version',
-    '.software.applications.ibm_mq.',
-    '.software.applications.ibm_mq.channels:',
-    '.software.applications.ibm_mq.channels:*.monchl',
-    '.software.applications.ibm_mq.channels:*.name',
-    '.software.applications.ibm_mq.channels:*.qmgr',
-    '.software.applications.ibm_mq.channels:*.status',
-    '.software.applications.ibm_mq.channels:*.type',
-    '.software.applications.ibm_mq.managers:',
-    '.software.applications.ibm_mq.managers:*.ha',
-    '.software.applications.ibm_mq.managers:*.instname',
-    '.software.applications.ibm_mq.managers:*.instver',
-    '.software.applications.ibm_mq.managers:*.name',
-    '.software.applications.ibm_mq.managers:*.standby',
-    '.software.applications.ibm_mq.managers:*.status',
-    '.software.applications.ibm_mq.queues:',
-    '.software.applications.ibm_mq.queues:*.altered',
-    '.software.applications.ibm_mq.queues:*.created',
-    '.software.applications.ibm_mq.queues:*.maxdepth',
-    '.software.applications.ibm_mq.queues:*.maxmsgl',
-    '.software.applications.ibm_mq.queues:*.monq',
-    '.software.applications.ibm_mq.queues:*.name',
-    '.software.applications.ibm_mq.queues:*.qmgr',
-=======
-    '.software.applications.docker.version',
->>>>>>> 75a18bda
     '.software.applications.kubernetes.assigned_pods:',
     '.software.applications.kubernetes.assigned_pods:*.name',
     '.software.applications.kubernetes.nodes:',
     '.software.applications.kubernetes.nodes:*.name',
-    '.software.applications.kubernetes.ingresses:',
     '.software.applications.kubernetes.pod_container:',
     '.software.applications.kubernetes.pod_container:*.container_id',
     '.software.applications.kubernetes.pod_container:*.image',
@@ -6204,13 +6096,6 @@
     '.software.applications.kubernetes.pod_container:*.name',
     '.software.applications.kubernetes.pod_container:*.ready',
     '.software.applications.kubernetes.pod_container:*.restart_count',
-<<<<<<< HEAD
-    '.software.applications.kubernetes.job_container:',
-    '.software.applications.kubernetes.job_container:*.name',
-    '.software.applications.kubernetes.job_container:*.image',
-    '.software.applications.kubernetes.job_container:*.image_pull_policy',
-=======
->>>>>>> 75a18bda
     '.software.applications.kubernetes.daemon_pod_containers:*.name',
     '.software.applications.kubernetes.daemon_pod_containers:*.image',
     '.software.applications.kubernetes.daemon_pod_containers:*.image_pull_policy',
@@ -6238,11 +6123,6 @@
     '.software.applications.oracle.dataguard_stats:*.role',
     '.software.applications.oracle.dataguard_stats:*.sid',
     '.software.applications.oracle.dataguard_stats:*.switchover',
-    '.software.applications.oracle.systemparameter:',
-    '.software.applications.oracle.systemparameter:*.sid',
-    '.software.applications.oracle.systemparameter:*.name',
-    '.software.applications.oracle.systemparameter:*.value',
-    '.software.applications.oracle.systemparameter:*.isdefault',
     '.software.applications.oracle.instance:',
     '.software.applications.oracle.instance:*.db_creation_time',
     '.software.applications.oracle.instance:*.db_uptime',
@@ -6255,21 +6135,6 @@
     '.software.applications.oracle.recovery_area:',
     '.software.applications.oracle.recovery_area:*.flashback',
     '.software.applications.oracle.recovery_area:*.sid',
-    ".software.applications.oracle.pga:",
-    ".software.applications.oracle.pga:*.aggregate_pga_auto_target",
-    ".software.applications.oracle.pga:*.aggregate_pga_target_parameter",
-    ".software.applications.oracle.pga:*.bytes_processed",
-    ".software.applications.oracle.pga:*.extra_bytes_read_written",
-    ".software.applications.oracle.pga:*.global_memory_bound",
-    ".software.applications.oracle.pga:*.maximum_pga_allocated",
-    ".software.applications.oracle.pga:*.maximum_pga_used_for_auto_workareas",
-    ".software.applications.oracle.pga:*.maximum_pga_used_for_manual_workareas",
-    ".software.applications.oracle.pga:*.sid",
-    ".software.applications.oracle.pga:*.total_freeable_pga_memory",
-    ".software.applications.oracle.pga:*.total_pga_allocated",
-    ".software.applications.oracle.pga:*.total_pga_inuse",
-    ".software.applications.oracle.pga:*.total_pga_used_for_auto_workareas",
-    ".software.applications.oracle.pga:*.total_pga_used_for_manual_workareas",
     '.software.applications.oracle.sga:',
     '.software.applications.oracle.sga:*.buf_cache_size',
     '.software.applications.oracle.sga:*.data_trans_cache_size',
@@ -6309,13 +6174,9 @@
     '.software.configuration.snmp_info.contact',
     '.software.configuration.snmp_info.location',
     '.software.configuration.snmp_info.name',
-    '.software.firmware',
     '.software.firmware.platform_level',
     '.software.firmware.vendor',
     '.software.firmware.version',
-    '.software.kernel_config:',
-    '.software.kernel_config:*.parameter',
-    '.software.kernel_config:*.value',
     '.software.os.',
     '.software.os.arch',
     '.software.os.install_date',
@@ -6338,79 +6199,9 @@
     '.software.packages:*.vendor',
     '.software.packages:*.version',]
 
-    assert sorted(expected) == sorted(cmk.gui.plugins.views.inventory_displayhints.keys())
-
-
-def test_get_inventory_display_hint():
+    found = cmk.gui.plugins.views.inventory_displayhints.keys()
+    assert sorted(expected) == sorted(found)
+
+def test_get_inventory_display_hint(load_plugins):
     hint = cmk.gui.plugins.views.inventory_displayhints.get(".software.packages:*.summary")
-    assert isinstance(hint, dict)
-
-
-def test_view_page(logged_in_wsgi_app, mock_livestatus):
-    wsgi_app = logged_in_wsgi_app
-
-    def _prepend(prefix, dict_):
-        d = {}
-        for key, value in dict_.items():
-            d[key] = value
-            d[prefix + key] = value
-        return d
-
-    live: MockLiveStatusConnection = mock_livestatus
-    live.add_table('hosts', [_prepend('host_', {
-        'accept_passive_checks': 0,
-        'acknowledged': 0,
-        'action_url_expanded': '',
-        'active_checks_enabled': 1,
-        'address': '127.0.0.1',
-        'check_command': 'check-mk-host-smart',
-        'check_type': 0,
-        'comments_with_extra_info': '',
-        'custom_variable_name': '',
-        'custom_variable_names': ['FILENAME', 'ADDRESS_FAMILY', 'ADDRESS_4', 'ADDRESS_6', 'TAGS'],
-        'custom_variable_values': ['/wato/hosts.mk', 4, '127.0.0.1', '', '/wato/ auto-piggyback cmk-agent ip-v4 ip-v4-only lan no-snmp prod site:heute tcp'],
-        'downtimes': '',
-        'downtimes_with_extra_info': '',
-        'filename': '/wato/hosts.mk',
-        'has_been_checked': 1,
-        'icon_image': '',
-        'in_check_period': 1,
-        'in_notification_period': 1,
-        'in_service_period': 1,
-        'is_flapping': 0,
-        'modified_attributes_list': '',
-        'name': 'heute',
-        'notes_url_expanded': '',
-        'notifications_enabled': 1,
-        'num_services_crit': 2,
-        'num_services_ok': 37,
-        'num_services_pending': 0,
-        'num_services_unknown': 0,
-        'num_services_warn': 2,
-        'perf_data': '',
-        'pnpgraph_present': 0,
-        'scheduled_downtime_depth': 0,
-        'staleness': 0.833333,
-        'state': 0,
-        'host_labels': {"cmk/os_family": "linux","cmk/check_mk_server": "yes",},
-    })])
-    live.expect_query("GET hosts\nColumns: filename\nStats: state >= 0")
-    live.expect_query(
-        "GET hosts\n"
-        "Columns: host_accept_passive_checks host_acknowledged host_action_url_expanded "
-        "host_active_checks_enabled host_address host_check_command host_check_type "
-        "host_comments_with_extra_info host_custom_variable_names host_custom_variable_values "
-        "host_downtimes host_downtimes_with_extra_info host_filename host_has_been_checked "
-        "host_icon_image host_in_check_period host_in_notification_period host_in_service_period "
-        "host_is_flapping host_labels host_modified_attributes_list host_name host_notes_url_expanded "
-        "host_notifications_enabled host_num_services_crit host_num_services_ok "
-        "host_num_services_pending host_num_services_unknown host_num_services_warn host_perf_data "
-        "host_pnpgraph_present host_scheduled_downtime_depth host_staleness host_state\n"
-        "Limit: 1001"
-    )
-    live.expect_query("GET hosts\nColumns: filename\nStats: state >= 0")
-    with live():
-        resp = wsgi_app.get("/NO_SITE/check_mk/view.py?view_name=allhosts", status=200)
-        assert 'heute' in resp
-        assert 'query=null' not in resp
-        assert '/domain-types/host/collections/all' in resp+    assert isinstance(hint, dict)