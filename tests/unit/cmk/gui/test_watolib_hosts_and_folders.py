#!/usr/bin/env python3
# -*- coding: utf-8 -*-
# Copyright (C) 2019 tribe29 GmbH - License: GNU General Public License v2
# This file is part of Checkmk (https://checkmk.com). It is subject to the terms and
# conditions defined in the file COPYING, which is part of this source code package.

import datetime
import time

import freezegun  # type: ignore[import]
import pytest  # type: ignore[import]

from testlib import on_time
import cmk.gui.watolib as watolib


@pytest.mark.parametrize("allowed,last_end,next_time", [
    (((0, 0), (24, 0)), None, 1515549600.0),
    (
        ((0, 0), (24, 0)),
        1515549600.0,
        1515549900.0,
    ),
    (((20, 0), (24, 0)), None, 1515610800.0),
    ([((0, 0), (2, 0)), ((20, 0), (22, 0))], None, 1515610800.0),
    ([((0, 0), (2, 0)), ((20, 0), (22, 0))], 1515621600.0, 1515625200.0),
])
def test_next_network_scan_at(allowed, last_end, next_time):
    folder = watolib.Folder(name="bla",
                            title="Bla",
                            attributes={
                                "network_scan": {
                                    'exclude_ranges': [],
                                    'ip_ranges': [('ip_range', ('10.3.1.1', '10.3.1.100'))],
                                    'run_as': u'cmkadmin',
                                    'scan_interval': 300,
                                    'set_ipaddress': True,
                                    'tag_criticality': 'offline',
                                    'time_allowed': allowed,
                                },
                                "network_scan_result": {
                                    "end": last_end,
                                }
                            })

<<<<<<< HEAD
    with on_time("2018-01-10 02:00:00", "CET"):
        assert folder.next_network_scan_at() == next_time


def test_folder_times(register_builtin_html):
    root = watolib.Folder.root_folder()

    with freezegun.freeze_time(datetime.datetime(2020, 2, 2, 2, 2, 2)):
        current = time.time()
        folder = watolib.Folder('test', parent_folder=root)
        folder.save()

    folder = watolib.Folder("test", "")
    meta_data = folder.attributes()['meta_data']
    assert int(meta_data['created_at']) == int(current)
    assert int(meta_data['updated_at']) == int(current)

    folder.persist_instance()
    assert int(meta_data['updated_at']) > int(current)
=======
    assert folder.next_network_scan_at() == next_time
>>>>>>> 75a18bda
<|MERGE_RESOLUTION|>--- conflicted
+++ resolved
@@ -1,19 +1,9 @@
-#!/usr/bin/env python3
-# -*- coding: utf-8 -*-
-# Copyright (C) 2019 tribe29 GmbH - License: GNU General Public License v2
-# This file is part of Checkmk (https://checkmk.com). It is subject to the terms and
-# conditions defined in the file COPYING, which is part of this source code package.
-
-import datetime
-import time
-
-import freezegun  # type: ignore[import]
-import pytest  # type: ignore[import]
-
-from testlib import on_time
+import pytest  # type: ignore
+from freezegun import freeze_time  # type: ignore
 import cmk.gui.watolib as watolib
 
 
+@freeze_time("2018-01-10 02:00:00", tz_offset=+1)
 @pytest.mark.parametrize("allowed,last_end,next_time", [
     (((0, 0), (24, 0)), None, 1515549600.0),
     (
@@ -43,26 +33,4 @@
                                 }
                             })
 
-<<<<<<< HEAD
-    with on_time("2018-01-10 02:00:00", "CET"):
-        assert folder.next_network_scan_at() == next_time
-
-
-def test_folder_times(register_builtin_html):
-    root = watolib.Folder.root_folder()
-
-    with freezegun.freeze_time(datetime.datetime(2020, 2, 2, 2, 2, 2)):
-        current = time.time()
-        folder = watolib.Folder('test', parent_folder=root)
-        folder.save()
-
-    folder = watolib.Folder("test", "")
-    meta_data = folder.attributes()['meta_data']
-    assert int(meta_data['created_at']) == int(current)
-    assert int(meta_data['updated_at']) == int(current)
-
-    folder.persist_instance()
-    assert int(meta_data['updated_at']) > int(current)
-=======
-    assert folder.next_network_scan_at() == next_time
->>>>>>> 75a18bda
+    assert folder.next_network_scan_at() == next_time