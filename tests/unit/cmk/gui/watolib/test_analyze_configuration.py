#!/usr/bin/env python3
# -*- coding: utf-8 -*-
# Copyright (C) 2019 tribe29 GmbH - License: GNU General Public License v2
# This file is part of Checkmk (https://checkmk.com). It is subject to the terms and
# conditions defined in the file COPYING, which is part of this source code package.

# Triggers plugin loading of plugins.wato which registers all the plugins
import cmk.utils.version as cmk_version
import cmk.gui.wato  # noqa: F401 # pylint: disable=unused-import
import cmk.gui.watolib as watolib


def test_registered_ac_tests():
    expected_ac_tests = [
        'ACTestAlertHandlerEventTypes',
        'ACTestApacheNumberOfProcesses',
        'ACTestApacheProcessUsage',
        'ACTestBackupConfigured',
        'ACTestBackupNotEncryptedConfigured',
        'ACTestBrokenGUIExtension',
        'ACTestCheckMKHelperUsage',
<<<<<<< HEAD
        'ACTestCheckMKFetcherUsage',
        'ACTestCheckMKCheckerNumber',
        'ACTestCheckMKCheckerUsage',
=======
>>>>>>> 75a18bda
        'ACTestConnectivity',
        'ACTestESXDatasources',
        'ACTestEscapeHTMLDisabled',
        'ACTestGenericCheckHelperUsage',
        'ACTestHTTPSecured',
        'ACTestLDAPSecured',
        'ACTestLiveproxyd',
        'ACTestLivestatusUsage',
        'ACTestLivestatusSecured',
        'ACTestNumberOfUsers',
        'ACTestOldDefaultCredentials',
        'ACTestPersistentConnections',
        'ACTestRulebasedNotifications',
        'ACTestSizeOfExtensions',
        'ACTestTmpfs',
        'ACTestUnexpectedAllowedIPRanges',
<<<<<<< HEAD
    ]

    if not cmk_version.is_raw_edition():
        expected_ac_tests += [
            'ACTestSecureAgentUpdaterTransport',
            'ACTestSecureNotificationSpoolerMessages',
        ]

    registered_plugins = sorted(watolib.ac_test_registry.keys())
    assert registered_plugins == sorted(expected_ac_tests)
=======
    ])
>>>>>>> 75a18bda
<|MERGE_RESOLUTION|>--- conflicted
+++ resolved
@@ -1,17 +1,11 @@
-#!/usr/bin/env python3
-# -*- coding: utf-8 -*-
-# Copyright (C) 2019 tribe29 GmbH - License: GNU General Public License v2
-# This file is part of Checkmk (https://checkmk.com). It is subject to the terms and
-# conditions defined in the file COPYING, which is part of this source code package.
-
 # Triggers plugin loading of plugins.wato which registers all the plugins
-import cmk.utils.version as cmk_version
-import cmk.gui.wato  # noqa: F401 # pylint: disable=unused-import
+import cmk.gui.wato  # pylint: disable=unused-import
 import cmk.gui.watolib as watolib
 
 
 def test_registered_ac_tests():
-    expected_ac_tests = [
+    registered_plugins = sorted(watolib.ac_test_registry.keys())
+    assert registered_plugins == sorted([
         'ACTestAlertHandlerEventTypes',
         'ACTestApacheNumberOfProcesses',
         'ACTestApacheProcessUsage',
@@ -19,15 +13,8 @@
         'ACTestBackupNotEncryptedConfigured',
         'ACTestBrokenGUIExtension',
         'ACTestCheckMKHelperUsage',
-<<<<<<< HEAD
-        'ACTestCheckMKFetcherUsage',
-        'ACTestCheckMKCheckerNumber',
-        'ACTestCheckMKCheckerUsage',
-=======
->>>>>>> 75a18bda
         'ACTestConnectivity',
         'ACTestESXDatasources',
-        'ACTestEscapeHTMLDisabled',
         'ACTestGenericCheckHelperUsage',
         'ACTestHTTPSecured',
         'ACTestLDAPSecured',
@@ -38,20 +25,9 @@
         'ACTestOldDefaultCredentials',
         'ACTestPersistentConnections',
         'ACTestRulebasedNotifications',
+        'ACTestSecureAgentUpdaterTransport',
+        'ACTestSecureNotificationSpoolerMessages',
         'ACTestSizeOfExtensions',
         'ACTestTmpfs',
         'ACTestUnexpectedAllowedIPRanges',
-<<<<<<< HEAD
-    ]
-
-    if not cmk_version.is_raw_edition():
-        expected_ac_tests += [
-            'ACTestSecureAgentUpdaterTransport',
-            'ACTestSecureNotificationSpoolerMessages',
-        ]
-
-    registered_plugins = sorted(watolib.ac_test_registry.keys())
-    assert registered_plugins == sorted(expected_ac_tests)
-=======
-    ])
->>>>>>> 75a18bda
+    ])