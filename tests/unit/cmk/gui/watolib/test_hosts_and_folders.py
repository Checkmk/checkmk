#!/usr/bin/env python3
# -*- coding: utf-8 -*-
# Copyright (C) 2019 tribe29 GmbH - License: GNU General Public License v2
# This file is part of Checkmk (https://checkmk.com). It is subject to the terms and
# conditions defined in the file COPYING, which is part of this source code package.

import contextlib
import os
import shutil

import pytest  # type: ignore[import]
from werkzeug.test import create_environ

import cmk.gui.config as config
import cmk.gui.watolib as watolib
import cmk.gui.watolib.hosts_and_folders as hosts_and_folders
from cmk.gui.watolib.search import MatchItem
import cmk.gui.htmllib as htmllib
from cmk.gui.watolib.utils import has_agent_bakery

from cmk.gui.http import Request
from cmk.gui.globals import AppContext, RequestContext

from testlib.utils import DummyApplication


@pytest.fixture(name="mocked_user")
def fixture_mocked_user(monkeypatch):
    # Write/Read operations always require a valid user
    monkeypatch.setattr(config, "user", config.LoggedInSuperUser())


@pytest.fixture(autouse=True)
def test_env(mocked_user, load_config, load_plugins):
    # Ensure we have clean folder/host caches
    hosts_and_folders.Folder.invalidate_caches()

    yield

    # Cleanup WATO folders created by the test
    shutil.rmtree(hosts_and_folders.Folder.root_folder().filesystem_path(), ignore_errors=True)
    os.makedirs(hosts_and_folders.Folder.root_folder().filesystem_path())


@pytest.fixture(autouse=True)
def fake_start_bake_agents(monkeypatch):
    if not has_agent_bakery():
        return

    import cmk.gui.cee.plugins.wato.agent_bakery.misc as agent_bakery

    def _fake_start_bake_agents(host_names, signing_credentials):
        pass

    monkeypatch.setattr(agent_bakery, "start_bake_agents", _fake_start_bake_agents)


@pytest.mark.parametrize("attributes,expected_tags", [
    ({
        "tag_snmp": "no-snmp",
        "tag_agent": "no-agent",
        "site": "ding",
    }, {
        'address_family': 'ip-v4-only',
        'ip-v4': 'ip-v4',
        'agent': 'no-agent',
        'snmp_ds': 'no-snmp',
        'ping': 'ping',
        'site': 'ding',
        'piggyback': 'auto-piggyback',
    }),
    ({
        "tag_snmp": "no-snmp",
        "tag_agent": "no-agent",
        "tag_address_family": "no-ip",
    }, {
        'agent': 'no-agent',
        'address_family': 'no-ip',
        'snmp_ds': 'no-snmp',
        'site': 'NO_SITE',
        'piggyback': 'auto-piggyback',
    }),
    ({
        "site": False,
    }, {
        'agent': 'cmk-agent',
        'address_family': 'ip-v4-only',
        'ip-v4': 'ip-v4',
        'snmp_ds': 'no-snmp',
        'site': '',
        'tcp': 'tcp',
        'piggyback': 'auto-piggyback',
    }),
])
def test_host_tags(attributes, expected_tags):
    folder = hosts_and_folders.Folder.root_folder()
    host = hosts_and_folders.Host(folder, "test-host", attributes, cluster_nodes=None)

    assert host.tag_groups() == expected_tags


@pytest.mark.parametrize("attributes,result", [
    ({
        "tag_snmp_ds": "no-snmp",
        "tag_agent": "no-agent",
    }, True),
    ({
        "tag_snmp_ds": "no-snmp",
        "tag_agent": "cmk-agent",
    }, False),
    ({
        "tag_snmp_ds": "no-snmp",
        "tag_agent": "no-agent",
        "tag_address_family": "no-ip",
    }, False),
])
def test_host_is_ping_host(attributes, result):
    folder = hosts_and_folders.Folder.root_folder()
    host = hosts_and_folders.Host(folder, "test-host", attributes, cluster_nodes=None)

    assert host.is_ping_host() == result


<<<<<<< HEAD
@pytest.mark.parametrize("attributes", [{
    "tag_snmp_ds": "no-snmp",
    "tag_agent": "no-agent",
    "alias": "testalias",
    "parents": ["ding", "dong"],
}])
def test_write_and_read_host_attributes(tmp_path, attributes, monkeypatch):
    folder_path = str(tmp_path)
    # Write/Read operations always require a valid user
    monkeypatch.setattr(config, "user", config.LoggedInSuperUser())

    # Used to write the data
    write_data_folder = watolib.Folder("testfolder", folder_path=folder_path, parent_folder=None)

    # Used to read the previously written data
    read_data_folder = watolib.Folder("testfolder", folder_path=folder_path, parent_folder=None)

    environ = dict(create_environ(), REQUEST_URI='')
    with AppContext(DummyApplication(environ, None)), \
            RequestContext(htmllib.html(Request(environ))):
        # Write data
        # Note: The create_hosts function modifies the attributes dict, adding a meta_data key inplace
        write_data_folder.create_hosts([("testhost", attributes, [])])
        write_folder_hosts = write_data_folder.hosts()
        assert len(write_folder_hosts) == 1

        # Read data back
        read_folder_hosts = read_data_folder.hosts()
        assert len(read_folder_hosts) == 1
        for _, host in read_folder_hosts.items():
            assert host.attributes() == attributes


@contextlib.contextmanager
def in_chdir(directory):
    cur = os.getcwd()
    os.chdir(directory)
    yield
    os.chdir(cur)


def test_create_nested_folders(register_builtin_html):
    with in_chdir("/"):
        root = watolib.Folder.root_folder()

        folder1 = watolib.Folder("folder1", parent_folder=root)
        folder1.persist_instance()

        folder2 = watolib.Folder("folder2", parent_folder=folder1)
        folder2.persist_instance()

        shutil.rmtree(os.path.dirname(folder1.wato_info_path()))


def test_eq_operation(register_builtin_html):
    with in_chdir("/"):
        root = watolib.Folder.root_folder()
        folder1 = watolib.Folder("folder1", parent_folder=root)
        folder1.persist_instance()

        folder1_new = watolib.Folder("folder1")
        folder1_new.load_instance()

        assert folder1 == folder1_new
        assert id(folder1) != id(folder1_new)
        assert folder1 in [folder1_new]

        folder2 = watolib.Folder("folder2", parent_folder=folder1)
        folder2.persist_instance()

        assert folder1 not in [folder2]


@pytest.mark.parametrize("protocol,host_attribute,base_variable,credentials,folder_credentials", [
    ("snmp", "management_snmp_community", "management_snmp_credentials", "HOST", "FOLDER"),
    ("ipmi", "management_ipmi_credentials", "management_ipmi_credentials", {
        "username": "USER",
        "password": "PASS",
    }, {
        "username": "FOLDERUSER",
        "password": "FOLDERPASS",
    }),
])
def test_mgmt_inherit_credentials_explicit_host(protocol, host_attribute, base_variable,
                                                credentials, folder_credentials):

    folder = hosts_and_folders.Folder.root_folder()
    folder.set_attribute(host_attribute, folder_credentials)

    folder.create_hosts([("test-host", {
        "ipaddress": "127.0.0.1",
        "management_protocol": protocol,
        host_attribute: credentials,
    }, [])])

    data = folder._load_hosts_file()
    assert data["management_protocol"]["test-host"] == protocol
    assert data[base_variable]["test-host"] == credentials


@pytest.mark.parametrize("protocol,host_attribute,base_variable,folder_credentials", [
    ("snmp", "management_snmp_community", "management_snmp_credentials", "FOLDER"),
    ("ipmi", "management_ipmi_credentials", "management_ipmi_credentials", {
        "username": "FOLDERUSER",
        "password": "FOLDERPASS",
    }),
])
def test_mgmt_inherit_credentials(protocol, host_attribute, base_variable, folder_credentials):
    folder = hosts_and_folders.Folder.root_folder()
    folder.set_attribute(host_attribute, folder_credentials)

    folder.create_hosts([("mgmt-host", {
        "ipaddress": "127.0.0.1",
        "management_protocol": protocol,
    }, [])])

    data = folder._load_hosts_file()
    assert data["management_protocol"]["mgmt-host"] == protocol
    assert data[base_variable]["mgmt-host"] == folder_credentials


@pytest.mark.parametrize("protocol,host_attribute,base_variable,credentials,folder_credentials", [
    ("snmp", "management_snmp_community", "management_snmp_credentials", "HOST", "FOLDER"),
    ("ipmi", "management_ipmi_credentials", "management_ipmi_credentials", {
        "username": "USER",
        "password": "PASS",
    }, {
        "username": "FOLDERUSER",
        "password": "FOLDERPASS",
    }),
])
def test_mgmt_inherit_protocol_explicit_host(protocol, host_attribute, base_variable, credentials,
                                             folder_credentials):
    folder = hosts_and_folders.Folder.root_folder()
    folder.set_attribute("management_protocol", None)
    folder.set_attribute(host_attribute, folder_credentials)

    folder.create_hosts([("mgmt-host", {
        "ipaddress": "127.0.0.1",
        "management_protocol": protocol,
        host_attribute: credentials,
    }, [])])

    data = folder._load_hosts_file()
    assert data["management_protocol"]["mgmt-host"] == protocol
    assert data[base_variable]["mgmt-host"] == credentials


@pytest.mark.parametrize("protocol,host_attribute,base_variable,folder_credentials", [
    ("snmp", "management_snmp_community", "management_snmp_credentials", "FOLDER"),
    ("ipmi", "management_ipmi_credentials", "management_ipmi_credentials", {
        "username": "FOLDERUSER",
        "password": "FOLDERPASS",
    }),
])
def test_mgmt_inherit_protocol(protocol, host_attribute, base_variable, folder_credentials):
    folder = hosts_and_folders.Folder.root_folder()
    folder.set_attribute("management_protocol", protocol)
    folder.set_attribute(host_attribute, folder_credentials)

    folder.create_hosts([("mgmt-host", {
        "ipaddress": "127.0.0.1",
    }, [])])

    data = folder._load_hosts_file()
    assert data["management_protocol"]["mgmt-host"] == protocol
    assert data[base_variable]["mgmt-host"] == folder_credentials


@pytest.fixture(name="make_folder")
def fixture_make_folder(mocker):
    """
    Returns a function to create patched folders for tests. Note that the global setting
    "Hide folders without read permissions" will currently always be set during setup.
    """
=======
@pytest.fixture
def make_folder(mocker):
    """Returns a function to create patched folders for tests."""
>>>>>>> 75a18bda
    mocker.patch.object(hosts_and_folders.config,
                        'wato_hide_folders_without_read_permissions',
                        True,
                        create=True)

<<<<<<< HEAD
=======
    def unimplemented(self_, x):
        raise Exception('Wrong code path in __init__')

    mocker.patch.object(hosts_and_folders.Folder, '_init_by_loading_existing_directory',
                        unimplemented)

>>>>>>> 75a18bda
    def prefixed_title(self_, current_depth, pretty):
        return "_" * current_depth + self_.title()

    mocker.patch.object(hosts_and_folders.Folder, '_prefixed_title', prefixed_title)

    def may(self_, _permission):
        return self_._may_see

    mocker.patch.object(hosts_and_folders.Folder, 'may', may)

    # convenience method NOT present in Folder
    def add_subfolders(self_, folders):
        for folder in folders:
            self_._subfolders[folder.name()] = folder
            folder._parent = self_
        return self_

    mocker.patch.object(hosts_and_folders.Folder, 'add_subfolders', add_subfolders, create=True)

    def f(name, title, root_dir='/', parent_folder=None, may_see=True):
        folder = hosts_and_folders.Folder(name,
                                          folder_path=None,
                                          parent_folder=parent_folder,
                                          title=title,
                                          root_dir=root_dir)
<<<<<<< HEAD
        # Attribute only used for testing
        folder._may_see = may_see  # type: ignore[attr-defined]
=======
        folder._may_see = may_see
>>>>>>> 75a18bda
        return folder

    return f


def only_root(folder):
    return folder('', title='Main directory')


def three_levels(folder):
    return folder('', title='Main directory').add_subfolders([
        folder('a', title='A').add_subfolders([
            folder('c', title='C'),
            folder('d', title='D'),
        ]),
        folder('b', title='B').add_subfolders([
            folder('e', title='E').add_subfolders([
                folder('f', title='F'),
            ]),
        ]),
    ])


def three_levels_leaf_permissions(folder):
    return folder('', title='Main directory', may_see=False).add_subfolders([
        folder('a', title='A', may_see=False).add_subfolders([
            folder('c', title='C', may_see=False),
            folder('d', title='D'),
        ]),
        folder('b', title='B', may_see=False).add_subfolders([
            folder('e', title='E', may_see=False).add_subfolders([
                folder('f', title='F'),
            ]),
        ]),
    ])


@pytest.mark.parametrize('actual_builder,expected', [
    (only_root, [('', 'Main directory')]),
    (three_levels, [
        ('', 'Main directory'),
        ('a', '_A'),
        ('a/c', '__C'),
        ('a/d', '__D'),
        ('b', '_B'),
        ('b/e', '__E'),
        ('b/e/f', '___F'),
    ]),
    (three_levels_leaf_permissions, [
        ('', 'Main directory'),
        ('a', '_A'),
        ('a/d', '__D'),
        ('b', '_B'),
        ('b/e', '__E'),
        ('b/e/f', '___F'),
    ]),
])
def test_recursive_subfolder_choices(make_folder, actual_builder, expected):
    actual = actual_builder(make_folder)
    assert actual.recursive_subfolder_choices() == expected


def test_recursive_subfolder_choices_function_calls(mocker, make_folder):
    """Every folder should only be visited once"""
    spy = mocker.spy(hosts_and_folders.Folder, '_walk_tree')

    tree = three_levels_leaf_permissions(make_folder)
    tree.recursive_subfolder_choices()

<<<<<<< HEAD
    assert spy.call_count == 7


def test_subfolder_creation():
    folder = hosts_and_folders.Folder.root_folder()
    folder.create_subfolder('foo', 'Foo Folder', {})

    # Upon instantiation, all the subfolders should be already known.
    folder = hosts_and_folders.Folder.root_folder()
    assert len(folder._subfolders) == 1


def test_match_item_generator_hosts():
    assert list(
        hosts_and_folders.MatchItemGeneratorHosts(
            "hosts",
            lambda: {
                "host": {
                    "edit_url": "some_url",
                    "alias": "alias",
                    "ipaddress": "1.2.3.4",
                    "ipv6address": "",
                    "additional_ipv4addresses": ["5.6.7.8"],
                    "additional_ipv6addresses": [],
                },
            },
        ).generate_match_items()) == [
            MatchItem(
                title='host',
                topic='Hosts',
                url='some_url',
                match_texts=['host', 'alias', '1.2.3.4', '5.6.7.8'],
            )
        ]
=======
    assert spy.call_count == 7
>>>>>>> 75a18bda
<|MERGE_RESOLUTION|>--- conflicted
+++ resolved
@@ -1,60 +1,10 @@
-#!/usr/bin/env python3
-# -*- coding: utf-8 -*-
-# Copyright (C) 2019 tribe29 GmbH - License: GNU General Public License v2
-# This file is part of Checkmk (https://checkmk.com). It is subject to the terms and
-# conditions defined in the file COPYING, which is part of this source code package.
-
-import contextlib
-import os
-import shutil
-
-import pytest  # type: ignore[import]
-from werkzeug.test import create_environ
-
-import cmk.gui.config as config
-import cmk.gui.watolib as watolib
+import pytest  # type: ignore
+# cmk.gui.wato: needed to load all WATO plugins
+import cmk.gui.wato  # pylint: disable=unused-import
 import cmk.gui.watolib.hosts_and_folders as hosts_and_folders
-from cmk.gui.watolib.search import MatchItem
-import cmk.gui.htmllib as htmllib
-from cmk.gui.watolib.utils import has_agent_bakery
-
-from cmk.gui.http import Request
-from cmk.gui.globals import AppContext, RequestContext
-
-from testlib.utils import DummyApplication
 
 
-@pytest.fixture(name="mocked_user")
-def fixture_mocked_user(monkeypatch):
-    # Write/Read operations always require a valid user
-    monkeypatch.setattr(config, "user", config.LoggedInSuperUser())
-
-
-@pytest.fixture(autouse=True)
-def test_env(mocked_user, load_config, load_plugins):
-    # Ensure we have clean folder/host caches
-    hosts_and_folders.Folder.invalidate_caches()
-
-    yield
-
-    # Cleanup WATO folders created by the test
-    shutil.rmtree(hosts_and_folders.Folder.root_folder().filesystem_path(), ignore_errors=True)
-    os.makedirs(hosts_and_folders.Folder.root_folder().filesystem_path())
-
-
-@pytest.fixture(autouse=True)
-def fake_start_bake_agents(monkeypatch):
-    if not has_agent_bakery():
-        return
-
-    import cmk.gui.cee.plugins.wato.agent_bakery.misc as agent_bakery
-
-    def _fake_start_bake_agents(host_names, signing_credentials):
-        pass
-
-    monkeypatch.setattr(agent_bakery, "start_bake_agents", _fake_start_bake_agents)
-
-
+@pytest.mark.usefixtures("load_config")
 @pytest.mark.parametrize("attributes,expected_tags", [
     ({
         "tag_snmp": "no-snmp",
@@ -99,6 +49,7 @@
     assert host.tag_groups() == expected_tags
 
 
+@pytest.mark.usefixtures("load_config")
 @pytest.mark.parametrize("attributes,result", [
     ({
         "tag_snmp_ds": "no-snmp",
@@ -121,201 +72,20 @@
     assert host.is_ping_host() == result
 
 
-<<<<<<< HEAD
-@pytest.mark.parametrize("attributes", [{
-    "tag_snmp_ds": "no-snmp",
-    "tag_agent": "no-agent",
-    "alias": "testalias",
-    "parents": ["ding", "dong"],
-}])
-def test_write_and_read_host_attributes(tmp_path, attributes, monkeypatch):
-    folder_path = str(tmp_path)
-    # Write/Read operations always require a valid user
-    monkeypatch.setattr(config, "user", config.LoggedInSuperUser())
-
-    # Used to write the data
-    write_data_folder = watolib.Folder("testfolder", folder_path=folder_path, parent_folder=None)
-
-    # Used to read the previously written data
-    read_data_folder = watolib.Folder("testfolder", folder_path=folder_path, parent_folder=None)
-
-    environ = dict(create_environ(), REQUEST_URI='')
-    with AppContext(DummyApplication(environ, None)), \
-            RequestContext(htmllib.html(Request(environ))):
-        # Write data
-        # Note: The create_hosts function modifies the attributes dict, adding a meta_data key inplace
-        write_data_folder.create_hosts([("testhost", attributes, [])])
-        write_folder_hosts = write_data_folder.hosts()
-        assert len(write_folder_hosts) == 1
-
-        # Read data back
-        read_folder_hosts = read_data_folder.hosts()
-        assert len(read_folder_hosts) == 1
-        for _, host in read_folder_hosts.items():
-            assert host.attributes() == attributes
-
-
-@contextlib.contextmanager
-def in_chdir(directory):
-    cur = os.getcwd()
-    os.chdir(directory)
-    yield
-    os.chdir(cur)
-
-
-def test_create_nested_folders(register_builtin_html):
-    with in_chdir("/"):
-        root = watolib.Folder.root_folder()
-
-        folder1 = watolib.Folder("folder1", parent_folder=root)
-        folder1.persist_instance()
-
-        folder2 = watolib.Folder("folder2", parent_folder=folder1)
-        folder2.persist_instance()
-
-        shutil.rmtree(os.path.dirname(folder1.wato_info_path()))
-
-
-def test_eq_operation(register_builtin_html):
-    with in_chdir("/"):
-        root = watolib.Folder.root_folder()
-        folder1 = watolib.Folder("folder1", parent_folder=root)
-        folder1.persist_instance()
-
-        folder1_new = watolib.Folder("folder1")
-        folder1_new.load_instance()
-
-        assert folder1 == folder1_new
-        assert id(folder1) != id(folder1_new)
-        assert folder1 in [folder1_new]
-
-        folder2 = watolib.Folder("folder2", parent_folder=folder1)
-        folder2.persist_instance()
-
-        assert folder1 not in [folder2]
-
-
-@pytest.mark.parametrize("protocol,host_attribute,base_variable,credentials,folder_credentials", [
-    ("snmp", "management_snmp_community", "management_snmp_credentials", "HOST", "FOLDER"),
-    ("ipmi", "management_ipmi_credentials", "management_ipmi_credentials", {
-        "username": "USER",
-        "password": "PASS",
-    }, {
-        "username": "FOLDERUSER",
-        "password": "FOLDERPASS",
-    }),
-])
-def test_mgmt_inherit_credentials_explicit_host(protocol, host_attribute, base_variable,
-                                                credentials, folder_credentials):
-
-    folder = hosts_and_folders.Folder.root_folder()
-    folder.set_attribute(host_attribute, folder_credentials)
-
-    folder.create_hosts([("test-host", {
-        "ipaddress": "127.0.0.1",
-        "management_protocol": protocol,
-        host_attribute: credentials,
-    }, [])])
-
-    data = folder._load_hosts_file()
-    assert data["management_protocol"]["test-host"] == protocol
-    assert data[base_variable]["test-host"] == credentials
-
-
-@pytest.mark.parametrize("protocol,host_attribute,base_variable,folder_credentials", [
-    ("snmp", "management_snmp_community", "management_snmp_credentials", "FOLDER"),
-    ("ipmi", "management_ipmi_credentials", "management_ipmi_credentials", {
-        "username": "FOLDERUSER",
-        "password": "FOLDERPASS",
-    }),
-])
-def test_mgmt_inherit_credentials(protocol, host_attribute, base_variable, folder_credentials):
-    folder = hosts_and_folders.Folder.root_folder()
-    folder.set_attribute(host_attribute, folder_credentials)
-
-    folder.create_hosts([("mgmt-host", {
-        "ipaddress": "127.0.0.1",
-        "management_protocol": protocol,
-    }, [])])
-
-    data = folder._load_hosts_file()
-    assert data["management_protocol"]["mgmt-host"] == protocol
-    assert data[base_variable]["mgmt-host"] == folder_credentials
-
-
-@pytest.mark.parametrize("protocol,host_attribute,base_variable,credentials,folder_credentials", [
-    ("snmp", "management_snmp_community", "management_snmp_credentials", "HOST", "FOLDER"),
-    ("ipmi", "management_ipmi_credentials", "management_ipmi_credentials", {
-        "username": "USER",
-        "password": "PASS",
-    }, {
-        "username": "FOLDERUSER",
-        "password": "FOLDERPASS",
-    }),
-])
-def test_mgmt_inherit_protocol_explicit_host(protocol, host_attribute, base_variable, credentials,
-                                             folder_credentials):
-    folder = hosts_and_folders.Folder.root_folder()
-    folder.set_attribute("management_protocol", None)
-    folder.set_attribute(host_attribute, folder_credentials)
-
-    folder.create_hosts([("mgmt-host", {
-        "ipaddress": "127.0.0.1",
-        "management_protocol": protocol,
-        host_attribute: credentials,
-    }, [])])
-
-    data = folder._load_hosts_file()
-    assert data["management_protocol"]["mgmt-host"] == protocol
-    assert data[base_variable]["mgmt-host"] == credentials
-
-
-@pytest.mark.parametrize("protocol,host_attribute,base_variable,folder_credentials", [
-    ("snmp", "management_snmp_community", "management_snmp_credentials", "FOLDER"),
-    ("ipmi", "management_ipmi_credentials", "management_ipmi_credentials", {
-        "username": "FOLDERUSER",
-        "password": "FOLDERPASS",
-    }),
-])
-def test_mgmt_inherit_protocol(protocol, host_attribute, base_variable, folder_credentials):
-    folder = hosts_and_folders.Folder.root_folder()
-    folder.set_attribute("management_protocol", protocol)
-    folder.set_attribute(host_attribute, folder_credentials)
-
-    folder.create_hosts([("mgmt-host", {
-        "ipaddress": "127.0.0.1",
-    }, [])])
-
-    data = folder._load_hosts_file()
-    assert data["management_protocol"]["mgmt-host"] == protocol
-    assert data[base_variable]["mgmt-host"] == folder_credentials
-
-
-@pytest.fixture(name="make_folder")
-def fixture_make_folder(mocker):
-    """
-    Returns a function to create patched folders for tests. Note that the global setting
-    "Hide folders without read permissions" will currently always be set during setup.
-    """
-=======
 @pytest.fixture
 def make_folder(mocker):
     """Returns a function to create patched folders for tests."""
->>>>>>> 75a18bda
     mocker.patch.object(hosts_and_folders.config,
                         'wato_hide_folders_without_read_permissions',
                         True,
                         create=True)
 
-<<<<<<< HEAD
-=======
     def unimplemented(self_, x):
         raise Exception('Wrong code path in __init__')
 
     mocker.patch.object(hosts_and_folders.Folder, '_init_by_loading_existing_directory',
                         unimplemented)
 
->>>>>>> 75a18bda
     def prefixed_title(self_, current_depth, pretty):
         return "_" * current_depth + self_.title()
 
@@ -341,12 +111,7 @@
                                           parent_folder=parent_folder,
                                           title=title,
                                           root_dir=root_dir)
-<<<<<<< HEAD
-        # Attribute only used for testing
-        folder._may_see = may_see  # type: ignore[attr-defined]
-=======
         folder._may_see = may_see
->>>>>>> 75a18bda
         return folder
 
     return f
@@ -416,41 +181,4 @@
     tree = three_levels_leaf_permissions(make_folder)
     tree.recursive_subfolder_choices()
 
-<<<<<<< HEAD
-    assert spy.call_count == 7
-
-
-def test_subfolder_creation():
-    folder = hosts_and_folders.Folder.root_folder()
-    folder.create_subfolder('foo', 'Foo Folder', {})
-
-    # Upon instantiation, all the subfolders should be already known.
-    folder = hosts_and_folders.Folder.root_folder()
-    assert len(folder._subfolders) == 1
-
-
-def test_match_item_generator_hosts():
-    assert list(
-        hosts_and_folders.MatchItemGeneratorHosts(
-            "hosts",
-            lambda: {
-                "host": {
-                    "edit_url": "some_url",
-                    "alias": "alias",
-                    "ipaddress": "1.2.3.4",
-                    "ipv6address": "",
-                    "additional_ipv4addresses": ["5.6.7.8"],
-                    "additional_ipv6addresses": [],
-                },
-            },
-        ).generate_match_items()) == [
-            MatchItem(
-                title='host',
-                topic='Hosts',
-                url='some_url',
-                match_texts=['host', 'alias', '1.2.3.4', '5.6.7.8'],
-            )
-        ]
-=======
-    assert spy.call_count == 7
->>>>>>> 75a18bda
+    assert spy.call_count == 7