--- conflicted
+++ resolved
@@ -1,13 +1,6 @@
-#!/usr/bin/env python3
-# -*- coding: utf-8 -*-
-# Copyright (C) 2019 tribe29 GmbH - License: GNU General Public License v2
-# This file is part of Checkmk (https://checkmk.com). It is subject to the terms and
-# conditions defined in the file COPYING, which is part of this source code package.
-
 # pylint: disable=redefined-outer-name
 
-import pytest  # type: ignore[import]
-
+import pytest
 from agent_aws_fake_clients import (
     FakeCloudwatchClient,
     ELBDescribeLoadBalancersIB,
@@ -27,21 +20,13 @@
 )
 
 
-class Paginator:
-    def paginate(self, LoadBalancerNames=None):
-        load_balancers = ELBDescribeLoadBalancersIB.create_instances(amount=3)
-        if LoadBalancerNames is not None:
-            load_balancers = [
-                load_balancer for load_balancer in load_balancers
-                if load_balancer['LoadBalancerName'] in LoadBalancerNames
-            ]
-        yield {
-            'LoadBalancerDescriptions': load_balancers,
+class FakeELBClient(object):
+    def describe_load_balancers(self, LoadBalancerNames=None):
+        return {
+            'LoadBalancerDescriptions': ELBDescribeLoadBalancersIB.create_instances(amount=3),
             'NextMarker': 'string',
         }
 
-
-class FakeELBClient:
     def describe_account_limits(self):
         return {
             'Limits': ELBDescribeAccountLimitsIB.create_instances(amount=1)[0]['Limits'],
@@ -59,15 +44,10 @@
     def describe_instance_health(self, LoadBalancerName=None):
         return {'InstanceStates': ELBDescribeInstanceHealthIB.create_instances(amount=1)}
 
-    def get_paginator(self, operation_name):
-        if operation_name == 'describe_load_balancers':
-            return Paginator()
-        raise NotImplementedError
-
 
 @pytest.fixture()
 def get_elb_sections():
-    def _create_elb_sections(names, tags):
+    def _create_elb_sections(tags, names=None):
         region = 'region'
         config = AWSConfig('hostname', [], (None, None))
         config.add_single_service_config('elb_names', names)
@@ -98,8 +78,6 @@
     return _create_elb_sections
 
 
-<<<<<<< HEAD
-=======
 elb_tags_params = [
     ((None, None), ['LoadBalancerName-0', 'LoadBalancerName-1',
                     'LoadBalancerName-2'], ['LoadBalancerName-0', 'LoadBalancerName-1']),
@@ -112,7 +90,6 @@
                               'LoadBalancerName-1'], ['LoadBalancerName-0', 'LoadBalancerName-1']),
 ]
 
->>>>>>> 75a18bda
 elb_params = [
     (None, (None, None), ['LoadBalancerName-0', 'LoadBalancerName-1',
                           'LoadBalancerName-2'], ['LoadBalancerName-0', 'LoadBalancerName-1']),
@@ -129,21 +106,16 @@
     (['LoadBalancerName-0',
       'LoadBalancerName-2'], (None, None), ['LoadBalancerName-0',
                                             'LoadBalancerName-2'], ['LoadBalancerName-0']),
-<<<<<<< HEAD
-    (['LoadBalancerName-2'], ([['FOO']], [['BAR']]), ['LoadBalancerName-2'], []),
-=======
->>>>>>> 75a18bda
 ]
 
 
 @pytest.mark.parametrize("names,tags,found_instances,found_instances_with_labels", elb_params)
 def test_agent_aws_elb_limits(get_elb_sections, names, tags, found_instances,
                               found_instances_with_labels):
-    elb_limits, _elb_summary, _elb_labels, _elb_health, _elb = get_elb_sections(names, tags)
+    elb_limits, _elb_summary, _elb_labels, _elb_health, _elb = get_elb_sections(tags)
     elb_limits_results = elb_limits.run().results
 
     assert elb_limits.cache_interval == 300
-    assert elb_limits.period == 600
     assert elb_limits.name == "elb_limits"
     assert len(elb_limits_results) == 4
     for result in elb_limits_results:
@@ -156,12 +128,11 @@
 @pytest.mark.parametrize("names,tags,found_instances,found_instances_with_labels", elb_params)
 def test_agent_aws_elb_summary(get_elb_sections, names, tags, found_instances,
                                found_instances_with_labels):
-    elb_limits, elb_summary, _elb_labels, _elb_health, _elb = get_elb_sections(names, tags)
+    elb_limits, elb_summary, _elb_labels, _elb_health, _elb = get_elb_sections(tags, names=names)
     _elb_limits_results = elb_limits.run().results
     elb_summary_results = elb_summary.run().results
 
     assert elb_summary.cache_interval == 300
-    assert elb_summary.period == 600
     assert elb_summary.name == "elb_summary"
 
     if found_instances:
@@ -177,13 +148,12 @@
 @pytest.mark.parametrize("names,tags,found_instances,found_instances_with_labels", elb_params)
 def test_agent_aws_elb_labels(get_elb_sections, names, tags, found_instances,
                               found_instances_with_labels):
-    elb_limits, elb_summary, elb_labels, _elb_health, _elb = get_elb_sections(names, tags)
+    elb_limits, elb_summary, elb_labels, _elb_health, _elb = get_elb_sections(tags, names=names)
     _elb_limits_results = elb_limits.run().results
     _elb_summary_results = elb_summary.run().results
     elb_labels_results = elb_labels.run().results
 
     assert elb_labels.cache_interval == 300
-    assert elb_labels.period == 600
     assert elb_labels.name == "elb_generic_labels"
     assert len(elb_labels_results) == len(found_instances_with_labels)
     for result in elb_labels_results:
@@ -193,13 +163,12 @@
 @pytest.mark.parametrize("names,tags,found_instances,found_instances_with_labels", elb_params)
 def test_agent_aws_elb_health(get_elb_sections, names, tags, found_instances,
                               found_instances_with_labels):
-    elb_limits, elb_summary, _elb_labels, elb_health, _elb = get_elb_sections(names, tags)
+    elb_limits, elb_summary, _elb_labels, elb_health, _elb = get_elb_sections(tags, names=names)
     _elb_limits_results = elb_limits.run().results
     _elb_summary_results = elb_summary.run().results
     elb_health_results = elb_health.run().results
 
     assert elb_health.cache_interval == 300
-    assert elb_health.period == 600
     assert elb_health.name == "elb_health"
     assert len(elb_health_results) == len(found_instances)
     for result in elb_health_results:
@@ -208,13 +177,12 @@
 
 @pytest.mark.parametrize("names,tags,found_instances,found_instances_with_labels", elb_params)
 def test_agent_aws_elb(get_elb_sections, names, tags, found_instances, found_instances_with_labels):
-    elb_limits, elb_summary, _elb_labels, _elb_health, elb = get_elb_sections(names, tags)
+    elb_limits, elb_summary, _elb_labels, _elb_health, elb = get_elb_sections(tags, names=names)
     _elb_limits_results = elb_limits.run().results
     _elb_summary_results = elb_summary.run().results
     elb_results = elb.run().results
 
     assert elb.cache_interval == 300
-    assert elb.period == 600
     assert elb.name == "elb"
     assert len(elb_results) == len(found_instances)
     for result in elb_results:
@@ -223,14 +191,13 @@
         assert len(result.content) == 13
 
 
-@pytest.mark.parametrize("names,tags,found_instances,found_instances_with_labels", elb_params)
-def test_agent_aws_elb_summary_without_limits(get_elb_sections, names, tags, found_instances,
+@pytest.mark.parametrize("tags,found_instances,found_instances_with_labels", elb_tags_params)
+def test_agent_aws_elb_summary_without_limits(get_elb_sections, tags, found_instances,
                                               found_instances_with_labels):
-    _elb_limits, elb_summary, _elb_labels, _elb_health, _elb = get_elb_sections(names, tags)
+    _elb_limits, elb_summary, _elb_labels, _elb_health, _elb = get_elb_sections(tags)
     elb_summary_results = elb_summary.run().results
 
     assert elb_summary.cache_interval == 300
-    assert elb_summary.period == 600
     assert elb_summary.name == "elb_summary"
 
     if found_instances:
@@ -243,45 +210,42 @@
         assert len(elb_summary_results) == 0
 
 
-@pytest.mark.parametrize("names,tags,found_instances,found_instances_with_labels", elb_params)
-def test_agent_aws_elb_labels_without_limits(get_elb_sections, names, tags, found_instances,
+@pytest.mark.parametrize("tags,found_instances,found_instances_with_labels", elb_tags_params)
+def test_agent_aws_elb_labels_without_limits(get_elb_sections, tags, found_instances,
                                              found_instances_with_labels):
-    _elb_limits, elb_summary, elb_labels, _elb_health, _elb = get_elb_sections(names, tags)
+    _elb_limits, elb_summary, elb_labels, _elb_health, _elb = get_elb_sections(tags)
     _elb_summary_results = elb_summary.run().results
     elb_labels_results = elb_labels.run().results
 
     assert elb_labels.cache_interval == 300
-    assert elb_labels.period == 600
     assert elb_labels.name == "elb_generic_labels"
     assert len(elb_labels_results) == len(found_instances_with_labels)
     for result in elb_labels_results:
         assert result.piggyback_hostname != ''
 
 
-@pytest.mark.parametrize("names,tags,found_instances,found_instances_with_labels", elb_params)
-def test_agent_aws_elb_health_without_limits(get_elb_sections, names, tags, found_instances,
+@pytest.mark.parametrize("tags,found_instances,found_instances_with_labels", elb_tags_params)
+def test_agent_aws_elb_health_without_limits(get_elb_sections, tags, found_instances,
                                              found_instances_with_labels):
-    _elb_limits, elb_summary, _elb_labels, elb_health, _elb = get_elb_sections(names, tags)
+    _elb_limits, elb_summary, _elb_labels, elb_health, _elb = get_elb_sections(tags)
     _elb_summary_results = elb_summary.run().results
     elb_health_results = elb_health.run().results
 
     assert elb_health.cache_interval == 300
-    assert elb_health.period == 600
     assert elb_health.name == "elb_health"
     assert len(elb_health_results) == len(found_instances)
     for result in elb_health_results:
         assert result.piggyback_hostname != ''
 
 
-@pytest.mark.parametrize("names,tags,found_instances,found_instances_with_labels", elb_params)
-def test_agent_aws_elb_without_limits(get_elb_sections, names, tags, found_instances,
+@pytest.mark.parametrize("tags,found_instances,found_instances_with_labels", elb_tags_params)
+def test_agent_aws_elb_without_limits(get_elb_sections, tags, found_instances,
                                       found_instances_with_labels):
-    _elb_limits, elb_summary, _elb_labels, _elb_health, elb = get_elb_sections(names, tags)
+    _elb_limits, elb_summary, _elb_labels, _elb_health, elb = get_elb_sections(tags)
     _elb_summary_results = elb_summary.run().results
     elb_results = elb.run().results
 
     assert elb.cache_interval == 300
-    assert elb.period == 600
     assert elb.name == "elb"
     assert len(elb_results) == len(found_instances)
     for result in elb_results:
