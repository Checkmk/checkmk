#!/usr/bin/env python3
# -*- coding: utf-8 -*-
# Copyright (C) 2019 tribe29 GmbH - License: GNU General Public License v2
# This file is part of Checkmk (https://checkmk.com). It is subject to the terms and
# conditions defined in the file COPYING, which is part of this source code package.

# pylint: disable=redefined-outer-name

import pytest  # type: ignore[import]

from agent_aws_fake_clients import (
    FakeCloudwatchClient,
    ELBv2DescribeLoadBalancersIB,
    ELBv2DescribeTargetGroupsIB,
    ELBv2DescribeListenersIB,
    ELBv2DescribeRulesIB,
    ELBv2DescribeAccountLimitsIB,
    ELBv2DescribeTargetHealthIB,
    ELBDescribeTagsIB,
)

from cmk.special_agents.agent_aws import (
    AWSConfig,
    ResultDistributor,
    ELBv2Limits,
    ELBSummaryGeneric,
    ELBLabelsGeneric,
    ELBv2TargetGroups,
    ELBv2Application,
    ELBv2Network,
    ELBv2ApplicationTargetGroupsHTTP,
    ELBv2ApplicationTargetGroupsLambda,
)


class Paginator:
    def paginate(self, Names=None):
        load_balancers = ELBv2DescribeLoadBalancersIB.create_instances(amount=3)
        if Names is not None:
            load_balancers = [
                load_balancer for load_balancer in load_balancers
                if load_balancer['LoadBalancerName'] in Names
            ]
        yield {
            'LoadBalancers': load_balancers,
            'NextMarker': 'string',
        }


class FakeELBv2Client:
    def describe_tags(self, ResourceArns=None):
        tag_descrs = []
        for lb_arn in ResourceArns:
            if lb_arn not in ["LoadBalancerArn-0", "LoadBalancerArn-1"]:
                continue
            tag_descrs.extend(ELBDescribeTagsIB.create_instances(amount=1))
        return {'TagDescriptions': tag_descrs}

    def describe_target_groups(self, LoadBalancerArn=None):
        return {
            'TargetGroups': ELBv2DescribeTargetGroupsIB.create_instances(amount=1),
            'NextMarker': 'string',
        }

    def describe_listeners(self, LoadBalancerArn=None):
        return {
            'Listeners': ELBv2DescribeListenersIB.create_instances(amount=1),
            'NextMarker': 'string',
        }

    def describe_rules(self, ListenerArn=None):
        return {
            'Rules': ELBv2DescribeRulesIB.create_instances(amount=1),
            'NextMarker': 'string',
        }

    def describe_account_limits(self):
        return {
            'Limits': ELBv2DescribeAccountLimitsIB.create_instances(amount=1)[0]['Limits'],
            'NextMarker': 'string',
        }

    def describe_target_health(self, TargetGroupArn=None):
        return {
            'TargetHealthDescriptions': ELBv2DescribeTargetHealthIB.create_instances(amount=1),
        }

    def get_paginator(self, operation_name):
        if operation_name == 'describe_load_balancers':
            return Paginator()
        raise NotImplementedError


@pytest.fixture()
def get_elbv2_sections():
    def _create_elbv2_sections(names, tags):
        region = 'region'
        config = AWSConfig('hostname', [], (None, None))
        config.add_single_service_config('elbv2_names', names)
        config.add_service_tags('elbv2_tags', tags)

        fake_elbv2_client = FakeELBv2Client()
        fake_cloudwatch_client = FakeCloudwatchClient()

        elbv2_limits_distributor = ResultDistributor()
        elbv2_summary_distributor = ResultDistributor()

        elbv2_limits = ELBv2Limits(fake_elbv2_client, region, config, elbv2_limits_distributor)
        elbv2_summary = ELBSummaryGeneric(fake_elbv2_client,
                                          region,
                                          config,
                                          elbv2_summary_distributor,
                                          resource='elbv2')
        elbv2_labels = ELBLabelsGeneric(fake_elbv2_client, region, config, resource='elbv2')
        elbv2_target_groups = ELBv2TargetGroups(fake_elbv2_client, region, config)
        elbv2_application = ELBv2Application(fake_cloudwatch_client, region, config)
        elbv2_application_target_groups_http = ELBv2ApplicationTargetGroupsHTTP(
            fake_cloudwatch_client, region, config)
        elbv2_application_target_groups_lambda = ELBv2ApplicationTargetGroupsLambda(
            fake_cloudwatch_client, region, config)
        elbv2_network = ELBv2Network(fake_cloudwatch_client, region, config)

        elbv2_limits_distributor.add(elbv2_summary)
        elbv2_summary_distributor.add(elbv2_labels)
        elbv2_summary_distributor.add(elbv2_target_groups)
        elbv2_summary_distributor.add(elbv2_application)
        elbv2_summary_distributor.add(elbv2_application_target_groups_http)
        elbv2_summary_distributor.add(elbv2_application_target_groups_lambda)
        elbv2_summary_distributor.add(elbv2_network)
        return {
            'elbv2_limits': elbv2_limits,
            'elbv2_summary': elbv2_summary,
            'elbv2_labels': elbv2_labels,
            'elbv2_target_groups': elbv2_target_groups,
            'elbv2_application': (elbv2_application, elbv2_application_target_groups_http,
                                  elbv2_application_target_groups_lambda),
            'elbv2_network': elbv2_network
        }

    return _create_elbv2_sections


<<<<<<< HEAD
def check_target_groups_results(piggyback_hostname, target_group_name, target_groups_results,
                                expected_length):

    for result in target_groups_results:
        entry_found = result.piggyback_hostname == piggyback_hostname

        if entry_found:
            for metric in result.content:
                entry_found &= metric['Label'] == target_group_name

        if entry_found:
            assert len(result.content) == expected_length
            break


def check_target_group_errors_results(elbv2_summary_content,
                                      elbv2_application_target_groups_http_results,
                                      elbv2_application_target_groups_lambda_results):

    n_elbv2_application = 0
    n_tg_lambda = 0
    n_tg_instance_ip = 0

    for elbv2 in elbv2_summary_content:
        if elbv2['Type'] == 'application':
            n_elbv2_application += 1
            piggyback_hostname = elbv2['DNSName']

            for target_group in elbv2['TargetGroups']:
                if target_group['TargetType'] == 'lambda':
                    n_tg_lambda += 1
                    check_target_groups_results(piggyback_hostname, target_group['TargetGroupName'],
                                                elbv2_application_target_groups_lambda_results, 2)

                else:
                    n_tg_instance_ip += 1
                    check_target_groups_results(piggyback_hostname, target_group['TargetGroupName'],
                                                elbv2_application_target_groups_http_results, 5)

    n_metrics_instance_ip = 0
    for result in elbv2_application_target_groups_http_results:
        n_metrics_instance_ip += (len(result.content))

    n_metrics_lambda = 0
    for result in elbv2_application_target_groups_lambda_results:
        n_metrics_lambda += len(result.content)

    assert n_elbv2_application == len(elbv2_application_target_groups_http_results) + len(
        elbv2_application_target_groups_lambda_results)
    assert n_metrics_instance_ip == 5 * n_tg_instance_ip  # 5 metrics per target group
    assert n_metrics_lambda == 2 * n_tg_lambda  # 2 metrics per target group

=======
elbv2_tags_params = [
    ((None, None), ['LoadBalancerName-0', 'LoadBalancerName-1',
                    'LoadBalancerName-2'], ['LoadBalancerName-0', 'LoadBalancerName-1']),
    (([['FOO']], [['BAR']]), [], []),
    (([['Key-0']], [['Value-0']]), ['LoadBalancerName-0', 'LoadBalancerName-1'],
     ['LoadBalancerName-0', 'LoadBalancerName-1']),
    (([['Key-0',
        'Foo']], [['Value-0',
                   'Bar']]), ['LoadBalancerName-0',
                              'LoadBalancerName-1'], ['LoadBalancerName-0', 'LoadBalancerName-1']),
]
>>>>>>> 75a18bda

elbv2_params = [
    (None, (None, None), ['LoadBalancerName-0', 'LoadBalancerName-1',
                          'LoadBalancerName-2'], ['LoadBalancerName-0', 'LoadBalancerName-1']),
    (None, ([['FOO']], [['BAR']]), [], []),
    (None, ([['Key-0']], [['Value-0']]), ['LoadBalancerName-0', 'LoadBalancerName-1'],
     ['LoadBalancerName-0', 'LoadBalancerName-1']),
    (None, ([['Key-0', 'Foo']], [['Value-0', 'Bar']]), ['LoadBalancerName-0', 'LoadBalancerName-1'],
     ['LoadBalancerName-0', 'LoadBalancerName-1']),
    (['LoadBalancerName-0'], (None, None), ['LoadBalancerName-0'], ['LoadBalancerName-0']),
    (['LoadBalancerName-0',
      'Foobar'], (None, None), ['LoadBalancerName-0'], ['LoadBalancerName-0']),
    (['LoadBalancerName-0', 'LoadBalancerName-1'], (None, None),
     ['LoadBalancerName-0', 'LoadBalancerName-1'], ['LoadBalancerName-0', 'LoadBalancerName-1']),
    (['LoadBalancerName-0',
      'LoadBalancerName-2'], (None, None), ['LoadBalancerName-0',
                                            'LoadBalancerName-2'], ['LoadBalancerName-0']),
<<<<<<< HEAD
    (['LoadBalancerName-2'], ([['FOO']], [['BAR']]), ['LoadBalancerName-2'], []),
=======
>>>>>>> 75a18bda
]


@pytest.mark.parametrize("names,tags,found_instances,found_instances_with_labels", elbv2_params)
def test_agent_aws_elbv2_limits(get_elbv2_sections, names, tags, found_instances,
                                found_instances_with_labels):
    elbv2_limits = get_elbv2_sections(names, tags)['elbv2_limits']
    elbv2_limits_results = elbv2_limits.run().results

    assert elbv2_limits.cache_interval == 300
    assert elbv2_limits.period == 600
    assert elbv2_limits.name == "elbv2_limits"
    assert len(elbv2_limits_results) == 4
    for result in elbv2_limits_results:
        if result.piggyback_hostname == '':
            assert len(result.content) == 3
        else:
            # Dependent on load balancer type "application" or "network" we have 2 or 4 limits
            assert len(result.content) in (2, 4)


@pytest.mark.parametrize("names,tags,found_instances,found_instances_with_labels", elbv2_params)
def test_agent_aws_elbv2_summary(get_elbv2_sections, names, tags, found_instances,
                                 found_instances_with_labels):
    elbv2_sections = get_elbv2_sections(names, tags)
    elbv2_summary = elbv2_sections['elbv2_summary']
    _elbv2_limits_results = elbv2_sections['elbv2_limits'].run().results
    elbv2_summary_results = elbv2_summary.run().results

    assert elbv2_summary.cache_interval == 300
    assert elbv2_summary.period == 600
    assert elbv2_summary.name == "elbv2_summary"

    if found_instances:
        assert len(elbv2_summary_results) == 1
        elbv2_summary_result = elbv2_summary_results[0]
        assert elbv2_summary_result.piggyback_hostname == ''
        assert len(elbv2_summary_result.content) == len(found_instances)

    else:
        assert len(elbv2_summary_results) == 0


@pytest.mark.parametrize("names,tags,found_instances,found_instances_with_labels", elbv2_params)
def test_agent_aws_elbv2_labels(get_elbv2_sections, names, tags, found_instances,
                                found_instances_with_labels):
    elbv2_sections = get_elbv2_sections(names, tags)
    _elbv2_limits_results = elbv2_sections['elbv2_limits'].run().results
    _elbv2_summary_results = elbv2_sections['elbv2_summary'].run().results
    elbv2_labels = elbv2_sections['elbv2_labels']
    elbv2_labels_results = elbv2_labels.run().results

    assert elbv2_labels.cache_interval == 300
    assert elbv2_labels.period == 600
    assert elbv2_labels.name == "elbv2_generic_labels"
    assert len(elbv2_labels_results) == len(found_instances_with_labels)
    for result in elbv2_labels_results:
        assert result.piggyback_hostname != ''


@pytest.mark.parametrize("names,tags,found_instances,found_instances_with_labels", elbv2_params)
def test_agent_aws_elbv2_target_groups(get_elbv2_sections, names, tags, found_instances,
                                       found_instances_with_labels):
    elbv2_sections = get_elbv2_sections(names, tags)
    _elbv2_limits_results = elbv2_sections['elbv2_limits'].run().results
    _elbv2_summary_results = elbv2_sections['elbv2_summary'].run().results
    elbv2_target_groups = elbv2_sections['elbv2_target_groups']
    elbv2_target_groups_results = elbv2_target_groups.run().results

    assert elbv2_target_groups.cache_interval == 300
    assert elbv2_target_groups.period == 600
    assert elbv2_target_groups.name == "elbv2_target_groups"
    assert len(elbv2_target_groups_results) == len(found_instances)
    for result in elbv2_target_groups_results:
        assert result.piggyback_hostname != ''


@pytest.mark.parametrize("names,tags,found_instances,found_instances_with_labels", elbv2_params)
def test_agent_aws_elbv2_application(get_elbv2_sections, names, tags, found_instances,
                                     found_instances_with_labels):
    elbv2_sections = get_elbv2_sections(names, tags)
    _elbv2_limits_results = elbv2_sections['elbv2_limits'].run().results
    elbv2_summary_results = elbv2_sections['elbv2_summary'].run().results
    elbv2_application, elbv2_application_target_groups_http, elbv2_application_target_groups_lambda = \
    elbv2_sections[
        'elbv2_application']
    elbv2_application_results = elbv2_application.run().results
    elbv2_application_target_groups_http_results = elbv2_application_target_groups_http.run(
    ).results
    elbv2_application_target_groups_lambda_results = elbv2_application_target_groups_lambda.run(
    ).results

    assert elbv2_application.cache_interval == 300
    assert elbv2_application.period == 600
    assert elbv2_application.name == "elbv2_application"
    assert len(elbv2_application_results) == len(found_instances)
    for result in elbv2_application_results:
        assert result.piggyback_hostname != ''
        # 20 metrics
        assert len(result.content) == 20

    assert elbv2_application_target_groups_http.cache_interval == 300
    assert elbv2_application_target_groups_http.period == 600
    assert elbv2_application_target_groups_lambda.cache_interval == 300
    assert elbv2_application_target_groups_lambda.period == 600
    assert elbv2_application_target_groups_http.name == "elbv2_application_target_groups_http"
    assert elbv2_application_target_groups_lambda.name == "elbv2_application_target_groups_lambda"

    if len(found_instances) > 0:
        check_target_group_errors_results(elbv2_summary_results[0].content,
                                          elbv2_application_target_groups_http_results,
                                          elbv2_application_target_groups_lambda_results)


@pytest.mark.parametrize("names,tags,found_instances,found_instances_with_labels", elbv2_params)
def test_agent_aws_elbv2_network(get_elbv2_sections, names, tags, found_instances,
                                 found_instances_with_labels):
    elbv2_sections = get_elbv2_sections(names, tags)
    _elbv2_limits_results = elbv2_sections['elbv2_limits'].run().results
    _elbv2_summary_results = elbv2_sections['elbv2_summary'].run().results
    elbv2_network = elbv2_sections['elbv2_network']
    elbv2_network_results = elbv2_network.run().results

    assert elbv2_network.cache_interval == 300
    assert elbv2_network.period == 600
    assert elbv2_network.name == "elbv2_network"
    assert len(elbv2_network_results) == len(found_instances)
    for result in elbv2_network_results:
        assert result.piggyback_hostname != ''
        # 12 metrics
        assert len(result.content) == 12


@pytest.mark.parametrize("names,tags,found_instances,found_instances_with_labels", elbv2_params)
def test_agent_aws_elbv2_summary_without_limits(get_elbv2_sections, names, tags, found_instances,
                                                found_instances_with_labels):
    elbv2_sections = get_elbv2_sections(names, tags)
    elbv2_summary = elbv2_sections['elbv2_summary']
    elbv2_summary_results = elbv2_summary.run().results

    assert elbv2_summary.cache_interval == 300
    assert elbv2_summary.period == 600
    assert elbv2_summary.name == "elbv2_summary"

    if found_instances:
        assert len(elbv2_summary_results) == 1
        elbv2_summary_result = elbv2_summary_results[0]
        assert elbv2_summary_result.piggyback_hostname == ''
        assert len(elbv2_summary_result.content) == len(found_instances)

    else:
        assert len(elbv2_summary_results) == 0


@pytest.mark.parametrize("names,tags,found_instances,found_instances_with_labels", elbv2_params)
def test_agent_aws_elbv2_labels_without_limits(get_elbv2_sections, names, tags, found_instances,
                                               found_instances_with_labels):
    elbv2_sections = get_elbv2_sections(names, tags)
    _elbv2_summary_results = elbv2_sections['elbv2_summary'].run().results
    elbv2_labels = elbv2_sections['elbv2_labels']
    elbv2_labels_results = elbv2_labels.run().results

    assert elbv2_labels.cache_interval == 300
    assert elbv2_labels.period == 600
    assert elbv2_labels.name == "elbv2_generic_labels"
    assert len(elbv2_labels_results) == len(found_instances_with_labels)
    for result in elbv2_labels_results:
        assert result.piggyback_hostname != ''


@pytest.mark.parametrize("names,tags,found_instances,found_instances_with_labels", elbv2_params)
def test_agent_aws_elbv2_target_groups_without_limits(get_elbv2_sections, names, tags,
                                                      found_instances, found_instances_with_labels):
    elbv2_sections = get_elbv2_sections(names, tags)
    _elbv2_summary_results = elbv2_sections['elbv2_summary'].run().results
    elbv2_target_groups = elbv2_sections['elbv2_target_groups']
    elbv2_target_groups_results = elbv2_target_groups.run().results

    assert elbv2_target_groups.cache_interval == 300
    assert elbv2_target_groups.period == 600
    assert elbv2_target_groups.name == "elbv2_target_groups"
    assert len(elbv2_target_groups_results) == len(found_instances)
    for result in elbv2_target_groups_results:
        assert result.piggyback_hostname != ''


@pytest.mark.parametrize("names,tags,found_instances,found_instances_with_labels", elbv2_params)
def test_agent_aws_elbv2_application_without_limits(get_elbv2_sections, names, tags,
                                                    found_instances, found_instances_with_labels):
    elbv2_sections = get_elbv2_sections(names, tags)
    elbv2_summary_results = elbv2_sections['elbv2_summary'].run().results
    _elbv2_target_groups_results = elbv2_sections['elbv2_target_groups'].run().results
    elbv2_application, elbv2_application_target_groups_http, elbv2_application_target_groups_lambda = elbv2_sections[
        'elbv2_application']
    elbv2_application_results = elbv2_application.run().results
    elbv2_application_target_groups_http_results = elbv2_application_target_groups_http.run(
    ).results
    elbv2_application_target_groups_lambda_results = elbv2_application_target_groups_lambda.run(
    ).results

    assert elbv2_application.cache_interval == 300
    assert elbv2_application.period == 600
    assert elbv2_application.name == "elbv2_application"
    assert len(elbv2_application_results) == len(found_instances)
    for result in elbv2_application_results:
        assert result.piggyback_hostname != ''
        # 20 metrics
        assert len(result.content) == 20

    assert elbv2_application_target_groups_http.cache_interval == 300
    assert elbv2_application_target_groups_http.period == 600
    assert elbv2_application_target_groups_lambda.cache_interval == 300
    assert elbv2_application_target_groups_lambda.period == 600
    assert elbv2_application_target_groups_http.name == "elbv2_application_target_groups_http"
    assert elbv2_application_target_groups_lambda.name == "elbv2_application_target_groups_lambda"

    if len(found_instances) > 0:
        check_target_group_errors_results(elbv2_summary_results[0].content,
                                          elbv2_application_target_groups_http_results,
                                          elbv2_application_target_groups_lambda_results)


@pytest.mark.parametrize("names,tags,found_instances,found_instances_with_labels", elbv2_params)
def test_agent_aws_elbv2_network_without_limits(get_elbv2_sections, names, tags, found_instances,
                                                found_instances_with_labels):
    elbv2_sections = get_elbv2_sections(names, tags)
    _elbv2_summary_results = elbv2_sections['elbv2_summary'].run().results
    elbv2_network = elbv2_sections['elbv2_network']
    elbv2_network_results = elbv2_network.run().results

    assert elbv2_network.cache_interval == 300
    assert elbv2_network.period == 600
    assert elbv2_network.name == "elbv2_network"
    assert len(elbv2_network_results) == len(found_instances)
    for result in elbv2_network_results:
        assert result.piggyback_hostname != ''
        # 12 metrics
        assert len(result.content) == 12<|MERGE_RESOLUTION|>--- conflicted
+++ resolved
@@ -1,13 +1,6 @@
-#!/usr/bin/env python3
-# -*- coding: utf-8 -*-
-# Copyright (C) 2019 tribe29 GmbH - License: GNU General Public License v2
-# This file is part of Checkmk (https://checkmk.com). It is subject to the terms and
-# conditions defined in the file COPYING, which is part of this source code package.
-
 # pylint: disable=redefined-outer-name
 
-import pytest  # type: ignore[import]
-
+import pytest
 from agent_aws_fake_clients import (
     FakeCloudwatchClient,
     ELBv2DescribeLoadBalancersIB,
@@ -28,26 +21,16 @@
     ELBv2TargetGroups,
     ELBv2Application,
     ELBv2Network,
-    ELBv2ApplicationTargetGroupsHTTP,
-    ELBv2ApplicationTargetGroupsLambda,
 )
 
 
-class Paginator:
-    def paginate(self, Names=None):
-        load_balancers = ELBv2DescribeLoadBalancersIB.create_instances(amount=3)
-        if Names is not None:
-            load_balancers = [
-                load_balancer for load_balancer in load_balancers
-                if load_balancer['LoadBalancerName'] in Names
-            ]
-        yield {
-            'LoadBalancers': load_balancers,
-            'NextMarker': 'string',
-        }
-
-
-class FakeELBv2Client:
+class FakeELBv2Client(object):
+    def describe_load_balancers(self):
+        return {
+            'LoadBalancers': ELBv2DescribeLoadBalancersIB.create_instances(amount=3),
+            'NextMarker': 'string',
+        }
+
     def describe_tags(self, ResourceArns=None):
         tag_descrs = []
         for lb_arn in ResourceArns:
@@ -84,11 +67,6 @@
         return {
             'TargetHealthDescriptions': ELBv2DescribeTargetHealthIB.create_instances(amount=1),
         }
-
-    def get_paginator(self, operation_name):
-        if operation_name == 'describe_load_balancers':
-            return Paginator()
-        raise NotImplementedError
 
 
 @pytest.fixture()
@@ -114,86 +92,18 @@
         elbv2_labels = ELBLabelsGeneric(fake_elbv2_client, region, config, resource='elbv2')
         elbv2_target_groups = ELBv2TargetGroups(fake_elbv2_client, region, config)
         elbv2_application = ELBv2Application(fake_cloudwatch_client, region, config)
-        elbv2_application_target_groups_http = ELBv2ApplicationTargetGroupsHTTP(
-            fake_cloudwatch_client, region, config)
-        elbv2_application_target_groups_lambda = ELBv2ApplicationTargetGroupsLambda(
-            fake_cloudwatch_client, region, config)
         elbv2_network = ELBv2Network(fake_cloudwatch_client, region, config)
 
         elbv2_limits_distributor.add(elbv2_summary)
         elbv2_summary_distributor.add(elbv2_labels)
         elbv2_summary_distributor.add(elbv2_target_groups)
         elbv2_summary_distributor.add(elbv2_application)
-        elbv2_summary_distributor.add(elbv2_application_target_groups_http)
-        elbv2_summary_distributor.add(elbv2_application_target_groups_lambda)
         elbv2_summary_distributor.add(elbv2_network)
-        return {
-            'elbv2_limits': elbv2_limits,
-            'elbv2_summary': elbv2_summary,
-            'elbv2_labels': elbv2_labels,
-            'elbv2_target_groups': elbv2_target_groups,
-            'elbv2_application': (elbv2_application, elbv2_application_target_groups_http,
-                                  elbv2_application_target_groups_lambda),
-            'elbv2_network': elbv2_network
-        }
+        return elbv2_limits, elbv2_summary, elbv2_labels, elbv2_target_groups, elbv2_application, elbv2_network
 
     return _create_elbv2_sections
 
 
-<<<<<<< HEAD
-def check_target_groups_results(piggyback_hostname, target_group_name, target_groups_results,
-                                expected_length):
-
-    for result in target_groups_results:
-        entry_found = result.piggyback_hostname == piggyback_hostname
-
-        if entry_found:
-            for metric in result.content:
-                entry_found &= metric['Label'] == target_group_name
-
-        if entry_found:
-            assert len(result.content) == expected_length
-            break
-
-
-def check_target_group_errors_results(elbv2_summary_content,
-                                      elbv2_application_target_groups_http_results,
-                                      elbv2_application_target_groups_lambda_results):
-
-    n_elbv2_application = 0
-    n_tg_lambda = 0
-    n_tg_instance_ip = 0
-
-    for elbv2 in elbv2_summary_content:
-        if elbv2['Type'] == 'application':
-            n_elbv2_application += 1
-            piggyback_hostname = elbv2['DNSName']
-
-            for target_group in elbv2['TargetGroups']:
-                if target_group['TargetType'] == 'lambda':
-                    n_tg_lambda += 1
-                    check_target_groups_results(piggyback_hostname, target_group['TargetGroupName'],
-                                                elbv2_application_target_groups_lambda_results, 2)
-
-                else:
-                    n_tg_instance_ip += 1
-                    check_target_groups_results(piggyback_hostname, target_group['TargetGroupName'],
-                                                elbv2_application_target_groups_http_results, 5)
-
-    n_metrics_instance_ip = 0
-    for result in elbv2_application_target_groups_http_results:
-        n_metrics_instance_ip += (len(result.content))
-
-    n_metrics_lambda = 0
-    for result in elbv2_application_target_groups_lambda_results:
-        n_metrics_lambda += len(result.content)
-
-    assert n_elbv2_application == len(elbv2_application_target_groups_http_results) + len(
-        elbv2_application_target_groups_lambda_results)
-    assert n_metrics_instance_ip == 5 * n_tg_instance_ip  # 5 metrics per target group
-    assert n_metrics_lambda == 2 * n_tg_lambda  # 2 metrics per target group
-
-=======
 elbv2_tags_params = [
     ((None, None), ['LoadBalancerName-0', 'LoadBalancerName-1',
                     'LoadBalancerName-2'], ['LoadBalancerName-0', 'LoadBalancerName-1']),
@@ -205,7 +115,6 @@
                    'Bar']]), ['LoadBalancerName-0',
                               'LoadBalancerName-1'], ['LoadBalancerName-0', 'LoadBalancerName-1']),
 ]
->>>>>>> 75a18bda
 
 elbv2_params = [
     (None, (None, None), ['LoadBalancerName-0', 'LoadBalancerName-1',
@@ -223,21 +132,17 @@
     (['LoadBalancerName-0',
       'LoadBalancerName-2'], (None, None), ['LoadBalancerName-0',
                                             'LoadBalancerName-2'], ['LoadBalancerName-0']),
-<<<<<<< HEAD
-    (['LoadBalancerName-2'], ([['FOO']], [['BAR']]), ['LoadBalancerName-2'], []),
-=======
->>>>>>> 75a18bda
 ]
 
 
 @pytest.mark.parametrize("names,tags,found_instances,found_instances_with_labels", elbv2_params)
 def test_agent_aws_elbv2_limits(get_elbv2_sections, names, tags, found_instances,
                                 found_instances_with_labels):
-    elbv2_limits = get_elbv2_sections(names, tags)['elbv2_limits']
+    elbv2_limits, _elbv2_summary, _elbv2_labels, _elbv2_target_groups, _elbv2_application, _elbv2_network = get_elbv2_sections(
+        names, tags)
     elbv2_limits_results = elbv2_limits.run().results
 
     assert elbv2_limits.cache_interval == 300
-    assert elbv2_limits.period == 600
     assert elbv2_limits.name == "elbv2_limits"
     assert len(elbv2_limits_results) == 4
     for result in elbv2_limits_results:
@@ -251,13 +156,12 @@
 @pytest.mark.parametrize("names,tags,found_instances,found_instances_with_labels", elbv2_params)
 def test_agent_aws_elbv2_summary(get_elbv2_sections, names, tags, found_instances,
                                  found_instances_with_labels):
-    elbv2_sections = get_elbv2_sections(names, tags)
-    elbv2_summary = elbv2_sections['elbv2_summary']
-    _elbv2_limits_results = elbv2_sections['elbv2_limits'].run().results
+    elbv2_limits, elbv2_summary, _elbv2_labels, _elbv2_target_groups, _elbv2_application, _elbv2_network = get_elbv2_sections(
+        names, tags)
+    _elbv2_limits_results = elbv2_limits.run().results
     elbv2_summary_results = elbv2_summary.run().results
 
     assert elbv2_summary.cache_interval == 300
-    assert elbv2_summary.period == 600
     assert elbv2_summary.name == "elbv2_summary"
 
     if found_instances:
@@ -273,14 +177,13 @@
 @pytest.mark.parametrize("names,tags,found_instances,found_instances_with_labels", elbv2_params)
 def test_agent_aws_elbv2_labels(get_elbv2_sections, names, tags, found_instances,
                                 found_instances_with_labels):
-    elbv2_sections = get_elbv2_sections(names, tags)
-    _elbv2_limits_results = elbv2_sections['elbv2_limits'].run().results
-    _elbv2_summary_results = elbv2_sections['elbv2_summary'].run().results
-    elbv2_labels = elbv2_sections['elbv2_labels']
+    elbv2_limits, elbv2_summary, elbv2_labels, _elbv2_target_groups, _elbv2_health, _elbv2 = get_elbv2_sections(
+        names, tags)
+    _elbv2_limits_results = elbv2_limits.run().results
+    _elbv2_summary_results = elbv2_summary.run().results
     elbv2_labels_results = elbv2_labels.run().results
 
     assert elbv2_labels.cache_interval == 300
-    assert elbv2_labels.period == 600
     assert elbv2_labels.name == "elbv2_generic_labels"
     assert len(elbv2_labels_results) == len(found_instances_with_labels)
     for result in elbv2_labels_results:
@@ -290,14 +193,13 @@
 @pytest.mark.parametrize("names,tags,found_instances,found_instances_with_labels", elbv2_params)
 def test_agent_aws_elbv2_target_groups(get_elbv2_sections, names, tags, found_instances,
                                        found_instances_with_labels):
-    elbv2_sections = get_elbv2_sections(names, tags)
-    _elbv2_limits_results = elbv2_sections['elbv2_limits'].run().results
-    _elbv2_summary_results = elbv2_sections['elbv2_summary'].run().results
-    elbv2_target_groups = elbv2_sections['elbv2_target_groups']
+    elbv2_limits, elbv2_summary, _elbv2_labels, elbv2_target_groups, _elbv2_application, _elbv2_network = get_elbv2_sections(
+        names, tags)
+    _elbv2_limits_results = elbv2_limits.run().results
+    _elbv2_summary_results = elbv2_summary.run().results
     elbv2_target_groups_results = elbv2_target_groups.run().results
 
     assert elbv2_target_groups.cache_interval == 300
-    assert elbv2_target_groups.period == 600
     assert elbv2_target_groups.name == "elbv2_target_groups"
     assert len(elbv2_target_groups_results) == len(found_instances)
     for result in elbv2_target_groups_results:
@@ -307,20 +209,13 @@
 @pytest.mark.parametrize("names,tags,found_instances,found_instances_with_labels", elbv2_params)
 def test_agent_aws_elbv2_application(get_elbv2_sections, names, tags, found_instances,
                                      found_instances_with_labels):
-    elbv2_sections = get_elbv2_sections(names, tags)
-    _elbv2_limits_results = elbv2_sections['elbv2_limits'].run().results
-    elbv2_summary_results = elbv2_sections['elbv2_summary'].run().results
-    elbv2_application, elbv2_application_target_groups_http, elbv2_application_target_groups_lambda = \
-    elbv2_sections[
-        'elbv2_application']
+    elbv2_limits, elbv2_summary, _elbv2_labels, _elbv2_target_groups, elbv2_application, _elbv2_network = get_elbv2_sections(
+        names, tags)
+    _elbv2_limits_results = elbv2_limits.run().results
+    _elbv2_summary_results = elbv2_summary.run().results
     elbv2_application_results = elbv2_application.run().results
-    elbv2_application_target_groups_http_results = elbv2_application_target_groups_http.run(
-    ).results
-    elbv2_application_target_groups_lambda_results = elbv2_application_target_groups_lambda.run(
-    ).results
 
     assert elbv2_application.cache_interval == 300
-    assert elbv2_application.period == 600
     assert elbv2_application.name == "elbv2_application"
     assert len(elbv2_application_results) == len(found_instances)
     for result in elbv2_application_results:
@@ -328,47 +223,33 @@
         # 20 metrics
         assert len(result.content) == 20
 
-    assert elbv2_application_target_groups_http.cache_interval == 300
-    assert elbv2_application_target_groups_http.period == 600
-    assert elbv2_application_target_groups_lambda.cache_interval == 300
-    assert elbv2_application_target_groups_lambda.period == 600
-    assert elbv2_application_target_groups_http.name == "elbv2_application_target_groups_http"
-    assert elbv2_application_target_groups_lambda.name == "elbv2_application_target_groups_lambda"
-
-    if len(found_instances) > 0:
-        check_target_group_errors_results(elbv2_summary_results[0].content,
-                                          elbv2_application_target_groups_http_results,
-                                          elbv2_application_target_groups_lambda_results)
-
 
 @pytest.mark.parametrize("names,tags,found_instances,found_instances_with_labels", elbv2_params)
 def test_agent_aws_elbv2_network(get_elbv2_sections, names, tags, found_instances,
                                  found_instances_with_labels):
-    elbv2_sections = get_elbv2_sections(names, tags)
-    _elbv2_limits_results = elbv2_sections['elbv2_limits'].run().results
-    _elbv2_summary_results = elbv2_sections['elbv2_summary'].run().results
-    elbv2_network = elbv2_sections['elbv2_network']
+    elbv2_limits, elbv2_summary, _elbv2_labels, _elbv2_target_groups, _elbv2_application, elbv2_network = get_elbv2_sections(
+        names, tags)
+    _elbv2_limits_results = elbv2_limits.run().results
+    _elbv2_summary_results = elbv2_summary.run().results
     elbv2_network_results = elbv2_network.run().results
 
     assert elbv2_network.cache_interval == 300
-    assert elbv2_network.period == 600
     assert elbv2_network.name == "elbv2_network"
     assert len(elbv2_network_results) == len(found_instances)
     for result in elbv2_network_results:
         assert result.piggyback_hostname != ''
-        # 12 metrics
-        assert len(result.content) == 12
-
-
-@pytest.mark.parametrize("names,tags,found_instances,found_instances_with_labels", elbv2_params)
-def test_agent_aws_elbv2_summary_without_limits(get_elbv2_sections, names, tags, found_instances,
+        # 14 metrics
+        assert len(result.content) == 14
+
+
+@pytest.mark.parametrize("tags,found_instances,found_instances_with_labels", elbv2_tags_params)
+def test_agent_aws_elbv2_summary_without_limits(get_elbv2_sections, tags, found_instances,
                                                 found_instances_with_labels):
-    elbv2_sections = get_elbv2_sections(names, tags)
-    elbv2_summary = elbv2_sections['elbv2_summary']
+    _elbv2_limits, elbv2_summary, _elbv2_labels, _elbv2_target_groups, _elbv2_application, _elbv2_network = get_elbv2_sections(
+        None, tags)
     elbv2_summary_results = elbv2_summary.run().results
 
     assert elbv2_summary.cache_interval == 300
-    assert elbv2_summary.period == 600
     assert elbv2_summary.name == "elbv2_summary"
 
     if found_instances:
@@ -381,54 +262,45 @@
         assert len(elbv2_summary_results) == 0
 
 
-@pytest.mark.parametrize("names,tags,found_instances,found_instances_with_labels", elbv2_params)
-def test_agent_aws_elbv2_labels_without_limits(get_elbv2_sections, names, tags, found_instances,
+@pytest.mark.parametrize("tags,found_instances,found_instances_with_labels", elbv2_tags_params)
+def test_agent_aws_elbv2_labels_without_limits(get_elbv2_sections, tags, found_instances,
                                                found_instances_with_labels):
-    elbv2_sections = get_elbv2_sections(names, tags)
-    _elbv2_summary_results = elbv2_sections['elbv2_summary'].run().results
-    elbv2_labels = elbv2_sections['elbv2_labels']
+    _elbv2_limits, elbv2_summary, elbv2_labels, _elbv2_target_groups, _elbv2_health, _elbv2 = get_elbv2_sections(
+        None, tags)
+    _elbv2_summary_results = elbv2_summary.run().results
     elbv2_labels_results = elbv2_labels.run().results
 
     assert elbv2_labels.cache_interval == 300
-    assert elbv2_labels.period == 600
     assert elbv2_labels.name == "elbv2_generic_labels"
     assert len(elbv2_labels_results) == len(found_instances_with_labels)
     for result in elbv2_labels_results:
         assert result.piggyback_hostname != ''
 
 
-@pytest.mark.parametrize("names,tags,found_instances,found_instances_with_labels", elbv2_params)
-def test_agent_aws_elbv2_target_groups_without_limits(get_elbv2_sections, names, tags,
-                                                      found_instances, found_instances_with_labels):
-    elbv2_sections = get_elbv2_sections(names, tags)
-    _elbv2_summary_results = elbv2_sections['elbv2_summary'].run().results
-    elbv2_target_groups = elbv2_sections['elbv2_target_groups']
+@pytest.mark.parametrize("tags,found_instances,found_instances_with_labels", elbv2_tags_params)
+def test_agent_aws_elbv2_target_groups_without_limits(get_elbv2_sections, tags, found_instances,
+                                                      found_instances_with_labels):
+    _elbv2_limits, elbv2_summary, _elbv2_labels, elbv2_target_groups, _elbv2_application, _elbv2_network = get_elbv2_sections(
+        None, tags)
+    _elbv2_summary_results = elbv2_summary.run().results
     elbv2_target_groups_results = elbv2_target_groups.run().results
 
     assert elbv2_target_groups.cache_interval == 300
-    assert elbv2_target_groups.period == 600
     assert elbv2_target_groups.name == "elbv2_target_groups"
     assert len(elbv2_target_groups_results) == len(found_instances)
     for result in elbv2_target_groups_results:
         assert result.piggyback_hostname != ''
 
 
-@pytest.mark.parametrize("names,tags,found_instances,found_instances_with_labels", elbv2_params)
-def test_agent_aws_elbv2_application_without_limits(get_elbv2_sections, names, tags,
-                                                    found_instances, found_instances_with_labels):
-    elbv2_sections = get_elbv2_sections(names, tags)
-    elbv2_summary_results = elbv2_sections['elbv2_summary'].run().results
-    _elbv2_target_groups_results = elbv2_sections['elbv2_target_groups'].run().results
-    elbv2_application, elbv2_application_target_groups_http, elbv2_application_target_groups_lambda = elbv2_sections[
-        'elbv2_application']
+@pytest.mark.parametrize("tags,found_instances,found_instances_with_labels", elbv2_tags_params)
+def test_agent_aws_elbv2_application_without_limits(get_elbv2_sections, tags, found_instances,
+                                                    found_instances_with_labels):
+    _elbv2_limits, elbv2_summary, _elbv2_labels, _elbv2_target_groups, elbv2_application, _elbv2_network = get_elbv2_sections(
+        None, tags)
+    _elbv2_summary_results = elbv2_summary.run().results
     elbv2_application_results = elbv2_application.run().results
-    elbv2_application_target_groups_http_results = elbv2_application_target_groups_http.run(
-    ).results
-    elbv2_application_target_groups_lambda_results = elbv2_application_target_groups_lambda.run(
-    ).results
 
     assert elbv2_application.cache_interval == 300
-    assert elbv2_application.period == 600
     assert elbv2_application.name == "elbv2_application"
     assert len(elbv2_application_results) == len(found_instances)
     for result in elbv2_application_results:
@@ -436,32 +308,19 @@
         # 20 metrics
         assert len(result.content) == 20
 
-    assert elbv2_application_target_groups_http.cache_interval == 300
-    assert elbv2_application_target_groups_http.period == 600
-    assert elbv2_application_target_groups_lambda.cache_interval == 300
-    assert elbv2_application_target_groups_lambda.period == 600
-    assert elbv2_application_target_groups_http.name == "elbv2_application_target_groups_http"
-    assert elbv2_application_target_groups_lambda.name == "elbv2_application_target_groups_lambda"
-
-    if len(found_instances) > 0:
-        check_target_group_errors_results(elbv2_summary_results[0].content,
-                                          elbv2_application_target_groups_http_results,
-                                          elbv2_application_target_groups_lambda_results)
-
-
-@pytest.mark.parametrize("names,tags,found_instances,found_instances_with_labels", elbv2_params)
-def test_agent_aws_elbv2_network_without_limits(get_elbv2_sections, names, tags, found_instances,
+
+@pytest.mark.parametrize("tags,found_instances,found_instances_with_labels", elbv2_tags_params)
+def test_agent_aws_elbv2_network_without_limits(get_elbv2_sections, tags, found_instances,
                                                 found_instances_with_labels):
-    elbv2_sections = get_elbv2_sections(names, tags)
-    _elbv2_summary_results = elbv2_sections['elbv2_summary'].run().results
-    elbv2_network = elbv2_sections['elbv2_network']
+    _elbv2_limits, elbv2_summary, _elbv2_labels, _elbv2_target_groups, _elbv2_application, elbv2_network = get_elbv2_sections(
+        None, tags)
+    _elbv2_summary_results = elbv2_summary.run().results
     elbv2_network_results = elbv2_network.run().results
 
     assert elbv2_network.cache_interval == 300
-    assert elbv2_network.period == 600
     assert elbv2_network.name == "elbv2_network"
     assert len(elbv2_network_results) == len(found_instances)
     for result in elbv2_network_results:
         assert result.piggyback_hostname != ''
-        # 12 metrics
-        assert len(result.content) == 12+        # 14 metrics
+        assert len(result.content) == 14