#!/usr/bin/env python3
# -*- coding: utf-8 -*-
# Copyright (C) 2019 tribe29 GmbH - License: GNU General Public License v2
# This file is part of Checkmk (https://checkmk.com). It is subject to the terms and
# conditions defined in the file COPYING, which is part of this source code package.

# pylint: disable=redefined-outer-name

import pytest  # type: ignore[import]

from agent_aws_fake_clients import (
    FakeCloudwatchClient,
    RDSDescribeDBInstancesIB,
    RDSDescribeAccountAttributesIB,
    RDSListTagsForResourceIB,
)

from cmk.special_agents.agent_aws import (
    AWSConfig,
    ResultDistributor,
    RDSLimits,
    RDSSummary,
    RDS,
)


class DBInstanceNotFoundFault(Exception):
    pass


class Exceptions:
    def __init__(self):
        self.DBInstanceNotFoundFault = DBInstanceNotFoundFault


class Paginator:
    def paginate(self, DBInstanceIdentifier=None):
        db_instances = RDSDescribeDBInstancesIB.create_instances(amount=3)
        if DBInstanceIdentifier is not None:
            db_instances = [
                instance for instance in db_instances
                if instance['DBInstanceIdentifier'] == DBInstanceIdentifier
            ]
        yield {
            'Marker': 'string',
            'DBInstances': db_instances,
        }


<<<<<<< HEAD
class FakeRDSClient:
=======
class FakeRDSClient(object):
>>>>>>> 75a18bda
    def __init__(self):
        self.exceptions = Exceptions()

    def describe_account_attributes(self):
        return {
            'AccountQuotas': RDSDescribeAccountAttributesIB.create_instances(amount=1)[0]
                             ['AccountQuotas'],
        }

    def list_tags_for_resource(self, ResourceName=None):
        if ResourceName == 'DBInstanceArn-2':  # the third table has no tags
            tags = []
        else:
            tags = RDSListTagsForResourceIB.create_instances(amount=1)
        return {'TagList': tags}

    def get_paginator(self, operation_name):
        if operation_name == 'describe_db_instances':
            return Paginator()
        raise NotImplementedError


@pytest.fixture()
def get_rds_sections():
    def _create_rds_sections(names, tags):
        region = 'region'
        config = AWSConfig('hostname', [], (None, None))
        config.add_single_service_config('rds_names', names)
        config.add_service_tags('rds_tags', tags)

        fake_rds_client = FakeRDSClient()
        fake_cloudwatch_client = FakeCloudwatchClient()

        rds_summary_distributor = ResultDistributor()

        rds_limits = RDSLimits(FakeRDSClient(), region, config)
        rds_summary = RDSSummary(fake_rds_client, region, config, rds_summary_distributor)
        rds = RDS(fake_cloudwatch_client, region, config)

        rds_summary_distributor.add(rds)
        return rds_limits, rds_summary, rds

    return _create_rds_sections


rds_params = [
    (
        None,
        (None, None),
        ['DBInstanceIdentifier-0', 'DBInstanceIdentifier-1', 'DBInstanceIdentifier-2'],
    ),
    (
        None,
        ([['FOO']], [['BAR']]),
        [],
    ),
    (
        None,
        ([['Key-0']], [['Value-0']]),
        ['DBInstanceIdentifier-0', 'DBInstanceIdentifier-1'],
    ),
    (
        None,
        ([['Key-0', 'Foo']], [['Value-0', 'Bar']]),
        ['DBInstanceIdentifier-0', 'DBInstanceIdentifier-1'],
    ),
    (
        ['DBInstanceIdentifier-0'],
        (None, None),
        ['DBInstanceIdentifier-0'],
    ),
    (
        ['DBInstanceIdentifier-0', 'Foobar'],
        (None, None),
        ['DBInstanceIdentifier-0'],
    ),
    (
        ['DBInstanceIdentifier-0', 'DBInstanceIdentifier-1'],
        (None, None),
        ['DBInstanceIdentifier-0', 'DBInstanceIdentifier-1'],
    ),
    (
        ['DBInstanceIdentifier-0', 'DBInstanceIdentifier-2'],
        ([['FOO']], [['BAR']]),
        ['DBInstanceIdentifier-0', 'DBInstanceIdentifier-2'],
    ),
]


@pytest.mark.parametrize("names,tags,found_instances", rds_params)
def test_agent_aws_rds_limits(get_rds_sections, names, tags, found_instances):
    rds_limits, _rds_summary, _rds = get_rds_sections(names, tags)
    rds_limits_results = rds_limits.run().results

    assert rds_limits.cache_interval == 300
    assert rds_limits.period == 600
    assert rds_limits.name == "rds_limits"

    assert len(rds_limits_results) == 1

    rds_limits_result = rds_limits_results[0]
    assert rds_limits_result.piggyback_hostname == ''
    assert len(rds_limits_result.content) == 15


@pytest.mark.parametrize("names,tags,found_instances", rds_params)
def test_agent_aws_rds_summary(get_rds_sections, names, tags, found_instances):
    _rds_limits, rds_summary, _rds = get_rds_sections(names, tags)
    rds_summary_results = rds_summary.run().results

    assert rds_summary.cache_interval == 300
    assert rds_summary.period == 600
    assert rds_summary.name == "rds_summary"
<<<<<<< HEAD

=======
>>>>>>> 75a18bda
    if found_instances:
        assert len(rds_summary_results) == 1
        rds_summary_result = rds_summary_results[0]
        assert rds_summary_result.piggyback_hostname == ''
        assert len(rds_summary_result.content) == len(found_instances)
    else:
        assert len(rds_summary_results) == 0


@pytest.mark.parametrize("names,tags,found_instances", rds_params)
def test_agent_aws_rds(get_rds_sections, names, tags, found_instances):
    _rds_limits, rds_summary, rds = get_rds_sections(names, tags)
    _rds_summary_results = rds_summary.run().results
    rds_results = rds.run().results

    assert rds.cache_interval == 300
    assert rds.period == 600
    assert rds.name == "rds"

    if found_instances:
        assert len(rds_results) == 1
        rds_result = rds_results[0]
        assert rds_result.piggyback_hostname == ''
        # 21 (metrics) * X (DBs) == Y (len results)
        assert len(rds_result.content) == 21 * len(found_instances)
    else:
        assert len(rds_results) == 0<|MERGE_RESOLUTION|>--- conflicted
+++ resolved
@@ -1,13 +1,6 @@
-#!/usr/bin/env python3
-# -*- coding: utf-8 -*-
-# Copyright (C) 2019 tribe29 GmbH - License: GNU General Public License v2
-# This file is part of Checkmk (https://checkmk.com). It is subject to the terms and
-# conditions defined in the file COPYING, which is part of this source code package.
-
 # pylint: disable=redefined-outer-name
 
-import pytest  # type: ignore[import]
-
+import pytest
 from agent_aws_fake_clients import (
     FakeCloudwatchClient,
     RDSDescribeDBInstancesIB,
@@ -47,11 +40,7 @@
         }
 
 
-<<<<<<< HEAD
-class FakeRDSClient:
-=======
 class FakeRDSClient(object):
->>>>>>> 75a18bda
     def __init__(self):
         self.exceptions = Exceptions()
 
@@ -147,7 +136,6 @@
     rds_limits_results = rds_limits.run().results
 
     assert rds_limits.cache_interval == 300
-    assert rds_limits.period == 600
     assert rds_limits.name == "rds_limits"
 
     assert len(rds_limits_results) == 1
@@ -163,12 +151,7 @@
     rds_summary_results = rds_summary.run().results
 
     assert rds_summary.cache_interval == 300
-    assert rds_summary.period == 600
     assert rds_summary.name == "rds_summary"
-<<<<<<< HEAD
-
-=======
->>>>>>> 75a18bda
     if found_instances:
         assert len(rds_summary_results) == 1
         rds_summary_result = rds_summary_results[0]
@@ -185,7 +168,6 @@
     rds_results = rds.run().results
 
     assert rds.cache_interval == 300
-    assert rds.period == 600
     assert rds.name == "rds"
 
     if found_instances:
