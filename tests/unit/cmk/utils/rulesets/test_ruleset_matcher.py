--- conflicted
+++ resolved
@@ -1,29 +1,27 @@
-#!/usr/bin/env python3
-# -*- coding: utf-8 -*-
-# Copyright (C) 2019 tribe29 GmbH - License: GNU General Public License v2
-# This file is part of Checkmk (https://checkmk.com). It is subject to the terms and
-# conditions defined in the file COPYING, which is part of this source code package.
-
+# encoding: utf-8
 # pylint: disable=redefined-outer-name
-import pytest  # type: ignore[import]
+import pytest  # type: ignore
 from testlib.base import Scenario
-<<<<<<< HEAD
-=======
 from cmk_base.check_utils import Service
 from cmk_base.discovered_labels import DiscoveredServiceLabels, ServiceLabel
 from cmk.utils.rulesets.ruleset_matcher import RulesetMatchObject
->>>>>>> 75a18bda
-
-from cmk.utils.type_defs import CheckPluginName
-from cmk.base.check_utils import Service
-from cmk.base.discovered_labels import DiscoveredServiceLabels, ServiceLabel
-from cmk.utils.rulesets.ruleset_matcher import RulesetMatchObject
+
+
+def test_ruleset_match_object_invalid_attribute_in_init():
+    with pytest.raises(TypeError, match="unexpected keyword"):
+        RulesetMatchObject(x=1)  # pylint: disable=unexpected-keyword-arg
 
 
 def test_ruleset_match_object_no_conditions():
     x = RulesetMatchObject(host_name=None, service_description=None)
     assert x.host_name is None
     assert x.service_description is None
+
+
+def test_ruleset_match_object_set_invalid_attribute():
+    x = RulesetMatchObject(host_name=None, service_description=None)
+    with pytest.raises(AttributeError, match="object has no attribute"):
+        x.xyz = 123  # pylint: disable=assigning-non-slot
 
 
 def test_ruleset_match_object_host_name():
@@ -490,11 +488,7 @@
 
     ts.add_host("host1")
     ts.set_autochecks("host1", [
-<<<<<<< HEAD
-        Service(CheckPluginName("cpu_load"),
-=======
         Service("cpu.load",
->>>>>>> 75a18bda
                 None,
                 "CPU load",
                 "{}",
@@ -507,17 +501,7 @@
 
     ts.add_host("host2")
     ts.set_autochecks("host2", [
-<<<<<<< HEAD
-        Service(
-            CheckPluginName("cpu_load"),
-            None,
-            "CPU load",
-            "{}",
-            service_labels=DiscoveredServiceLabels(),
-        ),
-=======
         Service("cpu.load", None, "CPU load", "{}", service_labels=DiscoveredServiceLabels()),
->>>>>>> 75a18bda
     ])
 
     config_cache = ts.apply(monkeypatch)
@@ -527,20 +511,4 @@
         matcher.get_service_ruleset_values(config_cache.ruleset_match_object_of_service(
             hostname, service_description),
                                            ruleset=service_label_ruleset,
-<<<<<<< HEAD
-                                           is_binary=False)) == expected_result
-
-
-def test_ruleset_optimizer_clear_ruleset_caches(monkeypatch):
-    config_cache = Scenario().apply(monkeypatch)
-    ruleset_optimizer = config_cache.ruleset_matcher.ruleset_optimizer
-    ruleset_optimizer.get_service_ruleset(ruleset, False, False)
-    ruleset_optimizer.get_host_ruleset(ruleset, False, False)
-    assert ruleset_optimizer._host_ruleset_cache
-    assert ruleset_optimizer._service_ruleset_cache
-    ruleset_optimizer.clear_ruleset_caches()
-    assert not ruleset_optimizer._host_ruleset_cache
-    assert not ruleset_optimizer._service_ruleset_cache
-=======
-                                           is_binary=False)) == expected_result
->>>>>>> 75a18bda
+                                           is_binary=False)) == expected_result