<<<<<<< HEAD
#!/usr/bin/env python3
# -*- coding: utf-8 -*-
# Copyright (C) 2019 tribe29 GmbH - License: GNU General Public License v2
# This file is part of Checkmk (https://checkmk.com). It is subject to the terms and
# conditions defined in the file COPYING, which is part of this source code package.

from typing import Dict, List

import shutil
import pytest  # type: ignore[import]
from pathlib import Path
import gzip

from testlib import cmk_path  # type: ignore[import]
=======
#!/usr/bin/env python
# -*- encoding: utf-8; py-indent-offset: 4 -*-

import time
import pprint
import pytest
from pathlib2 import Path
import gzip
from testlib import repo_path, cmk_path, cmc_path, cme_path, CMKWebSession
>>>>>>> 75a18bda

from cmk.utils.exceptions import MKGeneralException
from cmk.utils.structured_data import StructuredDataTree, Container, Attributes, Numeration

# Convention: test functions are named like
#   test_structured_data_INFIX_METHODNAME where
#   INFIX in [NodeAttribute, StructuredDataTree,]

# TODO functions to test
# egrep "    def\s*[^_]|\s*class" lib/structured_data.py | grep -v "__init__" > ~/playground/inventory/functions_to_test

#   .--NodeAttribute-------------------------------------------------------.
#   |  _   _           _         _   _   _        _ _           _          |
#   | | \ | | ___   __| | ___   / \ | |_| |_ _ __(_) |__  _   _| |_ ___    |
#   | |  \| |/ _ \ / _` |/ _ \ / _ \| __| __| '__| | '_ \| | | | __/ _ \   |
#   | | |\  | (_) | (_| |  __// ___ \ |_| |_| |  | | |_) | |_| | ||  __/   |
#   | |_| \_|\___/ \__,_|\___/_/   \_\__|\__|_|  |_|_.__/ \__,_|\__\___|   |
#   |                                                                      |
#   '----------------------------------------------------------------------'


def mk_root():
    # This tree contains all possibilities:
    # {'0_cna': {'__Att__': '{:}',
    #            '__Con__': {'1_ca': {'__Att__': '{:}',
    #                                 '__Con__': {'2_a': {'__Att__': '{:}',
    #                                                     '__path__': ('0_cna',
    #                                                                  '1_ca',
    #                                                                  '2_a')}},
    #                                 '__path__': ('0_cna', '1_ca')},
    #                        '1_cn': {'__Con__': {'2_n': {'__Num__': '[:]',
    #                                                     '__path__': ('0_cna',
    #                                                                  '1_ca',
    #                                                                  '2_n')}},
    #                                 '__Num__': '[:]',
    #                                 '__path__': ('0_cna', '1_cn')},
    #                        '1_na': {'__Att__': '{:}',
    #                                 '__Num__': '[:]',
    #                                 '__path__': ('0_cna', '1_na')}},
    #            '__Num__': '[:]',
    #            '__path__': ('0_cna',)}}
    root = Container()
    container_0 = Container()
    numeration_0 = Numeration()
    attributes_0 = Attributes()
    root.add_child("0_cna", container_0, ("0_cna",))
    root.add_child("0_cna", numeration_0, ("0_cna",))
    root.add_child("0_cna", attributes_0, ("0_cna",))

    numeration_1 = Numeration()
    container_1 = Container()
    container_0.add_child("1_cn", numeration_1, ("0_cna", "1_cn"))
    container_0.add_child("1_cn", container_1, ("0_cna", "1_cn"))

    attributes_1 = Attributes()
    container_2 = Container()
    container_0.add_child("1_ca", attributes_1, ("0_cna", "1_ca"))
    container_0.add_child("1_ca", container_2, ("0_cna", "1_ca"))

    numeration_2 = Numeration()
    attributes_2 = Attributes()
    container_0.add_child("1_na", numeration_2, ("0_cna", "1_na"))
    container_0.add_child("1_na", attributes_2, ("0_cna", "1_na"))

    numeration_3 = Numeration()
    attributes_3 = Attributes()
    container_1.add_child("2_n", numeration_3, ("0_cna", "1_ca", "2_n"))
    container_2.add_child("2_a", attributes_3, ("0_cna", "1_ca", "2_a"))
    return root


def mk_filled_root():
    root = Container()
    container_0 = Container()
    numeration_0 = Numeration()
    attributes_0 = Attributes()
    root.add_child("0_cna", container_0, ("0_cna",))
    root.add_child("0_cna", numeration_0, ("0_cna",))
    root.add_child("0_cna", attributes_0, ("0_cna",))

    numeration_1 = Numeration()
    numeration_1.set_child_data([{"n10": "N-1-0"}])
    container_1 = Container()
    container_0.add_child("1_cn", numeration_1, ("0_cna", "1_cn"))
    container_0.add_child("1_cn", container_1, ("0_cna", "1_cn"))

    attributes_1 = Attributes()
    attributes_1.set_child_data({"a10": "A-1-0"})
    container_2 = Container()
    container_0.add_child("1_ca", attributes_1, ("0_cna", "1_ca"))
    container_0.add_child("1_ca", container_2, ("0_cna", "1_ca"))

    numeration_2 = Numeration()
    numeration_2.set_child_data([{"n20": "N-2-0"}, {"n21": "N-2-1"}])
    attributes_2 = Attributes()
    attributes_2.set_child_data({"a20": "A-2-0", "a21": "A-1-1"})
    container_0.add_child("1_na", numeration_2, ("0_cna", "1_na"))
    container_0.add_child("1_na", attributes_2, ("0_cna", "1_na"))

    numeration_3 = Numeration()
    numeration_3.set_child_data([{"n30": "N-3-0"}, {"n31": "N-3-1"}, {"n32": "N-3-2"}])
    attributes_3 = Attributes()
    attributes_3.set_child_data({"a30": "A-3-0", "a31": "A-3-1", "a32": "A-3-2"})
    container_1.add_child("2_n", numeration_3, ("0_cna", "1_ca", "2_n"))
    container_2.add_child("2_a", attributes_3, ("0_cna", "1_ca", "2_a"))
    return root


def test_structured_data_NodeAttribute():
    mk_root()
    mk_filled_root()


node_attributes = [
    mk_root(),
    mk_filled_root(),
]


@pytest.mark.parametrize("node_attribute", [mk_root()])
def test_structured_data_NodeAttribute_is_empty(node_attribute):
    assert node_attribute.is_empty()


@pytest.mark.parametrize("node_attribute", [mk_filled_root()])
def test_structured_data_NodeAttribute_is_empty_false(node_attribute):
    assert not node_attribute.is_empty()


@pytest.mark.parametrize("na_x", node_attributes)
@pytest.mark.parametrize("na_y", node_attributes)
def test_structured_data_NodeAttribute_is_equal(na_x, na_y):
    if id(na_x) == id(na_y):
        assert na_x.is_equal(na_y)
    else:
        assert not na_x.is_equal(na_y)


@pytest.mark.parametrize("node_attribute,result", list(zip(node_attributes, [0, 12])))
def test_structured_data_NodeAttribute_count_entries(node_attribute, result):
    assert node_attribute.count_entries() == result


@pytest.mark.parametrize("na_old,na_new,result", [(mk_root(), mk_filled_root(), (12, 0, 0))])
def test_structured_data_NodeAttribute_compare_with(na_old, na_new, result):
    n, c, r, d = na_new.compare_with(na_old)
    assert (n, c, r) == result
    if result == (0, 0, 0):
        assert d.is_empty()
    else:
        assert not d.is_empty()


@pytest.mark.parametrize("old_numeration_data,new_numeration_data,result", [
    ([], [], (0, 0, 0)),
    ([{
        "id": "1",
        "val": 0
    }], [], (0, 0, 1)),
    ([], [{
        "id": "1",
        "val": 0
    }], (1, 0, 0)),
    ([{
        "id": "1",
        "val": 0
    }], [{
        "id": "1",
        "val": 0
    }], (0, 0, 0)),
    ([{
        "id": "1",
        "val": 0
    }, {
        "id": "2",
        "val": 1
    }], [{
        "id": "1",
        "val": 0
    }], (0, 0, 1)),
    ([{
        "id": "1",
        "val": 0
    }], [{
        "id": "1",
        "val": 0
    }, {
        "id": "2",
        "val": 1
    }], (1, 0, 0)),
    ([{
        "id": "1",
        "val1": 1
    }], [{
        "id": "1",
        "val1": 1,
        "val2": 1
    }], (1, 0, 0)),
    ([{
        "id": "1",
        "val": 0
    }], [{
        "id": "1",
        "val": 1
    }], (0, 1, 0)),
    ([{
        "id": "1",
        "val1": 1,
        "val2": -1
    }], [{
        "id": "1",
        "val1": 1
    }], (0, 0, 1)),
    ([{
        "id": "1",
        "val1": 0
    }, {
        "id": "2",
        "val1": 0,
        "val2": 0
    }, {
        "id": "3",
        "val1": 0
    }], [{
        "id": "1",
        "val1": 1
    }, {
        "id": "2",
        "val1": 0
    }, {
        "id": "3",
        "val1": 0,
        "val2": 1
    }], (1, 1, 1)),
    ([{
        "id": "1",
        "val1": 1
    }, {
        "id": "2",
        "val1": 1
    }], [{
        "id": "1",
        "val1": 1,
        "val2": -1
    }, {
        "id": "2",
        "val1": 1,
        "val2": -1
    }], (2, 0, 0)),
    ([{
        "id": "1",
        "val": 1
    }, {
        "id": "2",
        "val": 3
    }], [{
        "id": "1",
        "val": 2
    }, {
        "id": "2",
        "val": 4
    }], (0, 2, 0)),
    ([{
        "id": "1",
        "val1": 1,
        "val2": -1
    }, {
        "id": "2",
        "val1": 1,
        "val2": -1
    }], [{
        "id": "1",
        "val1": 1
    }, {
        "id": "2",
        "val1": 1
    }], (0, 0, 2)),
    ([{
        "id": "2",
        "val": 1
    }, {
        "id": "3",
        "val": 3
    }, {
        "id": "1",
        "val": 0
    }], [{
        "id": "2",
        "val": 2
    }, {
        "id": "1",
        "val": 0
    }, {
        "id": "3",
        "val": 4
    }], (0, 2, 0)),
    ([{
        "id": "1",
        "val": 1
    }, {
        "id": "2",
        "val": 3
    }, {
        "id": "3",
        "val": 0
    }], [{
        "id": "0",
        "val": 2
    }, {
        "id": "1",
        "val": 0
    }, {
        "id": "2",
        "val": 4
    }, {
        "id": "3",
        "val": 1
    }], (4, 0, 3)),
])
def test_structured_data_Numeration_compare_with(old_numeration_data, new_numeration_data, result):
    old_numeration = Numeration()
    old_numeration.set_child_data(old_numeration_data)
    new_numeration = Numeration()
    new_numeration.set_child_data(new_numeration_data)
    n, c, r, _d = new_numeration.compare_with(old_numeration)
    assert (n, c, r) == result


@pytest.mark.parametrize("node_attribute,edge", [
    (mk_root(), "0_cna"),
])
def test_structured_data_NodeAttribute_has_edge(node_attribute, edge):
    assert node_attribute.has_edge(edge)
    assert not node_attribute.has_edge("REALLY NO EDGE")


#.
#   .--Structured DataTree-------------------------------------------------.
#   |         ____  _                   _                      _           |
#   |        / ___|| |_ _ __ _   _  ___| |_ _   _ _ __ ___  __| |          |
#   |        \___ \| __| '__| | | |/ __| __| | | | '__/ _ \/ _` |          |
#   |         ___) | |_| |  | |_| | (__| |_| |_| | | |  __/ (_| |          |
#   |        |____/ \__|_|   \__,_|\___|\__|\__,_|_|  \___|\__,_|          |
#   |                                                                      |
#   |               ____        _       _____                              |
#   |              |  _ \  __ _| |_ __ |_   _| __ ___  ___                 |
#   |              | | | |/ _` | __/ _` || || '__/ _ \/ _ \                |
#   |              | |_| | (_| | || (_| || || | |  __/  __/                |
#   |              |____/ \__,_|\__\__,_||_||_|  \___|\___|                |
#   |                                                                      |
#   '----------------------------------------------------------------------'

TEST_DIR = "%s/tests/unit/cmk/utils/structured_data/tree_test_data" % cmk_path()

tree_name_old_addresses_arrays_memory = "%s/tree_old_addresses_arrays_memory" % TEST_DIR
tree_name_old_addresses = "%s/tree_old_addresses" % TEST_DIR
tree_name_old_arrays = "%s/tree_old_arrays" % TEST_DIR
tree_name_old_interfaces = "%s/tree_old_interfaces" % TEST_DIR
tree_name_old_memory = "%s/tree_old_memory" % TEST_DIR
tree_name_old_heute = "%s/tree_old_heute" % TEST_DIR

tree_name_new_addresses_arrays_memory = "%s/tree_new_addresses_arrays_memory" % TEST_DIR
tree_name_new_addresses = "%s/tree_new_addresses" % TEST_DIR
tree_name_new_arrays = "%s/tree_new_arrays" % TEST_DIR
tree_name_new_interfaces = "%s/tree_new_interfaces" % TEST_DIR
tree_name_new_memory = "%s/tree_new_memory" % TEST_DIR
tree_name_new_heute = "%s/tree_new_heute" % TEST_DIR

old_trees = [
    tree_name_old_addresses_arrays_memory,
    tree_name_old_addresses,
    tree_name_old_arrays,
    tree_name_old_interfaces,
    tree_name_old_memory,
    tree_name_old_heute,
]
new_trees = [
    tree_name_new_addresses_arrays_memory,
    tree_name_new_addresses,
    tree_name_new_arrays,
    tree_name_new_interfaces,
    tree_name_new_memory,
    tree_name_new_heute,
]


def test_structured_data_StructuredDataTree_get_dict():
    with pytest.raises(MKGeneralException) as e:
        StructuredDataTree().get_dict("")
    assert 'Empty tree path or zero' in "%s" % e

    with pytest.raises(MKGeneralException) as e:
        StructuredDataTree().get_dict(0)
    assert 'Empty tree path or zero' in "%s" % e

    with pytest.raises(MKGeneralException) as e:
        StructuredDataTree().get_dict(100)
    assert 'Wrong tree path format' in "%s" % e

    with pytest.raises(MKGeneralException) as e:
        StructuredDataTree().get_dict("a?")
    assert 'No valid tree path' in "%s" % e

    with pytest.raises(MKGeneralException) as e:
        StructuredDataTree().get_dict("a$.")
    assert 'Specified tree path contains unexpected characters' in "%s" % e

    assert StructuredDataTree().get_dict("a.") == {}


def test_structured_data_StructuredDataTree_get_list():
    with pytest.raises(MKGeneralException) as e:
        StructuredDataTree().get_list("")
    assert 'Empty tree path or zero' in "%s" % e

    with pytest.raises(MKGeneralException) as e:
        StructuredDataTree().get_list(0)
    assert 'Empty tree path or zero' in "%s" % e

    with pytest.raises(MKGeneralException) as e:
        StructuredDataTree().get_list(100)
    assert 'Wrong tree path format' in "%s" % e

    with pytest.raises(MKGeneralException) as e:
        StructuredDataTree().get_list("a?")
    assert 'No valid tree path' in "%s" % e

    with pytest.raises(MKGeneralException) as e:
        StructuredDataTree().get_list("a$.")
    assert 'Specified tree path contains unexpected characters' in "%s" % e

    assert StructuredDataTree().get_list("a:") == []


@pytest.mark.parametrize("tree_name", old_trees + new_trees)
def test_structured_data_StructuredDataTree_load_from(tree_name):
    StructuredDataTree().load_from(tree_name)


def test_structured_data_StructuredDataTree_save_gzip(tmp_path):
    filename = "heute"
    target = Path(tmp_path).joinpath(filename)
    raw_tree = {
        "node": {
            "foo": 1,
            "bär": 2,
        },
    }
    tree = StructuredDataTree().create_tree_from_raw_tree(raw_tree)

    tree.save_to(tmp_path, filename)

    assert target.exists()

    gzip_filepath = target.with_suffix('.gz')
    assert gzip_filepath.exists()

    with gzip.open(str(gzip_filepath), 'rb') as f:
        f.read()


def test_structured_data_StructuredDataTree_save_gzip(tmp_path):
    filename = "heute"
    target = Path(tmp_path).joinpath(filename)
    raw_tree = {
        "node": {
            "foo": 1,
            "bär": 2,
        },
    }
    tree = StructuredDataTree().create_tree_from_raw_tree(raw_tree)

    tree.save_to(tmp_path, filename)

    assert target.exists()

    gzip_filepath = target.with_suffix('.gz')
    assert gzip_filepath.exists()

    with gzip.open(str(gzip_filepath), 'rb') as f:
        f.read()


tree_old_addresses_arrays_memory = StructuredDataTree().load_from(
    tree_name_old_addresses_arrays_memory)
tree_old_addresses = StructuredDataTree().load_from(tree_name_old_addresses)
tree_old_arrays = StructuredDataTree().load_from(tree_name_old_arrays)
tree_old_interfaces = StructuredDataTree().load_from(tree_name_old_interfaces)
tree_old_memory = StructuredDataTree().load_from(tree_name_old_memory)
tree_old_heute = StructuredDataTree().load_from(tree_name_old_heute)

tree_new_addresses_arrays_memory = StructuredDataTree().load_from(
    tree_name_new_addresses_arrays_memory)
tree_new_addresses = StructuredDataTree().load_from(tree_name_new_addresses)
tree_new_arrays = StructuredDataTree().load_from(tree_name_new_arrays)
tree_new_interfaces = StructuredDataTree().load_from(tree_name_new_interfaces)
tree_new_memory = StructuredDataTree().load_from(tree_name_new_memory)
tree_new_heute = StructuredDataTree().load_from(tree_name_new_heute)

# Must have same order as tree_new
trees_old = [
    tree_old_addresses_arrays_memory,
    tree_old_addresses,
    tree_old_arrays,
    tree_old_interfaces,
    tree_old_memory,
    tree_old_heute,
]

# Must have same order as tree_old
trees_new = [
    tree_new_addresses_arrays_memory,
    tree_new_addresses,
    tree_new_arrays,
    tree_new_interfaces,
    tree_new_memory,
    tree_new_heute,
]

trees = trees_old + trees_new


def test_structured_data_StructuredDataTree_is_empty():
    assert StructuredDataTree().is_empty() is True


@pytest.mark.parametrize("tree", trees)
def test_structured_data_StructuredDataTree_is_empty_trees(tree):
    assert not tree.is_empty()


@pytest.mark.parametrize("tree_x", trees)
@pytest.mark.parametrize("tree_y", trees)
def test_structured_data_StructuredDataTree_is_equal(tree_x, tree_y):
    if id(tree_x) == id(tree_y):
        assert tree_x.is_equal(tree_y)
        assert tree_y.is_equal(tree_x)
    else:
        assert not tree_x.is_equal(tree_y)
        assert not tree_y.is_equal(tree_x)


@pytest.mark.parametrize("tree_x", trees)
@pytest.mark.parametrize("tree_y", trees)
def test_structured_data_StructuredDataTree_equality_comparison(tree_x, tree_y):
    new_x_y, changed_x_y, removed_x_y, delta_x_y = tree_x.compare_with(tree_y)
    new_y_x, changed_y_x, removed_y_x, delta_y_x = tree_y.compare_with(tree_x)

    if id(tree_x) == id(tree_y):
        assert new_x_y == 0
        assert new_y_x == 0
        assert changed_x_y == 0
        assert changed_y_x == 0
        assert removed_x_y == 0
        assert removed_y_x == 0

        assert delta_x_y.is_empty()
        assert delta_y_x.is_empty()

    else:
        assert new_x_y != 0 or changed_x_y != 0 or removed_x_y != 0
        assert new_y_x != 0 or changed_y_x != 0 or removed_y_x != 0

        assert not delta_x_y.is_empty()
        assert not delta_y_x.is_empty()


def test_structured_data_StructuredDataTree_equal_numerations():
    tree_addresses_ordered = StructuredDataTree().load_from("%s/tree_addresses_ordered" % TEST_DIR)
    tree_addresses_unordered = StructuredDataTree().load_from("%s/tree_addresses_unordered" %
                                                              TEST_DIR)
    assert tree_addresses_ordered.is_equal(tree_addresses_unordered)
    assert tree_addresses_unordered.is_equal(tree_addresses_ordered)


def test_structured_data_StructuredDataTree_equal_numerations():
    tree_addresses_ordered = StructuredDataTree().load_from("%s/tree_addresses_ordered" % TEST_DIR)
    tree_addresses_unordered = StructuredDataTree().load_from("%s/tree_addresses_unordered" %
                                                              TEST_DIR)
    assert tree_addresses_ordered.is_equal(tree_addresses_unordered)
    assert tree_addresses_unordered.is_equal(tree_addresses_ordered)


@pytest.mark.parametrize("tree", trees)
def test_structured_data_StructuredDataTree_is_equal_save_and_load(tree, tmp_path):
    try:
        tree.save_to(str(tmp_path), "foo", False)
        loaded_tree = StructuredDataTree().load_from(str(tmp_path / "foo"))
        assert tree.is_equal(loaded_tree)
    finally:
        shutil.rmtree(str(tmp_path))


@pytest.mark.parametrize("tree,result",
                         list(zip(trees, [
                             21,
                             9,
                             10,
                             6284,
                             2,
                             16654,
                             23,
                             8,
                             10,
                             6185,
                             2,
                             16653,
                         ])))
def test_structured_data_StructuredDataTree_count_entries(tree, result):
    assert tree.count_entries() == result


@pytest.mark.parametrize("tree", trees)
def test_structured_data_StructuredDataTree_compare_with_self(tree):
    new, changed, removed, _delta = tree.compare_with(tree)
    assert (new, changed, removed) == (0, 0, 0)


@pytest.mark.parametrize("tree_old,tree_new,result",
                         list(
                             zip(trees_old, trees_new, [
                                 (2, 2, 1),
                                 (0, 2, 1),
                                 (1, 0, 1),
                                 (2, 3, 16),
                                 (1, 1, 1),
                                 (1, 1, 2),
                             ])))
def test_structured_data_StructuredDataTree_compare_with(tree_old, tree_new, result):
    new, changed, removed, _delta = tree_new.compare_with(tree_old)
    assert (new, changed, removed) == result


@pytest.mark.parametrize("tree,edges_t,edges_f",
                         list(
                             zip(trees_old, [
                                 ["hardware", "networking"],
                                 ["networking"],
                                 ["hardware"],
                                 ["hardware", "software", "networking"],
                                 ["hardware"],
                                 ["hardware", "software", "networking"],
                             ], [
                                 ["", "foobar", "software"],
                                 ["", "foobar", "hardware", "software"],
                                 ["", "foobar", "software", "networking"],
                                 [
                                     "",
                                     "foobar",
                                 ],
                                 ["", "foobar", "software", "networking"],
                                 [
                                     "",
                                     "foobar",
                                 ],
                             ])))
def test_structured_data_StructuredDataTree_has_edge(tree, edges_t, edges_f):
    for edge_t in edges_t:
        assert tree.has_edge(edge_t)
    for edge_f in edges_f:
        assert not tree.has_edge(edge_f)


@pytest.mark.parametrize("tree,len_children", list(zip(
    trees_old,
    [2, 1, 1, 4, 1, 4],
)))
def test_structured_data_StructuredDataTree_get_children(tree, len_children):
    tree_children = tree.get_children()
    for entry in tree_children:
        assert len(entry) == 3
    assert len(tree_children) == len_children


@pytest.mark.parametrize("tree", trees)
def test_structured_data_StructuredDataTree_copy(tree):
    copied = tree.copy()
    assert id(tree) != id(copied)
    assert tree.is_equal(copied)


@pytest.mark.parametrize("tree_start,tree_edges", [
    (tree_old_addresses, [
        (tree_old_arrays, ["hardware", "networking"], [
            ("get_sub_attributes", ["hardware", "memory", "arrays", 0]),
            ("get_sub_numeration", ["hardware", "memory", "arrays", 0, "devices"]),
            ("get_sub_numeration", ["hardware", "memory", "arrays", 1, "others"]),
        ]),
        (tree_new_memory, ["hardware", "networking"], [
            ("get_sub_attributes", ["hardware", "memory"]),
        ]),
        (tree_new_interfaces, ["hardware", "networking", "software"], [
            ("get_sub_numeration", ["hardware", "components", "backplanes"]),
            ("get_sub_numeration", ["hardware", "components", "chassis"]),
            ("get_sub_numeration", ["hardware", "components", "containers"]),
            ("get_sub_numeration", ["hardware", "components", "fans"]),
            ("get_sub_numeration", ["hardware", "components", "modules"]),
            ("get_sub_numeration", ["hardware", "components", "others"]),
            ("get_sub_numeration", ["hardware", "components", "psus"]),
            ("get_sub_numeration", ["hardware", "components", "sensors"]),
            ("get_sub_attributes", ["hardware", "system"]),
            ("get_sub_attributes", ["software", "applications", "check_mk", "cluster"]),
            ("get_sub_attributes", ["software", "os"]),
        ])
    ]),
])
def test_structured_data_StructuredDataTree_merge_with_get_sub_children(tree_start, tree_edges):
    tree_start = tree_start.copy()
    for tree, edges, sub_children in tree_edges:
        tree_start.merge_with(tree)
        assert id(tree) == id(tree)
        assert tree.is_equal(tree)
        for edge in edges:
            assert tree_start.has_edge(edge)
        for m_name, path in sub_children:
            m = getattr(tree_start, m_name)
            assert m is not None
            assert m(path) is not None


TREE_INV = StructuredDataTree().load_from("%s/tree_inv" % TEST_DIR)
TREE_STATUS = StructuredDataTree().load_from("%s/tree_status" % TEST_DIR)


@pytest.mark.parametrize("tree_inv,tree_status", [
    (TREE_INV, TREE_STATUS),
])
def test_structured_data_StructuredDataTree_merge_with_numeration(tree_inv, tree_status):
    tree_inv.merge_with(tree_status)
    assert 'foobar' in tree_inv.get_raw_tree()
    num = tree_inv.get_sub_numeration(['foobar'])
    assert len(num.get_child_data()) == 5


@pytest.mark.parametrize("tree", trees)
def test_structured_data_StructuredDataTree_get_root_container(tree):
    assert id(tree.get_root_container()) == id(tree._root)


@pytest.mark.parametrize(
    "tree,paths,unavail",
    [
        (
            tree_new_interfaces,
            # container                   numeration                    attributes
            [(["hardware", "components"], None), (["networking", "interfaces"], None),
             (["software", "os"], None)],
            [["hardware", "system"], ["software", "applications"]]),
    ])
def test_structured_data_StructuredDataTree_filtered_tree(tree, paths, unavail):
    filtered = tree.get_filtered_tree(paths)
    assert id(tree) != id(filtered)
    assert not tree.is_equal(filtered)
    for path in unavail:
        assert filtered.get_sub_container(path) is None


@pytest.mark.parametrize("tree,paths,node_types,amount_if_entries", [
    (tree_new_interfaces, [(['networking'], None)], [Container, Attributes], 3178),
    (tree_new_interfaces, [(['networking'], [])], [Attributes], None),
    (tree_new_interfaces, [
        (['networking'], ['total_interfaces', 'total_ethernet_ports', 'available_ethernet_ports'])
    ], [Attributes], None),
    (tree_new_interfaces, [(['networking', 'interfaces'], None)], [Container], 3178),
    (tree_new_interfaces, [(['networking', 'interfaces'], [])], [Container], 3178),
    (tree_new_interfaces, [(['networking', 'interfaces'], ['admin_status'])], [Container], 326),
    (tree_new_interfaces, [(['networking', 'interfaces'], ['admin_status', 'FOOBAR'])], [Container
                                                                                        ], 326),
    (tree_new_interfaces, [(['networking', 'interfaces'], ['admin_status', 'oper_status'])
                          ], [Container], 652),
    (tree_new_interfaces, [(['networking', 'interfaces'], ['admin_status', 'oper_status', 'FOOBAR'])
                          ], [Container], 652),
])
def test_structured_data_StructuredDataTree_filtered_tree_networking(tree, paths, node_types,
                                                                     amount_if_entries):
    filtered = tree.get_filtered_tree(paths)
    assert filtered.has_edge('networking')
    assert not filtered.has_edge('hardware')
    assert not filtered.has_edge('software')

    children = filtered.get_sub_children(['networking'])
    assert len(children) == len(node_types)
    for child in children:
        assert type(child) in node_types  # pylint: disable=unidiomatic-typecheck

    interfaces = filtered.get_sub_numeration(['networking', 'interfaces'])
    if Container in node_types:
        assert bool(interfaces)
        assert interfaces.count_entries() == amount_if_entries
    else:
        assert interfaces is None


def test_structured_data_StructuredDataTree_building_tree():
    def plugin_dict():
        node = struct_tree.get_dict("level0_0.level1_dict.")
        for a, b in [("d1", "D1"), ("d2", "D2")]:
            node.setdefault(a, b)

    def plugin_list():
        node = struct_tree.get_list("level0_1.level1_list:")
        for a, b in [("l1", "L1"), ("l2", "L2")]:
            node.append({a: b})

    def plugin_nested_list():
        node = struct_tree.get_list("level0_2.level1_nested_list:")
        for index in range(10):
            array: Dict[str, List[Dict[str, str]]] = {"foo": []}
            for a, b in [("nl1", "NL1"), ("nl2", "NL2")]:
                array["foo"].append({a: "%s-%s" % (b, index)})
            node.append(array)

    struct_tree = StructuredDataTree()
    plugin_dict()
    plugin_list()
    plugin_nested_list()
    struct_tree.normalize_nodes()

    assert struct_tree.has_edge("level0_0")
    assert struct_tree.has_edge("level0_1")
    assert struct_tree.has_edge("level0_2")
    assert not struct_tree.has_edge("foobar")

    level1_dict = struct_tree.get_sub_attributes(["level0_0", "level1_dict"])
    level1_list = struct_tree.get_sub_numeration(["level0_1", "level1_list"])
    level1_nested_list_con = struct_tree.get_sub_container(["level0_2", "level1_nested_list"])
    level1_nested_list_num = struct_tree.get_sub_numeration(["level0_2", "level1_nested_list"])
    level1_nested_list_att = struct_tree.get_sub_attributes(["level0_2", "level1_nested_list"])

    assert 'd1' in level1_dict.get_child_data()
    assert 'd2' in level1_dict.get_child_data()
    known_keys = [key for row in level1_list.get_child_data() for key in row]
    assert 'l1' in known_keys
    assert 'l2' in known_keys
    assert level1_nested_list_num is None
    assert level1_nested_list_att is None
    assert list(level1_nested_list_con._edges) == [0, 1, 2, 3, 4, 5, 6, 7, 8, 9]


@pytest.mark.parametrize("zipped_trees", list(zip(old_trees, new_trees)))
def test_delta_structured_data_tree_serialization(zipped_trees):
    old_tree = StructuredDataTree()
    new_tree = StructuredDataTree()

    old_filename, new_filename = zipped_trees

    old_tree.load_from(old_filename)
    new_tree.load_from(new_filename)
    _, __, ___, delta_tree = old_tree.compare_with(new_tree)

    new_delta_tree = StructuredDataTree()
    new_delta_tree.create_tree_from_raw_tree(delta_tree.get_raw_tree())

    assert delta_tree.is_equal(new_delta_tree)<|MERGE_RESOLUTION|>--- conflicted
+++ resolved
@@ -1,19 +1,3 @@
-<<<<<<< HEAD
-#!/usr/bin/env python3
-# -*- coding: utf-8 -*-
-# Copyright (C) 2019 tribe29 GmbH - License: GNU General Public License v2
-# This file is part of Checkmk (https://checkmk.com). It is subject to the terms and
-# conditions defined in the file COPYING, which is part of this source code package.
-
-from typing import Dict, List
-
-import shutil
-import pytest  # type: ignore[import]
-from pathlib import Path
-import gzip
-
-from testlib import cmk_path  # type: ignore[import]
-=======
 #!/usr/bin/env python
 # -*- encoding: utf-8; py-indent-offset: 4 -*-
 
@@ -23,10 +7,9 @@
 from pathlib2 import Path
 import gzip
 from testlib import repo_path, cmk_path, cmc_path, cme_path, CMKWebSession
->>>>>>> 75a18bda
 
 from cmk.utils.exceptions import MKGeneralException
-from cmk.utils.structured_data import StructuredDataTree, Container, Attributes, Numeration
+from cmk.utils.structured_data import StructuredDataTree, Container, Attributes, Numeration, Node
 
 # Convention: test functions are named like
 #   test_structured_data_INFIX_METHODNAME where
@@ -133,8 +116,8 @@
 
 
 def test_structured_data_NodeAttribute():
-    mk_root()
-    mk_filled_root()
+    root = mk_root()
+    root_filled = mk_filled_root()
 
 
 node_attributes = [
@@ -162,7 +145,7 @@
         assert not na_x.is_equal(na_y)
 
 
-@pytest.mark.parametrize("node_attribute,result", list(zip(node_attributes, [0, 12])))
+@pytest.mark.parametrize("node_attribute,result", zip(node_attributes, [0, 12]))
 def test_structured_data_NodeAttribute_count_entries(node_attribute, result):
     assert node_attribute.count_entries() == result
 
@@ -348,7 +331,7 @@
     old_numeration.set_child_data(old_numeration_data)
     new_numeration = Numeration()
     new_numeration.set_child_data(new_numeration_data)
-    n, c, r, _d = new_numeration.compare_with(old_numeration)
+    n, c, r, d = new_numeration.compare_with(old_numeration)
     assert (n, c, r) == result
 
 
@@ -392,15 +375,15 @@
 tree_name_new_memory = "%s/tree_new_memory" % TEST_DIR
 tree_name_new_heute = "%s/tree_new_heute" % TEST_DIR
 
-old_trees = [
+tree_names = [
+    # Old
     tree_name_old_addresses_arrays_memory,
     tree_name_old_addresses,
     tree_name_old_arrays,
     tree_name_old_interfaces,
     tree_name_old_memory,
     tree_name_old_heute,
-]
-new_trees = [
+    # New
     tree_name_new_addresses_arrays_memory,
     tree_name_new_addresses,
     tree_name_new_arrays,
@@ -411,6 +394,9 @@
 
 
 def test_structured_data_StructuredDataTree_get_dict():
+    with pytest.raises(TypeError):
+        StructuredDataTree().get_dict()
+
     with pytest.raises(MKGeneralException) as e:
         StructuredDataTree().get_dict("")
     assert 'Empty tree path or zero' in "%s" % e
@@ -435,6 +421,9 @@
 
 
 def test_structured_data_StructuredDataTree_get_list():
+    with pytest.raises(TypeError):
+        StructuredDataTree().get_list()
+
     with pytest.raises(MKGeneralException) as e:
         StructuredDataTree().get_list("")
     assert 'Empty tree path or zero' in "%s" % e
@@ -458,8 +447,18 @@
     assert StructuredDataTree().get_list("a:") == []
 
 
-@pytest.mark.parametrize("tree_name", old_trees + new_trees)
+def test_structured_data_StructuredDataTree_save_to():
+    with pytest.raises(TypeError):
+        StructuredDataTree().save_to()
+
+    with pytest.raises(TypeError):
+        StructuredDataTree().save_to("x")
+
+
+@pytest.mark.parametrize("tree_name", tree_names)
 def test_structured_data_StructuredDataTree_load_from(tree_name):
+    with pytest.raises(TypeError):
+        StructuredDataTree().load_from()
     StructuredDataTree().load_from(tree_name)
 
 
@@ -485,28 +484,6 @@
         f.read()
 
 
-def test_structured_data_StructuredDataTree_save_gzip(tmp_path):
-    filename = "heute"
-    target = Path(tmp_path).joinpath(filename)
-    raw_tree = {
-        "node": {
-            "foo": 1,
-            "bär": 2,
-        },
-    }
-    tree = StructuredDataTree().create_tree_from_raw_tree(raw_tree)
-
-    tree.save_to(tmp_path, filename)
-
-    assert target.exists()
-
-    gzip_filepath = target.with_suffix('.gz')
-    assert gzip_filepath.exists()
-
-    with gzip.open(str(gzip_filepath), 'rb') as f:
-        f.read()
-
-
 tree_old_addresses_arrays_memory = StructuredDataTree().load_from(
     tree_name_old_addresses_arrays_memory)
 tree_old_addresses = StructuredDataTree().load_from(tree_name_old_addresses)
@@ -547,7 +524,7 @@
 
 
 def test_structured_data_StructuredDataTree_is_empty():
-    assert StructuredDataTree().is_empty() is True
+    assert StructuredDataTree().is_empty() == True
 
 
 @pytest.mark.parametrize("tree", trees)
@@ -599,26 +576,18 @@
     assert tree_addresses_unordered.is_equal(tree_addresses_ordered)
 
 
-def test_structured_data_StructuredDataTree_equal_numerations():
-    tree_addresses_ordered = StructuredDataTree().load_from("%s/tree_addresses_ordered" % TEST_DIR)
-    tree_addresses_unordered = StructuredDataTree().load_from("%s/tree_addresses_unordered" %
-                                                              TEST_DIR)
-    assert tree_addresses_ordered.is_equal(tree_addresses_unordered)
-    assert tree_addresses_unordered.is_equal(tree_addresses_ordered)
-
-
 @pytest.mark.parametrize("tree", trees)
-def test_structured_data_StructuredDataTree_is_equal_save_and_load(tree, tmp_path):
+def test_structured_data_StructuredDataTree_is_equal_save_and_load(tree, tmpdir):
     try:
-        tree.save_to(str(tmp_path), "foo", False)
-        loaded_tree = StructuredDataTree().load_from(str(tmp_path / "foo"))
+        tree.save_to("%s" % tmpdir, "foo", False)
+        loaded_tree = StructuredDataTree().load_from("%s" % tmpdir.join("foo"))
         assert tree.is_equal(loaded_tree)
     finally:
-        shutil.rmtree(str(tmp_path))
+        tmpdir.remove()
 
 
 @pytest.mark.parametrize("tree,result",
-                         list(zip(trees, [
+                         zip(trees, [
                              21,
                              9,
                              10,
@@ -631,55 +600,53 @@
                              6185,
                              2,
                              16653,
-                         ])))
+                         ]))
 def test_structured_data_StructuredDataTree_count_entries(tree, result):
     assert tree.count_entries() == result
 
 
 @pytest.mark.parametrize("tree", trees)
 def test_structured_data_StructuredDataTree_compare_with_self(tree):
-    new, changed, removed, _delta = tree.compare_with(tree)
+    new, changed, removed, delta = tree.compare_with(tree)
     assert (new, changed, removed) == (0, 0, 0)
 
 
 @pytest.mark.parametrize("tree_old,tree_new,result",
-                         list(
-                             zip(trees_old, trees_new, [
-                                 (2, 2, 1),
-                                 (0, 2, 1),
-                                 (1, 0, 1),
-                                 (2, 3, 16),
-                                 (1, 1, 1),
-                                 (1, 1, 2),
-                             ])))
+                         zip(trees_old, trees_new, [
+                             (2, 2, 1),
+                             (0, 2, 1),
+                             (1, 0, 1),
+                             (2, 3, 16),
+                             (1, 1, 1),
+                             (1, 1, 2),
+                         ]))
 def test_structured_data_StructuredDataTree_compare_with(tree_old, tree_new, result):
-    new, changed, removed, _delta = tree_new.compare_with(tree_old)
+    new, changed, removed, delta = tree_new.compare_with(tree_old)
     assert (new, changed, removed) == result
 
 
 @pytest.mark.parametrize("tree,edges_t,edges_f",
-                         list(
-                             zip(trees_old, [
-                                 ["hardware", "networking"],
-                                 ["networking"],
-                                 ["hardware"],
-                                 ["hardware", "software", "networking"],
-                                 ["hardware"],
-                                 ["hardware", "software", "networking"],
-                             ], [
-                                 ["", "foobar", "software"],
-                                 ["", "foobar", "hardware", "software"],
-                                 ["", "foobar", "software", "networking"],
-                                 [
-                                     "",
-                                     "foobar",
-                                 ],
-                                 ["", "foobar", "software", "networking"],
-                                 [
-                                     "",
-                                     "foobar",
-                                 ],
-                             ])))
+                         zip(trees_old, [
+                             ["hardware", "networking"],
+                             ["networking"],
+                             ["hardware"],
+                             ["hardware", "software", "networking"],
+                             ["hardware"],
+                             ["hardware", "software", "networking"],
+                         ], [
+                             ["", "foobar", "software"],
+                             ["", "foobar", "hardware", "software"],
+                             ["", "foobar", "software", "networking"],
+                             [
+                                 "",
+                                 "foobar",
+                             ],
+                             ["", "foobar", "software", "networking"],
+                             [
+                                 "",
+                                 "foobar",
+                             ],
+                         ]))
 def test_structured_data_StructuredDataTree_has_edge(tree, edges_t, edges_f):
     for edge_t in edges_t:
         assert tree.has_edge(edge_t)
@@ -687,10 +654,10 @@
         assert not tree.has_edge(edge_f)
 
 
-@pytest.mark.parametrize("tree,len_children", list(zip(
+@pytest.mark.parametrize("tree,len_children", zip(
     trees_old,
     [2, 1, 1, 4, 1, 4],
-)))
+))
 def test_structured_data_StructuredDataTree_get_children(tree, len_children):
     tree_children = tree.get_children()
     for entry in tree_children:
@@ -744,12 +711,12 @@
             assert m(path) is not None
 
 
-TREE_INV = StructuredDataTree().load_from("%s/tree_inv" % TEST_DIR)
-TREE_STATUS = StructuredDataTree().load_from("%s/tree_status" % TEST_DIR)
+tree_inv = StructuredDataTree().load_from("%s/tree_inv" % TEST_DIR)
+tree_status = StructuredDataTree().load_from("%s/tree_status" % TEST_DIR)
 
 
 @pytest.mark.parametrize("tree_inv,tree_status", [
-    (TREE_INV, TREE_STATUS),
+    (tree_inv, tree_status),
 ])
 def test_structured_data_StructuredDataTree_merge_with_numeration(tree_inv, tree_status):
     tree_inv.merge_with(tree_status)
@@ -830,8 +797,8 @@
 
     def plugin_nested_list():
         node = struct_tree.get_list("level0_2.level1_nested_list:")
-        for index in range(10):
-            array: Dict[str, List[Dict[str, str]]] = {"foo": []}
+        for index in xrange(10):
+            array = {"foo": []}
             for a, b in [("nl1", "NL1"), ("nl2", "NL2")]:
                 array["foo"].append({a: "%s-%s" % (b, index)})
             node.append(array)
@@ -853,28 +820,32 @@
     level1_nested_list_num = struct_tree.get_sub_numeration(["level0_2", "level1_nested_list"])
     level1_nested_list_att = struct_tree.get_sub_attributes(["level0_2", "level1_nested_list"])
 
-    assert 'd1' in level1_dict.get_child_data()
-    assert 'd2' in level1_dict.get_child_data()
-    known_keys = [key for row in level1_list.get_child_data() for key in row]
-    assert 'l1' in known_keys
-    assert 'l2' in known_keys
+    assert 'd1' in level1_dict.get_child_data().keys()
+    assert 'd2' in level1_dict.get_child_data().keys()
+    assert ['l1'] in [x.keys() for x in level1_list.get_child_data()]
+    assert ['l2'] in [x.keys() for x in level1_list.get_child_data()]
     assert level1_nested_list_num is None
     assert level1_nested_list_att is None
-    assert list(level1_nested_list_con._edges) == [0, 1, 2, 3, 4, 5, 6, 7, 8, 9]
-
-
-@pytest.mark.parametrize("zipped_trees", list(zip(old_trees, new_trees)))
-def test_delta_structured_data_tree_serialization(zipped_trees):
+    assert level1_nested_list_con._edges.keys() == [0, 1, 2, 3, 4, 5, 6, 7, 8, 9]
+
+
+@pytest.mark.parametrize("two_tree_filenames",
+                         zip(tree_names[:len(tree_names) / 2], tree_names[len(tree_names) / 2:]))
+def test_delta_structured_data_tree_serialization(two_tree_filenames):
     old_tree = StructuredDataTree()
     new_tree = StructuredDataTree()
 
-    old_filename, new_filename = zipped_trees
+    old_filename, new_filename = two_tree_filenames
 
     old_tree.load_from(old_filename)
     new_tree.load_from(new_filename)
     _, __, ___, delta_tree = old_tree.compare_with(new_tree)
 
+    raw_delta_tree = delta_tree.get_raw_tree()
+
     new_delta_tree = StructuredDataTree()
-    new_delta_tree.create_tree_from_raw_tree(delta_tree.get_raw_tree())
-
-    assert delta_tree.is_equal(new_delta_tree)+    new_delta_tree.create_tree_from_raw_tree(raw_delta_tree)
+
+    new_raw_delta_tree = new_delta_tree.get_raw_tree()
+
+    assert raw_delta_tree == new_raw_delta_tree