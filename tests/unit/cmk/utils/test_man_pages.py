#!/usr/bin/env python3
# -*- coding: utf-8 -*-
# Copyright (C) 2019 tribe29 GmbH - License: GNU General Public License v2
# This file is part of Checkmk (https://checkmk.com). It is subject to the terms and
# conditions defined in the file COPYING, which is part of this source code package.

from pathlib import Path

import pytest  # type: ignore[import]

from testlib.utils import cmk_path

import cmk.utils.debug
import cmk.utils.man_pages as man_pages
from cmk.utils.type_defs import CheckPluginName

import cmk.base.api.agent_based.register as agent_based_register

# TODO: Add tests for module internal functions


@pytest.fixture(autouse=True)
def patch_cmk_paths(monkeypatch, tmp_path):
    monkeypatch.setattr("cmk.utils.paths.local_check_manpages_dir", tmp_path)


@pytest.fixture(scope="module", name="all_pages")
def _get_all_pages():
    return {name: man_pages.load_man_page(name) for name in man_pages.all_man_pages()}


@pytest.fixture(scope="module", name="catalog")
def _get_catalog():
    return man_pages.load_man_page_catalog()


def test_man_page_exists_only_shipped():
    assert man_pages.man_page_exists("if64") is True
    assert man_pages.man_page_exists("not_existant") is False


def test_man_page_exists_both_dirs(tmp_path):
    f1 = tmp_path / "file1"
    f1.write_text(u"x", encoding="utf-8")

    assert man_pages.man_page_exists("file1") is True
    assert man_pages.man_page_exists("file2") is False

    f2 = tmp_path / "if"
    f2.write_text(u"x", encoding="utf-8")

    assert man_pages.man_page_exists("if") is True


def test_man_page_path_only_shipped():
    assert man_pages.man_page_path("if64") == Path(cmk_path()) / "checkman" / "if64"
    assert man_pages.man_page_path("not_existant") is None


def test_man_page_path_both_dirs(tmp_path):
    f1 = tmp_path / "file1"
    f1.write_text(u"x", encoding="utf-8")

    assert man_pages.man_page_path("file1") == tmp_path / "file1"
    assert man_pages.man_page_path("file2") is None

    f2 = tmp_path / "if"
    f2.write_text(u"x", encoding="utf-8")

    assert man_pages.man_page_path("if") == tmp_path / "if"


def test_all_manpages_migrated(all_pages):
    for name in all_pages:
        if name in ("check-mk-inventory", "check-mk"):
            continue
        assert CheckPluginName(name)


def test_all_man_pages(tmp_path):
    (tmp_path / ".asd").write_text(u"", encoding="utf-8")
    (tmp_path / "asd~").write_text(u"", encoding="utf-8")
    (tmp_path / "if").write_text(u"", encoding="utf-8")

    pages = man_pages.all_man_pages()

    assert len(pages) > 1241
    assert ".asd" not in pages
    assert "asd~" not in pages

    assert pages["if"] == str(tmp_path / "if")
    assert pages["if64"] == "%s/checkman/if64" % cmk_path()


def test_load_all_man_pages(all_pages):
    for name, man_page in all_pages.items():
        assert man_page is not None, name
        assert isinstance(man_page, dict)
        _check_man_page_structure(man_page)


def test_print_man_page_table(capsys):
    man_pages.print_man_page_table()
    out, err = capsys.readouterr()
    assert err == ""

    lines = out.split("\n")

    assert len(lines) > 1241
    assert "enterasys_powersupply" in out
    assert "IBM Websphere MQ: Channel Message Count" in out


def man_page_catalog_titles():
    titles = man_pages.man_page_catalog_titles()
    assert isinstance(titles, dict)
    assert "hw" in titles
    assert "os" in titles


def test_load_man_page_catalog():
    catalog = man_pages.load_man_page_catalog()
    assert isinstance(catalog, dict)

    for path, entries in catalog.items():
        assert isinstance(path, tuple)
        assert isinstance(entries, list)

        # TODO: Test for unknown paths?

        for entry in entries:
            assert isinstance(entry, dict)

            # Test for non fallback man pages
            assert "Cannot parse man page" not in entry["title"]


def test_no_unsorted_man_pages():
    catalog = man_pages.load_man_page_catalog()
    unsorted_page_names = [m["name"] for m in catalog.get(("unsorted",), [])]

    assert not unsorted_page_names, "Found unsorted man pages: %s" % ", ".join(unsorted_page_names)


def test_manpage_files(all_pages):
    assert len(all_pages) > 1000


def test_find_missing_manpages_passive(fix_register, all_pages):
    for plugin_name in fix_register.check_plugins:
        assert str(plugin_name) in all_pages, "Manpage missing: %s" % plugin_name


def test_find_missing_manpages_active(fix_plugin_legacy, all_pages):
    for plugin_name in ("check_%s" % n for n in fix_plugin_legacy.active_check_info):
        assert plugin_name in all_pages, "Manpage missing: %s" % plugin_name


def test_find_missing_manpages_cluster_section(fix_register, all_pages):
    missing_cluster_description = set()
    for plugin in fix_register.check_plugins.values():
        if plugin.cluster_check_function.__name__ in (
                "unfit_for_clustering",
                "cluster_legacy_mode_from_hell",
        ):
            continue
        man_page = all_pages[str(plugin.name)]
        assert man_page
        if "cluster" not in man_page["header"]:
            missing_cluster_description.add(str(plugin.name))

    assert not missing_cluster_description


<<<<<<< HEAD
def test_no_subtree_and_entries_on_same_level(catalog):
=======
    for check_plugin_name, check in checks_sorted:
        if check_plugin_name in ["labels", "esx_systeminfo"]:
            continue  # this check's discovery function can only create labels, never a service
        assert check_plugin_name in all_check_manuals, "Manpage missing: %s" % check_plugin_name


def test_no_subtree_and_entries_on_same_level():
    catalog = man_pages.load_man_page_catalog()
>>>>>>> 75a18bda
    for category, entries in catalog.items():
        has_entries = entries != []
        has_categories = man_pages._manpage_catalog_subtree_names(catalog, category) != []
        assert has_entries != has_categories, "A category must only have entries or categories, not both"


# TODO: print_man_page_browser()


def test_load_man_page_not_existing():
    assert man_pages.load_man_page("not_existing") is None


def _check_man_page_structure(page):
    for key in ["header"]:
        assert key in page

    for key in ['description', 'license', 'title', 'catalog', 'agents', 'distribution']:
        assert key in page["header"]

    if "configuration" in page:
        assert isinstance(page["configuration"], list)

    if "parameters" in page:
        assert isinstance(page["parameters"], list)

    if "inventory" in page:
        assert isinstance(page["inventory"], list)

    assert isinstance(page["header"]["agents"], list)


def test_load_man_page_format(all_pages):
    page = all_pages["if64"]
    assert isinstance(page, dict)

    _check_man_page_structure(page)

    # Check optional keys
    for key in ['item', 'inventory']:
        assert key in page["header"]


def test_print_man_page_nowiki_index(capsys):
    renderer = man_pages.NowikiManPageRenderer("if64")
    index_entry = renderer.index_entry()
    out, err = capsys.readouterr()
    assert out == ""
    assert err == ""

    assert "<tr>" in index_entry
    assert "[check_if64|" in index_entry


def test_print_man_page_nowiki_content(capsys):
    renderer = man_pages.NowikiManPageRenderer("if64")
    content = renderer.render()
    out, err = capsys.readouterr()
    assert out == ""
    assert err == ""

    assert content.startswith("TI:")
    assert "\nSA:" in content
    assert "License:" in content


def test_print_man_page(capsys):
    man_pages.ConsoleManPageRenderer("if64").paint()
    out, err = capsys.readouterr()
    assert err == ""

    assert out.startswith(" if64    ")
    assert "\n License: " in out


def test_missing_catalog_entries_of_man_pages(all_pages) -> None:
    catalog_titles = set(man_pages.catalog_titles.keys())
    found_catalog_entries_from_man_pages = set()
    for name in man_pages.all_man_pages():
        man_page = all_pages[name]
        assert man_page is not None
        found_catalog_entries_from_man_pages |= set(man_page['header']['catalog'].split("/"))
    missing_catalog_entries = found_catalog_entries_from_man_pages - catalog_titles
    assert missing_catalog_entries == set(), "Found missing catalog entries: %s" % ", ".join(
        sorted(missing_catalog_entries))<|MERGE_RESOLUTION|>--- conflicted
+++ resolved
@@ -1,55 +1,35 @@
-#!/usr/bin/env python3
-# -*- coding: utf-8 -*-
-# Copyright (C) 2019 tribe29 GmbH - License: GNU General Public License v2
-# This file is part of Checkmk (https://checkmk.com). It is subject to the terms and
-# conditions defined in the file COPYING, which is part of this source code package.
-
-from pathlib import Path
-
-import pytest  # type: ignore[import]
-
-from testlib.utils import cmk_path
-
-import cmk.utils.debug
+from pathlib2 import Path
+import pytest
+
+from testlib import cmk_path
+
 import cmk.utils.man_pages as man_pages
-from cmk.utils.type_defs import CheckPluginName
-
-import cmk.base.api.agent_based.register as agent_based_register
+import cmk_base.config as config
 
 # TODO: Add tests for module internal functions
 
 
 @pytest.fixture(autouse=True)
-def patch_cmk_paths(monkeypatch, tmp_path):
-    monkeypatch.setattr("cmk.utils.paths.local_check_manpages_dir", tmp_path)
-
-
-@pytest.fixture(scope="module", name="all_pages")
-def _get_all_pages():
-    return {name: man_pages.load_man_page(name) for name in man_pages.all_man_pages()}
-
-
-@pytest.fixture(scope="module", name="catalog")
-def _get_catalog():
-    return man_pages.load_man_page_catalog()
+def patch_cmk_paths(monkeypatch, tmpdir):
+    monkeypatch.setattr("cmk.utils.paths.local_check_manpages_dir", "%s" % tmpdir)
 
 
 def test_man_page_exists_only_shipped():
-    assert man_pages.man_page_exists("if64") is True
-    assert man_pages.man_page_exists("not_existant") is False
-
-
-def test_man_page_exists_both_dirs(tmp_path):
-    f1 = tmp_path / "file1"
-    f1.write_text(u"x", encoding="utf-8")
-
-    assert man_pages.man_page_exists("file1") is True
-    assert man_pages.man_page_exists("file2") is False
-
-    f2 = tmp_path / "if"
-    f2.write_text(u"x", encoding="utf-8")
-
-    assert man_pages.man_page_exists("if") is True
+    assert man_pages.man_page_exists("if64") == True
+    assert man_pages.man_page_exists("not_existant") == False
+
+
+def test_man_page_exists_both_dirs(tmpdir):
+    f1 = tmpdir.join("file1")
+    f1.write("x")
+
+    assert man_pages.man_page_exists("file1") == True
+    assert man_pages.man_page_exists("file2") == False
+
+    f2 = tmpdir.join("if")
+    f2.write("x")
+
+    assert man_pages.man_page_exists("if") == True
 
 
 def test_man_page_path_only_shipped():
@@ -57,30 +37,23 @@
     assert man_pages.man_page_path("not_existant") is None
 
 
-def test_man_page_path_both_dirs(tmp_path):
-    f1 = tmp_path / "file1"
-    f1.write_text(u"x", encoding="utf-8")
-
-    assert man_pages.man_page_path("file1") == tmp_path / "file1"
+def test_man_page_path_both_dirs(tmpdir):
+    f1 = tmpdir.join("file1")
+    f1.write("x")
+
+    assert man_pages.man_page_path("file1") == Path(tmpdir) / "file1"
     assert man_pages.man_page_path("file2") is None
 
-    f2 = tmp_path / "if"
-    f2.write_text(u"x", encoding="utf-8")
-
-    assert man_pages.man_page_path("if") == tmp_path / "if"
-
-
-def test_all_manpages_migrated(all_pages):
-    for name in all_pages:
-        if name in ("check-mk-inventory", "check-mk"):
-            continue
-        assert CheckPluginName(name)
-
-
-def test_all_man_pages(tmp_path):
-    (tmp_path / ".asd").write_text(u"", encoding="utf-8")
-    (tmp_path / "asd~").write_text(u"", encoding="utf-8")
-    (tmp_path / "if").write_text(u"", encoding="utf-8")
+    f2 = tmpdir.join("if")
+    f2.write("x")
+
+    assert man_pages.man_page_path("if") == Path(tmpdir) / "if"
+
+
+def test_all_man_pages(tmpdir):
+    tmpdir.join(".asd").write("")
+    tmpdir.join("asd~").write("")
+    tmpdir.join("if").write("")
 
     pages = man_pages.all_man_pages()
 
@@ -88,14 +61,14 @@
     assert ".asd" not in pages
     assert "asd~" not in pages
 
-    assert pages["if"] == str(tmp_path / "if")
+    assert pages["if"] == "%s/if" % tmpdir
     assert pages["if64"] == "%s/checkman/if64" % cmk_path()
 
 
-def test_load_all_man_pages(all_pages):
-    for name, man_page in all_pages.items():
-        assert man_page is not None, name
-        assert isinstance(man_page, dict)
+def test_load_all_man_pages():
+    for name in man_pages.all_man_pages().keys():
+        man_page = man_pages.load_man_page(name)
+        assert type(man_page) == dict
         _check_man_page_structure(man_page)
 
 
@@ -108,28 +81,28 @@
 
     assert len(lines) > 1241
     assert "enterasys_powersupply" in out
-    assert "IBM Websphere MQ: Channel Message Count" in out
+    assert "IBM Websphere MQ Channel Message count" in out
 
 
 def man_page_catalog_titles():
     titles = man_pages.man_page_catalog_titles()
-    assert isinstance(titles, dict)
+    assert type(titles) == dict
     assert "hw" in titles
     assert "os" in titles
 
 
 def test_load_man_page_catalog():
     catalog = man_pages.load_man_page_catalog()
-    assert isinstance(catalog, dict)
+    assert type(catalog) == dict
 
     for path, entries in catalog.items():
-        assert isinstance(path, tuple)
-        assert isinstance(entries, list)
+        assert type(path) == tuple
+        assert type(entries) == list
 
         # TODO: Test for unknown paths?
 
         for entry in entries:
-            assert isinstance(entry, dict)
+            assert type(entry) == dict
 
             # Test for non fallback man pages
             assert "Cannot parse man page" not in entry["title"]
@@ -142,39 +115,39 @@
     assert not unsorted_page_names, "Found unsorted man pages: %s" % ", ".join(unsorted_page_names)
 
 
-def test_manpage_files(all_pages):
-    assert len(all_pages) > 1000
-
-
-def test_find_missing_manpages_passive(fix_register, all_pages):
-    for plugin_name in fix_register.check_plugins:
-        assert str(plugin_name) in all_pages, "Manpage missing: %s" % plugin_name
-
-
-def test_find_missing_manpages_active(fix_plugin_legacy, all_pages):
-    for plugin_name in ("check_%s" % n for n in fix_plugin_legacy.active_check_info):
-        assert plugin_name in all_pages, "Manpage missing: %s" % plugin_name
-
-
-def test_find_missing_manpages_cluster_section(fix_register, all_pages):
-    missing_cluster_description = set()
-    for plugin in fix_register.check_plugins.values():
-        if plugin.cluster_check_function.__name__ in (
-                "unfit_for_clustering",
-                "cluster_legacy_mode_from_hell",
-        ):
-            continue
-        man_page = all_pages[str(plugin.name)]
-        assert man_page
-        if "cluster" not in man_page["header"]:
-            missing_cluster_description.add(str(plugin.name))
-
-    assert not missing_cluster_description
-
-
-<<<<<<< HEAD
-def test_no_subtree_and_entries_on_same_level(catalog):
-=======
+def test_manpage_catalog_headers():
+    for name, path in man_pages.all_man_pages().items():
+        try:
+            parsed = man_pages._parse_man_page_header(name, Path(path))
+        except Exception as e:
+            if cmk.utils.debug.enabled():
+                raise
+            parsed = man_pages._create_fallback_man_page(name, Path(path), e)
+
+        assert parsed.get("catalog"), "Did not find \"catalog:\" header in man page \"%s\"" % name
+
+
+def test_manpage_files():
+    manuals = man_pages.all_man_pages()
+    assert len(manuals) > 1000
+
+
+def _is_pure_section_declaration(check):
+    '''return true if and only if the check never generates a service'''
+    return (check.get('inventory_function') is None and check.get('check_function') is None)
+
+
+def test_find_missing_manpages():
+    all_check_manuals = man_pages.all_man_pages()
+
+    import cmk_base.check_api as check_api
+    config.load_all_checks(check_api.get_check_api_context)
+    checks_sorted = [ (name, entry) for (name, entry) in config.check_info.items()
+                      if not _is_pure_section_declaration(entry) ] + \
+       [ ("check_" + name, entry) for (name, entry) in config.active_check_info.items() ]
+    checks_sorted.sort()
+    assert len(checks_sorted) > 1000
+
     for check_plugin_name, check in checks_sorted:
         if check_plugin_name in ["labels", "esx_systeminfo"]:
             continue  # this check's discovery function can only create labels, never a service
@@ -183,7 +156,6 @@
 
 def test_no_subtree_and_entries_on_same_level():
     catalog = man_pages.load_man_page_catalog()
->>>>>>> 75a18bda
     for category, entries in catalog.items():
         has_entries = entries != []
         has_categories = man_pages._manpage_catalog_subtree_names(catalog, category) != []
@@ -205,20 +177,20 @@
         assert key in page["header"]
 
     if "configuration" in page:
-        assert isinstance(page["configuration"], list)
+        assert type(page["configuration"]) == list
 
     if "parameters" in page:
-        assert isinstance(page["parameters"], list)
+        assert type(page["parameters"]) == list
 
     if "inventory" in page:
-        assert isinstance(page["inventory"], list)
-
-    assert isinstance(page["header"]["agents"], list)
-
-
-def test_load_man_page_format(all_pages):
-    page = all_pages["if64"]
-    assert isinstance(page, dict)
+        assert type(page["inventory"]) == list
+
+    assert type(page["header"]["agents"]) == list
+
+
+def test_load_man_page_format():
+    page = man_pages.load_man_page("if64")
+    assert type(page) == dict
 
     _check_man_page_structure(page)
 
@@ -251,7 +223,7 @@
 
 
 def test_print_man_page(capsys):
-    man_pages.ConsoleManPageRenderer("if64").paint()
+    man_pages.print_man_page("if64")
     out, err = capsys.readouterr()
     assert err == ""
 
@@ -259,12 +231,11 @@
     assert "\n License: " in out
 
 
-def test_missing_catalog_entries_of_man_pages(all_pages) -> None:
+def test_missing_catalog_entries_of_man_pages():
     catalog_titles = set(man_pages.catalog_titles.keys())
     found_catalog_entries_from_man_pages = set()
-    for name in man_pages.all_man_pages():
-        man_page = all_pages[name]
-        assert man_page is not None
+    for name in man_pages.all_man_pages().keys():
+        man_page = man_pages.load_man_page(name)
         found_catalog_entries_from_man_pages |= set(man_page['header']['catalog'].split("/"))
     missing_catalog_entries = found_catalog_entries_from_man_pages - catalog_titles
     assert missing_catalog_entries == set(), "Found missing catalog entries: %s" % ", ".join(
