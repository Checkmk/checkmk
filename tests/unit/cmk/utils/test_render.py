--- conflicted
+++ resolved
@@ -1,10 +1,4 @@
-#!/usr/bin/env python3
-# -*- coding: utf-8 -*-
-# Copyright (C) 2019 tribe29 GmbH - License: GNU General Public License v2
-# This file is part of Checkmk (https://checkmk.com). It is subject to the terms and
-# conditions defined in the file COPYING, which is part of this source code package.
-
-import pytest  # type: ignore[import]
+import pytest
 import cmk.utils.render
 
 
@@ -23,42 +17,6 @@
     assert cmk.utils.render.fmt_bytes(*entry) == result
 
 
-<<<<<<< HEAD
-@pytest.mark.parametrize("args, result", [((0.433 / 1, 10), (4.33, -1)), ((5, 10), (5, 0))])
-def test_frexpb(args, result):
-    assert cmk.utils.render._frexpb(*args) == result
-
-
-@pytest.mark.parametrize("perc, result", [
-    (0.0, "0%"),
-    (9.0e-05, "0.00009%"),
-    (0.00009, "0.00009%"),
-    (0.00103, "0.001%"),
-    (0.0019, "0.002%"),
-    (0.129, "0.13%"),
-    (8.25752, "8.26%"),
-    (8, "8.0%"),
-    (80, "80.0%"),
-    (100.123, "100%"),
-    (200.123, "200%"),
-    (1234567, "1234567%"),
-])
-def test_percent_std(perc, result):
-    assert cmk.utils.render.percent(perc, False) == result
-
-
-@pytest.mark.parametrize("perc, result", [
-    (0.00009, "9.0e-5%"),
-    (0.00019, "0.0002%"),
-    (12345, "12345%"),
-    (1234567, "1.2e+6%"),
-])
-def test_percent_scientific(perc, result):
-    assert cmk.utils.render.percent(perc, True) == result
-
-
-=======
->>>>>>> 75a18bda
 @pytest.mark.parametrize("value, kwargs, result", [
     (10000486, {
         'precision': 5
