#!/usr/bin/env python3
# -*- coding: utf-8 -*-
# Copyright (C) 2019 tribe29 GmbH - License: GNU General Public License v2
# This file is part of Checkmk (https://checkmk.com). It is subject to the terms and
# conditions defined in the file COPYING, which is part of this source code package.

import enum
import threading
import queue
import os
import stat
import errno
from pathlib import Path

<<<<<<< HEAD
from six import ensure_binary
import pytest  # type: ignore[import]
from testlib import import_module, wait_until
=======
import pytest  # type: ignore
from testlib import import_module
>>>>>>> 75a18bda

import cmk.utils.store as store
from cmk.utils.exceptions import MKGeneralException


@pytest.mark.parametrize("path_type", [str, Path])
def test_mkdir(tmp_path, path_type):
    test_dir = tmp_path / "abc"
    store.mkdir(path_type(test_dir))
    store.mkdir(path_type(test_dir))


@pytest.mark.parametrize("path_type", [str, Path])
def test_mkdir_mode(tmp_path, path_type):
    test_dir = tmp_path / "bla"
    store.mkdir(path_type(test_dir), mode=0o750)
    assert stat.S_IMODE(os.stat(str(test_dir)).st_mode) == 0o750


@pytest.mark.parametrize("path_type", [str, Path])
def test_mkdir_parent_not_exists(tmp_path, path_type):
    test_dir = tmp_path / "not-existing/xyz"
    with pytest.raises(OSError, match="No such file or directory"):
        store.mkdir(path_type(test_dir))


@pytest.mark.parametrize("path_type", [str, Path])
def test_makedirs(tmp_path, path_type):
    test_dir = tmp_path / "not-existing/xyz"
    store.makedirs(path_type(test_dir))
    store.makedirs(path_type(test_dir))


@pytest.mark.parametrize("path_type", [str, Path])
def test_makedirs_mode(tmp_path, path_type):
    test_dir = tmp_path / "whee/blub"
    store.makedirs(path_type(test_dir), mode=0o750)
    assert stat.S_IMODE(os.stat(str(test_dir)).st_mode) == 0o750


@pytest.mark.parametrize("path_type", [str, Path])
def test_load_data_from_file_not_existing(tmp_path, path_type):
    data = store.load_object_from_file(path_type(tmp_path / "x"))
    assert data is None

    data = store.load_object_from_file(path_type(tmp_path / "x"), default="DEFAULT")
    assert data == "DEFAULT"


@pytest.mark.parametrize("path_type", [str, Path])
def test_load_data_from_file_empty(tmp_path, path_type):
    locked_file = tmp_path / "test"
    locked_file.write_text(u"", encoding="utf-8")
    data = store.load_object_from_file(path_type(tmp_path / "x"), default="DEF")
    assert data == "DEF"


@pytest.mark.parametrize("path_type", [str, Path])
def test_load_data_not_locked(tmp_path, path_type):
    locked_file = tmp_path / "locked_file"
    locked_file.write_text(u"[1, 2]", encoding="utf-8")

    store.load_object_from_file(path_type(locked_file))
    assert store.have_lock(path_type(locked_file)) is False


@pytest.mark.parametrize("path_type", [str, Path])
def test_load_data_from_file_locking(tmp_path, path_type):
    locked_file = tmp_path / "locked_file"
    locked_file.write_text(u"[1, 2]", encoding="utf-8")

    data = store.load_object_from_file(path_type(locked_file), lock=True)
    assert data == [1, 2]
    assert store.have_lock(path_type(locked_file)) is True


@pytest.mark.parametrize("path_type", [str, Path])
def test_load_data_from_not_permitted_file(tmp_path, path_type):
    locked_file = tmp_path / "test"
    locked_file.write_text(u"[1, 2]", encoding="utf-8")
    os.chmod(str(locked_file), 0o200)

    with pytest.raises(MKGeneralException) as e:
        store.load_object_from_file(path_type(locked_file))
    assert str(locked_file) in "%s" % e
    assert "Permission denied" in "%s" % e


@pytest.mark.parametrize("path_type", [str, Path])
def test_load_data_from_file_dict(tmp_path, path_type):
    locked_file = tmp_path / "test"
    locked_file.write_bytes(ensure_binary(repr({"1": 2, "ä": u"ß"})))

    data = store.load_object_from_file(path_type(locked_file))
    assert isinstance(data, dict)
    assert data["1"] == 2
    assert isinstance(data["ä"], str)
    assert data["ä"] == u"ß"


@pytest.mark.parametrize("path_type", [str, Path])
def test_load_mk_file(tmp_path, path_type):
    locked_file = tmp_path / "test"
    locked_file.write_bytes(b"# encoding: utf-8\nabc = '\xc3\xa4bc'\n")

    config = store.load_mk_file(path_type(locked_file), default={})
    assert config["abc"] == "äbc"


@pytest.mark.parametrize("path_type", [str, Path])
def test_save_data_to_file_pretty(tmp_path, path_type):
    path = path_type(tmp_path / "test")

    data = {
        "asdasaaaaaaaaaaaaaaaaaaaad": "asbbbbbbbbbbbbbbbbbbd",
        "1asdasaaaaaaaaaaaaaaaaaaaad": "asbbbbbbbbbbbbbbbbbbd",
        "2asdasaaaaaaaaaaaaaaaaaaaad": "asbbbbbbbbbbbbbbbbbbd",
        "3asdasaaaaaaaaaaaaaaaaaaaad": "asbbbbbbbbbbbbbbbbbbd",
        "4asdasaaaaaaaaaaaaaaaaaaaad": "asbbbbbbbbbbbbbbbbbbd",
        "5asdasaaaaaaaaaaaaaaaaaaaad": "asbbbbbbbbbbbbbbbbbbd",
    }
    store.save_object_to_file(path, data, pretty=True)
    assert open(str(path)).read().count("\n") > 4
    assert store.load_object_from_file(path) == data


@pytest.mark.parametrize("path_type", [str, Path])
def test_save_data_to_file_not_pretty(tmp_path, path_type):
    path = path_type(tmp_path / "test")

    data = {
        "asdasaaaaaaaaaaaaaaaaaaaad": "asbbbbbbbbbbbbbbbbbbd",
        "1asdasaaaaaaaaaaaaaaaaaaaad": "asbbbbbbbbbbbbbbbbbbd",
        "2asdasaaaaaaaaaaaaaaaaaaaad": "asbbbbbbbbbbbbbbbbbbd",
        "3asdasaaaaaaaaaaaaaaaaaaaad": "asbbbbbbbbbbbbbbbbbbd",
        "4asdasaaaaaaaaaaaaaaaaaaaad": "asbbbbbbbbbbbbbbbbbbd",
        "5asdasaaaaaaaaaaaaaaaaaaaad": "asbbbbbbbbbbbbbbbbbbd",
    }
    store.save_object_to_file(path, data)
    assert open(str(path)).read().count("\n") == 1
    assert store.load_object_from_file(path) == data


@pytest.mark.parametrize("path_type", [str, Path])
@pytest.mark.parametrize("data", [
    None,
    [2, 3],
    [u"föö"],
    [b'foob\xc3\xa4r'],
])
def test_save_data_to_file(tmp_path, path_type, data):
    path = path_type(tmp_path / "lala")
    store.save_object_to_file(path, data)
    assert store.load_object_from_file(path) == data


@pytest.mark.parametrize("path_type", [str, Path])
@pytest.mark.parametrize("data", [
    u"föö",
])
def test_save_text_to_file(tmp_path, path_type, data):
    path = path_type(tmp_path / "lala")
    store.save_text_to_file(path, data)
    assert store.load_text_from_file(path) == data


@pytest.mark.parametrize("path_type", [str, Path])
@pytest.mark.parametrize("data", [
    None,
    b'foob\xc3\xa4r',
])
def test_save_text_to_file_bytes(tmp_path, path_type, data):
    path = path_type(tmp_path / "lala")
    with pytest.raises(TypeError) as e:
        store.save_text_to_file(path, data)
    assert "content argument must be Text, not bytes" in "%s" % e


@pytest.mark.parametrize("path_type", [str, Path])
@pytest.mark.parametrize("data", [
    b'foob\xc3\xa4r',
])
def test_save_bytes_to_file(tmp_path, path_type, data):
    path = path_type(tmp_path / "lala")
    store.save_bytes_to_file(path, data)
    assert store.load_bytes_from_file(path) == data


@pytest.mark.parametrize("path_type", [str, Path])
@pytest.mark.parametrize("data", [
    None,
    u"föö",
])
def test_save_bytes_to_file_unicode(tmp_path, path_type, data):
    path = path_type(tmp_path / "lala")
    with pytest.raises(TypeError) as e:
        store.save_bytes_to_file(path, data)
    assert "content argument must be bytes, not Text" in "%s" % e


@pytest.mark.parametrize("path_type", [str, Path])
def test_save_mk_file(tmp_path, path_type):
    path = path_type(tmp_path / "lala")
    store.save_mk_file(path, "x = 1")
    assert store.load_mk_file(path, default={}) == {"x": 1}


@pytest.mark.parametrize("path_type", [str, Path])
def test_save_to_mk_file(tmp_path, path_type):
    path = path_type(tmp_path / "huhu")
    store.save_to_mk_file(path, "x", {"a": 1})
    assert store.load_mk_file(path, default={"x": {"a": 2, "y": 1}}) == {"x": {"a": 1, "y": 1}}


@pytest.mark.parametrize("path_type", [str, Path])
def test_aquire_lock_not_existing(tmp_path, path_type):
    store.aquire_lock(path_type(tmp_path / "asd"))


@pytest.mark.parametrize("path_type", [str, Path])
def test_locked(locked_file, path_type):
    path = path_type(locked_file)

    assert store.have_lock(path) is False

    with store.locked(path):
        assert store.have_lock(path) is True

    assert store.have_lock(path) is False


@pytest.fixture(name="locked_file")
def fixture_locked_file(tmp_path):
    locked_file = tmp_path / "locked_file"
    locked_file.write_text(u"", encoding="utf-8")
    return locked_file


@pytest.mark.parametrize("path_type", [str, Path])
def test_try_locked(locked_file, path_type):
    path = path_type(locked_file)

    assert store.have_lock(path) is False

    with store.try_locked(path) as result:
        assert result is True
        assert store.have_lock(path) is True

    assert store.have_lock(path) is False


@pytest.mark.parametrize("path_type", [str, Path])
def test_try_locked_fails(locked_file, path_type, monkeypatch):
    path = path_type(locked_file)

    def _is_already_locked(path, blocking):
        raise IOError(errno.EAGAIN, "%s is already locked" % path)

    monkeypatch.setattr(store, "aquire_lock", _is_already_locked)

    assert store.have_lock(path) is False

    with store.try_locked(path) as result:
        assert result is False
        assert store.have_lock(path) is False

    assert store.have_lock(path) is False


@pytest.mark.parametrize("path_type", [str, Path])
def test_aquire_lock(locked_file, path_type):
    path = path_type(locked_file)

    assert store.have_lock(path) is False
    store.aquire_lock(path)
    assert store.have_lock(path) is True


@pytest.mark.parametrize("path_type", [str, Path])
def test_aquire_lock_twice(locked_file, path_type):
    path = path_type(locked_file)

    assert store.have_lock(path) is False
    store.aquire_lock(path)
    assert store.have_lock(path) is True
    store.aquire_lock(path)
    assert store.have_lock(path) is True


@pytest.mark.parametrize("path_type", [str, Path])
def test_release_lock_not_locked(path_type):
    store.release_lock(path_type("/asdasd/aasdasd"))


@pytest.mark.parametrize("path_type", [str, Path])
def test_release_lock(locked_file, path_type):
    path = path_type(locked_file)

    assert store.have_lock(path) is False
    store.aquire_lock(path)
    assert store.have_lock(path) is True
    store.release_lock(path)
    assert store.have_lock(path) is False


@pytest.mark.parametrize("path_type", [str, Path])
def test_release_lock_already_closed(locked_file, path_type):
    path = path_type(locked_file)

    assert store.have_lock(path) is False
    store.aquire_lock(path)
    assert store.have_lock(path) is True

    os.close(store._acquired_locks[str(path)])

    store.release_lock(path)
    assert store.have_lock(path) is False


@pytest.mark.parametrize("path_type", [str, Path])
def test_release_all_locks(tmp_path, path_type):
    locked_file1 = tmp_path / "locked_file1"
    locked_file1.write_text(u"", encoding="utf-8")
    locked_file2 = tmp_path / "locked_file2"
    locked_file2.write_text(u"", encoding="utf-8")

    path1 = path_type(locked_file1)
    path2 = path_type(locked_file2)

    assert store.have_lock(path1) is False
    store.aquire_lock(path1)
    assert store.have_lock(path1) is True

    assert store.have_lock(path2) is False
    store.aquire_lock(path2)
    assert store.have_lock(path2) is True

    store.release_all_locks()
    assert store.have_lock(path1) is False
    assert store.have_lock(path2) is False


@pytest.mark.parametrize("path_type", [str, Path])
def test_release_all_locks_already_closed(locked_file, path_type):
    path = path_type(locked_file)

    assert store.have_lock(path) is False
    store.aquire_lock(path)
    assert store.have_lock(path) is True

    os.close(store._acquired_locks[str(path)])

    store.release_all_locks()
    assert store.have_lock(path) is False


class LockTestJob(enum.Enum):
    TERMINATE = enum.auto()
    LOCK = enum.auto()
    UNLOCK = enum.auto()


class LockTestThread(threading.Thread):
<<<<<<< HEAD
    def __init__(self, store_mod, path):
=======
    def __init__(self, store, path):
        self.store = store
        self.path = path
        self.do = None
        self.is_locked = False
        self._need_stop = threading.Event()
>>>>>>> 75a18bda
        super(LockTestThread, self).__init__()
        self.daemon = True

        self.store = store_mod
        self.path = path

        self._jobs: queue.Queue[LockTestJob] = queue.Queue()

    def run(self):
<<<<<<< HEAD
        while True:
            try:
                job = self._jobs.get(block=True, timeout=0.1)
            except queue.Empty:
                continue

            try:
                if job is LockTestJob.TERMINATE:
                    break

                if job is LockTestJob.LOCK:
                    assert self.store.have_lock(self.path) is False
                    self.store.aquire_lock(self.path)
                    assert self.store.have_lock(self.path) is True
                    continue

                if job is LockTestJob.UNLOCK:
                    assert self.store.have_lock(self.path) is True
                    self.store.release_lock(self.path)
                    assert self.store.have_lock(self.path) is False
                    continue
            finally:
                self._jobs.task_done()

    def terminate(self):
        """Send terminate command to thread from outside and wait for completion"""
        self._jobs.put(LockTestJob.TERMINATE)
        self.join()

    def lock(self):
        """Send lock command to thread from outside and wait for completion"""
        self.lock_nowait()
        self._jobs.join()

    def unlock(self):
        """Send unlock command to thread from outside and wait for completion"""
        self._jobs.put(LockTestJob.UNLOCK)
        self._jobs.join()

    def lock_nowait(self):
        """Send lock command to thread from outside without waiting for completion"""
        self._jobs.put(LockTestJob.LOCK)

    def join_jobs(self):
        self._jobs.join()


@pytest.fixture(name="t1")
def fixture_test_thread_1(locked_file):
    # HACK: We abuse modules as data containers, so we have to do this Kung Fu...
    t_store = import_module("cmk/utils/store.py")

    t = LockTestThread(t_store, locked_file)
    t.start()
=======
        while not self._need_stop.is_set():
            if self.do == "lock":
                assert self.store.have_lock(self.path) is False
                self.store.aquire_lock(self.path)
                assert self.store.have_lock(self.path) is True
                self.do = None
>>>>>>> 75a18bda

    yield t

    t.store.release_all_locks()
    t.terminate()

    def terminate(self):
        self._need_stop.set()

<<<<<<< HEAD
@pytest.fixture(name="t2")
def fixture_test_thread_2(locked_file):
    # HACK: We abuse modules as data containers, so we have to do this Kung Fu...
    t_store = store

    t = LockTestThread(t_store, locked_file)
    t.start()

    yield t

    t.store.release_all_locks()
    t.terminate()


def _wait_for_waiting_lock():
    """Use /proc/locks to wait until one lock is in waiting state

    https://man7.org/linux/man-pages/man5/proc.5.html
    """
    def has_waiting_lock():
        pid = os.getpid()
        with Path("/proc/locks").open() as f:
            for line in f:
                p = line.strip().split()
                if p[1] == "->" and p[2] == "FLOCK" and p[4] == "WRITE" and p[5] == str(pid):
                    return True
        return False

    wait_until(has_waiting_lock, timeout=1, interval=0.01)


@pytest.mark.parametrize("path_type", [str, Path])
def test_blocking_lock_while_other_holds_the_lock(locked_file, path_type, t1, t2, monkeypatch):
    assert t1.store != t2.store

    path = path_type(locked_file)

    assert t1.store.have_lock(path) is False
    assert t2.store.have_lock(path) is False

    try:
        # Take lock with t1
        t1.lock()

        assert t1.store.have_lock(path) is True
        assert t2.store.have_lock(path) is False

        # Now request the lock in t2, but don't wait for the successful locking. Only wait until we
        # start waiting for the lock.
        t2.lock_nowait()
        _wait_for_waiting_lock()

        assert t1.store.have_lock(path) is True
        assert t2.store.have_lock(path) is False
    finally:
        t1.unlock()

    t2.join_jobs()

    assert t1.store.have_lock(path) is False
    assert t2.store.have_lock(path) is True


@pytest.mark.parametrize("path_type", [str, Path])
def test_non_blocking_locking_without_previous_lock(locked_file, path_type, t1):
    assert t1.store != store
    path = path_type(locked_file)

    # Try to lock first
    assert store.try_aquire_lock(path) is True
    assert store.have_lock(path) is True
    store.release_lock(path)
    assert store.have_lock(path) is False


@pytest.mark.parametrize("path_type", [str, Path])
def test_non_blocking_locking_while_already_locked(locked_file, path_type, t1):
    assert t1.store != store
    path = path_type(locked_file)

    # Now take lock with t1.store
    t1.lock()
    assert t1.store.have_lock(path) is True

    # And now try to get the lock (which should not be possible)
    assert store.try_aquire_lock(path) is False
    assert t1.store.have_lock(path) is True
    assert store.have_lock(path) is False


@pytest.mark.parametrize("path_type", [str, Path])
def test_non_blocking_decorated_locking_without_previous_lock(locked_file, path_type, t1):
    assert t1.store != store
    path = path_type(locked_file)

    with store.try_locked(path) as result:
        assert result is True
        assert store.have_lock(path) is True
    assert store.have_lock(path) is False


@pytest.mark.parametrize("path_type", [str, Path])
def test_non_blocking_decorated_locking_while_already_locked(locked_file, path_type, t1):
    assert t1.store != store
    path = path_type(locked_file)

    # Take lock with t1.store
    t1.lock()
    assert t1.store.have_lock(path) is True

    # And now try to get the lock (which should not be possible)
    with store.try_locked(path) as result:
        assert result is False
        assert store.have_lock(path) is False
    assert store.have_lock(path) is False
=======

def test_locking(tmp_path, monkeypatch):
    # HACK: We abuse modules as data containers, so we have to do this Kung Fu...
    store1 = store
    store2 = import_module("cmk/utils/store.py")

    assert store1 != store2

    locked_file_path = tmp_path.joinpath("locked_file")
    with locked_file_path.open(mode="w", encoding="utf-8") as locked_file:
        locked_file.write(u"")
        path = "%s" % locked_file_path

        t1 = LockTestThread(store1, path)
        t1.start()
        t2 = LockTestThread(store2, path)
        t2.start()

        # Take lock with store1
        t1.do = "lock"
        while range(20):
            if store1.have_lock(path):
                break
            time.sleep(0.01)
        assert store1.have_lock(path) is True

        # Now try to get lock with store2
        t2.do = "lock"
        time.sleep(0.2)
        assert store1.have_lock(path) is True
        assert store2.have_lock(path) is False

        # And now unlock store1 and check whether store2 has the lock now
        t1.do = "unlock"
        while range(20):
            if not store1.have_lock(path):
                break
            time.sleep(0.01)
        assert store1.have_lock(path) is False
        time.sleep(0.2)
        assert store2.have_lock(path) is True

        # Not 100% safe, but protects agains left over ressources in the good case at least
        store1.release_all_locks()
        store2.release_all_locks()
        t1.terminate()
        t1.join()
        t2.terminate()
        t2.join()
>>>>>>> 75a18bda
<|MERGE_RESOLUTION|>--- conflicted
+++ resolved
@@ -1,137 +1,82 @@
-#!/usr/bin/env python3
-# -*- coding: utf-8 -*-
-# Copyright (C) 2019 tribe29 GmbH - License: GNU General Public License v2
-# This file is part of Checkmk (https://checkmk.com). It is subject to the terms and
-# conditions defined in the file COPYING, which is part of this source code package.
-
-import enum
+# encoding: utf-8
+
+import sys
 import threading
-import queue
+import time
 import os
-import stat
-import errno
-from pathlib import Path
-
-<<<<<<< HEAD
-from six import ensure_binary
-import pytest  # type: ignore[import]
-from testlib import import_module, wait_until
-=======
+
 import pytest  # type: ignore
 from testlib import import_module
->>>>>>> 75a18bda
 
 import cmk.utils.store as store
 from cmk.utils.exceptions import MKGeneralException
 
 
-@pytest.mark.parametrize("path_type", [str, Path])
-def test_mkdir(tmp_path, path_type):
-    test_dir = tmp_path / "abc"
-    store.mkdir(path_type(test_dir))
-    store.mkdir(path_type(test_dir))
-
-
-@pytest.mark.parametrize("path_type", [str, Path])
-def test_mkdir_mode(tmp_path, path_type):
-    test_dir = tmp_path / "bla"
-    store.mkdir(path_type(test_dir), mode=0o750)
-    assert stat.S_IMODE(os.stat(str(test_dir)).st_mode) == 0o750
-
-
-@pytest.mark.parametrize("path_type", [str, Path])
-def test_mkdir_parent_not_exists(tmp_path, path_type):
-    test_dir = tmp_path / "not-existing/xyz"
-    with pytest.raises(OSError, match="No such file or directory"):
-        store.mkdir(path_type(test_dir))
-
-
-@pytest.mark.parametrize("path_type", [str, Path])
-def test_makedirs(tmp_path, path_type):
-    test_dir = tmp_path / "not-existing/xyz"
-    store.makedirs(path_type(test_dir))
-    store.makedirs(path_type(test_dir))
-
-
-@pytest.mark.parametrize("path_type", [str, Path])
-def test_makedirs_mode(tmp_path, path_type):
-    test_dir = tmp_path / "whee/blub"
-    store.makedirs(path_type(test_dir), mode=0o750)
-    assert stat.S_IMODE(os.stat(str(test_dir)).st_mode) == 0o750
-
-
-@pytest.mark.parametrize("path_type", [str, Path])
-def test_load_data_from_file_not_existing(tmp_path, path_type):
-    data = store.load_object_from_file(path_type(tmp_path / "x"))
+def test_load_data_from_file_not_existing(tmpdir):
+    data = store.load_data_from_file("%s/x" % tmpdir)
     assert data is None
 
-    data = store.load_object_from_file(path_type(tmp_path / "x"), default="DEFAULT")
+    data = store.load_data_from_file("%s/x" % tmpdir, "DEFAULT")
     assert data == "DEFAULT"
 
 
-@pytest.mark.parametrize("path_type", [str, Path])
-def test_load_data_from_file_empty(tmp_path, path_type):
-    locked_file = tmp_path / "test"
-    locked_file.write_text(u"", encoding="utf-8")
-    data = store.load_object_from_file(path_type(tmp_path / "x"), default="DEF")
+def test_load_data_from_file_empty(tmpdir):
+    locked_file = tmpdir.join("test")
+    locked_file.write("")
+    data = store.load_data_from_file("%s/x" % tmpdir, "DEF")
     assert data == "DEF"
 
 
-@pytest.mark.parametrize("path_type", [str, Path])
-def test_load_data_not_locked(tmp_path, path_type):
-    locked_file = tmp_path / "locked_file"
-    locked_file.write_text(u"[1, 2]", encoding="utf-8")
-
-    store.load_object_from_file(path_type(locked_file))
-    assert store.have_lock(path_type(locked_file)) is False
-
-
-@pytest.mark.parametrize("path_type", [str, Path])
-def test_load_data_from_file_locking(tmp_path, path_type):
-    locked_file = tmp_path / "locked_file"
-    locked_file.write_text(u"[1, 2]", encoding="utf-8")
-
-    data = store.load_object_from_file(path_type(locked_file), lock=True)
+def test_load_data_not_locked(tmpdir):
+    locked_file = tmpdir.join("locked_file")
+    locked_file.write("[1, 2]")
+
+    store.load_data_from_file("%s" % locked_file)
+    assert store.have_lock("%s" % locked_file) is False
+
+
+def test_load_data_from_file_locking(tmpdir):
+    locked_file = tmpdir.join("locked_file")
+    locked_file.write("[1, 2]")
+
+    data = store.load_data_from_file("%s" % locked_file, lock=True)
     assert data == [1, 2]
-    assert store.have_lock(path_type(locked_file)) is True
-
-
-@pytest.mark.parametrize("path_type", [str, Path])
-def test_load_data_from_not_permitted_file(tmp_path, path_type):
-    locked_file = tmp_path / "test"
-    locked_file.write_text(u"[1, 2]", encoding="utf-8")
-    os.chmod(str(locked_file), 0o200)
+    assert store.have_lock("%s" % locked_file) is True
+
+
+def test_load_data_from_not_permitted_file(tmpdir):
+    locked_file = tmpdir.join("test")
+    locked_file.write("[1, 2]")
+    os.chmod("%s" % locked_file, 0200)
 
     with pytest.raises(MKGeneralException) as e:
-        store.load_object_from_file(path_type(locked_file))
-    assert str(locked_file) in "%s" % e
+        store.load_data_from_file("%s" % locked_file)
+    assert "%s" % locked_file in "%s" % e
     assert "Permission denied" in "%s" % e
 
 
-@pytest.mark.parametrize("path_type", [str, Path])
-def test_load_data_from_file_dict(tmp_path, path_type):
-    locked_file = tmp_path / "test"
-    locked_file.write_bytes(ensure_binary(repr({"1": 2, "ä": u"ß"})))
-
-    data = store.load_object_from_file(path_type(locked_file))
+def test_load_data_from_file_dict(tmpdir):
+    locked_file = tmpdir.join("test")
+    locked_file.write(repr({"1": 2, "ä": u"ß"}))
+
+    data = store.load_data_from_file("%s" % locked_file)
     assert isinstance(data, dict)
     assert data["1"] == 2
-    assert isinstance(data["ä"], str)
+    assert isinstance(data["ä"], unicode)
     assert data["ä"] == u"ß"
 
 
-@pytest.mark.parametrize("path_type", [str, Path])
-def test_load_mk_file(tmp_path, path_type):
-    locked_file = tmp_path / "test"
-    locked_file.write_bytes(b"# encoding: utf-8\nabc = '\xc3\xa4bc'\n")
-
-    config = store.load_mk_file(path_type(locked_file), default={})
-    assert config["abc"] == "äbc"
-
-
-@pytest.mark.parametrize("path_type", [str, Path])
-def test_save_data_to_file_pretty(tmp_path, path_type):
-    path = path_type(tmp_path / "test")
+def test_save_data_to_file(tmpdir):
+    f = tmpdir.join("test")
+    path = "%s" % f
+
+    store.save_data_to_file(path, [2, 3])
+    assert store.load_data_from_file(path) == [2, 3]
+
+
+def test_save_data_to_file_pretty(tmpdir):
+    f = tmpdir.join("test")
+    path = "%s" % f
 
     data = {
         "asdasaaaaaaaaaaaaaaaaaaaad": "asbbbbbbbbbbbbbbbbbbd",
@@ -141,14 +86,14 @@
         "4asdasaaaaaaaaaaaaaaaaaaaad": "asbbbbbbbbbbbbbbbbbbd",
         "5asdasaaaaaaaaaaaaaaaaaaaad": "asbbbbbbbbbbbbbbbbbbd",
     }
-    store.save_object_to_file(path, data, pretty=True)
-    assert open(str(path)).read().count("\n") > 4
-    assert store.load_object_from_file(path) == data
-
-
-@pytest.mark.parametrize("path_type", [str, Path])
-def test_save_data_to_file_not_pretty(tmp_path, path_type):
-    path = path_type(tmp_path / "test")
+    store.save_data_to_file(path, data)
+    assert file(path).read().count("\n") > 4
+    assert store.load_data_from_file(path) == data
+
+
+def test_save_data_to_file_not_pretty(tmpdir):
+    f = tmpdir.join("test")
+    path = "%s" % f
 
     data = {
         "asdasaaaaaaaaaaaaaaaaaaaad": "asbbbbbbbbbbbbbbbbbbd",
@@ -158,165 +103,48 @@
         "4asdasaaaaaaaaaaaaaaaaaaaad": "asbbbbbbbbbbbbbbbbbbd",
         "5asdasaaaaaaaaaaaaaaaaaaaad": "asbbbbbbbbbbbbbbbbbbd",
     }
-    store.save_object_to_file(path, data)
-    assert open(str(path)).read().count("\n") == 1
-    assert store.load_object_from_file(path) == data
-
-
-@pytest.mark.parametrize("path_type", [str, Path])
-@pytest.mark.parametrize("data", [
-    None,
-    [2, 3],
-    [u"föö"],
-    [b'foob\xc3\xa4r'],
-])
-def test_save_data_to_file(tmp_path, path_type, data):
-    path = path_type(tmp_path / "lala")
-    store.save_object_to_file(path, data)
-    assert store.load_object_from_file(path) == data
-
-
-@pytest.mark.parametrize("path_type", [str, Path])
-@pytest.mark.parametrize("data", [
-    u"föö",
-])
-def test_save_text_to_file(tmp_path, path_type, data):
-    path = path_type(tmp_path / "lala")
-    store.save_text_to_file(path, data)
-    assert store.load_text_from_file(path) == data
-
-
-@pytest.mark.parametrize("path_type", [str, Path])
-@pytest.mark.parametrize("data", [
-    None,
-    b'foob\xc3\xa4r',
-])
-def test_save_text_to_file_bytes(tmp_path, path_type, data):
-    path = path_type(tmp_path / "lala")
-    with pytest.raises(TypeError) as e:
-        store.save_text_to_file(path, data)
-    assert "content argument must be Text, not bytes" in "%s" % e
-
-
-@pytest.mark.parametrize("path_type", [str, Path])
-@pytest.mark.parametrize("data", [
-    b'foob\xc3\xa4r',
-])
-def test_save_bytes_to_file(tmp_path, path_type, data):
-    path = path_type(tmp_path / "lala")
-    store.save_bytes_to_file(path, data)
-    assert store.load_bytes_from_file(path) == data
-
-
-@pytest.mark.parametrize("path_type", [str, Path])
-@pytest.mark.parametrize("data", [
-    None,
-    u"föö",
-])
-def test_save_bytes_to_file_unicode(tmp_path, path_type, data):
-    path = path_type(tmp_path / "lala")
-    with pytest.raises(TypeError) as e:
-        store.save_bytes_to_file(path, data)
-    assert "content argument must be bytes, not Text" in "%s" % e
-
-
-@pytest.mark.parametrize("path_type", [str, Path])
-def test_save_mk_file(tmp_path, path_type):
-    path = path_type(tmp_path / "lala")
-    store.save_mk_file(path, "x = 1")
-    assert store.load_mk_file(path, default={}) == {"x": 1}
-
-
-@pytest.mark.parametrize("path_type", [str, Path])
-def test_save_to_mk_file(tmp_path, path_type):
-    path = path_type(tmp_path / "huhu")
-    store.save_to_mk_file(path, "x", {"a": 1})
-    assert store.load_mk_file(path, default={"x": {"a": 2, "y": 1}}) == {"x": {"a": 1, "y": 1}}
-
-
-@pytest.mark.parametrize("path_type", [str, Path])
-def test_aquire_lock_not_existing(tmp_path, path_type):
-    store.aquire_lock(path_type(tmp_path / "asd"))
-
-
-@pytest.mark.parametrize("path_type", [str, Path])
-def test_locked(locked_file, path_type):
-    path = path_type(locked_file)
-
-    assert store.have_lock(path) is False
-
-    with store.locked(path):
-        assert store.have_lock(path) is True
-
-    assert store.have_lock(path) is False
-
-
-@pytest.fixture(name="locked_file")
-def fixture_locked_file(tmp_path):
-    locked_file = tmp_path / "locked_file"
-    locked_file.write_text(u"", encoding="utf-8")
-    return locked_file
-
-
-@pytest.mark.parametrize("path_type", [str, Path])
-def test_try_locked(locked_file, path_type):
-    path = path_type(locked_file)
-
-    assert store.have_lock(path) is False
-
-    with store.try_locked(path) as result:
-        assert result is True
-        assert store.have_lock(path) is True
-
-    assert store.have_lock(path) is False
-
-
-@pytest.mark.parametrize("path_type", [str, Path])
-def test_try_locked_fails(locked_file, path_type, monkeypatch):
-    path = path_type(locked_file)
-
-    def _is_already_locked(path, blocking):
-        raise IOError(errno.EAGAIN, "%s is already locked" % path)
-
-    monkeypatch.setattr(store, "aquire_lock", _is_already_locked)
-
-    assert store.have_lock(path) is False
-
-    with store.try_locked(path) as result:
-        assert result is False
-        assert store.have_lock(path) is False
-
-    assert store.have_lock(path) is False
-
-
-@pytest.mark.parametrize("path_type", [str, Path])
-def test_aquire_lock(locked_file, path_type):
-    path = path_type(locked_file)
-
-    assert store.have_lock(path) is False
-    store.aquire_lock(path)
-    assert store.have_lock(path) is True
-
-
-@pytest.mark.parametrize("path_type", [str, Path])
-def test_aquire_lock_twice(locked_file, path_type):
-    path = path_type(locked_file)
-
-    assert store.have_lock(path) is False
-    store.aquire_lock(path)
-    assert store.have_lock(path) is True
-    store.aquire_lock(path)
-    assert store.have_lock(path) is True
-
-
-@pytest.mark.parametrize("path_type", [str, Path])
-def test_release_lock_not_locked(path_type):
-    store.release_lock(path_type("/asdasd/aasdasd"))
-
-
-@pytest.mark.parametrize("path_type", [str, Path])
-def test_release_lock(locked_file, path_type):
-    path = path_type(locked_file)
+    store.save_data_to_file(path, data, pretty=False)
+    assert file(path).read().count("\n") == 1
+    assert store.load_data_from_file(path) == data
+
+
+def test_acquire_lock_not_existing(tmpdir):
+    store.aquire_lock("%s/asd" % tmpdir)
+
+
+def test_acquire_lock(tmpdir):
+    locked_file = tmpdir.join("locked_file")
+    locked_file.write("")
+
+    path = "%s" % locked_file
+
+    assert store.have_lock(path) is False
+    store.aquire_lock(path)
+    assert store.have_lock(path) is True
+
+
+def test_acquire_lock_twice(tmpdir):
+    locked_file = tmpdir.join("locked_file")
+    locked_file.write("")
+
+    path = "%s" % locked_file
+
+    assert store.have_lock(path) is False
+    store.aquire_lock(path)
+    assert store.have_lock(path) is True
+    store.aquire_lock(path)
+    assert store.have_lock(path) is True
+
+
+def test_release_lock_not_locked():
+    store.release_lock("/asdasd/aasdasd")
+
+
+def test_release_lock(tmpdir):
+    locked_file = tmpdir.join("locked_file")
+    locked_file.write("")
+
+    path = "%s" % locked_file
 
     assert store.have_lock(path) is False
     store.aquire_lock(path)
@@ -325,29 +153,30 @@
     assert store.have_lock(path) is False
 
 
-@pytest.mark.parametrize("path_type", [str, Path])
-def test_release_lock_already_closed(locked_file, path_type):
-    path = path_type(locked_file)
-
-    assert store.have_lock(path) is False
-    store.aquire_lock(path)
-    assert store.have_lock(path) is True
-
-    os.close(store._acquired_locks[str(path)])
+def test_release_lock_already_closed(tmpdir):
+    locked_file = tmpdir.join("locked_file")
+    locked_file.write("")
+
+    path = "%s" % locked_file
+
+    assert store.have_lock(path) is False
+    store.aquire_lock(path)
+    assert store.have_lock(path) is True
+
+    os.close(store._acquired_locks[path])
 
     store.release_lock(path)
     assert store.have_lock(path) is False
 
 
-@pytest.mark.parametrize("path_type", [str, Path])
-def test_release_all_locks(tmp_path, path_type):
-    locked_file1 = tmp_path / "locked_file1"
-    locked_file1.write_text(u"", encoding="utf-8")
-    locked_file2 = tmp_path / "locked_file2"
-    locked_file2.write_text(u"", encoding="utf-8")
-
-    path1 = path_type(locked_file1)
-    path2 = path_type(locked_file2)
+def test_release_all_locks(tmpdir):
+    locked_file1 = tmpdir.join("locked_file1")
+    locked_file1.write("")
+    locked_file2 = tmpdir.join("locked_file2")
+    locked_file2.write("")
+
+    path1 = "%s" % locked_file1
+    path2 = "%s" % locked_file2
 
     assert store.have_lock(path1) is False
     store.aquire_lock(path1)
@@ -362,235 +191,52 @@
     assert store.have_lock(path2) is False
 
 
-@pytest.mark.parametrize("path_type", [str, Path])
-def test_release_all_locks_already_closed(locked_file, path_type):
-    path = path_type(locked_file)
-
-    assert store.have_lock(path) is False
-    store.aquire_lock(path)
-    assert store.have_lock(path) is True
-
-    os.close(store._acquired_locks[str(path)])
+def test_release_all_locks_already_closed(tmpdir):
+    locked_file = tmpdir.join("locked_file")
+    locked_file.write("")
+
+    path = "%s" % locked_file
+
+    assert store.have_lock(path) is False
+    store.aquire_lock(path)
+    assert store.have_lock(path) is True
+
+    os.close(store._acquired_locks[path])
 
     store.release_all_locks()
     assert store.have_lock(path) is False
 
 
-class LockTestJob(enum.Enum):
-    TERMINATE = enum.auto()
-    LOCK = enum.auto()
-    UNLOCK = enum.auto()
-
-
 class LockTestThread(threading.Thread):
-<<<<<<< HEAD
-    def __init__(self, store_mod, path):
-=======
     def __init__(self, store, path):
         self.store = store
         self.path = path
         self.do = None
         self.is_locked = False
         self._need_stop = threading.Event()
->>>>>>> 75a18bda
         super(LockTestThread, self).__init__()
         self.daemon = True
 
-        self.store = store_mod
-        self.path = path
-
-        self._jobs: queue.Queue[LockTestJob] = queue.Queue()
-
     def run(self):
-<<<<<<< HEAD
-        while True:
-            try:
-                job = self._jobs.get(block=True, timeout=0.1)
-            except queue.Empty:
-                continue
-
-            try:
-                if job is LockTestJob.TERMINATE:
-                    break
-
-                if job is LockTestJob.LOCK:
-                    assert self.store.have_lock(self.path) is False
-                    self.store.aquire_lock(self.path)
-                    assert self.store.have_lock(self.path) is True
-                    continue
-
-                if job is LockTestJob.UNLOCK:
-                    assert self.store.have_lock(self.path) is True
-                    self.store.release_lock(self.path)
-                    assert self.store.have_lock(self.path) is False
-                    continue
-            finally:
-                self._jobs.task_done()
-
-    def terminate(self):
-        """Send terminate command to thread from outside and wait for completion"""
-        self._jobs.put(LockTestJob.TERMINATE)
-        self.join()
-
-    def lock(self):
-        """Send lock command to thread from outside and wait for completion"""
-        self.lock_nowait()
-        self._jobs.join()
-
-    def unlock(self):
-        """Send unlock command to thread from outside and wait for completion"""
-        self._jobs.put(LockTestJob.UNLOCK)
-        self._jobs.join()
-
-    def lock_nowait(self):
-        """Send lock command to thread from outside without waiting for completion"""
-        self._jobs.put(LockTestJob.LOCK)
-
-    def join_jobs(self):
-        self._jobs.join()
-
-
-@pytest.fixture(name="t1")
-def fixture_test_thread_1(locked_file):
-    # HACK: We abuse modules as data containers, so we have to do this Kung Fu...
-    t_store = import_module("cmk/utils/store.py")
-
-    t = LockTestThread(t_store, locked_file)
-    t.start()
-=======
         while not self._need_stop.is_set():
             if self.do == "lock":
                 assert self.store.have_lock(self.path) is False
                 self.store.aquire_lock(self.path)
                 assert self.store.have_lock(self.path) is True
                 self.do = None
->>>>>>> 75a18bda
-
-    yield t
-
-    t.store.release_all_locks()
-    t.terminate()
+
+            elif self.do == "unlock":
+                assert self.store.have_lock(self.path) is True
+                self.store.release_lock(self.path)
+                assert self.store.have_lock(self.path) is False
+                self.do = None
+
+            else:
+                time.sleep(0.1)
 
     def terminate(self):
         self._need_stop.set()
 
-<<<<<<< HEAD
-@pytest.fixture(name="t2")
-def fixture_test_thread_2(locked_file):
-    # HACK: We abuse modules as data containers, so we have to do this Kung Fu...
-    t_store = store
-
-    t = LockTestThread(t_store, locked_file)
-    t.start()
-
-    yield t
-
-    t.store.release_all_locks()
-    t.terminate()
-
-
-def _wait_for_waiting_lock():
-    """Use /proc/locks to wait until one lock is in waiting state
-
-    https://man7.org/linux/man-pages/man5/proc.5.html
-    """
-    def has_waiting_lock():
-        pid = os.getpid()
-        with Path("/proc/locks").open() as f:
-            for line in f:
-                p = line.strip().split()
-                if p[1] == "->" and p[2] == "FLOCK" and p[4] == "WRITE" and p[5] == str(pid):
-                    return True
-        return False
-
-    wait_until(has_waiting_lock, timeout=1, interval=0.01)
-
-
-@pytest.mark.parametrize("path_type", [str, Path])
-def test_blocking_lock_while_other_holds_the_lock(locked_file, path_type, t1, t2, monkeypatch):
-    assert t1.store != t2.store
-
-    path = path_type(locked_file)
-
-    assert t1.store.have_lock(path) is False
-    assert t2.store.have_lock(path) is False
-
-    try:
-        # Take lock with t1
-        t1.lock()
-
-        assert t1.store.have_lock(path) is True
-        assert t2.store.have_lock(path) is False
-
-        # Now request the lock in t2, but don't wait for the successful locking. Only wait until we
-        # start waiting for the lock.
-        t2.lock_nowait()
-        _wait_for_waiting_lock()
-
-        assert t1.store.have_lock(path) is True
-        assert t2.store.have_lock(path) is False
-    finally:
-        t1.unlock()
-
-    t2.join_jobs()
-
-    assert t1.store.have_lock(path) is False
-    assert t2.store.have_lock(path) is True
-
-
-@pytest.mark.parametrize("path_type", [str, Path])
-def test_non_blocking_locking_without_previous_lock(locked_file, path_type, t1):
-    assert t1.store != store
-    path = path_type(locked_file)
-
-    # Try to lock first
-    assert store.try_aquire_lock(path) is True
-    assert store.have_lock(path) is True
-    store.release_lock(path)
-    assert store.have_lock(path) is False
-
-
-@pytest.mark.parametrize("path_type", [str, Path])
-def test_non_blocking_locking_while_already_locked(locked_file, path_type, t1):
-    assert t1.store != store
-    path = path_type(locked_file)
-
-    # Now take lock with t1.store
-    t1.lock()
-    assert t1.store.have_lock(path) is True
-
-    # And now try to get the lock (which should not be possible)
-    assert store.try_aquire_lock(path) is False
-    assert t1.store.have_lock(path) is True
-    assert store.have_lock(path) is False
-
-
-@pytest.mark.parametrize("path_type", [str, Path])
-def test_non_blocking_decorated_locking_without_previous_lock(locked_file, path_type, t1):
-    assert t1.store != store
-    path = path_type(locked_file)
-
-    with store.try_locked(path) as result:
-        assert result is True
-        assert store.have_lock(path) is True
-    assert store.have_lock(path) is False
-
-
-@pytest.mark.parametrize("path_type", [str, Path])
-def test_non_blocking_decorated_locking_while_already_locked(locked_file, path_type, t1):
-    assert t1.store != store
-    path = path_type(locked_file)
-
-    # Take lock with t1.store
-    t1.lock()
-    assert t1.store.have_lock(path) is True
-
-    # And now try to get the lock (which should not be possible)
-    with store.try_locked(path) as result:
-        assert result is False
-        assert store.have_lock(path) is False
-    assert store.have_lock(path) is False
-=======
 
 def test_locking(tmp_path, monkeypatch):
     # HACK: We abuse modules as data containers, so we have to do this Kung Fu...
@@ -639,5 +285,4 @@
         t1.terminate()
         t1.join()
         t2.terminate()
-        t2.join()
->>>>>>> 75a18bda
+        t2.join()