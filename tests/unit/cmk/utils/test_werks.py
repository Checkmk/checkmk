--- conflicted
+++ resolved
@@ -1,20 +1,3 @@
-<<<<<<< HEAD
-#!/usr/bin/env python3
-# -*- coding: utf-8 -*-
-# Copyright (C) 2019 tribe29 GmbH - License: GNU General Public License v2
-# This file is part of Checkmk (https://checkmk.com). It is subject to the terms and
-# conditions defined in the file COPYING, which is part of this source code package.
-
-# pylint: disable=redefined-outer-name
-
-import os
-import subprocess
-from collections import defaultdict
-from pathlib import Path
-
-import pytest  # type: ignore[import]
-from six import ensure_binary, ensure_str
-=======
 # pylint: disable=redefined-outer-name
 
 import os
@@ -22,52 +5,26 @@
 from collections import defaultdict
 from pathlib2 import Path
 import pytest  # type: ignore
->>>>>>> 75a18bda
 
 import testlib
-
-import cmk.utils.version as cmk_version
 import cmk.utils.werks
 import cmk.utils.memoize
-<<<<<<< HEAD
-
-
-@pytest.mark.parametrize("version_str,expected", [
-    ("1.2.0", 1020050000),
-    ("1.2.0i1", 1020010100),
-    ("1.2.0b1", 1020020100),
-    ("1.2.0b10", 1020021000),
-    ("1.2.0p10", 1020050010),
-    ("2.0.0i1", 2000010100),
-    ("1.6.0-2020.05.26", 1060090000),
-    ("2020.05.26", 2020052650000),
-    ("2020.05.26-sandbox-lm-1.7-drop-py2", 2020052600000),
-])
-def test_parse_check_mk_version(version_str, expected):
-    assert cmk.utils.werks.parse_check_mk_version(version_str) == expected
-=======
->>>>>>> 75a18bda
 
 
 @pytest.fixture(scope="function")
-def precompiled_werks(tmp_path, monkeypatch):
+def precompiled_werks(tmpdir, monkeypatch):
     all_werks = cmk.utils.werks.load_raw_files(Path(testlib.cmk_path()) / ".werks")
-    cmk.utils.werks.write_precompiled_werks(tmp_path / "werks", all_werks)
-    monkeypatch.setattr(cmk.utils.werks, "_compiled_werks_dir", lambda: tmp_path)
+    cmk.utils.werks.write_precompiled_werks(Path(tmpdir) / "werks", all_werks)
+    monkeypatch.setattr(cmk.utils.werks, "_compiled_werks_dir", lambda: Path(tmpdir))
 
 
-<<<<<<< HEAD
-def test_write_precompiled_werks(tmp_path, monkeypatch):
-    tmp_dir = str(tmp_path)
-=======
 def test_write_precompiled_werks(tmpdir, monkeypatch):
     tmp_dir = "%s" % tmpdir
->>>>>>> 75a18bda
 
     all_werks = cmk.utils.werks.load_raw_files(Path(testlib.cmk_path()) / ".werks")
-    cre_werks = {w["id"]: w for w in all_werks.values() if w["edition"] == "cre"}
-    cee_werks = {w["id"]: w for w in all_werks.values() if w["edition"] == "cee"}
-    cme_werks = {w["id"]: w for w in all_werks.values() if w["edition"] == "cme"}
+    cre_werks = dict([(w["id"], w) for w in all_werks.values() if w["edition"] == "cre"])
+    cee_werks = dict([(w["id"], w) for w in all_werks.values() if w["edition"] == "cee"])
+    cme_werks = dict([(w["id"], w) for w in all_werks.values() if w["edition"] == "cme"])
 
     assert len(cre_werks) > 1000
     assert [w for w in cre_werks.keys() if 9000 <= w < 10000] == []
@@ -90,7 +47,7 @@
 
 
 def test_werk_versions(precompiled_werks):
-    parsed_version = cmk.utils.werks.parse_check_mk_version(cmk_version.__version__)
+    parsed_version = cmk.utils.werks.parse_check_mk_version(cmk.__version__)
 
     for werk_id, werk in cmk.utils.werks.load().items():
         parsed_werk_version = cmk.utils.werks.parse_check_mk_version(werk["version"])
@@ -100,23 +57,13 @@
 
 
 def test_werk_versions_after_tagged(precompiled_werks):
-<<<<<<< HEAD
-    list_of_offenders = []
-=======
->>>>>>> 75a18bda
     for werk_id, werk in cmk.utils.werks.load().items():
         if werk_id < 8800:
             continue  # Do not care about older versions for the moment
 
-<<<<<<< HEAD
-        # Some werks were added after the version was released. Mostly they were forgotten by
-        # the developer. Consider it a hall of shame ;)
-        if werk_id in {10062, 10063, 10064, 10125}:
-=======
         # Some werks were added after the version was released. Mostly (but not the
         # 10947 :) they were forgotten by the developer. Consider it a hall of shame ;)
         if werk_id in set([10062, 10063, 10064, 10125, 10947, 10694, 11839]):
->>>>>>> 75a18bda
             continue
 
         tag_name = "v%s" % werk["version"]
@@ -127,22 +74,11 @@
         if not _werk_exists_in_git_tag(tag_name, ".werks/%d" % werk_id):
             werk_tags = sorted(_tags_containing_werk(werk_id),
                                key=lambda t: cmk.utils.werks.parse_check_mk_version(t[1:]))
-<<<<<<< HEAD
-            list_of_offenders.append(
-                (werk_id, werk["version"], tag_name, werk_tags[0] if werk_tags else "-"))
-
-    assert not list_of_offenders, (
-        "The following Werks are not found in the git tag corresponding to their Version. "
-        "Looks like the wrong version was declared in these werks:\n" +
-        "\n".join("Werk #%d has version %s, not found in git tag %s, first found in %s" % entry
-                  for entry in list_of_offenders))
-=======
 
             raise Exception(
                 "Werk #%d has version %s, but is not found in git tag %s. "
                 "Looks like the wrong version was declared in this werk. Earliest tag with this werk: %s"
                 % (werk_id, werk["version"], tag_name, werk_tags[0] if werk_tags else "-"))
->>>>>>> 75a18bda
 
 
 @cmk.utils.memoize.MemoizeCache
@@ -163,25 +99,13 @@
     return _werk_to_git_tag[werk_id]
 
 
-<<<<<<< HEAD
-_werk_to_git_tag = defaultdict(list)
-=======
 _werk_to_git_tag = defaultdict(list)  # type: ignore
->>>>>>> 75a18bda
 
 
 @cmk.utils.memoize.MemoizeCache
 def _werks_in_git_tag(tag):
-<<<<<<< HEAD
-    werks_in_tag = ensure_str(
-        subprocess.check_output(
-            [b"git", b"ls-tree", b"-r", b"--name-only",
-             ensure_binary(tag), b".werks"],
-            cwd=ensure_binary(testlib.cmk_path()))).split("\n")
-=======
     werks_in_tag = subprocess.check_output(["git", "ls-tree", "-r", "--name-only", tag, ".werks"],
                                            cwd=testlib.cmk_path()).split("\n")
->>>>>>> 75a18bda
 
     # Populate the map of all tags a werk is in
     for werk_file in werks_in_tag:
