#!/bin/bash
set -e

SITE=${SITE:-$(until [ $PWD == / ]; do if [ -e .site ]; then
    cat .site
    break
else cd ..; fi; done)}
SITE=${SITE:-$(omd sites --bare | head -n 1)}
ROOT=/omd/sites/$SITE

# HACK: Keep this and the rsync below in sync with top-level Makefile.
JAVASCRIPT_MINI=$(for jmini in main mobile side; do echo "web/htdocs/js/${jmini}_min.js"; done)
<<<<<<< HEAD
THEMES="facelift modern-dark"
=======
THEMES="classic facelift modern-dark"
>>>>>>> 75a18bda
THEME_CSS_FILES=$(for theme in $THEMES; do echo "web/htdocs/themes/${theme}/theme.css"; done)
THEME_JSON_FILES=$(for theme in $THEMES; do echo "web/htdocs/themes/${theme}/theme.json"; done)
THEME_IMAGE_DIRS=$(for theme in $THEMES; do echo "web/htdocs/themes/${theme}/images"; done)
THEME_RESOURCES="${THEME_CSS_FILES} ${THEME_JSON_FILES} ${THEME_IMAGE_DIRS}"

echo "Updating compiled JS/CSS files..."
make -C .. WEBPACK_MODE=${WEBPACK_MODE:-development} ${JAVASCRIPT_MINI} ${THEME_CSS_FILES}

echo "Update site $SITE..."

echo "Copy CRE files..."
sudo rsync -arxR \
<<<<<<< HEAD
    app \
    htdocs/css \
    htdocs/images \
    htdocs/jquery \
    htdocs/openapi \
    $(for i in ${JAVASCRIPT_MINI}; do echo ${i#web/}; done) \
    $(for i in ${JAVASCRIPT_MINI}; do echo ${i#web/}.map; done) \
    htdocs/sounds \
    $(for i in ${THEME_RESOURCES}; do echo ${i#web/}; done) \
    $ROOT/share/check_mk/web/
=======
      app \
      htdocs/css \
      htdocs/images \
      htdocs/jquery \
      $(for i in ${JAVASCRIPT_MINI}; do echo ${i#web/}; done) \
      $(for i in ${JAVASCRIPT_MINI}; do echo ${i#web/}.map; done) \
      htdocs/sounds \
      $(for i in ${THEME_RESOURCES}; do echo ${i#web/}; done) \
      $ROOT/share/check_mk/web/
>>>>>>> 75a18bda

# Also deploy all other directories of same type
if [ ${ALL_EDITIONS:-1} != 0 ]; then
    for WHAT in enterprise managed; do
        if [ -e ../$WHAT/web/.f12 ]; then
            (
                cd ../$WHAT/web
                ONLY_COPY=1 ALL_EDITIONS=0 bash .f12
            )
        fi
    done
fi

if [ "$KILL_SITE_APACHE" = "1" ]; then
    echo "KILLING site apache of $SITE"
    sudo killall -9 -u $SITE apache2
fi

if [ -z $ONLY_COPY ]; then
    if [ "$SITE" != - ]; then
        sudo omd reload $SITE apache
    fi
fi

# Gecache PNP-Schablonen entfernen
sudo rm -f $ROOT/var/check_mk/pnp_template_cache/*<|MERGE_RESOLUTION|>--- conflicted
+++ resolved
@@ -1,20 +1,13 @@
 #!/bin/bash
 set -e
 
-SITE=${SITE:-$(until [ $PWD == / ]; do if [ -e .site ]; then
-    cat .site
-    break
-else cd ..; fi; done)}
+SITE=${SITE:-$(cat ../.site 2>/dev/null || true)}
 SITE=${SITE:-$(omd sites --bare | head -n 1)}
 ROOT=/omd/sites/$SITE
 
 # HACK: Keep this and the rsync below in sync with top-level Makefile.
 JAVASCRIPT_MINI=$(for jmini in main mobile side; do echo "web/htdocs/js/${jmini}_min.js"; done)
-<<<<<<< HEAD
-THEMES="facelift modern-dark"
-=======
 THEMES="classic facelift modern-dark"
->>>>>>> 75a18bda
 THEME_CSS_FILES=$(for theme in $THEMES; do echo "web/htdocs/themes/${theme}/theme.css"; done)
 THEME_JSON_FILES=$(for theme in $THEMES; do echo "web/htdocs/themes/${theme}/theme.json"; done)
 THEME_IMAGE_DIRS=$(for theme in $THEMES; do echo "web/htdocs/themes/${theme}/images"; done)
@@ -27,18 +20,6 @@
 
 echo "Copy CRE files..."
 sudo rsync -arxR \
-<<<<<<< HEAD
-    app \
-    htdocs/css \
-    htdocs/images \
-    htdocs/jquery \
-    htdocs/openapi \
-    $(for i in ${JAVASCRIPT_MINI}; do echo ${i#web/}; done) \
-    $(for i in ${JAVASCRIPT_MINI}; do echo ${i#web/}.map; done) \
-    htdocs/sounds \
-    $(for i in ${THEME_RESOURCES}; do echo ${i#web/}; done) \
-    $ROOT/share/check_mk/web/
-=======
       app \
       htdocs/css \
       htdocs/images \
@@ -48,16 +29,12 @@
       htdocs/sounds \
       $(for i in ${THEME_RESOURCES}; do echo ${i#web/}; done) \
       $ROOT/share/check_mk/web/
->>>>>>> 75a18bda
 
 # Also deploy all other directories of same type
 if [ ${ALL_EDITIONS:-1} != 0 ]; then
     for WHAT in enterprise managed; do
         if [ -e ../$WHAT/web/.f12 ]; then
-            (
-                cd ../$WHAT/web
-                ONLY_COPY=1 ALL_EDITIONS=0 bash .f12
-            )
+            (cd ../$WHAT/web ; ONLY_COPY=1 ALL_EDITIONS=0 bash .f12)
         fi
     done
 fi
@@ -68,7 +45,7 @@
 fi
 
 if [ -z $ONLY_COPY ]; then
-    if [ "$SITE" != - ]; then
+    if [ "$SITE" != - ] ; then
         sudo omd reload $SITE apache
     fi
 fi
