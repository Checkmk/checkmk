--- conflicted
+++ resolved
@@ -1,31 +1,15 @@
-// +------------------------------------------------------------------+
-// |             ____ _               _        __  __ _  __           |
-// |            / ___| |__   ___  ___| | __   |  \/  | |/ /           |
-// |           | |   | '_ \ / _ \/ __| |/ /   | |\/| | ' /            |
-// |           | |___| | | |  __/ (__|   <    | |  | | . \            |
-// |            \____|_| |_|\___|\___|_|\_\___|_|  |_|_|\_\           |
-// |                                                                  |
-// | Copyright Mathias Kettner 2014             mk@mathias-kettner.de |
-// +------------------------------------------------------------------+
-//
-// This file is part of Check_MK.
-// The official homepage is at http://mathias-kettner.de/check_mk.
-//
-// check_mk is free software;  you can redistribute it and/or modify it
-// under the  terms of the  GNU General Public License  as published by
-// the Free Software Foundation in version 2.  check_mk is  distributed
-// in the hope that it will be useful, but WITHOUT ANY WARRANTY;  with-
-// out even the implied warranty of  MERCHANTABILITY  or  FITNESS FOR A
-// PARTICULAR PURPOSE. See the  GNU General Public License for more de-
-// tails.  You should have received  a copy of the  GNU  General Public
-// License along with GNU Make; see the file  COPYING.  If  not,  write
-// to the Free Software Foundation, Inc., 51 Franklin St,  Fifth Floor,
-// Boston, MA 02110-1301 USA.
+// Copyright (C) 2019 tribe29 GmbH - License: GNU General Public License v2
+// This file is part of Checkmk (https://checkmk.com). It is subject to the terms and
+// conditions defined in the file COPYING, which is part of this source code package.
 
 import "core-js/stable";
 import "canvas-5-polyfill"; // needed for IE11
 
 import $ from "jquery";
+import * as d3 from "d3";
+import * as d3Sankey from "d3-sankey";
+import * as crossfilter from "crossfilter2";
+import * as dc from "dc";
 import * as forms from "forms";
 import * as ajax from "ajax";
 import * as prediction from "prediction";
@@ -40,34 +24,41 @@
 import * as availability from "availability";
 import * as sla from "sla";
 import * as bi from "bi";
-import * as crash_reporting from "crash_reporting";
+import * as transfer from "transfer";
 import * as backup from "backup";
 import * as hover from "hover";
 import * as service_discovery from "service_discovery";
+import * as sidebar from "sidebar";
+import * as quicksearch from "quicksearch";
 import * as sites from "sites";
 import * as host_diagnose from "host_diagnose";
 import * as profile_replication from "profile_replication";
 import * as wato from "wato";
 import * as popup_menu from "popup_menu";
 import * as valuespecs from "valuespecs";
+import * as number_format from "number_format";
 import * as views from "views";
 import * as reload_pause from "reload_pause";
 import * as graph_integration from "graph_integration";
 import * as dashboard from "dashboard";
+import * as page_menu from "page_menu";
 
-import * as d3 from "d3";
-import * as d3_flextree from "d3-flextree";
+import * as cmk_figures from "cmk_figures";
+import "cmk_figures_plugins";
+try {
+    require("cmk_figures_plugins_cee");
+} catch (e) {}
+import * as graphs from "graphs";
+
 import * as node_visualization from "node_visualization";
 import * as node_visualization_utils from "node_visualization_utils";
 import * as node_visualization_layout_styles from "node_visualization_layout_styles";
 import * as node_visualization_viewport_utils from "node_visualization_viewport_utils";
 import * as node_visualization_viewport_layers from "node_visualization_viewport_layers";
+
 import {fetch} from "whatwg-fetch";
 
 // Optional import is currently not possible using the ES6 imports
-<<<<<<< HEAD
-var graphs;
-=======
 var graphs_cee;
 try {
     graphs_cee = require("graphs_cee");
@@ -111,11 +102,10 @@
 }
 
 var license_usage_timeseries_graph;
->>>>>>> 924c73a8
 try {
-    graphs = require("graphs");
-} catch(e) {
-    graphs = null;
+    license_usage_timeseries_graph = require("license_usage_timeseries_graph");
+} catch (e) {
+    license_usage_timeseries_graph = null;
 }
 
 $(() => {
@@ -126,6 +116,10 @@
 });
 
 export const cmk_export = {
+    crossfilter: crossfilter.default,
+    d3: d3,
+    dc: dc,
+    d3Sankey: d3Sankey,
     cmk: {
         forms: forms,
         prediction: prediction,
@@ -141,31 +135,32 @@
         availability: availability,
         sla: sla,
         bi: bi,
-        crash_reporting: crash_reporting,
+        transfer: transfer,
         backup: backup,
         hover: hover,
         service_discovery: service_discovery,
         sites: sites,
+        sidebar: sidebar /* needed for add snapin page */,
+        quicksearch: quicksearch,
         host_diagnose: host_diagnose,
         profile_replication: profile_replication,
         wato: wato,
         popup_menu: popup_menu,
         valuespecs: valuespecs,
+        number_format: number_format,
         views: views,
         reload_pause: reload_pause,
         graph_integration: graph_integration,
         graphs: graphs,
+        graphs_cee: graphs_cee,
         dashboard: dashboard,
+        page_menu: page_menu,
+        // TODO: node_visualization cleanups
         node_visualization_utils: node_visualization_utils,
         node_visualization_layout_styles: node_visualization_layout_styles,
         node_visualization_viewport_utils: node_visualization_viewport_utils,
         node_visualization_viewport_layers: node_visualization_viewport_layers,
         node_visualization: node_visualization,
-<<<<<<< HEAD
-        d3: d3,
-        d3_flextree: d3_flextree,
-    }
-=======
         figures: cmk_figures,
         ntop: {
             host_details: ntop_host_details,
@@ -178,5 +173,4 @@
             timeseries_graph: license_usage_timeseries_graph,
         },
     },
->>>>>>> 924c73a8
 };