<<<<<<< HEAD
// Copyright (C) 2019 tribe29 GmbH - License: GNU General Public License v2
// This file is part of Checkmk (https://checkmk.com). It is subject to the terms and
// conditions defined in the file COPYING, which is part of this source code package.

import "core-js/stable";
=======
// +------------------------------------------------------------------+
// |             ____ _               _        __  __ _  __           |
// |            / ___| |__   ___  ___| | __   |  \/  | |/ /           |
// |           | |   | '_ \ / _ \/ __| |/ /   | |\/| | ' /            |
// |           | |___| | | |  __/ (__|   <    | |  | | . \            |
// |            \____|_| |_|\___|\___|_|\_\___|_|  |_|_|\_\           |
// |                                                                  |
// | Copyright Mathias Kettner 2014             mk@mathias-kettner.de |
// +------------------------------------------------------------------+
//
// This file is part of Check_MK.
// The official homepage is at http://mathias-kettner.de/check_mk.
//
// check_mk is free software;  you can redistribute it and/or modify it
// under the  terms of the  GNU General Public License  as published by
// the Free Software Foundation in version 2.  check_mk is  distributed
// in the hope that it will be useful, but WITHOUT ANY WARRANTY;  with-
// out even the implied warranty of  MERCHANTABILITY  or  FITNESS FOR A
// PARTICULAR PURPOSE. See the  GNU General Public License for more de-
// tails.  You should have received  a copy of the  GNU  General Public
// License along with GNU Make; see the file  COPYING.  If  not,  write
// to the Free Software Foundation, Inc., 51 Franklin St,  Fifth Floor,
// Boston, MA 02110-1301 USA.
>>>>>>> 75a18bda

import "core-js/stable";

import $ from "jquery";
import * as d3 from "d3";
import * as d3Sankey from "d3-sankey";
import * as crossfilter from "crossfilter2";
import * as dc from "dc";
import * as forms from "forms";
import * as ajax from "ajax";
import * as prediction from "prediction";
import * as utils from "utils";
import * as foldable_container from "foldable_container";
import * as visibility_detection from "visibility_detection";
import * as async_progress from "async_progress";
import * as activation from "activation";
import * as selection from "selection";
import * as element_dragging from "element_dragging";
import * as help from "help";
import * as availability from "availability";
import * as sla from "sla";
import * as bi from "bi";
import * as transfer from "transfer";
import * as backup from "backup";
import * as hover from "hover";
import * as service_discovery from "service_discovery";
import * as sidebar from "sidebar";
import * as quicksearch from "quicksearch";
import * as sites from "sites";
import * as host_diagnose from "host_diagnose";
import * as profile_replication from "profile_replication";
import * as wato from "wato";
import * as popup_menu from "popup_menu";
import * as valuespecs from "valuespecs";
import * as number_format from "number_format";
import * as views from "views";
import * as reload_pause from "reload_pause";
import * as graph_integration from "graph_integration";
import * as dashboard from "dashboard";
import * as page_menu from "page_menu";

import * as cmk_figures from "cmk_figures";
import "cmk_figures_plugins";
try {
    require("cmk_figures_plugins_cee");
} catch (e) {}
import * as graphs from "graphs";

import * as node_visualization from "node_visualization";
import * as node_visualization_utils from "node_visualization_utils";
import * as node_visualization_layout_styles from "node_visualization_layout_styles";
import * as node_visualization_viewport_utils from "node_visualization_viewport_utils";
import * as node_visualization_viewport_layers from "node_visualization_viewport_layers";

import {fetch} from "whatwg-fetch";

import * as d3 from "d3";
import * as d3_flextree from "d3-flextree";
import * as node_visualization from "node_visualization";
import * as node_visualization_utils from "node_visualization_utils";
import * as node_visualization_layout_styles from "node_visualization_layout_styles";
import * as node_visualization_viewport_utils from "node_visualization_viewport_utils";
import * as node_visualization_viewport_layers from "node_visualization_viewport_layers";
import {fetch} from "whatwg-fetch";

// Optional import is currently not possible using the ES6 imports
var graphs_cee;
try {
    graphs_cee = require("graphs_cee");
} catch (e) {
    graphs_cee = null;
}

var ntop_host_details;
try {
    ntop_host_details = require("ntop_host_details");
} catch (e) {
    ntop_host_details = null;
}

var ntop_alerts;
try {
    ntop_alerts = require("ntop_alerts");
} catch (e) {
    ntop_alerts = null;
}

var ntop_flows;
try {
    ntop_flows = require("ntop_flows");
} catch (e) {
    ntop_flows = null;
}

var ntop_top_talkers;
try {
    ntop_top_talkers = require("ntop_top_talkers");
} catch (e) {
    ntop_top_talkers = null;
}

var license_usage_timeseries_graph;
try {
    license_usage_timeseries_graph = require("license_usage_timeseries_graph");
} catch (e) {
    license_usage_timeseries_graph = null;
}

$(() => {
    utils.update_header_timer();
    forms.enable_dynamic_form_elements();
    // TODO: only register when needed?
    element_dragging.register_event_handlers();
});

export const cmk_export = {
<<<<<<< HEAD
    crossfilter: crossfilter.default,
    d3: d3,
    dc: dc,
    d3Sankey: d3Sankey,
=======
>>>>>>> 75a18bda
    cmk: {
        forms: forms,
        prediction: prediction,
        ajax: ajax,
        utils: utils,
        foldable_container: foldable_container,
        visibility_detection: visibility_detection,
        async_progress: async_progress,
        activation: activation,
        selection: selection,
        element_dragging: element_dragging,
        help: help,
        availability: availability,
        sla: sla,
        bi: bi,
        transfer: transfer,
        backup: backup,
        hover: hover,
        service_discovery: service_discovery,
        sites: sites,
        sidebar: sidebar /* needed for add snapin page */,
        quicksearch: quicksearch,
        host_diagnose: host_diagnose,
        profile_replication: profile_replication,
        wato: wato,
        popup_menu: popup_menu,
        valuespecs: valuespecs,
        number_format: number_format,
        views: views,
        reload_pause: reload_pause,
        graph_integration: graph_integration,
        graphs: graphs,
<<<<<<< HEAD
        graphs_cee: graphs_cee,
        dashboard: dashboard,
        page_menu: page_menu,
        // TODO: node_visualization cleanups
=======
        dashboard: dashboard,
>>>>>>> 75a18bda
        node_visualization_utils: node_visualization_utils,
        node_visualization_layout_styles: node_visualization_layout_styles,
        node_visualization_viewport_utils: node_visualization_viewport_utils,
        node_visualization_viewport_layers: node_visualization_viewport_layers,
        node_visualization: node_visualization,
<<<<<<< HEAD
        figures: cmk_figures,
        ntop: {
            host_details: ntop_host_details,
            alerts: ntop_alerts,
            flows: ntop_flows,
            top_talkers: ntop_top_talkers,
        },
        license_usage: {
            timeseries_graph: license_usage_timeseries_graph,
        },
    },
=======
        d3: d3,
        d3_flextree: d3_flextree,
    }
>>>>>>> 75a18bda
};<|MERGE_RESOLUTION|>--- conflicted
+++ resolved
@@ -1,10 +1,3 @@
-<<<<<<< HEAD
-// Copyright (C) 2019 tribe29 GmbH - License: GNU General Public License v2
-// This file is part of Checkmk (https://checkmk.com). It is subject to the terms and
-// conditions defined in the file COPYING, which is part of this source code package.
-
-import "core-js/stable";
-=======
 // +------------------------------------------------------------------+
 // |             ____ _               _        __  __ _  __           |
 // |            / ___| |__   ___  ___| | __   |  \/  | |/ /           |
@@ -28,15 +21,10 @@
 // License along with GNU Make; see the file  COPYING.  If  not,  write
 // to the Free Software Foundation, Inc., 51 Franklin St,  Fifth Floor,
 // Boston, MA 02110-1301 USA.
->>>>>>> 75a18bda
 
 import "core-js/stable";
 
 import $ from "jquery";
-import * as d3 from "d3";
-import * as d3Sankey from "d3-sankey";
-import * as crossfilter from "crossfilter2";
-import * as dc from "dc";
 import * as forms from "forms";
 import * as ajax from "ajax";
 import * as prediction from "prediction";
@@ -51,39 +39,20 @@
 import * as availability from "availability";
 import * as sla from "sla";
 import * as bi from "bi";
-import * as transfer from "transfer";
+import * as crash_reporting from "crash_reporting";
 import * as backup from "backup";
 import * as hover from "hover";
 import * as service_discovery from "service_discovery";
-import * as sidebar from "sidebar";
-import * as quicksearch from "quicksearch";
 import * as sites from "sites";
 import * as host_diagnose from "host_diagnose";
 import * as profile_replication from "profile_replication";
 import * as wato from "wato";
 import * as popup_menu from "popup_menu";
 import * as valuespecs from "valuespecs";
-import * as number_format from "number_format";
 import * as views from "views";
 import * as reload_pause from "reload_pause";
 import * as graph_integration from "graph_integration";
 import * as dashboard from "dashboard";
-import * as page_menu from "page_menu";
-
-import * as cmk_figures from "cmk_figures";
-import "cmk_figures_plugins";
-try {
-    require("cmk_figures_plugins_cee");
-} catch (e) {}
-import * as graphs from "graphs";
-
-import * as node_visualization from "node_visualization";
-import * as node_visualization_utils from "node_visualization_utils";
-import * as node_visualization_layout_styles from "node_visualization_layout_styles";
-import * as node_visualization_viewport_utils from "node_visualization_viewport_utils";
-import * as node_visualization_viewport_layers from "node_visualization_viewport_layers";
-
-import {fetch} from "whatwg-fetch";
 
 import * as d3 from "d3";
 import * as d3_flextree from "d3-flextree";
@@ -95,46 +64,11 @@
 import {fetch} from "whatwg-fetch";
 
 // Optional import is currently not possible using the ES6 imports
-var graphs_cee;
+var graphs;
 try {
-    graphs_cee = require("graphs_cee");
-} catch (e) {
-    graphs_cee = null;
-}
-
-var ntop_host_details;
-try {
-    ntop_host_details = require("ntop_host_details");
-} catch (e) {
-    ntop_host_details = null;
-}
-
-var ntop_alerts;
-try {
-    ntop_alerts = require("ntop_alerts");
-} catch (e) {
-    ntop_alerts = null;
-}
-
-var ntop_flows;
-try {
-    ntop_flows = require("ntop_flows");
-} catch (e) {
-    ntop_flows = null;
-}
-
-var ntop_top_talkers;
-try {
-    ntop_top_talkers = require("ntop_top_talkers");
-} catch (e) {
-    ntop_top_talkers = null;
-}
-
-var license_usage_timeseries_graph;
-try {
-    license_usage_timeseries_graph = require("license_usage_timeseries_graph");
-} catch (e) {
-    license_usage_timeseries_graph = null;
+    graphs = require("graphs");
+} catch(e) {
+    graphs = null;
 }
 
 $(() => {
@@ -145,13 +79,6 @@
 });
 
 export const cmk_export = {
-<<<<<<< HEAD
-    crossfilter: crossfilter.default,
-    d3: d3,
-    dc: dc,
-    d3Sankey: d3Sankey,
-=======
->>>>>>> 75a18bda
     cmk: {
         forms: forms,
         prediction: prediction,
@@ -167,51 +94,27 @@
         availability: availability,
         sla: sla,
         bi: bi,
-        transfer: transfer,
+        crash_reporting: crash_reporting,
         backup: backup,
         hover: hover,
         service_discovery: service_discovery,
         sites: sites,
-        sidebar: sidebar /* needed for add snapin page */,
-        quicksearch: quicksearch,
         host_diagnose: host_diagnose,
         profile_replication: profile_replication,
         wato: wato,
         popup_menu: popup_menu,
         valuespecs: valuespecs,
-        number_format: number_format,
         views: views,
         reload_pause: reload_pause,
         graph_integration: graph_integration,
         graphs: graphs,
-<<<<<<< HEAD
-        graphs_cee: graphs_cee,
         dashboard: dashboard,
-        page_menu: page_menu,
-        // TODO: node_visualization cleanups
-=======
-        dashboard: dashboard,
->>>>>>> 75a18bda
         node_visualization_utils: node_visualization_utils,
         node_visualization_layout_styles: node_visualization_layout_styles,
         node_visualization_viewport_utils: node_visualization_viewport_utils,
         node_visualization_viewport_layers: node_visualization_viewport_layers,
         node_visualization: node_visualization,
-<<<<<<< HEAD
-        figures: cmk_figures,
-        ntop: {
-            host_details: ntop_host_details,
-            alerts: ntop_alerts,
-            flows: ntop_flows,
-            top_talkers: ntop_top_talkers,
-        },
-        license_usage: {
-            timeseries_graph: license_usage_timeseries_graph,
-        },
-    },
-=======
         d3: d3,
         d3_flextree: d3_flextree,
     }
->>>>>>> 75a18bda
 };