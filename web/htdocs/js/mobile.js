--- conflicted
+++ resolved
@@ -1,8 +1,3 @@
-<<<<<<< HEAD
-// Copyright (C) 2019 tribe29 GmbH - License: GNU General Public License v2
-// This file is part of Checkmk (https://checkmk.com). It is subject to the terms and
-// conditions defined in the file COPYING, which is part of this source code package.
-=======
 // +------------------------------------------------------------------+
 // |             ____ _               _        __  __ _  __           |
 // |            / ___| |__   ___  ___| | __   |  \/  | |/ /           |
@@ -26,15 +21,10 @@
 // License along with GNU Make; see the file  COPYING.  If  not,  write
 // to the Free Software Foundation, Inc., 51 Franklin St,  Fifth Floor,
 // Boston, MA 02110-1301 USA.
->>>>>>> 75a18bda
 
 /* Disable data-ajax per default, as it makes problems in most
    of our cases */
 
-<<<<<<< HEAD
-require("script-loader!../jquery/jquery-1.8.3.min.js");
-require("script-loader!../jquery/jquery.mobile-1.2.1.min.js");
-=======
 require('script-loader!../jquery/jquery-1.8.3.min.js');
 require('script-loader!../jquery/jquery.mobile-1.2.1.min.js');
 
@@ -45,17 +35,8 @@
 } catch(e) {
     graphs = null;
 }
->>>>>>> 75a18bda
 
-// Optional import is currently not possible using the ES6 imports
-var graphs;
-try {
-    graphs = require("graphs");
-} catch (e) {
-    graphs = null;
-}
-
-$(document).ready(function () {
+$(document).ready(function() {
     $("a").attr("data-ajax", "false");
     $("form").attr("data-ajax", "false");
     $("div.error").addClass("ui-shadow");
@@ -64,22 +45,15 @@
     $("div.warning").addClass("ui-shadow");
 });
 
-$(document).bind("mobileinit", function () {
+
+$(document).bind("mobileinit", function(){
     $.mobile.ajaxEnabled = false;
     $.mobile.hashListeningEnabled = false;
-});
 
-<<<<<<< HEAD
-export const cmk_export = {
-    cmk: {
-        graphs: graphs,
-    },
-=======
 });
 
 export const cmk_export = {
     cmk: {
         graphs: graphs,
     }
->>>>>>> 75a18bda
 };