--- conflicted
+++ resolved
@@ -1,8 +1,3 @@
-<<<<<<< HEAD
-// Copyright (C) 2019 tribe29 GmbH - License: GNU General Public License v2
-// This file is part of Checkmk (https://checkmk.com). It is subject to the terms and
-// conditions defined in the file COPYING, which is part of this source code package.
-=======
 // +------------------------------------------------------------------+
 // |             ____ _               _        __  __ _  __           |
 // |            / ___| |__   ___  ___| | __   |  \/  | |/ /           |
@@ -26,7 +21,6 @@
 // License along with GNU Make; see the file  COPYING.  If  not,  write
 // to the Free Software Foundation, Inc., 51 Franklin St,  Fifth Floor,
 // Boston, MA 02110-1301 USA.
->>>>>>> 75a18bda
 
 import * as ajax from "ajax";
 import * as utils from "utils";
@@ -46,18 +40,20 @@
 
 // Is called after the activation has been started (got the activation_id) and
 // then in interval of 500 ms for updating the dialog state
-export function monitor(handler_data) {
+export function monitor(handler_data)
+{
     ajax.call_ajax(handler_data.update_url, {
-        response_handler: handle_update,
-        error_handler: handle_error,
-        handler_data: handler_data,
-        method: "POST",
-        post_data: handler_data.post_data,
-        add_ajax_id: false,
+        response_handler : handle_update,
+        error_handler    : handle_error,
+        handler_data     : handler_data,
+        method           : "POST",
+        post_data        : handler_data.post_data,
+        add_ajax_id      : false
     });
 }
 
-function handle_update(handler_data, response_json) {
+function handle_update(handler_data, response_json)
+{
     var response = JSON.parse(response_json);
     if (response.result_code == 1) {
         handler_data.error_function(response.result);
@@ -66,40 +62,37 @@
         handler_data.update_function(handler_data, response.result);
 
         if (!handler_data.is_finished_function(response.result)) {
-            setTimeout(function () {
+            setTimeout(function() {
                 return monitor(handler_data);
             }, 500);
-        } else {
+        }
+        else {
             handler_data.finish_function(response.result);
         }
     }
 }
 
-function handle_error(handler_data, status_code, error_msg) {
+function handle_error(handler_data, status_code, error_msg)
+{
     if (utils.time() - handler_data.start_time <= 10 && status_code == 503) {
         show_info("Failed to fetch state. This may be normal for a period of some seconds.");
     } else if (status_code == 0) {
         return; // not really an error. Reached when navigating away from the page
     } else {
-        show_error(
-            "Failed to fetch state [" +
-                status_code +
-                "]: " +
-                error_msg +
-                ". " +
-                "Retrying in 1 second." +
-                "<br><br>" +
-                "In case this error persists for more than some seconds, please verify that all " +
-                "processes of the site are running."
-        );
+        show_error("Failed to fetch state ["+status_code+"]: " + error_msg + ". " +
+                              "Retrying in 1 second." +
+                              "<br><br>" +
+                              "In case this error persists for more than some seconds, please verify that all " +
+                              "processes of the site are running.");
     }
 
-    setTimeout(function () {
+    setTimeout(function() {
         return monitor(handler_data);
     }, 1000);
 }
 
-export function show_error(text) {
+export function show_error(text)
+{
     var container = document.getElementById("async_progress_msg");
     container.style.display = "block";
     var msg = container.childNodes[0];
@@ -110,7 +103,8 @@
     msg.innerHTML = text;
 }
 
-export function show_info(text) {
+export function show_info(text)
+{
     var container = document.getElementById("async_progress_msg");
     container.style.display = "block";
     var msg = container.childNodes[0];
@@ -121,7 +115,9 @@
     msg.innerHTML = text;
 }
 
-export function hide_msg() {
+export function hide_msg()
+{
     var msg = document.getElementById("async_progress_msg");
-    if (msg) msg.style.display = "none";
+    if (msg)
+        msg.style.display = "none";
 }