<<<<<<< HEAD
// Copyright (C) 2019 tribe29 GmbH - License: GNU General Public License v2
// This file is part of Checkmk (https://checkmk.com). It is subject to the terms and
// conditions defined in the file COPYING, which is part of this source code package.

import * as utils from "utils";

export function timeline_hover(timeline_nr, row_nr, onoff) {
    var row = document.getElementById("timetable_" + timeline_nr + "_entry_" + row_nr);
    if (!row) return;
=======
// +------------------------------------------------------------------+
// |             ____ _               _        __  __ _  __           |
// |            / ___| |__   ___  ___| | __   |  \/  | |/ /           |
// |           | |   | '_ \ / _ \/ __| |/ /   | |\/| | ' /            |
// |           | |___| | | |  __/ (__|   <    | |  | | . \            |
// |            \____|_| |_|\___|\___|_|\_\___|_|  |_|_|\_\           |
// |                                                                  |
// | Copyright Mathias Kettner 2014             mk@mathias-kettner.de |
// +------------------------------------------------------------------+
//
// This file is part of Check_MK.
// The official homepage is at http://mathias-kettner.de/check_mk.
//
// check_mk is free software;  you can redistribute it and/or modify it
// under the  terms of the  GNU General Public License  as published by
// the Free Software Foundation in version 2.  check_mk is  distributed
// in the hope that it will be useful, but WITHOUT ANY WARRANTY;  with-
// out even the implied warranty of  MERCHANTABILITY  or  FITNESS FOR A
// PARTICULAR PURPOSE. See the  GNU General Public License for more de-
// tails.  You should have received  a copy of the  GNU  General Public
// License along with GNU Make; see the file  COPYING.  If  not,  write
// to the Free Software Foundation, Inc., 51 Franklin St,  Fifth Floor,
// Boston, MA 02110-1301 USA.

import * as utils from "utils";

export function timeline_hover(timeline_nr, row_nr, onoff)
{
    var row = document.getElementById("timetable_" + timeline_nr + "_entry_" + row_nr);
    if (!row)
        return;
>>>>>>> 75a18bda

    if (onoff) {
        utils.add_class(row, "hilite");
    } else {
        utils.remove_class(row, "hilite");
    }
}

<<<<<<< HEAD
export function timetable_hover(timeline_nr, row_nr, onoff) {
    var slice = document.getElementById("timeline_" + timeline_nr + "_entry_" + row_nr);
    if (!slice) return;
=======
export function timetable_hover(timeline_nr, row_nr, onoff)
{
    var slice = document.getElementById("timeline_" + timeline_nr + "_entry_" + row_nr);
    if (!slice)
        return;
>>>>>>> 75a18bda

    if (onoff) {
        utils.add_class(slice, "hilite");
    } else {
        utils.remove_class(slice, "hilite");
    }
}<|MERGE_RESOLUTION|>--- conflicted
+++ resolved
@@ -1,14 +1,3 @@
-<<<<<<< HEAD
-// Copyright (C) 2019 tribe29 GmbH - License: GNU General Public License v2
-// This file is part of Checkmk (https://checkmk.com). It is subject to the terms and
-// conditions defined in the file COPYING, which is part of this source code package.
-
-import * as utils from "utils";
-
-export function timeline_hover(timeline_nr, row_nr, onoff) {
-    var row = document.getElementById("timetable_" + timeline_nr + "_entry_" + row_nr);
-    if (!row) return;
-=======
 // +------------------------------------------------------------------+
 // |             ____ _               _        __  __ _  __           |
 // |            / ___| |__   ___  ___| | __   |  \/  | |/ /           |
@@ -40,7 +29,6 @@
     var row = document.getElementById("timetable_" + timeline_nr + "_entry_" + row_nr);
     if (!row)
         return;
->>>>>>> 75a18bda
 
     if (onoff) {
         utils.add_class(row, "hilite");
@@ -49,17 +37,11 @@
     }
 }
 
-<<<<<<< HEAD
-export function timetable_hover(timeline_nr, row_nr, onoff) {
-    var slice = document.getElementById("timeline_" + timeline_nr + "_entry_" + row_nr);
-    if (!slice) return;
-=======
 export function timetable_hover(timeline_nr, row_nr, onoff)
 {
     var slice = document.getElementById("timeline_" + timeline_nr + "_entry_" + row_nr);
     if (!slice)
         return;
->>>>>>> 75a18bda
 
     if (onoff) {
         utils.add_class(slice, "hilite");
