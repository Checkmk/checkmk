--- conflicted
+++ resolved
@@ -1,8 +1,3 @@
-<<<<<<< HEAD
-// Copyright (C) 2019 tribe29 GmbH - License: GNU General Public License v2
-// This file is part of Checkmk (https://checkmk.com). It is subject to the terms and
-// conditions defined in the file COPYING, which is part of this source code package.
-=======
 // +------------------------------------------------------------------+
 // |             ____ _               _        __  __ _  __           |
 // |            / ___| |__   ___  ___| | __   |  \/  | |/ /           |
@@ -26,32 +21,34 @@
 // License along with GNU Make; see the file  COPYING.  If  not,  write
 // to the Free Software Foundation, Inc., 51 Franklin St,  Fifth Floor,
 // Boston, MA 02110-1301 USA.
->>>>>>> 75a18bda
 
 import * as utils from "utils";
 import * as ajax from "ajax";
 
-export function refresh_job_details(url, ident, is_site) {
-    setTimeout(function () {
+export function refresh_job_details(url, ident, is_site)
+{
+    setTimeout(function() {
         do_job_detail_refresh(url, ident, is_site);
     }, 1000);
 }
 
-function do_job_detail_refresh(url, ident, is_site) {
+function do_job_detail_refresh(url, ident, is_site)
+{
     ajax.call_ajax(url, {
-        method: "GET",
-        post_data: "job=" + encodeURIComponent(ident),
-        response_handler: handle_job_detail_response,
-        error_handler: handle_job_detail_error,
-        handler_data: {
-            url: url,
-            ident: ident,
-            is_site: is_site,
-        },
+        method           : "GET",
+        post_data        : "job=" + encodeURIComponent(ident),
+        response_handler : handle_job_detail_response,
+        error_handler    : handle_job_detail_error,
+        handler_data     : {
+            "url"     : url,
+            "ident"   : ident,
+            "is_site" : is_site,
+        }
     });
 }
 
-function handle_job_detail_response(handler_data, response_body) {
+function handle_job_detail_response(handler_data, response_body)
+{
     // when a message was shown and now not anymore, assume the job has finished
     var had_message = document.getElementById("job_detail_msg") ? true : false;
 
@@ -60,15 +57,19 @@
 
     if (!had_message) {
         refresh_job_details(handler_data["url"], handler_data["ident"], handler_data["is_site"]);
-    } else {
-        utils.reload_whole_page();
+    }
+    else {
+        utils.reload_sidebar();
+        window.location.reload();
     }
 }
 
-function handle_job_detail_error(handler_data, status_code, error_msg) {
+function handle_job_detail_error(handler_data, status_code, error_msg)
+{
     hide_job_detail_msg();
 
-    if (status_code == 0) return; // ajax request aborted. Stop refresh.
+    if (status_code == 0)
+        return; // ajax request aborted. Stop refresh.
 
     var container = document.getElementById("job_details");
 
@@ -78,20 +79,25 @@
     msg.className = "message";
 
     var txt = "Could not update the job details.";
-    if (handler_data.is_site) txt += " The site will be started again after the restore.";
-    else txt += " Maybe the device is currently being rebooted.";
+    if (handler_data.is_site)
+        txt += " The site will be started again after the restore.";
+    else
+        txt += " Maybe the device is currently being rebooted.";
 
     txt += "<br>Will continue trying to refresh the job details.";
 
-    txt += "<br><br>HTTP status code: " + status_code;
-    if (error_msg) txt += ", Error: " + error_msg;
+    txt += "<br><br>HTTP status code: "+status_code;
+    if (error_msg)
+        txt += ", Error: "+error_msg;
 
     msg.innerHTML = txt;
 
     refresh_job_details(handler_data["url"], handler_data["ident"], handler_data["is_site"]);
 }
 
-function hide_job_detail_msg() {
+function hide_job_detail_msg()
+{
     var msg = document.getElementById("job_detail_msg");
-    if (msg) msg.parentNode.removeChild(msg);
+    if (msg)
+        msg.parentNode.removeChild(msg);
 }