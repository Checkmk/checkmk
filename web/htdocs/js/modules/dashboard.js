<<<<<<< HEAD
// Copyright (C) 2019 tribe29 GmbH - License: GNU General Public License v2
// This file is part of Checkmk (https://checkmk.com). It is subject to the terms and
// conditions defined in the file COPYING, which is part of this source code package.
=======
// +------------------------------------------------------------------+
// |             ____ _               _        __  __ _  __           |
// |            / ___| |__   ___  ___| | __   |  \/  | |/ /           |
// |           | |   | '_ \ / _ \/ __| |/ /   | |\/| | ' /            |
// |           | |___| | | |  __/ (__|   <    | |  | | . \            |
// |            \____|_| |_|\___|\___|_|\_\___|_|  |_|_|\_\           |
// |                                                                  |
// | Copyright Mathias Kettner 2014             mk@mathias-kettner.de |
// +------------------------------------------------------------------+
//
// This file is part of Check_MK.
// The official homepage is at http://mathias-kettner.de/check_mk.
//
// check_mk is free software;  you can redistribute it and/or modify it
// under the  terms of the  GNU General Public License  as published by
// the Free Software Foundation in version 2.  check_mk is  distributed
// in the hope that it will be useful, but WITHOUT ANY WARRANTY;  with-
// out even the implied warranty of  MERCHANTABILITY  or  FITNESS FOR A
// PARTICULAR PURPOSE. See the  GNU General Public License for more de-
// tails.  You should have received  a copy of the  GNU  General Public
// License along with GNU Make; see the file  COPYING.  If  not,  write
// to the Free Software Foundation, Inc., 51 Franklin St,  Fifth Floor,
// Boston, MA 02110-1301 USA.
>>>>>>> 75a18bda

import * as utils from "utils";
import * as ajax from "ajax";
import * as forms from "forms";

var reload_on_resize = {};
export var dashboard_properties = {};

// Set the dashboard as a start URL for the user
export function set_start_url(dashboard_name) {
    ajax.call_ajax("ajax_set_dashboard_start_url.py?name=" + encodeURIComponent(dashboard_name), {
        response_handler: (_handler_data, response_body) => {
            const response = JSON.parse(response_body);
            if (response.result_code === 0) {
                utils.reload_whole_page();
            } else {
                forms.confirm_dialog(
                    {text: response.result, confirmButtonText: "OK", showCancelButton: false},
                    null
                );
            }
        },
    });
}

export function set_reload_on_resize(dashlet_id, url) {
    reload_on_resize[dashlet_id] = url;
}

export function set_dashboard_properties(properties) {
    dashboard_properties = properties;
    // HACK: We JSON-encode refresh/resize actions twice, so undo one layer here...
<<<<<<< HEAD
    dashboard_properties.refresh_dashlets.forEach(function (refresh) {
=======
    dashboard_properties.refresh_dashlets.forEach(function(refresh) {
>>>>>>> 75a18bda
        refresh[2] = eval(refresh[2]);
    });
    var resize_actions = dashboard_properties.on_resize_dashlets;
    for (var nr in resize_actions) {
        resize_actions[nr] = eval(resize_actions[nr]);
    }
}

function size_dashlets() {
    var size_info = calculate_dashlets();
    var oDash = null;
    var oDashTitle = null;
    var oDashInner = null;
    var oDashControls = null;

    for (var d_number = 0; d_number < size_info.length; d_number++) {
        var dashlet = size_info[d_number];
        var d_left = dashlet[0];
        var d_top = dashlet[1];
        var d_width = dashlet[2];
        var d_height = dashlet[3];
        var disstyle = "block";

        // check if dashlet has title and resize its width
        oDashTitle = document.getElementById("dashlet_title_" + d_number);
        let has_title = Boolean(oDashTitle);
        if (has_title) {
            //if browser window to small prevent js error
            if (d_width <= 20) {
                d_width = 21;
            }
            oDashTitle.style.width = d_width - 17 + "px"; // 9 title padding + empty space on right of dashlet
            oDashTitle.style.display = disstyle;
            oDashTitle.style.left = dashboard_properties.dashlet_padding[3] + "px";
            oDashTitle.style.top = dashboard_properties.dashlet_padding[4] + "px";
        }

        // resize outer div
        oDash = document.getElementById("dashlet_" + d_number);
        if (oDash) {
            oDash.style.display = disstyle;
            oDash.style.left = d_left + "px";
            oDash.style.top = d_top + "px";
            oDash.style.width = d_width + "px";
            oDash.style.height = d_height + "px";
        }

        var top_padding = dashboard_properties.dashlet_padding[0];
        if (!has_title) top_padding = dashboard_properties.dashlet_padding[4];

        var netto_height = d_height - top_padding - dashboard_properties.dashlet_padding[2];
        var netto_width =
            d_width -
            dashboard_properties.dashlet_padding[1] -
            dashboard_properties.dashlet_padding[3];

        // resize content div
        oDashInner = document.getElementById("dashlet_inner_" + d_number);
        if (oDashInner) {
            oDashInner.style.display = disstyle;

            var old_width = oDashInner.clientWidth;
            var old_height = oDashInner.clientHeight;

            oDashInner.style.left = dashboard_properties.dashlet_padding[3] + "px";
            oDashInner.style.top = top_padding + "px";
            if (!has_title) {
                oDashInner.style.top = top_padding + "px";
            }
            if (netto_width > 0) oDashInner.style.width = netto_width + "px";
            if (netto_height > 0) {
                oDashInner.style.height = netto_height + "px";
                if (!has_title) {
                    oDashInner.style.height = netto_height + "px";
                }
            }

            if (old_width != oDashInner.clientWidth || old_height != oDashInner.clientHeight) {
                if (
                    !g_resizing ||
                    parseInt(g_resizing.parentNode.parentNode.id.replace("dashlet_", "")) !=
                        d_number
                ) {
                    dashlet_resized(d_number, oDashInner);
                }
            }
        }

        // resize controls container when in edit mode
        oDashControls = document.getElementById("dashlet_controls_" + d_number);
        if (oDashControls) {
            set_control_size(oDashControls, d_width, d_height);
        }
    }
}

export function adjust_single_metric_font_size(oTdMetricValue) {
    var originalFontSize = parseFloat(oTdMetricValue.style.fontSize);
    var oAMetricValue = oTdMetricValue.childNodes[0];
    if (oAMetricValue.scrollWidth > (oTdMetricValue.clientWidth * 9) / 10)
        oTdMetricValue.style.fontSize = (originalFontSize * 9) / 10 + "px";
    else oTdMetricValue.style.fontSize = (oTdMetricValue.clientHeight * 4) / 5 + "px";

    if (oAMetricValue.scrollWidth > (oTdMetricValue.clientWidth * 9) / 10)
        adjust_single_metric_font_size(oTdMetricValue);
}

function set_control_size(dash_controls, width, height) {
    dash_controls.style.width =
        width -
        dashboard_properties.dashlet_padding[1] -
        dashboard_properties.dashlet_padding[3] +
        "px";
    dash_controls.style.height =
        height -
        dashboard_properties.dashlet_padding[2] -
        dashboard_properties.dashlet_padding[4] +
        "px";
    dash_controls.style.left = dashboard_properties.dashlet_padding[3] + "px";
    dash_controls.style.top = dashboard_properties.dashlet_padding[4] + "px";
}

function is_dynamic(x) {
    return x == dashboard_properties.MAX || x == dashboard_properties.GROW;
}

function align_to_grid(px) {
    return ~~(px / dashboard_properties.grid_size) * dashboard_properties.grid_size;
}

function vec(x, y) {
    this.x = x || 0;
    this.y = y || 0;
}

vec.prototype = {
    divide: function (s) {
        return new vec(~~(this.x / s), ~~(this.y / s));
    },
    add: function (v) {
        return new vec(this.x + v.x, this.y + v.y);
    },
    make_absolute: function (size_v) {
        return new vec(
            this.x < 0 ? this.x + size_v.x + 1 : this.x - 1,
            this.y < 0 ? this.y + size_v.y + 1 : this.y - 1
        );
    },
    // Compute the initial size of the dashlet. If dashboard_properties.MAX is used,
    // then the dashlet consumes all space in its growing direction,
    // regardless of any other dashlets.
    initial_size: function (pos_v, grid_v) {
        return new vec(
            this.x == dashboard_properties.MAX
                ? grid_v.x - Math.abs(pos_v.x) + 1
                : this.x == dashboard_properties.GROW
                ? dashboard_properties.dashlet_min_size[0]
                : this.x,
            this.y == dashboard_properties.MAX
                ? grid_v.y - Math.abs(pos_v.y) + 1
                : this.y == dashboard_properties.GROW
                ? dashboard_properties.dashlet_min_size[1]
                : this.y
        );
    },
    // return codes:
    //  0: absolute size, no growth
    //  1: grow direction right, down
    // -1: grow direction left, up
    compute_grow_by: function (size_v) {
        return new vec(
            size_v.x != dashboard_properties.GROW ? 0 : this.x < 0 ? -1 : 1,
            size_v.y != dashboard_properties.GROW ? 0 : this.y < 0 ? -1 : 1
        );
    },
    toString: function () {
        return this.x + "/" + this.y;
    },
};

function calculate_dashlets() {
    var screen_size = new vec(g_dashboard_width, g_dashboard_height);
    var raster_size = screen_size.divide(dashboard_properties.grid_size);
    var used_matrix = {};
    var positions = [];

    // first place all dashlets at their absolute positions
    var nr, top, left, right, bottom, grow_by;
    for (nr = 0; nr < dashboard_properties.dashlets.length; nr++) {
        var dashlet = dashboard_properties.dashlets[nr];

        // Relative position is as noted in the declaration. 1,1 => top left origin,
        // -1,-1 => bottom right origin, 0 is not allowed here
        // starting from 1, negative means: from right/bottom
        var rel_position = new vec(dashlet.x, dashlet.y);

        // Compute the absolute position, this time from 0 to raster_size-1
        var abs_position = rel_position.make_absolute(raster_size);

        // The size in raster-elements. A 0 for a dimension means growth. No negative values here.
        var size = new vec(dashlet.w, dashlet.h);

        // Compute the minimum used size for the dashlet. For growth-dimensions we start with 1
        var used_size = size.initial_size(rel_position, raster_size);

        // Now compute the rectangle that is currently occupied. The coords
        // of bottomright are *not* included.
        if (rel_position.x > 0) {
            left = abs_position.x;
            right = left + used_size.x;
        } else {
            right = abs_position.x;
            left = right - used_size.x;
        }

        if (rel_position.y > 0) {
            top = abs_position.y;
            bottom = top + used_size.y;
        } else {
            bottom = abs_position.y;
            top = bottom - used_size.y;
        }

        // Allocate used squares in matrix. If not all squares we need are free,
        // then the dashboard is too small for all dashlets (as it seems).
        for (var x = left; x < right; x++) {
            for (var y = top; y < bottom; y++) {
                used_matrix[x + " " + y] = true;
            }
        }
        // Helper variable for how to grow, both x and y in [-1, 0, 1]
        grow_by = rel_position.compute_grow_by(size);

        positions.push([left, top, right, bottom, grow_by]);
    }

    var try_allocate = function (left, top, right, bottom) {
        var x, y;
        // Try if all needed squares are free
        for (x = left; x < right; x++)
            for (y = top; y < bottom; y++) if (x + " " + y in used_matrix) return false;

        // Allocate all needed squares
        for (x = left; x < right; x++)
            for (y = top; y < bottom; y++) used_matrix[x + " " + y] = true;

        return true;
    };

    // Now try to expand all elastic rectangles as far as possible
    // FIXME: Das hier muesste man optimieren
    var at_least_one_expanded = true;
    while (at_least_one_expanded) {
        at_least_one_expanded = false;
        var new_positions = [];
        for (nr = 0; nr < positions.length; nr++) {
            left = positions[nr][0];
            top = positions[nr][1];
            right = positions[nr][2];
            bottom = positions[nr][3];
            grow_by = positions[nr][4];

            // try to grow in X direction by one
            if (
                grow_by.x > 0 &&
                right < raster_size.x &&
                try_allocate(right, top, right + 1, bottom)
            ) {
                at_least_one_expanded = true;
                right += 1;
            } else if (grow_by.x < 0 && left > 0 && try_allocate(left - 1, top, left, bottom)) {
                at_least_one_expanded = true;
                left -= 1;
            }

            // try to grow in Y direction by one
            if (
                grow_by.y > 0 &&
                bottom < raster_size.y &&
                try_allocate(left, bottom, right, bottom + 1)
            ) {
                at_least_one_expanded = true;
                bottom += 1;
            } else if (grow_by.y < 0 && top > 0 && try_allocate(left, top - 1, right, top)) {
                at_least_one_expanded = true;
                top -= 1;
            }
            new_positions.push([left, top, right, bottom, grow_by]);
        }
        positions = new_positions;
    }

    var size_info = [];
    for (nr = 0; nr < positions.length; nr++) {
        left = positions[nr][0];
        top = positions[nr][1];
        right = positions[nr][2];
        bottom = positions[nr][3];
        size_info.push([
            left * dashboard_properties.grid_size,
            top * dashboard_properties.grid_size,
            (right - left) * dashboard_properties.grid_size,
            (bottom - top) * dashboard_properties.grid_size,
        ]);
    }
    return size_info;
}

var g_dashboard_resizer = null;
var g_dashboard_top = null;
var g_dashboard_left = null;
var g_dashboard_width = null;
var g_dashboard_height = null;

export function calculate_dashboard() {
    if (g_dashboard_resizer !== null) return; // another resize is processed
    g_dashboard_resizer = true;

    var oDash = document.getElementById("dashboard");
    let dashboard_rect = oDash.getBoundingClientRect();

    g_dashboard_top = dashboard_rect.top;
    g_dashboard_left = dashboard_rect.left;
    g_dashboard_width = utils.page_width() - g_dashboard_left;
    g_dashboard_height = utils.page_height() - g_dashboard_top;

    oDash.style.width = g_dashboard_width + "px";
    oDash.style.height = g_dashboard_height + "px";

    size_dashlets();
    g_dashboard_resizer = null;
}

export function execute_dashboard_scheduler(initial) {
    // Stop reload of the dashlets in case the browser window / tab is not visible
    // for the user. Retry after short time.
    if (!utils.is_window_active()) {
        setTimeout(function () {
            execute_dashboard_scheduler(initial);
        }, 250);
        return;
    }

    var timestamp = Date.parse(new Date()) / 1000;
    for (var i = 0; i < dashboard_properties.refresh_dashlets.length; i++) {
        var nr = dashboard_properties.refresh_dashlets[i][0];
        var refresh = dashboard_properties.refresh_dashlets[i][1];
        var url = dashboard_properties.refresh_dashlets[i][2];

        if (
            (initial && document.getElementById("dashlet_inner_" + nr).innerHTML == "") ||
            (refresh > 0 && timestamp % refresh == 0)
        ) {
            if (typeof url === "string") {
                if (url.indexOf("?") !== -1)
                    url += "&mtime=" + dashboard_properties.dashboard_mtime;
                else url += "?mtime=" + dashboard_properties.dashboard_mtime;
                ajax.get_url(url, dashboard_update_contents, "dashlet_inner_" + nr);
            } else {
                url(); // Execute "on_refresh" javascript function
            }
        }
    }

    // Update timestamp every minute
    // Required if there are no refresh_dashlets present or all refresh times are > 60sec
    if (timestamp % 60 == 0) utils.update_header_timer();

    setTimeout(function () {
        execute_dashboard_scheduler(0);
    }, 1000);
}

function dashboard_update_contents(id, response_text) {
    utils.update_header_timer();

    // Call the generic function to replace the dashlet inner code
    utils.update_contents(id, response_text);
}

//
// DASHBOARD EDITING
//

var g_editing = false;

export function toggle_dashboard_edit(edit_text, display_text) {
    g_editing = !g_editing;

    // Toggle the page menu elements
    let toggle_suggestion = document.getElementById("menu_suggestion_toggle_edit");
    let toggle_shortcut = document.getElementById("menu_shortcut_toggle_edit");
    let toggle_entry = document.getElementById("menu_entry_toggle_edit");

    if (edit_text && display_text) {
        const title = g_editing ? edit_text : display_text;
        if (toggle_suggestion) toggle_suggestion.lastChild.textContent = title;
        toggle_shortcut.title = title;
        toggle_entry.firstChild.lastChild.textContent = title;
    }

    if (g_editing) {
        const icon_disable = "themes/" + utils.get_theme() + "/images/emblem_disable.svg";
        if (toggle_suggestion) toggle_suggestion.querySelector("img.emblem").src = icon_disable;
        toggle_shortcut.querySelector("img.emblem").src = icon_disable;
        toggle_entry.querySelector("img.emblem").src = icon_disable;
    } else {
        const icon_trans = "themes/facelift/images/emblem_trans.svg";
        if (toggle_suggestion) toggle_suggestion.querySelector("img.emblem").src = icon_trans;
        toggle_shortcut.querySelector("img.emblem").src = icon_trans;
        toggle_entry.querySelector("img.emblem").src = icon_trans;
    }

    var dashlet_divs = document.getElementsByClassName("dashlet");
    for (var i = 0; i < dashlet_divs.length; i++) dashlet_toggle_edit(dashlet_divs[i]);

    // Remove/Add edit=1 parameter from URL to make page reload handling correct
    utils.update_url_parameter("edit", g_editing ? "1" : "0");

    toggle_grid();
}

function toggle_grid() {
    if (!g_editing) {
        utils.remove_class(document.getElementById("dashboard"), "grid");
    } else {
        utils.add_class(document.getElementById("dashboard"), "grid");
    }
}

// The resize controls are transparent areas at the border of the
// snapin which give the user the option to dragresize the dashlets
// in the dimension where absolute sizes are to be used.
//
// render top/bottom or left/right areas depending on dimension i
function render_resize_controls(controls, i) {
    for (let a = 0; a < 2; a++) {
        const resize = document.createElement("div");
        resize.className = "resize resize" + i + " resize" + i + "_" + a;
        controls.appendChild(resize);
        const indication = document.createElement("div");
        indication.className = "resize resize" + i + " resize" + i + "_" + a + " circle_handle";
        const resize_image = document.createElement("div");
        resize_image.className = "resize_image";
        indication.appendChild(resize_image);
        controls.appendChild(indication);
    }
}

function render_sizer(centered_controls, nr, i, anchor_id, size) {
    // 0 ~ X, 1 ~ Y
    let orientation = i ? "height" : "width";
    var sizer = document.createElement("div");
    sizer.className = "sizer sizer" + i + " anchor" + anchor_id;

    if (size == dashboard_properties.MAX) {
        sizer.className += " max";
        sizer.innerHTML = "max " + orientation;
        sizer.title = "Use maximum available space in this direction";
    } else if (size == dashboard_properties.GROW) {
        sizer.className += " grow";
        sizer.innerHTML = "auto " + orientation;
        sizer.title = "Grow in this direction";
    } else {
        sizer.className += " abs";
        sizer.title = "Fixed size (drag border for resize)";
        sizer.innerHTML = "manual " + orientation;
        render_resize_controls(centered_controls.parentNode, i);
    }

    sizer.onclick = () => toggle_sizer(nr, i);

    centered_controls.appendChild(sizer);
}

function render_corner_resizers(controls) {
    for (var corner_id = 0; corner_id < 4; corner_id++) {
        var resize = document.createElement("div");
        resize.className = "resize resize_corner resize_corner" + corner_id;
        controls.appendChild(resize);
    }
}

function dashlet_toggle_edit(dashlet_obj, edit) {
    var nr = parseInt(dashlet_obj.id.replace("dashlet_", ""));
    var dashlet = dashboard_properties.dashlets[nr];

    edit = edit === undefined ? g_editing : edit;

    var controls;
    if (edit) {
        // gray out the inner parts of the dashlet
        utils.add_class(dashlet_obj, "edit");

        // Create the dashlet controls
        controls = document.createElement("div");
        controls.setAttribute("id", "dashlet_controls_" + nr);
        controls.className = "controls";
        dashlet_obj.appendChild(controls);
        set_control_size(controls, dashlet_obj.clientWidth, dashlet_obj.clientHeight);

        const d_width = parseInt(dashlet_obj.clientWidth);
        const d_height = parseInt(dashlet_obj.clientHeight);
        toggle_slim_controls(controls, d_width, d_height);

        const centered_controls = document.createElement("div");
        centered_controls.className = "centered_controls";
        controls.appendChild(centered_controls);

        // IE < 9: Without this fix the controls container is not working
        if (utils.browser.is_ie_below_9()) {
            controls.style.background = "url(about:blank)";
        }

        // Which is the anchor corner?
        var anchor_id = get_anchor_id(dashlet);

        // Create the size / grow indicators and resizer control elements
        if (utils.has_class(dashlet_obj, "resizable")) {
            render_sizer(centered_controls, nr, 0, anchor_id, dashlet.w);
            render_sizer(centered_controls, nr, 1, anchor_id, dashlet.h);

            if (!is_dynamic(dashlet.w) && !is_dynamic(dashlet.h)) render_corner_resizers(controls);
        }

        let create_a_button = function (className, title, onclick) {
            let element = document.createElement("a");
            element.className = className;
            element.title = title;
            element.onclick = onclick;
            return element;
        };

        // Create the anchors
        for (let i = 0; i < 4; i++) {
            const anchor = create_a_button(
                "anchor anchor" + i,
                "Click to start growing from here",
                () => toggle_anchor(nr, i)
            );
            if (anchor_id == i) {
                anchor.className += " on";
                anchor.title = "Currently growing from here";
                const anchor_image = document.createElement("div");
                anchor_image.className = "anchor_image";
                anchor.appendChild(anchor_image);
                const helper = document.createElement("div");
                utils.add_class(helper, "anchor_label");
                helper.innerHTML = "Anchor";
                anchor.appendChild(helper);
            }
            controls.appendChild(anchor);
        }
        var click_actions = function (target) {
            return function () {
                var back_url = utils.makeuri({}, window.location.href, "dashboard.py");
                location.href = utils.makeuri_contextless(
                    {
                        name: dashboard_properties.dashboard_name,
                        id: nr,
                        back: back_url,
                    },
                    target
                );
            };
        };

        let edits = document.createElement("div");
        edits.className = "editor";
        // Add edit dashlet button
        edits.appendChild(
            create_a_button(
                "edit",
                "Edit properties of this element",
                click_actions("edit_dashlet.py")
            )
        );

        // Add clone dashlet button
        edits.appendChild(
            create_a_button("clone", "Clone this element", click_actions("clone_dashlet.py"))
        );

        // Add delete dashlet button
        edits.appendChild(
            create_a_button("del", "Delete this element", () =>
                forms.confirm_dialog(
                    {text: "Do you really want to delete this element?"},
                    click_actions("delete_dashlet.py")
                )
            )
        );
        centered_controls.prepend(edits);
    } else {
        // make the inner parts visible again
        utils.remove_class(dashlet_obj, "edit");

        // Remove all dashlet controls
        controls = document.getElementById("dashlet_controls_" + nr);
        controls.parentNode.removeChild(controls);
    }
}

// In case of cycling from ABS to again ABS, restore the previous ABS coords
var g_last_absolute_widths = {};
var g_last_absolute_heights = {};

function toggle_sizer(nr, sizer_id) {
    var dashlet = dashboard_properties.dashlets[nr];
    var dashlet_obj = document.getElementById("dashlet_" + nr);

    if (sizer_id == 0) {
        if (dashlet.w > 0) {
            g_last_absolute_widths[nr] = dashlet.w;
            dashlet.w = dashboard_properties.GROW;
        } else if (dashlet.w == dashboard_properties.GROW) {
            if (!(nr in g_last_absolute_widths))
                g_last_absolute_widths[nr] =
                    dashlet_obj.clientWidth / dashboard_properties.grid_size;
            dashlet.w = dashboard_properties.MAX;
        } else if (dashlet.w == dashboard_properties.MAX) {
            if (nr in g_last_absolute_widths) dashlet.w = g_last_absolute_widths[nr];
            else dashlet.w = dashlet_obj.clientWidth / dashboard_properties.grid_size;
        }
    } else {
        if (dashlet.h > 0) {
            g_last_absolute_heights[nr] = dashlet.h;
            dashlet.h = dashboard_properties.GROW;
        } else if (dashlet.h == dashboard_properties.GROW) {
            if (!(nr in g_last_absolute_heights))
                g_last_absolute_heights[nr] =
                    dashlet_obj.clientHeight / dashboard_properties.grid_size;
            dashlet.h = dashboard_properties.MAX;
        } else if (dashlet.h == dashboard_properties.MAX) {
            if (nr in g_last_absolute_heights) dashlet.h = g_last_absolute_heights[nr];
            else dashlet.h = dashlet_obj.clientHeight / dashboard_properties.grid_size;
        }
    }

    bring_dashlet_to_front(dashlet_obj);
    rerender_dashlet_controls(dashlet_obj);
    size_dashlets();
    persist_dashlet_pos(nr);
}

var A_TOP_LEFT = 0;
var A_TOP_RIGHT = 1;
var A_BOTTOM_RIGHT = 2;
var A_BOTTOM_LEFT = 3;

// Calculates the ID of the current dashlet anchor depending
// on the current coordinates
function get_anchor_id(dashlet) {
    var anchor_id;
    if (dashlet.x > 0 && dashlet.y > 0) anchor_id = A_TOP_LEFT;
    else if (dashlet.x <= 0 && dashlet.y > 0) anchor_id = A_TOP_RIGHT;
    else if (dashlet.x <= 0 && dashlet.y <= 0) anchor_id = A_BOTTOM_RIGHT;
    else if (dashlet.x > 0 && dashlet.y <= 0) anchor_id = A_BOTTOM_LEFT;
    return anchor_id;
}

function toggle_anchor(nr, anchor_id) {
    if (anchor_id == get_anchor_id(dashboard_properties.dashlets[nr])) return; // anchor has not changed, skip it!

    calculate_relative_dashlet_coords(nr, anchor_id);

    // Visualize the change within the dashlet
    rerender_dashlet_controls(document.getElementById("dashlet_" + nr));

    // Apply the change to all rendered dashlets
    size_dashlets();

    persist_dashlet_pos(nr);
}

// We do not want to recompute the dimensions of growing dashlets here,
// use the current effective size
function calculate_relative_dashlet_coords(nr, anchor_id) {
    var dashlet = dashboard_properties.dashlets[nr];

    // When the anchor id is not set explicit here autodetect the anchor
    // id which is currently used by the dashlet. Otherwise this function
    // will set a new anchor for the dashlet and recalculate the coordinates
    if (anchor_id === undefined) {
        anchor_id = get_anchor_id(dashlet);
    }

    var dashlet_obj = document.getElementById("dashlet_" + nr);

    var x = align_to_grid(dashlet_obj.offsetLeft) / dashboard_properties.grid_size;
    var y = align_to_grid(dashlet_obj.offsetTop) / dashboard_properties.grid_size;
    var w = align_to_grid(dashlet_obj.clientWidth) / dashboard_properties.grid_size;
    var h = align_to_grid(dashlet_obj.clientHeight) / dashboard_properties.grid_size;

    var screen_size = new vec(g_dashboard_width, g_dashboard_height);
    var raster_size = screen_size.divide(dashboard_properties.grid_size);

    // Update fixed sizes in coord structure
    if (!is_dynamic(dashlet.w)) dashlet.w = w;
    if (!is_dynamic(dashlet.h)) dashlet.h = h;

    if (anchor_id == A_TOP_LEFT) {
        dashlet.x = x;
        dashlet.y = y;
    } else if (anchor_id == A_TOP_RIGHT) {
        dashlet.x = x + w - (raster_size.x + 2);
        dashlet.y = y;
    } else if (anchor_id == A_BOTTOM_RIGHT) {
        dashlet.x = x + w - (raster_size.x + 2);
        dashlet.y = y + h - (raster_size.y + 2);
    } else if (anchor_id == A_BOTTOM_LEFT) {
        dashlet.x = x;
        dashlet.y = y + h - (raster_size.y + 2);
    }
    dashlet.x += 1;
    dashlet.y += 1;
}

function rerender_dashlet_controls(dashlet_obj) {
    dashlet_toggle_edit(dashlet_obj, false);
    dashlet_toggle_edit(dashlet_obj, true);
}

/**
 * Dragging of dashlets
 */

var g_dragging = false;
var g_drag_start = null;

function drag_dashlet_start(event) {
    if (!event) event = window.event;

    if (!g_editing) return true;

    var target = utils.get_target(event);
    var button = utils.get_button(event);

    if (g_dragging === false && button == "LEFT" && utils.has_class(target, "controls")) {
        g_dragging = target.parentNode;
        var nr = parseInt(g_dragging.id.replace("dashlet_", ""));
        var dashlet = dashboard_properties.dashlets[nr];

        // minimal dashlet sizes in pixels
        var min_w = dashboard_properties.dashlet_min_size[0] * dashboard_properties.grid_size;
        var min_h = dashboard_properties.dashlet_min_size[1] * dashboard_properties.grid_size;

        // reduce the dashlet to the minimum dashlet size for movement bound checks
        var x = g_dragging.offsetLeft;
        var y = g_dragging.offsetTop;
        var w = g_dragging.clientWidth;
        var h = g_dragging.clientHeight;

        var anchor_id = get_anchor_id(dashlet);
        if (anchor_id == A_TOP_LEFT) {
            if (is_dynamic(dashlet.w)) w = min_w;
            if (is_dynamic(dashlet.h)) h = min_h;
        } else if (anchor_id == A_TOP_RIGHT) {
            if (is_dynamic(dashlet.w)) {
                x = x + w - min_w;
                w = min_w;
            }
            if (is_dynamic(dashlet.h)) h = min_h;
        } else if (anchor_id == A_BOTTOM_RIGHT) {
            if (is_dynamic(dashlet.w)) {
                x = x + w - min_w;
                w = min_w;
            }
            if (is_dynamic(dashlet.h)) {
                y = y + h - min_h;
                h = min_h;
            }
        } else if (anchor_id == A_BOTTOM_LEFT) {
            if (is_dynamic(dashlet.w)) w = min_w;
            if (is_dynamic(dashlet.h)) {
                y = y + h - min_h;
                h = min_h;
            }
        }

        g_drag_start = {
            // mouse position in px relative to dashboard
            m_x: event.clientX - g_dashboard_left,
            m_y: event.clientY - g_dashboard_top,
            // x/y position of shrunk dashlet in px relative to dashboard
            x: x,
            y: y,
            // size of shrunk dashlet in px
            w: w,
            h: h,
        };

        bring_dashlet_to_front(g_dragging);

        utils.prevent_default_events(event);
        return false;
    }
    return true;
}

function drag_dashlet(event) {
    if (!event) event = window.event;

    // mosue coords in px relative to dashboard
    var mouse_x = event.clientX - g_dashboard_left;
    var mouse_y = event.clientY - g_dashboard_top;

    if (!g_dragging) return true;

    var nr = parseInt(g_dragging.id.replace("dashlet_", ""));
    var dashlet_obj = g_dragging;

    // get the relative mouse position offset to the dragging beginning
    var diff_x = align_to_grid(g_drag_start.m_x - mouse_x);
    var diff_y = align_to_grid(g_drag_start.m_y - mouse_y);

    var x = g_drag_start.x - diff_x;
    var y = g_drag_start.y - diff_y;
    var w = g_drag_start.w;
    var h = g_drag_start.h;

    var board_w = align_to_grid(g_dashboard_width);
    var board_h = align_to_grid(g_dashboard_height);

    if (x < 0) {
        // reached left limit: left screen border
        dashlet_obj.style.left = "0px";
        dashlet_obj.style.width = w + "px";
    } else if (x + w > board_w) {
        // reached right limit: right screen border
        dashlet_obj.style.left = board_w - w + "px";
        dashlet_obj.style.width = w + "px";
    } else {
        dashlet_obj.style.left = x + "px";
        dashlet_obj.style.width = w + "px";
    }

    if (y < 0) {
        // reached top limit: top screen border
        dashlet_obj.style.top = "0px";
        dashlet_obj.style.height = h + "px";
    } else if (y + h > board_h) {
        // reached bottom limit: bottom screen border
        dashlet_obj.style.top = board_h - h + "px";
        dashlet_obj.style.height = h + "px";
    } else {
        dashlet_obj.style.top = y + "px";
        dashlet_obj.style.height = h + "px";
    }

    // Calculates new data for the internal coord structure
    calculate_relative_dashlet_coords(nr);

    // Redo dynamic sizing and rendering
    size_dashlets();
}

function drag_dashlet_stop(event) {
    if (!event) event = window.event;

    if (!g_dragging) return true;

    var nr = parseInt(g_dragging.id.replace("dashlet_", ""));
    g_dragging = false;
    g_drag_start = null;

    persist_dashlet_pos(nr);

    return false;
}

function persist_dashlet_pos(nr) {
    var dashlet = dashboard_properties.dashlets[nr];

<<<<<<< HEAD
    if (
        !Number.isInteger(dashlet.x) ||
        !Number.isInteger(dashlet.y) ||
        !Number.isInteger(dashlet.w) ||
        !Number.isInteger(dashlet.h)
    ) {
        alert(
            "Error: Invalid element coordinates found. Please report " +
                "this issue (" +
                JSON.stringify(dashlet) +
                ")."
        );
        return;
    }

    ajax.get_url(
        "ajax_dashlet_pos.py?name=" +
            dashboard_properties.dashboard_name +
            "&id=" +
            nr +
            "&x=" +
            dashboard_properties.dashlets[nr].x +
            "&y=" +
            dashboard_properties.dashlets[nr].y +
            "&w=" +
            dashboard_properties.dashlets[nr].w +
            "&h=" +
            dashboard_properties.dashlets[nr].h,
        handle_dashlet_post_response,
        null,
        undefined,
        false
    ); // eslint-disable-line indent
=======
    if (!Number.isInteger(dashlet.x) || !Number.isInteger(dashlet.y)
        || !Number.isInteger(dashlet.w) || !Number.isInteger(dashlet.h)) {
        alert("Error: Invalid dashlet coordinates found. Please report "
            + "this issue (" + JSON.stringify(dashlet) + ").");
        return;
    }

    ajax.get_url("ajax_dashlet_pos.py?name=" + dashboard_properties.dashboard_name + "&id=" + nr
            + "&x=" + dashboard_properties.dashlets[nr].x + "&y=" + dashboard_properties.dashlets[nr].y
            + "&w=" + dashboard_properties.dashlets[nr].w + "&h=" + dashboard_properties.dashlets[nr].h,
            handle_dashlet_post_response, null, undefined, false); // eslint-disable-line indent
>>>>>>> 75a18bda
}

function handle_dashlet_post_response(_unused, response_text) {
    var parts = response_text.split(" ");
    if (parts[0] != "OK") {
        alert("Error: " + response_text);
    } else {
        dashboard_properties.dashboard_mtime = parseInt(parts[1]);
    }
}

function bring_dashlet_to_front(obj) {
    document.querySelectorAll("div.dashlet").forEach(function (elem) {
        elem.style.zIndex = 1;
    });
    obj.style.zIndex = 80;
}

/**
 * Resizing of dashlets
 */

// false or the resizer dom object currently being worked with
var g_resizing = false;
var g_resize_start = null;

function resize_dashlet_start(event) {
    if (!event) event = window.event;

    if (!g_editing) return true;

    var target = utils.get_target(event);
    var button = utils.get_button(event);

    if (g_resizing === false && button == "LEFT" && utils.has_class(target, "resize")) {
        var dashlet_obj = target.parentNode.parentNode;

        g_resizing = target;
        g_resize_start = {
            // mouse position in px
            m_x: event.clientX,
            m_y: event.clientY,
            // initial position in px
            x: dashlet_obj.offsetLeft,
            y: dashlet_obj.offsetTop,
            // initial size in px
            w: dashlet_obj.clientWidth,
            h: dashlet_obj.clientHeight,
        };

        bring_dashlet_to_front(dashlet_obj);

        utils.prevent_default_events(event);
        return false;
    }
    return true;
}

function get_horizontal_direction(resizer) {
    if (
        utils.has_class(resizer, "resize0_0") ||
        utils.has_class(resizer, "resize_corner0") ||
        utils.has_class(resizer, "resize_corner3")
    )
        return "left";
    else if (
        utils.has_class(resizer, "resize0_1") ||
        utils.has_class(resizer, "resize_corner1") ||
        utils.has_class(resizer, "resize_corner2")
    )
        return "right";
}

function get_vertical_direction(resizer) {
    if (
        utils.has_class(resizer, "resize1_0") ||
        utils.has_class(resizer, "resize_corner0") ||
        utils.has_class(resizer, "resize_corner1")
    )
        return "top";
    else if (
        utils.has_class(resizer, "resize1_1") ||
        utils.has_class(resizer, "resize_corner2") ||
        utils.has_class(resizer, "resize_corner3")
    )
        return "bottom";
}

function resize_dashlet(event) {
    if (!event) event = window.event;

    if (!g_resizing) return true;

    var dashlet_obj = g_resizing.parentNode.parentNode;
    var nr = parseInt(dashlet_obj.id.replace("dashlet_", ""));

    var diff_x = align_to_grid(Math.abs(g_resize_start.m_x - event.clientX));
    var diff_y = align_to_grid(Math.abs(g_resize_start.m_y - event.clientY));

    if (event.clientX > g_resize_start.m_x) diff_x *= -1;
    if (event.clientY > g_resize_start.m_y) diff_y *= -1;

    var board_w = align_to_grid(g_dashboard_width);
    var board_h = align_to_grid(g_dashboard_height);

    var min_w = dashboard_properties.dashlet_min_size[0] * dashboard_properties.grid_size;
    var min_h = dashboard_properties.dashlet_min_size[1] * dashboard_properties.grid_size;

    if (get_horizontal_direction(g_resizing) == "left") {
        // resizing with left border
        var new_x = g_resize_start.x - diff_x;
        if (new_x < 0) {
            // reached left limit: left screen border
            dashlet_obj.style.left = "0px";
            dashlet_obj.style.width = g_resize_start.w + g_resize_start.x + "px";
        } else if (g_resize_start.w + diff_x < min_w) {
            // reached right limit: minimum dashlet width
            dashlet_obj.style.width = min_w + "px";
        } else {
            // normal resize step
            dashlet_obj.style.left = new_x + "px";
            dashlet_obj.style.width = g_resize_start.w + diff_x + "px";
        }
    } else if (get_horizontal_direction(g_resizing) == "right") {
        // resizing with right border
        if (g_resize_start.x + g_resize_start.w - diff_x > board_w) {
            // reached right limit: right screen border
            dashlet_obj.style.width = board_w - g_resize_start.x + "px";
        } else if (g_resize_start.w - diff_x < min_w) {
            // reached left limit: minimum dashlet width
            dashlet_obj.style.width = min_w + "px";
        } else {
            // normal resize step
            dashlet_obj.style.width = g_resize_start.w - diff_x + "px";
        }
    }

    if (get_vertical_direction(g_resizing) == "top") {
        // resizing with top border
        var new_y = g_resize_start.y - diff_y;
        if (new_y < 0) {
            // reached top limit: top screen border
            dashlet_obj.style.top = "0px";
            dashlet_obj.style.height = g_resize_start.h + g_resize_start.y + "px";
        } else if (g_resize_start.h + diff_y < min_h) {
            // reached bottom limit: minimum dashlet height
            dashlet_obj.style.height = min_h + "px";
        } else {
            // normal resize step
            dashlet_obj.style.top = new_y + "px";
            dashlet_obj.style.height = g_resize_start.h + diff_y + "px";
        }
    } else if (get_vertical_direction(g_resizing) == "bottom") {
        // resizing with bottom border
        if (g_resize_start.y + g_resize_start.h - diff_y >= board_h) {
            // reached bottom limit: bottom screen border
            dashlet_obj.style.height = board_h - g_resize_start.y + "px";
        } else if (g_resize_start.h - diff_y < min_h) {
            // reached top limit: minimum dashlet height
            dashlet_obj.style.height = min_h + "px";
        } else {
            // normal resize step
            dashlet_obj.style.height = g_resize_start.h - diff_y + "px";
        }
    }

    const new_width = parseInt(dashlet_obj.clientWidth);
    const new_height = parseInt(dashlet_obj.clientHeight);
    toggle_slim_controls(document.getElementById("dashlet_controls_" + nr), new_width, new_height);

    // Calculates new data for the internal coord structure
    calculate_relative_dashlet_coords(nr);

    // Redo dynamic sizing and rendering
    size_dashlets();
}

function resize_dashlet_stop(event) {
    if (!event) event = window.event;

    if (!g_resizing) return true;

    var dashlet_obj = g_resizing.parentNode.parentNode;
    var nr = parseInt(dashlet_obj.id.replace("dashlet_", ""));
    g_resizing = false;

    dashlet_resized(nr, dashlet_obj);
    persist_dashlet_pos(nr);
    return false;
}

function dashlet_resized(nr, dashlet_obj) {
    if (typeof reload_on_resize[nr] != "undefined") {
        var base_url = reload_on_resize[nr];
        var iframe = document.getElementById("dashlet_iframe_" + nr);
        iframe.src =
            base_url + "&width=" + dashlet_obj.clientWidth + "&height=" + dashlet_obj.clientHeight;
    }

    if (typeof dashboard_properties.on_resize_dashlets[nr] != "undefined") {
        dashboard_properties.on_resize_dashlets[nr]();
    }
}

export function has_canvas_support() {
    return document.createElement("canvas").getContext;
}

/*
 * Register the global event handlers, used for dragging of dashlets,
 * dialog control and resizing of dashlets
 */
export function register_event_handlers() {
    utils.add_event_handler("mousemove", function (e) {
        return drag_dashlet(e) && resize_dashlet(e);
    });
    utils.add_event_handler("mousedown", function (e) {
        return drag_dashlet_start(e) && resize_dashlet_start(e);
    });
    utils.add_event_handler("mouseup", function (e) {
        return drag_dashlet_stop(e) && resize_dashlet_stop(e);
    });

    // Totally disable the context menu for all dashboards
    utils.add_event_handler("contextmenu", function (e) {
        utils.prevent_default_events(e);
        return false;
    });
}

export function chart_pie(pie_id, x_scale, radius, color, right_side, pie_diameter) {
    var context = document.getElementById(pie_id + "_stats").getContext("2d");
    if (!context) return;
    var pie_x = pie_diameter / 2;
    var pie_y = pie_diameter / 2;
    var pie_d = pie_diameter;
    context.fillStyle = color;
    context.save();
    context.translate(pie_x, pie_y);
    context.scale(x_scale, 1);
    context.beginPath();
    if (right_side) context.arc(0, 0, (pie_d / 2) * radius, 1.5 * Math.PI, 0.5 * Math.PI, false);
    else context.arc(0, 0, (pie_d / 2) * radius, 0.5 * Math.PI, 1.5 * Math.PI, false);
    context.closePath();
    context.fill();
    context.restore();
    context = null;
}

function toggle_slim_controls(controls_obj, width, height) {
    let thresholds = {};
    for (const key in dashboard_properties.slim_editor_thresholds) {
        thresholds[key] =
            dashboard_properties.slim_editor_thresholds[key] * dashboard_properties.grid_size;
    }

    if (width < thresholds.width || height < thresholds.height) {
        utils.add_class(controls_obj, "slim_controls");
    } else {
        utils.remove_class(controls_obj, "slim_controls");
    }
}<|MERGE_RESOLUTION|>--- conflicted
+++ resolved
@@ -1,8 +1,3 @@
-<<<<<<< HEAD
-// Copyright (C) 2019 tribe29 GmbH - License: GNU General Public License v2
-// This file is part of Checkmk (https://checkmk.com). It is subject to the terms and
-// conditions defined in the file COPYING, which is part of this source code package.
-=======
 // +------------------------------------------------------------------+
 // |             ____ _               _        __  __ _  __           |
 // |            / ___| |__   ___  ___| | __   |  \/  | |/ /           |
@@ -26,31 +21,12 @@
 // License along with GNU Make; see the file  COPYING.  If  not,  write
 // to the Free Software Foundation, Inc., 51 Franklin St,  Fifth Floor,
 // Boston, MA 02110-1301 USA.
->>>>>>> 75a18bda
 
 import * as utils from "utils";
 import * as ajax from "ajax";
-import * as forms from "forms";
 
 var reload_on_resize = {};
 export var dashboard_properties = {};
-
-// Set the dashboard as a start URL for the user
-export function set_start_url(dashboard_name) {
-    ajax.call_ajax("ajax_set_dashboard_start_url.py?name=" + encodeURIComponent(dashboard_name), {
-        response_handler: (_handler_data, response_body) => {
-            const response = JSON.parse(response_body);
-            if (response.result_code === 0) {
-                utils.reload_whole_page();
-            } else {
-                forms.confirm_dialog(
-                    {text: response.result, confirmButtonText: "OK", showCancelButton: false},
-                    null
-                );
-            }
-        },
-    });
-}
 
 export function set_reload_on_resize(dashlet_id, url) {
     reload_on_resize[dashlet_id] = url;
@@ -59,11 +35,7 @@
 export function set_dashboard_properties(properties) {
     dashboard_properties = properties;
     // HACK: We JSON-encode refresh/resize actions twice, so undo one layer here...
-<<<<<<< HEAD
-    dashboard_properties.refresh_dashlets.forEach(function (refresh) {
-=======
     dashboard_properties.refresh_dashlets.forEach(function(refresh) {
->>>>>>> 75a18bda
         refresh[2] = eval(refresh[2]);
     });
     var resize_actions = dashboard_properties.on_resize_dashlets;
@@ -81,72 +53,62 @@
 
     for (var d_number = 0; d_number < size_info.length; d_number++) {
         var dashlet = size_info[d_number];
-        var d_left = dashlet[0];
-        var d_top = dashlet[1];
-        var d_width = dashlet[2];
-        var d_height = dashlet[3];
+        var d_left    = dashlet[0];
+        var d_top     = dashlet[1];
+        var d_width   = dashlet[2];
+        var d_height  = dashlet[3];
         var disstyle = "block";
 
         // check if dashlet has title and resize its width
         oDashTitle = document.getElementById("dashlet_title_" + d_number);
-        let has_title = Boolean(oDashTitle);
-        if (has_title) {
+        var has_title = false;
+        if (oDashTitle) {
+            has_title = true;
             //if browser window to small prevent js error
             if (d_width <= 20) {
                 d_width = 21;
             }
-            oDashTitle.style.width = d_width - 17 + "px"; // 9 title padding + empty space on right of dashlet
+            // 14 => 9 title padding + empty space on right of dashlet
+            oDashTitle.style.width  = (d_width - 19) + "px";
             oDashTitle.style.display = disstyle;
             oDashTitle.style.left = dashboard_properties.dashlet_padding[3] + "px";
-            oDashTitle.style.top = dashboard_properties.dashlet_padding[4] + "px";
+            oDashTitle.style.top = dashboard_properties.dashlet_padding[4] + 8 + "px";
         }
 
         // resize outer div
         oDash = document.getElementById("dashlet_" + d_number);
         if (oDash) {
-            oDash.style.display = disstyle;
-            oDash.style.left = d_left + "px";
-            oDash.style.top = d_top + "px";
-            oDash.style.width = d_width + "px";
-            oDash.style.height = d_height + "px";
+            oDash.style.display  = disstyle;
+            oDash.style.left     = d_left + "px";
+            oDash.style.top      = d_top + "px";
+            oDash.style.width    = d_width + "px";
+            oDash.style.height   = d_height + "px";
         }
 
         var top_padding = dashboard_properties.dashlet_padding[0];
-        if (!has_title) top_padding = dashboard_properties.dashlet_padding[4];
+        if (!has_title)
+            top_padding = dashboard_properties.dashlet_padding[4];
 
         var netto_height = d_height - top_padding - dashboard_properties.dashlet_padding[2];
-        var netto_width =
-            d_width -
-            dashboard_properties.dashlet_padding[1] -
-            dashboard_properties.dashlet_padding[3];
+        var netto_width  = d_width  - dashboard_properties.dashlet_padding[1] - dashboard_properties.dashlet_padding[3];
 
         // resize content div
         oDashInner = document.getElementById("dashlet_inner_" + d_number);
         if (oDashInner) {
-            oDashInner.style.display = disstyle;
-
-            var old_width = oDashInner.clientWidth;
+            oDashInner.style.display  = disstyle;
+
+            var old_width  = oDashInner.clientWidth;
             var old_height = oDashInner.clientHeight;
 
-            oDashInner.style.left = dashboard_properties.dashlet_padding[3] + "px";
-            oDashInner.style.top = top_padding + "px";
-            if (!has_title) {
-                oDashInner.style.top = top_padding + "px";
-            }
-            if (netto_width > 0) oDashInner.style.width = netto_width + "px";
-            if (netto_height > 0) {
+            oDashInner.style.left   = dashboard_properties.dashlet_padding[3] + "px";
+            oDashInner.style.top    = top_padding + "px";
+            if (netto_width > 0)
+                oDashInner.style.width  = netto_width + "px";
+            if (netto_height > 0)
                 oDashInner.style.height = netto_height + "px";
-                if (!has_title) {
-                    oDashInner.style.height = netto_height + "px";
-                }
-            }
 
             if (old_width != oDashInner.clientWidth || old_height != oDashInner.clientHeight) {
-                if (
-                    !g_resizing ||
-                    parseInt(g_resizing.parentNode.parentNode.id.replace("dashlet_", "")) !=
-                        d_number
-                ) {
+                if (!g_resizing || parseInt(g_resizing.parentNode.parentNode.id.replace("dashlet_", "")) != d_number) {
                     dashlet_resized(d_number, oDashInner);
                 }
             }
@@ -160,28 +122,10 @@
     }
 }
 
-export function adjust_single_metric_font_size(oTdMetricValue) {
-    var originalFontSize = parseFloat(oTdMetricValue.style.fontSize);
-    var oAMetricValue = oTdMetricValue.childNodes[0];
-    if (oAMetricValue.scrollWidth > (oTdMetricValue.clientWidth * 9) / 10)
-        oTdMetricValue.style.fontSize = (originalFontSize * 9) / 10 + "px";
-    else oTdMetricValue.style.fontSize = (oTdMetricValue.clientHeight * 4) / 5 + "px";
-
-    if (oAMetricValue.scrollWidth > (oTdMetricValue.clientWidth * 9) / 10)
-        adjust_single_metric_font_size(oTdMetricValue);
-}
-
-function set_control_size(dash_controls, width, height) {
-    dash_controls.style.width =
-        width -
-        dashboard_properties.dashlet_padding[1] -
-        dashboard_properties.dashlet_padding[3] +
-        "px";
-    dash_controls.style.height =
-        height -
-        dashboard_properties.dashlet_padding[2] -
-        dashboard_properties.dashlet_padding[4] +
-        "px";
+function set_control_size(dash_controls, width, height)
+{
+    dash_controls.style.width = (width - dashboard_properties.dashlet_padding[1] - dashboard_properties.dashlet_padding[3]) + "px";
+    dash_controls.style.height = (height - dashboard_properties.dashlet_padding[2] - dashboard_properties.dashlet_padding[4]) + "px";
     dash_controls.style.left = dashboard_properties.dashlet_padding[3] + "px";
     dash_controls.style.top = dashboard_properties.dashlet_padding[4] + "px";
 }
@@ -200,55 +144,45 @@
 }
 
 vec.prototype = {
-    divide: function (s) {
+    divide: function(s) {
         return new vec(~~(this.x / s), ~~(this.y / s));
     },
-    add: function (v) {
+    add: function(v) {
         return new vec(this.x + v.x, this.y + v.y);
     },
-    make_absolute: function (size_v) {
-        return new vec(
-            this.x < 0 ? this.x + size_v.x + 1 : this.x - 1,
-            this.y < 0 ? this.y + size_v.y + 1 : this.y - 1
-        );
+    make_absolute: function(size_v) {
+        return new vec(this.x < 0 ? this.x + size_v.x + 1 : this.x - 1,
+            this.y < 0 ? this.y + size_v.y + 1 : this.y - 1);
     },
     // Compute the initial size of the dashlet. If dashboard_properties.MAX is used,
     // then the dashlet consumes all space in its growing direction,
     // regardless of any other dashlets.
-    initial_size: function (pos_v, grid_v) {
+    initial_size: function(pos_v, grid_v) {
         return new vec(
-            this.x == dashboard_properties.MAX
-                ? grid_v.x - Math.abs(pos_v.x) + 1
-                : this.x == dashboard_properties.GROW
-                ? dashboard_properties.dashlet_min_size[0]
-                : this.x,
-            this.y == dashboard_properties.MAX
-                ? grid_v.y - Math.abs(pos_v.y) + 1
-                : this.y == dashboard_properties.GROW
-                ? dashboard_properties.dashlet_min_size[1]
-                : this.y
+            (this.x == dashboard_properties.MAX ? grid_v.x - Math.abs(pos_v.x) + 1 : (this.x == dashboard_properties.GROW ? dashboard_properties.dashlet_min_size[0] : this.x)),
+            (this.y == dashboard_properties.MAX ? grid_v.y - Math.abs(pos_v.y) + 1 : (this.y == dashboard_properties.GROW ? dashboard_properties.dashlet_min_size[1] : this.y))
         );
     },
     // return codes:
     //  0: absolute size, no growth
     //  1: grow direction right, down
     // -1: grow direction left, up
-    compute_grow_by: function (size_v) {
+    compute_grow_by: function(size_v) {
         return new vec(
-            size_v.x != dashboard_properties.GROW ? 0 : this.x < 0 ? -1 : 1,
-            size_v.y != dashboard_properties.GROW ? 0 : this.y < 0 ? -1 : 1
+            (size_v.x != dashboard_properties.GROW ? 0 : (this.x < 0 ? -1 : 1)),
+            (size_v.y != dashboard_properties.GROW ? 0 : (this.y < 0 ? -1 : 1))
         );
     },
-    toString: function () {
-        return this.x + "/" + this.y;
-    },
+    toString: function() {
+        return this.x+"/"+this.y;
+    }
 };
 
 function calculate_dashlets() {
     var screen_size = new vec(g_dashboard_width, g_dashboard_height);
     var raster_size = screen_size.divide(dashboard_properties.grid_size);
     var used_matrix = {};
-    var positions = [];
+    var positions   = [];
 
     // first place all dashlets at their absolute positions
     var nr, top, left, right, bottom, grow_by;
@@ -274,7 +208,8 @@
         if (rel_position.x > 0) {
             left = abs_position.x;
             right = left + used_size.x;
-        } else {
+        }
+        else {
             right = abs_position.x;
             left = right - used_size.x;
         }
@@ -282,7 +217,8 @@
         if (rel_position.y > 0) {
             top = abs_position.y;
             bottom = top + used_size.y;
-        } else {
+        }
+        else {
             bottom = abs_position.y;
             top = bottom - used_size.y;
         }
@@ -291,7 +227,7 @@
         // then the dashboard is too small for all dashlets (as it seems).
         for (var x = left; x < right; x++) {
             for (var y = top; y < bottom; y++) {
-                used_matrix[x + " " + y] = true;
+                used_matrix[x+" "+y] = true;
             }
         }
         // Helper variable for how to grow, both x and y in [-1, 0, 1]
@@ -300,15 +236,18 @@
         positions.push([left, top, right, bottom, grow_by]);
     }
 
-    var try_allocate = function (left, top, right, bottom) {
+    var try_allocate = function(left, top, right, bottom) {
         var x, y;
         // Try if all needed squares are free
         for (x = left; x < right; x++)
-            for (y = top; y < bottom; y++) if (x + " " + y in used_matrix) return false;
+            for (y = top; y < bottom; y++)
+                if (x+" "+y in used_matrix)
+                    return false;
 
         // Allocate all needed squares
         for (x = left; x < right; x++)
-            for (y = top; y < bottom; y++) used_matrix[x + " " + y] = true;
+            for (y = top; y < bottom; y++)
+                used_matrix[x+" "+y] = true;
 
         return true;
     };
@@ -320,34 +259,28 @@
         at_least_one_expanded = false;
         var new_positions = [];
         for (nr = 0; nr < positions.length; nr++) {
-            left = positions[nr][0];
-            top = positions[nr][1];
-            right = positions[nr][2];
-            bottom = positions[nr][3];
+            left    = positions[nr][0];
+            top     = positions[nr][1];
+            right   = positions[nr][2];
+            bottom  = positions[nr][3];
             grow_by = positions[nr][4];
 
             // try to grow in X direction by one
-            if (
-                grow_by.x > 0 &&
-                right < raster_size.x &&
-                try_allocate(right, top, right + 1, bottom)
-            ) {
+            if (grow_by.x > 0 && right < raster_size.x && try_allocate(right, top, right+1, bottom)) {
                 at_least_one_expanded = true;
                 right += 1;
-            } else if (grow_by.x < 0 && left > 0 && try_allocate(left - 1, top, left, bottom)) {
+            }
+            else if (grow_by.x < 0 && left > 0 && try_allocate(left-1, top, left, bottom)) {
                 at_least_one_expanded = true;
                 left -= 1;
             }
 
             // try to grow in Y direction by one
-            if (
-                grow_by.y > 0 &&
-                bottom < raster_size.y &&
-                try_allocate(left, bottom, right, bottom + 1)
-            ) {
+            if (grow_by.y > 0 && bottom < raster_size.y && try_allocate(left, bottom, right, bottom+1)) {
                 at_least_one_expanded = true;
                 bottom += 1;
-            } else if (grow_by.y < 0 && top > 0 && try_allocate(left, top - 1, right, top)) {
+            }
+            else if (grow_by.y < 0 && top > 0 && try_allocate(left, top-1, right, top)) {
                 at_least_one_expanded = true;
                 top -= 1;
             }
@@ -358,40 +291,41 @@
 
     var size_info = [];
     for (nr = 0; nr < positions.length; nr++) {
-        left = positions[nr][0];
-        top = positions[nr][1];
-        right = positions[nr][2];
-        bottom = positions[nr][3];
+        left    = positions[nr][0];
+        top     = positions[nr][1];
+        right   = positions[nr][2];
+        bottom  = positions[nr][3];
         size_info.push([
             left * dashboard_properties.grid_size,
             top * dashboard_properties.grid_size,
             (right - left) * dashboard_properties.grid_size,
-            (bottom - top) * dashboard_properties.grid_size,
+            (bottom - top) * dashboard_properties.grid_size
         ]);
     }
     return size_info;
 }
 
 var g_dashboard_resizer = null;
-var g_dashboard_top = null;
-var g_dashboard_left = null;
-var g_dashboard_width = null;
-var g_dashboard_height = null;
+var g_dashboard_top     = null;
+var g_dashboard_left    = null;
+var g_dashboard_width   = null;
+var g_dashboard_height  = null;
 
 export function calculate_dashboard() {
-    if (g_dashboard_resizer !== null) return; // another resize is processed
+    if (g_dashboard_resizer !== null)
+        return; // another resize is processed
     g_dashboard_resizer = true;
 
+    g_dashboard_top    = dashboard_properties.header_height + dashboard_properties.screen_margin;
+    g_dashboard_left   = dashboard_properties.screen_margin;
+    g_dashboard_width  = utils.page_width() - 2*dashboard_properties.screen_margin;
+    g_dashboard_height = utils.page_height() - 2*dashboard_properties.screen_margin - dashboard_properties.header_height;
+
     var oDash = document.getElementById("dashboard");
-    let dashboard_rect = oDash.getBoundingClientRect();
-
-    g_dashboard_top = dashboard_rect.top;
-    g_dashboard_left = dashboard_rect.left;
-    g_dashboard_width = utils.page_width() - g_dashboard_left;
-    g_dashboard_height = utils.page_height() - g_dashboard_top;
-
-    oDash.style.width = g_dashboard_width + "px";
-    oDash.style.height = g_dashboard_height + "px";
+    oDash.style.left     = g_dashboard_left + "px";
+    oDash.style.top      = g_dashboard_top + "px";
+    oDash.style.width    = g_dashboard_width + "px";
+    oDash.style.height   = g_dashboard_height + "px";
 
     size_dashlets();
     g_dashboard_resizer = null;
@@ -401,28 +335,26 @@
     // Stop reload of the dashlets in case the browser window / tab is not visible
     // for the user. Retry after short time.
     if (!utils.is_window_active()) {
-        setTimeout(function () {
-            execute_dashboard_scheduler(initial);
-        }, 250);
+        setTimeout(function(){ execute_dashboard_scheduler(initial); }, 250);
         return;
     }
 
     var timestamp = Date.parse(new Date()) / 1000;
-    for (var i = 0; i < dashboard_properties.refresh_dashlets.length; i++) {
-        var nr = dashboard_properties.refresh_dashlets[i][0];
+    for(var i = 0; i < dashboard_properties.refresh_dashlets.length; i++) {
+        var nr      = dashboard_properties.refresh_dashlets[i][0];
         var refresh = dashboard_properties.refresh_dashlets[i][1];
-        var url = dashboard_properties.refresh_dashlets[i][2];
-
-        if (
-            (initial && document.getElementById("dashlet_inner_" + nr).innerHTML == "") ||
-            (refresh > 0 && timestamp % refresh == 0)
-        ) {
-            if (typeof url === "string") {
+        var url     = dashboard_properties.refresh_dashlets[i][2];
+
+        if ((initial && document.getElementById("dashlet_inner_" + nr).innerHTML == "")
+                || (refresh > 0 && timestamp % refresh == 0)) {
+            if (typeof(url) === "string") {
                 if (url.indexOf("?") !== -1)
                     url += "&mtime=" + dashboard_properties.dashboard_mtime;
-                else url += "?mtime=" + dashboard_properties.dashboard_mtime;
+                else
+                    url += "?mtime=" + dashboard_properties.dashboard_mtime;
                 ajax.get_url(url, dashboard_update_contents, "dashlet_inner_" + nr);
-            } else {
+            }
+            else {
                 url(); // Execute "on_refresh" javascript function
             }
         }
@@ -430,9 +362,10 @@
 
     // Update timestamp every minute
     // Required if there are no refresh_dashlets present or all refresh times are > 60sec
-    if (timestamp % 60 == 0) utils.update_header_timer();
-
-    setTimeout(function () {
+    if (timestamp % 60 == 0)
+        utils.update_header_timer();
+
+    setTimeout(function() {
         execute_dashboard_scheduler(0);
     }, 1000);
 }
@@ -448,40 +381,96 @@
 // DASHBOARD EDITING
 //
 
+function toggle_dashboard_menu(show, event) {
+    var controls = document.getElementById("controls");
+    if (!controls)
+        return; // maybe not permitted -> skip
+
+    if (typeof show === "undefined")
+        show = controls.style.display == "none";
+
+    if (show) {
+        controls.style.display = "block";
+        hide_submenus();
+
+        // Gather and update the position of the menu
+        if (event) {
+            var target = utils.get_target(event);
+            controls.style.left = (event.clientX - target.offsetLeft + 5) + "px";
+            controls.style.top  = (event.clientY - target.offsetTop + 5) + "px";
+
+            var dashboard = document.getElementById("dashboard");
+
+            // When menu is out of screen on the right, move to left
+            if (controls.offsetLeft + controls.clientWidth > dashboard.clientWidth)
+                controls.style.left = (controls.offsetLeft - controls.clientWidth - 15) + "px";
+
+            // When menu is out of screen on the bottom, move to top
+            if (controls.offsetTop + controls.clientHeight > dashboard.clientHeight) {
+                var new_top = controls.offsetTop - controls.clientHeight - 5;
+                if (target != dashboard)
+                    new_top -= dashboard.offsetTop;
+
+                controls.style.top = new_top + "px";
+            }
+        }
+    }
+    else {
+        controls.style.display = "none";
+    }
+}
+
+export function hide_submenus() {
+    // hide all submenus
+    var subs = document.getElementsByClassName("sub");
+    for (var i = 0; i < subs.length; i++)
+        subs[i].style.display = "none";
+}
+
+export function show_submenu(id) {
+    document.getElementById(id + "_sub").style.display = "block";
+}
+
 var g_editing = false;
 
-export function toggle_dashboard_edit(edit_text, display_text) {
+export function toggle_dashboard_edit() {
+    // First hide the controls menu
+    toggle_dashboard_menu(false);
+
     g_editing = !g_editing;
 
-    // Toggle the page menu elements
-    let toggle_suggestion = document.getElementById("menu_suggestion_toggle_edit");
-    let toggle_shortcut = document.getElementById("menu_shortcut_toggle_edit");
-    let toggle_entry = document.getElementById("menu_entry_toggle_edit");
-
-    if (edit_text && display_text) {
-        const title = g_editing ? edit_text : display_text;
-        if (toggle_suggestion) toggle_suggestion.lastChild.textContent = title;
-        toggle_shortcut.title = title;
-        toggle_entry.firstChild.lastChild.textContent = title;
-    }
-
-    if (g_editing) {
-        const icon_disable = "themes/" + utils.get_theme() + "/images/emblem_disable.svg";
-        if (toggle_suggestion) toggle_suggestion.querySelector("img.emblem").src = icon_disable;
-        toggle_shortcut.querySelector("img.emblem").src = icon_disable;
-        toggle_entry.querySelector("img.emblem").src = icon_disable;
-    } else {
-        const icon_trans = "themes/facelift/images/emblem_trans.svg";
-        if (toggle_suggestion) toggle_suggestion.querySelector("img.emblem").src = icon_trans;
-        toggle_shortcut.querySelector("img.emblem").src = icon_trans;
-        toggle_entry.querySelector("img.emblem").src = icon_trans;
-    }
+    document.getElementById("control_edit").style.display = !g_editing ? "block" : "none";
+    document.getElementById("control_add").style.display = g_editing ? "block" : "none";
+    document.getElementById("control_view").style.display = g_editing ? "block" : "none";
 
     var dashlet_divs = document.getElementsByClassName("dashlet");
-    for (var i = 0; i < dashlet_divs.length; i++) dashlet_toggle_edit(dashlet_divs[i]);
+    for (var i = 0; i < dashlet_divs.length; i++)
+        dashlet_toggle_edit(dashlet_divs[i]);
 
     // Remove/Add edit=1 parameter from URL to make page reload handling correct
-    utils.update_url_parameter("edit", g_editing ? "1" : "0");
+    // Only a solution for browsers with history.replaceState support. Sadly
+    // we have no F5/reload fix for others...
+    //
+    // window.parent is either a reference to the current window (when opened as dedicated page)
+    // or the whole browser window if opened within a frame. The URL is either directly:
+    // http://[HOST]/[SITE]/check_mk/dashboard.py?name=main&edit=1
+    // or when opened within a frame it is:
+    // http://[HOST]/[SITE]/check_mk/index.py?start_url=%2F[SITE]%2Fcheck_mk%2Fdashboard.py%3Fname%3Dmain&edit=1
+    // The new URL computation needs to deal with it.
+    if (window.parent.history.replaceState) {
+        var url = window.parent.location.href;
+        var new_url;
+        if (url.indexOf("start_url") !== -1) {
+            var frame_url = decodeURIComponent(utils.get_url_param("start_url", url));
+            frame_url = utils.makeuri({"edit": g_editing ? "1" : "0"}, frame_url);
+            new_url = utils.makeuri({"start_url": frame_url}, url);
+        }
+        else {
+            new_url = utils.makeuri({"edit": g_editing ? "1" : "0"}, url);
+        }
+
+        window.parent.history.replaceState({}, document.title, new_url);
+    }
 
     toggle_grid();
 }
@@ -500,49 +489,56 @@
 //
 // render top/bottom or left/right areas depending on dimension i
 function render_resize_controls(controls, i) {
-    for (let a = 0; a < 2; a++) {
-        const resize = document.createElement("div");
-        resize.className = "resize resize" + i + " resize" + i + "_" + a;
+    for (var a = 0; a < 2; a++) {
+        var resize = document.createElement("div");
+        resize.className = "resize resize"+i+" resize"+i+"_"+a;
         controls.appendChild(resize);
-        const indication = document.createElement("div");
-        indication.className = "resize resize" + i + " resize" + i + "_" + a + " circle_handle";
-        const resize_image = document.createElement("div");
-        resize_image.className = "resize_image";
-        indication.appendChild(resize_image);
-        controls.appendChild(indication);
-    }
-}
-
-function render_sizer(centered_controls, nr, i, anchor_id, size) {
+    }
+}
+
+function render_sizer(controls, nr, i, anchor_id, size) {
     // 0 ~ X, 1 ~ Y
-    let orientation = i ? "height" : "width";
     var sizer = document.createElement("div");
-    sizer.className = "sizer sizer" + i + " anchor" + anchor_id;
+    sizer.className = "sizer sizer"+i+" anchor"+anchor_id;
+
+    // create the sizer label
+    var sizer_lbl = document.createElement("div");
+    sizer_lbl.className = "sizer_lbl sizer_lbl"+i+" anchor"+anchor_id;
 
     if (size == dashboard_properties.MAX) {
         sizer.className += " max";
-        sizer.innerHTML = "max " + orientation;
+        //sizer_lbl.innerHTML = "MAX";
         sizer.title = "Use maximum available space in this direction";
-    } else if (size == dashboard_properties.GROW) {
+    }
+    else if (size == dashboard_properties.GROW) {
         sizer.className += " grow";
-        sizer.innerHTML = "auto " + orientation;
+        //sizer_lbl.innerHTML = "GROW";
         sizer.title = "Grow in this direction";
-    } else {
+    }
+    else {
         sizer.className += " abs";
         sizer.title = "Fixed size (drag border for resize)";
-        sizer.innerHTML = "manual " + orientation;
-        render_resize_controls(centered_controls.parentNode, i);
-    }
-
-    sizer.onclick = () => toggle_sizer(nr, i);
-
-    centered_controls.appendChild(sizer);
+        render_resize_controls(controls, i);
+    }
+
+    // js magic stuff - closures!
+    sizer.onclick = function(dashlet_id, sizer_id) {
+        return function() {
+            toggle_sizer(dashlet_id, sizer_id);
+        };
+    }(nr, i);
+    sizer_lbl.onclick = sizer.onclick;
+    sizer_lbl.title = sizer.title;
+
+    controls.appendChild(sizer);
+    if (is_dynamic(size))
+        controls.appendChild(sizer_lbl);
 }
 
 function render_corner_resizers(controls) {
     for (var corner_id = 0; corner_id < 4; corner_id++) {
         var resize = document.createElement("div");
-        resize.className = "resize resize_corner resize_corner" + corner_id;
+        resize.className = "resize resize_corner resize_corner"+corner_id;
         controls.appendChild(resize);
     }
 }
@@ -560,19 +556,11 @@
 
         // Create the dashlet controls
         controls = document.createElement("div");
-        controls.setAttribute("id", "dashlet_controls_" + nr);
+        controls.setAttribute("id", "dashlet_controls_"+nr);
         controls.className = "controls";
         dashlet_obj.appendChild(controls);
         set_control_size(controls, dashlet_obj.clientWidth, dashlet_obj.clientHeight);
 
-        const d_width = parseInt(dashlet_obj.clientWidth);
-        const d_height = parseInt(dashlet_obj.clientHeight);
-        toggle_slim_controls(controls, d_width, d_height);
-
-        const centered_controls = document.createElement("div");
-        centered_controls.className = "centered_controls";
-        controls.appendChild(centered_controls);
-
         // IE < 9: Without this fix the controls container is not working
         if (utils.browser.is_ie_below_9()) {
             controls.style.background = "url(about:blank)";
@@ -582,156 +570,147 @@
         var anchor_id = get_anchor_id(dashlet);
 
         // Create the size / grow indicators and resizer control elements
+        var i;
         if (utils.has_class(dashlet_obj, "resizable")) {
-            render_sizer(centered_controls, nr, 0, anchor_id, dashlet.w);
-            render_sizer(centered_controls, nr, 1, anchor_id, dashlet.h);
-
-            if (!is_dynamic(dashlet.w) && !is_dynamic(dashlet.h)) render_corner_resizers(controls);
-        }
-
-        let create_a_button = function (className, title, onclick) {
-            let element = document.createElement("a");
-            element.className = className;
-            element.title = title;
-            element.onclick = onclick;
-            return element;
-        };
+            for (i = 0; i < 2; i ++) {
+                if (i == 0)
+                    render_sizer(controls, nr, i, anchor_id, dashlet.w);
+                else
+                    render_sizer(controls, nr, i, anchor_id, dashlet.h);
+            }
+
+            if (!is_dynamic(dashlet.w) && !is_dynamic(dashlet.h))
+                render_corner_resizers(controls);
+        }
 
         // Create the anchors
-        for (let i = 0; i < 4; i++) {
-            const anchor = create_a_button(
-                "anchor anchor" + i,
-                "Click to start growing from here",
-                () => toggle_anchor(nr, i)
-            );
-            if (anchor_id == i) {
-                anchor.className += " on";
-                anchor.title = "Currently growing from here";
-                const anchor_image = document.createElement("div");
-                anchor_image.className = "anchor_image";
-                anchor.appendChild(anchor_image);
-                const helper = document.createElement("div");
-                utils.add_class(helper, "anchor_label");
-                helper.innerHTML = "Anchor";
-                anchor.appendChild(helper);
-            }
+        for (i = 0; i < 4; i++) {
+            var anchor = document.createElement("a");
+            anchor.className = "anchor anchor"+i;
+            anchor.title = "Currently growing from here";
+            if (anchor_id != i) {
+                anchor.className += " off";
+                anchor.title = "Click to start growing from here";
+            }
+
+            // js magic stuff - closures!
+            anchor.onclick = function(dashlet_id, anchor_id) {
+                return function() {
+                    toggle_anchor(dashlet_id, anchor_id);
+                };
+            }(nr, i);
+
             controls.appendChild(anchor);
         }
-        var click_actions = function (target) {
-            return function () {
-                var back_url = utils.makeuri({}, window.location.href, "dashboard.py");
-                location.href = utils.makeuri_contextless(
-                    {
-                        name: dashboard_properties.dashboard_name,
-                        id: nr,
-                        back: back_url,
-                    },
-                    target
-                );
+
+        // Add edit dashlet button
+        var edit_button = document.createElement("a");
+        edit_button.className = "edit";
+        edit_button.title = "Edit properties of this dashlet";
+        edit_button.onclick = function(dashlet_id, board_name) {
+            return function() {
+                location.href = "edit_dashlet.py?name=" + board_name + "&id=" + dashlet_id;
             };
-        };
-
-        let edits = document.createElement("div");
-        edits.className = "editor";
-        // Add edit dashlet button
-        edits.appendChild(
-            create_a_button(
-                "edit",
-                "Edit properties of this element",
-                click_actions("edit_dashlet.py")
-            )
-        );
-
-        // Add clone dashlet button
-        edits.appendChild(
-            create_a_button("clone", "Clone this element", click_actions("clone_dashlet.py"))
-        );
+        }(nr, dashboard_properties.dashboard_name);
+        controls.appendChild(edit_button);
 
         // Add delete dashlet button
-        edits.appendChild(
-            create_a_button("del", "Delete this element", () =>
-                forms.confirm_dialog(
-                    {text: "Do you really want to delete this element?"},
-                    click_actions("delete_dashlet.py")
-                )
-            )
-        );
-        centered_controls.prepend(edits);
+        var del = document.createElement("a");
+        del.className = "del";
+        del.title = "Delete this dashlet";
+        del.onclick = function(dashlet_id, board_name) {
+            return function() {
+                location.href = "delete_dashlet.py?name=" + board_name + "&id=" + dashlet_id;
+            };
+        }(nr, dashboard_properties.dashboard_name);
+        controls.appendChild(del);
+
     } else {
         // make the inner parts visible again
         utils.remove_class(dashlet_obj, "edit");
 
         // Remove all dashlet controls
-        controls = document.getElementById("dashlet_controls_" + nr);
+        controls = document.getElementById("dashlet_controls_"+nr);
         controls.parentNode.removeChild(controls);
     }
 }
 
 // In case of cycling from ABS to again ABS, restore the previous ABS coords
-var g_last_absolute_widths = {};
+var g_last_absolute_widths  = {};
 var g_last_absolute_heights = {};
 
 function toggle_sizer(nr, sizer_id) {
     var dashlet = dashboard_properties.dashlets[nr];
-    var dashlet_obj = document.getElementById("dashlet_" + nr);
+    var dashlet_obj = document.getElementById("dashlet_"+nr);
 
     if (sizer_id == 0) {
         if (dashlet.w > 0) {
             g_last_absolute_widths[nr] = dashlet.w;
             dashlet.w = dashboard_properties.GROW;
-        } else if (dashlet.w == dashboard_properties.GROW) {
+        }
+        else if (dashlet.w == dashboard_properties.GROW) {
             if (!(nr in g_last_absolute_widths))
-                g_last_absolute_widths[nr] =
-                    dashlet_obj.clientWidth / dashboard_properties.grid_size;
+                g_last_absolute_widths[nr] = dashlet_obj.clientWidth / dashboard_properties.grid_size;
             dashlet.w = dashboard_properties.MAX;
-        } else if (dashlet.w == dashboard_properties.MAX) {
-            if (nr in g_last_absolute_widths) dashlet.w = g_last_absolute_widths[nr];
-            else dashlet.w = dashlet_obj.clientWidth / dashboard_properties.grid_size;
-        }
-    } else {
+        }
+        else if (dashlet.w == dashboard_properties.MAX) {
+            if (nr in g_last_absolute_widths)
+                dashlet.w = g_last_absolute_widths[nr];
+            else
+                dashlet.w = dashlet_obj.clientWidth / dashboard_properties.grid_size;
+        }
+    }
+    else {
         if (dashlet.h > 0) {
             g_last_absolute_heights[nr] = dashlet.h;
             dashlet.h = dashboard_properties.GROW;
-        } else if (dashlet.h == dashboard_properties.GROW) {
+        }
+        else if (dashlet.h == dashboard_properties.GROW) {
             if (!(nr in g_last_absolute_heights))
-                g_last_absolute_heights[nr] =
-                    dashlet_obj.clientHeight / dashboard_properties.grid_size;
+                g_last_absolute_heights[nr] = dashlet_obj.clientHeight / dashboard_properties.grid_size;
             dashlet.h = dashboard_properties.MAX;
-        } else if (dashlet.h == dashboard_properties.MAX) {
-            if (nr in g_last_absolute_heights) dashlet.h = g_last_absolute_heights[nr];
-            else dashlet.h = dashlet_obj.clientHeight / dashboard_properties.grid_size;
-        }
-    }
-
-    bring_dashlet_to_front(dashlet_obj);
+        }
+        else if (dashlet.h == dashboard_properties.MAX) {
+            if (nr in g_last_absolute_heights)
+                dashlet.h = g_last_absolute_heights[nr];
+            else
+                dashlet.h = dashlet_obj.clientHeight / dashboard_properties.grid_size;
+        }
+    }
+
     rerender_dashlet_controls(dashlet_obj);
     size_dashlets();
     persist_dashlet_pos(nr);
 }
 
-var A_TOP_LEFT = 0;
-var A_TOP_RIGHT = 1;
+var A_TOP_LEFT     = 0;
+var A_TOP_RIGHT    = 1;
 var A_BOTTOM_RIGHT = 2;
-var A_BOTTOM_LEFT = 3;
+var A_BOTTOM_LEFT  = 3;
 
 // Calculates the ID of the current dashlet anchor depending
 // on the current coordinates
 function get_anchor_id(dashlet) {
     var anchor_id;
-    if (dashlet.x > 0 && dashlet.y > 0) anchor_id = A_TOP_LEFT;
-    else if (dashlet.x <= 0 && dashlet.y > 0) anchor_id = A_TOP_RIGHT;
-    else if (dashlet.x <= 0 && dashlet.y <= 0) anchor_id = A_BOTTOM_RIGHT;
-    else if (dashlet.x > 0 && dashlet.y <= 0) anchor_id = A_BOTTOM_LEFT;
+    if (dashlet.x > 0 && dashlet.y > 0)
+        anchor_id = A_TOP_LEFT;
+    else if (dashlet.x <= 0 && dashlet.y > 0)
+        anchor_id = A_TOP_RIGHT;
+    else if (dashlet.x <= 0 && dashlet.y <= 0)
+        anchor_id = A_BOTTOM_RIGHT;
+    else if (dashlet.x > 0 && dashlet.y <= 0)
+        anchor_id = A_BOTTOM_LEFT;
     return anchor_id;
 }
 
 function toggle_anchor(nr, anchor_id) {
-    if (anchor_id == get_anchor_id(dashboard_properties.dashlets[nr])) return; // anchor has not changed, skip it!
+    if (anchor_id == get_anchor_id(dashboard_properties.dashlets[nr]))
+        return; // anchor has not changed, skip it!
 
     calculate_relative_dashlet_coords(nr, anchor_id);
 
     // Visualize the change within the dashlet
-    rerender_dashlet_controls(document.getElementById("dashlet_" + nr));
+    rerender_dashlet_controls(document.getElementById("dashlet_"+nr));
 
     // Apply the change to all rendered dashlets
     size_dashlets();
@@ -758,25 +737,30 @@
     var w = align_to_grid(dashlet_obj.clientWidth) / dashboard_properties.grid_size;
     var h = align_to_grid(dashlet_obj.clientHeight) / dashboard_properties.grid_size;
 
-    var screen_size = new vec(g_dashboard_width, g_dashboard_height);
-    var raster_size = screen_size.divide(dashboard_properties.grid_size);
+    var screen_size  = new vec(g_dashboard_width, g_dashboard_height);
+    var raster_size  = screen_size.divide(dashboard_properties.grid_size);
 
     // Update fixed sizes in coord structure
-    if (!is_dynamic(dashlet.w)) dashlet.w = w;
-    if (!is_dynamic(dashlet.h)) dashlet.h = h;
+    if (!is_dynamic(dashlet.w))
+        dashlet.w = w;
+    if (!is_dynamic(dashlet.h))
+        dashlet.h = h;
 
     if (anchor_id == A_TOP_LEFT) {
         dashlet.x = x;
         dashlet.y = y;
-    } else if (anchor_id == A_TOP_RIGHT) {
-        dashlet.x = x + w - (raster_size.x + 2);
+    }
+    else if (anchor_id == A_TOP_RIGHT) {
+        dashlet.x = (x + w) - (raster_size.x + 2);
         dashlet.y = y;
-    } else if (anchor_id == A_BOTTOM_RIGHT) {
-        dashlet.x = x + w - (raster_size.x + 2);
-        dashlet.y = y + h - (raster_size.y + 2);
-    } else if (anchor_id == A_BOTTOM_LEFT) {
+    }
+    else if (anchor_id == A_BOTTOM_RIGHT) {
+        dashlet.x = (x + w) - (raster_size.x + 2);
+        dashlet.y = (y + h) - (raster_size.y + 2);
+    }
+    else if (anchor_id == A_BOTTOM_LEFT) {
         dashlet.x = x;
-        dashlet.y = y + h - (raster_size.y + 2);
+        dashlet.y = (y + h) - (raster_size.y + 2);
     }
     dashlet.x += 1;
     dashlet.y += 1;
@@ -787,6 +771,35 @@
     dashlet_toggle_edit(dashlet_obj, true);
 }
 
+// Handle misc events when in editing mode and clicks have made on general elements
+function body_click_handler(event) {
+    if (!event)
+        event = window.event;
+
+    var target = utils.get_target(event);
+    var button = utils.get_button(event);
+
+    if (target.id == "dashboard" && button == "RIGHT") {
+        // right click on the empty dashboard area
+        toggle_dashboard_menu(undefined, event);
+        utils.prevent_default_events(event);
+        return false;
+    }
+    else if (target.parentNode.id == "controls_toggle" && button == "LEFT") {
+        // left click on the controls menu
+        toggle_dashboard_menu(undefined, event);
+        utils.prevent_default_events(event);
+        return false;
+    }
+    else if (target.parentNode.id != "controls_toggle"
+             && (!target.parentNode.parentNode || !utils.has_class(target.parentNode.parentNode, "menu"))) {
+        // Hide the controls menu when clicked somewhere else
+        toggle_dashboard_menu(false);
+    }
+
+    return true;
+}
+
 /**
  * Dragging of dashlets
  */
@@ -795,9 +808,11 @@
 var g_drag_start = null;
 
 function drag_dashlet_start(event) {
-    if (!event) event = window.event;
-
-    if (!g_editing) return true;
+    if (!event)
+        event = window.event;
+
+    if (!g_editing)
+        return true;
 
     var target = utils.get_target(event);
     var button = utils.get_button(event);
@@ -819,15 +834,20 @@
 
         var anchor_id = get_anchor_id(dashlet);
         if (anchor_id == A_TOP_LEFT) {
-            if (is_dynamic(dashlet.w)) w = min_w;
-            if (is_dynamic(dashlet.h)) h = min_h;
-        } else if (anchor_id == A_TOP_RIGHT) {
+            if (is_dynamic(dashlet.w))
+                w = min_w;
+            if (is_dynamic(dashlet.h))
+                h = min_h;
+        }
+        else if (anchor_id == A_TOP_RIGHT) {
             if (is_dynamic(dashlet.w)) {
                 x = x + w - min_w;
                 w = min_w;
             }
-            if (is_dynamic(dashlet.h)) h = min_h;
-        } else if (anchor_id == A_BOTTOM_RIGHT) {
+            if (is_dynamic(dashlet.h))
+                h = min_h;
+        }
+        else if (anchor_id == A_BOTTOM_RIGHT) {
             if (is_dynamic(dashlet.w)) {
                 x = x + w - min_w;
                 w = min_w;
@@ -836,8 +856,10 @@
                 y = y + h - min_h;
                 h = min_h;
             }
-        } else if (anchor_id == A_BOTTOM_LEFT) {
-            if (is_dynamic(dashlet.w)) w = min_w;
+        }
+        else if (anchor_id == A_BOTTOM_LEFT) {
+            if (is_dynamic(dashlet.w))
+                w = min_w;
             if (is_dynamic(dashlet.h)) {
                 y = y + h - min_h;
                 h = min_h;
@@ -846,17 +868,17 @@
 
         g_drag_start = {
             // mouse position in px relative to dashboard
-            m_x: event.clientX - g_dashboard_left,
-            m_y: event.clientY - g_dashboard_top,
+            "m_x": event.clientX - g_dashboard_left,
+            "m_y": event.clientY - g_dashboard_top,
             // x/y position of shrunk dashlet in px relative to dashboard
-            x: x,
-            y: y,
+            "x": x,
+            "y": y,
             // size of shrunk dashlet in px
-            w: w,
-            h: h,
+            "w": w,
+            "h": h,
         };
 
-        bring_dashlet_to_front(g_dragging);
+        edit_visualize(g_dragging, true);
 
         utils.prevent_default_events(event);
         return false;
@@ -865,13 +887,15 @@
 }
 
 function drag_dashlet(event) {
-    if (!event) event = window.event;
+    if (!event)
+        event = window.event;
 
     // mosue coords in px relative to dashboard
     var mouse_x = event.clientX - g_dashboard_left;
     var mouse_y = event.clientY - g_dashboard_top;
 
-    if (!g_dragging) return true;
+    if (!g_dragging)
+        return true;
 
     var nr = parseInt(g_dragging.id.replace("dashlet_", ""));
     var dashlet_obj = g_dragging;
@@ -890,27 +914,31 @@
 
     if (x < 0) {
         // reached left limit: left screen border
-        dashlet_obj.style.left = "0px";
+        dashlet_obj.style.left  = "0px";
         dashlet_obj.style.width = w + "px";
-    } else if (x + w > board_w) {
+    }
+    else if (x + w > board_w) {
         // reached right limit: right screen border
-        dashlet_obj.style.left = board_w - w + "px";
+        dashlet_obj.style.left  = (board_w - w) + "px";
         dashlet_obj.style.width = w + "px";
-    } else {
-        dashlet_obj.style.left = x + "px";
+    }
+    else {
+        dashlet_obj.style.left  = x + "px";
         dashlet_obj.style.width = w + "px";
     }
 
     if (y < 0) {
         // reached top limit: top screen border
-        dashlet_obj.style.top = "0px";
+        dashlet_obj.style.top   = "0px";
         dashlet_obj.style.height = h + "px";
-    } else if (y + h > board_h) {
+    }
+    else if (y + h > board_h) {
         // reached bottom limit: bottom screen border
-        dashlet_obj.style.top = board_h - h + "px";
+        dashlet_obj.style.top    = (board_h - h) + "px";
         dashlet_obj.style.height = h + "px";
-    } else {
-        dashlet_obj.style.top = y + "px";
+    }
+    else {
+        dashlet_obj.style.top    = y + "px";
         dashlet_obj.style.height = h + "px";
     }
 
@@ -922,12 +950,15 @@
 }
 
 function drag_dashlet_stop(event) {
-    if (!event) event = window.event;
-
-    if (!g_dragging) return true;
-
+    if (!event)
+        event = window.event;
+
+    if (!g_dragging)
+        return true;
+
+    edit_visualize(g_dragging, false);
     var nr = parseInt(g_dragging.id.replace("dashlet_", ""));
-    g_dragging = false;
+    g_dragging   = false;
     g_drag_start = null;
 
     persist_dashlet_pos(nr);
@@ -938,41 +969,6 @@
 function persist_dashlet_pos(nr) {
     var dashlet = dashboard_properties.dashlets[nr];
 
-<<<<<<< HEAD
-    if (
-        !Number.isInteger(dashlet.x) ||
-        !Number.isInteger(dashlet.y) ||
-        !Number.isInteger(dashlet.w) ||
-        !Number.isInteger(dashlet.h)
-    ) {
-        alert(
-            "Error: Invalid element coordinates found. Please report " +
-                "this issue (" +
-                JSON.stringify(dashlet) +
-                ")."
-        );
-        return;
-    }
-
-    ajax.get_url(
-        "ajax_dashlet_pos.py?name=" +
-            dashboard_properties.dashboard_name +
-            "&id=" +
-            nr +
-            "&x=" +
-            dashboard_properties.dashlets[nr].x +
-            "&y=" +
-            dashboard_properties.dashlets[nr].y +
-            "&w=" +
-            dashboard_properties.dashlets[nr].w +
-            "&h=" +
-            dashboard_properties.dashlets[nr].h,
-        handle_dashlet_post_response,
-        null,
-        undefined,
-        false
-    ); // eslint-disable-line indent
-=======
     if (!Number.isInteger(dashlet.x) || !Number.isInteger(dashlet.y)
         || !Number.isInteger(dashlet.w) || !Number.isInteger(dashlet.h)) {
         alert("Error: Invalid dashlet coordinates found. Please report "
@@ -984,7 +980,6 @@
             + "&x=" + dashboard_properties.dashlets[nr].x + "&y=" + dashboard_properties.dashlets[nr].y
             + "&w=" + dashboard_properties.dashlets[nr].w + "&h=" + dashboard_properties.dashlets[nr].h,
             handle_dashlet_post_response, null, undefined, false); // eslint-disable-line indent
->>>>>>> 75a18bda
 }
 
 function handle_dashlet_post_response(_unused, response_text) {
@@ -996,11 +991,11 @@
     }
 }
 
-function bring_dashlet_to_front(obj) {
-    document.querySelectorAll("div.dashlet").forEach(function (elem) {
-        elem.style.zIndex = 1;
-    });
-    obj.style.zIndex = 80;
+function edit_visualize(obj, show) {
+    if (show)
+        obj.style.zIndex = 80;
+    else
+        obj.style.zIndex = 1;
 }
 
 /**
@@ -1008,13 +1003,15 @@
  */
 
 // false or the resizer dom object currently being worked with
-var g_resizing = false;
+var g_resizing     = false;
 var g_resize_start = null;
 
 function resize_dashlet_start(event) {
-    if (!event) event = window.event;
-
-    if (!g_editing) return true;
+    if (!event)
+        event = window.event;
+
+    if (!g_editing)
+        return true;
 
     var target = utils.get_target(event);
     var button = utils.get_button(event);
@@ -1025,17 +1022,17 @@
         g_resizing = target;
         g_resize_start = {
             // mouse position in px
-            m_x: event.clientX,
-            m_y: event.clientY,
+            "m_x": event.clientX,
+            "m_y": event.clientY,
             // initial position in px
-            x: dashlet_obj.offsetLeft,
-            y: dashlet_obj.offsetTop,
+            "x": dashlet_obj.offsetLeft,
+            "y": dashlet_obj.offsetTop,
             // initial size in px
-            w: dashlet_obj.clientWidth,
-            h: dashlet_obj.clientHeight,
+            "w": dashlet_obj.clientWidth,
+            "h": dashlet_obj.clientHeight
         };
 
-        bring_dashlet_to_front(dashlet_obj);
+        edit_visualize(dashlet_obj, true);
 
         utils.prevent_default_events(event);
         return false;
@@ -1044,39 +1041,25 @@
 }
 
 function get_horizontal_direction(resizer) {
-    if (
-        utils.has_class(resizer, "resize0_0") ||
-        utils.has_class(resizer, "resize_corner0") ||
-        utils.has_class(resizer, "resize_corner3")
-    )
+    if (utils.has_class(resizer, "resize0_0") || utils.has_class(resizer, "resize_corner0") || utils.has_class(resizer, "resize_corner3"))
         return "left";
-    else if (
-        utils.has_class(resizer, "resize0_1") ||
-        utils.has_class(resizer, "resize_corner1") ||
-        utils.has_class(resizer, "resize_corner2")
-    )
+    else if (utils.has_class(resizer, "resize0_1") || utils.has_class(resizer, "resize_corner1") || utils.has_class(resizer, "resize_corner2"))
         return "right";
 }
 
 function get_vertical_direction(resizer) {
-    if (
-        utils.has_class(resizer, "resize1_0") ||
-        utils.has_class(resizer, "resize_corner0") ||
-        utils.has_class(resizer, "resize_corner1")
-    )
+    if (utils.has_class(resizer, "resize1_0") || utils.has_class(resizer, "resize_corner0") || utils.has_class(resizer, "resize_corner1"))
         return "top";
-    else if (
-        utils.has_class(resizer, "resize1_1") ||
-        utils.has_class(resizer, "resize_corner2") ||
-        utils.has_class(resizer, "resize_corner3")
-    )
+    else if (utils.has_class(resizer, "resize1_1") || utils.has_class(resizer, "resize_corner2") || utils.has_class(resizer, "resize_corner3"))
         return "bottom";
 }
 
 function resize_dashlet(event) {
-    if (!event) event = window.event;
-
-    if (!g_resizing) return true;
+    if (!event)
+        event = window.event;
+
+    if (!g_resizing)
+        return true;
 
     var dashlet_obj = g_resizing.parentNode.parentNode;
     var nr = parseInt(dashlet_obj.id.replace("dashlet_", ""));
@@ -1084,8 +1067,10 @@
     var diff_x = align_to_grid(Math.abs(g_resize_start.m_x - event.clientX));
     var diff_y = align_to_grid(Math.abs(g_resize_start.m_y - event.clientY));
 
-    if (event.clientX > g_resize_start.m_x) diff_x *= -1;
-    if (event.clientY > g_resize_start.m_y) diff_y *= -1;
+    if (event.clientX > g_resize_start.m_x)
+        diff_x *= -1;
+    if (event.clientY > g_resize_start.m_y)
+        diff_y *= -1;
 
     var board_w = align_to_grid(g_dashboard_width);
     var board_h = align_to_grid(g_dashboard_height);
@@ -1098,27 +1083,32 @@
         var new_x = g_resize_start.x - diff_x;
         if (new_x < 0) {
             // reached left limit: left screen border
-            dashlet_obj.style.left = "0px";
-            dashlet_obj.style.width = g_resize_start.w + g_resize_start.x + "px";
-        } else if (g_resize_start.w + diff_x < min_w) {
+            dashlet_obj.style.left  = "0px";
+            dashlet_obj.style.width = (g_resize_start.w + g_resize_start.x) + "px";
+        }
+        else if (g_resize_start.w + diff_x < min_w) {
             // reached right limit: minimum dashlet width
             dashlet_obj.style.width = min_w + "px";
-        } else {
+        }
+        else {
             // normal resize step
-            dashlet_obj.style.left = new_x + "px";
-            dashlet_obj.style.width = g_resize_start.w + diff_x + "px";
-        }
-    } else if (get_horizontal_direction(g_resizing) == "right") {
+            dashlet_obj.style.left  = new_x + "px";
+            dashlet_obj.style.width = (g_resize_start.w + diff_x) + "px";
+        }
+    }
+    else if (get_horizontal_direction(g_resizing) == "right") {
         // resizing with right border
         if (g_resize_start.x + g_resize_start.w - diff_x > board_w) {
             // reached right limit: right screen border
-            dashlet_obj.style.width = board_w - g_resize_start.x + "px";
-        } else if (g_resize_start.w - diff_x < min_w) {
+            dashlet_obj.style.width = (board_w - g_resize_start.x) + "px";
+        }
+        else if (g_resize_start.w - diff_x < min_w) {
             // reached left limit: minimum dashlet width
             dashlet_obj.style.width = min_w + "px";
-        } else {
+        }
+        else {
             // normal resize step
-            dashlet_obj.style.width = g_resize_start.w - diff_x + "px";
+            dashlet_obj.style.width = (g_resize_start.w - diff_x) + "px";
         }
     }
 
@@ -1127,33 +1117,34 @@
         var new_y = g_resize_start.y - diff_y;
         if (new_y < 0) {
             // reached top limit: top screen border
-            dashlet_obj.style.top = "0px";
-            dashlet_obj.style.height = g_resize_start.h + g_resize_start.y + "px";
-        } else if (g_resize_start.h + diff_y < min_h) {
+            dashlet_obj.style.top    = "0px";
+            dashlet_obj.style.height = (g_resize_start.h + g_resize_start.y) + "px";
+        }
+        else if (g_resize_start.h + diff_y < min_h) {
             // reached bottom limit: minimum dashlet height
             dashlet_obj.style.height = min_h + "px";
-        } else {
+        }
+        else {
             // normal resize step
-            dashlet_obj.style.top = new_y + "px";
-            dashlet_obj.style.height = g_resize_start.h + diff_y + "px";
-        }
-    } else if (get_vertical_direction(g_resizing) == "bottom") {
+            dashlet_obj.style.top    = new_y + "px";
+            dashlet_obj.style.height = (g_resize_start.h + diff_y) + "px";
+        }
+    }
+    else if (get_vertical_direction(g_resizing) == "bottom") {
         // resizing with bottom border
         if (g_resize_start.y + g_resize_start.h - diff_y >= board_h) {
             // reached bottom limit: bottom screen border
-            dashlet_obj.style.height = board_h - g_resize_start.y + "px";
-        } else if (g_resize_start.h - diff_y < min_h) {
+            dashlet_obj.style.height = (board_h - g_resize_start.y) + "px";
+        }
+        else if (g_resize_start.h - diff_y < min_h) {
             // reached top limit: minimum dashlet height
             dashlet_obj.style.height = min_h + "px";
-        } else {
+        }
+        else {
             // normal resize step
-            dashlet_obj.style.height = g_resize_start.h - diff_y + "px";
-        }
-    }
-
-    const new_width = parseInt(dashlet_obj.clientWidth);
-    const new_height = parseInt(dashlet_obj.clientHeight);
-    toggle_slim_controls(document.getElementById("dashlet_controls_" + nr), new_width, new_height);
+            dashlet_obj.style.height = (g_resize_start.h - diff_y) + "px";
+        }
+    }
 
     // Calculates new data for the internal coord structure
     calculate_relative_dashlet_coords(nr);
@@ -1163,12 +1154,15 @@
 }
 
 function resize_dashlet_stop(event) {
-    if (!event) event = window.event;
-
-    if (!g_resizing) return true;
+    if (!event)
+        event = window.event;
+
+    if (!g_resizing)
+        return true;
 
     var dashlet_obj = g_resizing.parentNode.parentNode;
     var nr = parseInt(dashlet_obj.id.replace("dashlet_", ""));
+    edit_visualize(dashlet_obj, false);
     g_resizing = false;
 
     dashlet_resized(nr, dashlet_obj);
@@ -1180,8 +1174,8 @@
     if (typeof reload_on_resize[nr] != "undefined") {
         var base_url = reload_on_resize[nr];
         var iframe = document.getElementById("dashlet_iframe_" + nr);
-        iframe.src =
-            base_url + "&width=" + dashlet_obj.clientWidth + "&height=" + dashlet_obj.clientHeight;
+        iframe.src = base_url + "&width=" + dashlet_obj.clientWidth
+                              + "&height=" + dashlet_obj.clientHeight;
     }
 
     if (typeof dashboard_properties.on_resize_dashlets[nr] != "undefined") {
@@ -1198,52 +1192,22 @@
  * dialog control and resizing of dashlets
  */
 export function register_event_handlers() {
-    utils.add_event_handler("mousemove", function (e) {
+    utils.add_event_handler("mousemove", function(e) {
         return drag_dashlet(e) && resize_dashlet(e);
     });
-    utils.add_event_handler("mousedown", function (e) {
+    utils.add_event_handler("mousedown", function(e) {
         return drag_dashlet_start(e) && resize_dashlet_start(e);
     });
-    utils.add_event_handler("mouseup", function (e) {
+    utils.add_event_handler("mouseup", function(e) {
         return drag_dashlet_stop(e) && resize_dashlet_stop(e);
     });
+    utils.add_event_handler("click", function(e) {
+        return body_click_handler(e);
+    });
 
     // Totally disable the context menu for all dashboards
-    utils.add_event_handler("contextmenu", function (e) {
+    utils.add_event_handler("contextmenu", function(e) {
         utils.prevent_default_events(e);
         return false;
     });
-}
-
-export function chart_pie(pie_id, x_scale, radius, color, right_side, pie_diameter) {
-    var context = document.getElementById(pie_id + "_stats").getContext("2d");
-    if (!context) return;
-    var pie_x = pie_diameter / 2;
-    var pie_y = pie_diameter / 2;
-    var pie_d = pie_diameter;
-    context.fillStyle = color;
-    context.save();
-    context.translate(pie_x, pie_y);
-    context.scale(x_scale, 1);
-    context.beginPath();
-    if (right_side) context.arc(0, 0, (pie_d / 2) * radius, 1.5 * Math.PI, 0.5 * Math.PI, false);
-    else context.arc(0, 0, (pie_d / 2) * radius, 0.5 * Math.PI, 1.5 * Math.PI, false);
-    context.closePath();
-    context.fill();
-    context.restore();
-    context = null;
-}
-
-function toggle_slim_controls(controls_obj, width, height) {
-    let thresholds = {};
-    for (const key in dashboard_properties.slim_editor_thresholds) {
-        thresholds[key] =
-            dashboard_properties.slim_editor_thresholds[key] * dashboard_properties.grid_size;
-    }
-
-    if (width < thresholds.width || height < thresholds.height) {
-        utils.add_class(controls_obj, "slim_controls");
-    } else {
-        utils.remove_class(controls_obj, "slim_controls");
-    }
 }