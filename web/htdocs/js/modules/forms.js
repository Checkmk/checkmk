<<<<<<< HEAD
// Copyright (C) 2019 tribe29 GmbH - License: GNU General Public License v2
// This file is part of Checkmk (https://checkmk.com). It is subject to the terms and
// conditions defined in the file COPYING, which is part of this source code package.
=======
// +------------------------------------------------------------------+
// |             ____ _               _        __  __ _  __           |
// |            / ___| |__   ___  ___| | __   |  \/  | |/ /           |
// |           | |   | '_ \ / _ \/ __| |/ /   | |\/| | ' /            |
// |           | |___| | | |  __/ (__|   <    | |  | | . \            |
// |            \____|_| |_|\___|\___|_|\_\___|_|  |_|_|\_\           |
// |                                                                  |
// | Copyright Mathias Kettner 2014             mk@mathias-kettner.de |
// +------------------------------------------------------------------+
//
// This file is part of Check_MK.
// The official homepage is at http://mathias-kettner.de/check_mk.
//
// check_mk is free software;  you can redistribute it and/or modify it
// under the  terms of the  GNU General Public License  as published by
// the Free Software Foundation in version 2.  check_mk is  distributed
// in the hope that it will be useful, but WITHOUT ANY WARRANTY;  with-
// out even the implied warranty of  MERCHANTABILITY  or  FITNESS FOR A
// PARTICULAR PURPOSE. See the  GNU General Public License for more de-
// tails.  You should have received  a copy of the  GNU  General Public
// License along with GNU Make; see the file  COPYING.  If  not,  write
// to the Free Software Foundation, Inc., 51 Franklin St,  Fifth Floor,
// Boston, MA 02110-1301 USA.
>>>>>>> 75a18bda

import $ from "jquery";
import "select2";
import Tagify from "@yaireo/tagify";
import "element-closest-polyfill";
<<<<<<< HEAD
import Swal from "sweetalert2";
=======
>>>>>>> 75a18bda

import * as utils from "utils";
import * as ajax from "ajax";

export function enable_dynamic_form_elements(container = null) {
    enable_select2_dropdowns(container);
    enable_label_input_fields(container);
}

<<<<<<< HEAD
=======
// html.dropdown() adds the .select2-enable class for all dropdowns
// that should use the select2 powered dropdowns
>>>>>>> 75a18bda
export function enable_select2_dropdowns(container) {
    let elements;
    if (!container) container = $(document);

    elements = $(container).find(".select2-enable").not(".vlof_prototype .select2-enable");
    elements.select2({
        dropdownAutoWidth: true,
        minimumResultsForSearch: 5,
    });

    elements = $(container);
    ajax_call_select2_dropdown_autocomplete(elements, "metric-selector", "monitored_metrics");
    ajax_call_select2_dropdown_autocomplete(elements, "graph-selector", "available_graphs");
}

function ajax_call_select2_dropdown_autocomplete(elements, selector_name, autocomplete_name) {
    // handle selection dropdowns dynamic narrowing
    elements.find("." + selector_name).each((i, elem) =>
        $(elem).select2({
            language: {
                searching: () =>
                    "Type to trigger search. In case of performance issues, please narrow down the \
                    filters.",
            },
            width: "style",
            ajax: {
                url: "ajax_vs_autocomplete.py",
                type: "POST",
                data: term =>
                    "request=" +
                    JSON.stringify({
                        ident: autocomplete_name,
                        params: {
                            host: $(`input[name='${elem.id}_hostname_hint']`).val(),
                            service: $(`input[name='${elem.id}_service_hint']`).val(),
                        },
                        value: term.term || "",
                    }),

                processResults: resp => ({
                    results: resp.result.choices.map(x => ({id: x[0], text: x[1]})),
                }),
                cache: true,
            },
        })
    );
}

function enable_label_input_fields(container) {
    if (!container) container = document;

    let elements = container.querySelectorAll("input.labels");
    elements.forEach(element => {
        // Do not tagify objects that are part of a ListOf valuespec template
        if (element.closest(".vlof_prototype") !== null) {
            return;
        }

        let max_labels = element.getAttribute("data-max-labels");
        let world = element.getAttribute("data-world");

        let ajax_obj;
        let tagify_args = {
            pattern: /^[^:]+:[^:]+$/,
<<<<<<< HEAD
            dropdown: {
                enabled: 1, // show dropdown on first character
                fuzzySearch: false,
                caseSensitive: false,
            },
            editTags: {
                clicks: 1, // single click to edit a tag
                keepInvalid: false, // if after editing, tag is invalid, auto-revert
            },
=======
>>>>>>> 75a18bda
        };

        if (max_labels !== null) {
            tagify_args["maxTags"] = max_labels;
        }

        let tagify = new Tagify(element, tagify_args);

<<<<<<< HEAD
        // Add custom validation function that ensures that a single label key is only used once
        tagify.settings.validate = (t => {
            return add_label => {
                let label_key = add_label.value.split(":", 1)[0];
                for (const existing_label of t.value) {
                    let existing_key = existing_label.value.split(":", 1)[0];

                    if (label_key == existing_key) {
                        return (
                            "Only one value per KEY can be used at a time. " +
                            existing_label.value +
                            " is already used."
                        );
                    }
                }
                return true;
            };
        })(tagify);

        tagify.on("invalid", function (e) {
            let message;
            if (e.type == "invalid" && e.detail.message == "number of tags exceeded") {
                message = "Only one tag allowed";
            } else if (
                e.type == "invalid" &&
                e.detail.message.indexOf("Only one value per KEY") === 0
            ) {
                message = e.detail.message;
            } else {
                message =
                    "Labels need to be in the format <tt>[KEY]:[VALUE]</tt>. For example <tt>os:windows</tt>.</div>";
=======
        tagify.on("invalid", function(e) {
            let message;
            if (e.type == "invalid" && e.detail.message == "number of tags exceeded") {
                message = "Only one tag allowed";
            } else {
                message = "Labels need to be in the format <tt>[KEY]:[VALUE]</tt>. For example <tt>os:windows</tt>.</div>";
>>>>>>> 75a18bda
            }

            $("div.label_error").remove(); // Remove all previous errors

            // Print a validation error message
            var msg = document.createElement("div");
            msg.classList.add("message", "error", "label_error");

            msg.innerHTML = message;
            element.parentNode.insertBefore(msg, element.nextSibling);
        });

<<<<<<< HEAD
        tagify.on("add", function () {
=======
        tagify.on("add", function() {
>>>>>>> 75a18bda
            $("div.label_error").remove(); // Remove all previous errors
        });

        // Realize the auto completion dropdown field by using an ajax call
<<<<<<< HEAD
        tagify.on("input", function (e) {
            $("div.label_error").remove(); // Remove all previous errors

            var value = e.detail.value;
=======
        tagify.on("input", function(e) {
            $("div.label_error").remove(); // Remove all previous errors

            var value = e.detail;
>>>>>>> 75a18bda
            tagify.settings.whitelist.length = 0; // reset the whitelist

            var post_data =
                "request=" +
                encodeURIComponent(
                    JSON.stringify({
                        search_label: value,
                        world: world,
                    })
                );

            if (ajax_obj) ajax_obj.abort();

            ajax_obj = ajax.call_ajax("ajax_autocomplete_labels.py", {
                method: "POST",
                post_data: post_data,
                response_handler: function (handler_data, ajax_response) {
                    var response = JSON.parse(ajax_response);
                    if (response.result_code != 0) {
                        console.log("Error [" + response.result_code + "]: " + response.result); // eslint-disable-line
                        return;
                    }

                    handler_data.tagify.settings.whitelist = response.result;
                    handler_data.tagify.dropdown.show.call(handler_data.tagify, handler_data.value);
                },
                handler_data: {
                    value: value,
                    tagify: tagify,
                },
            });
        });
    });
}

// Handle Enter key in textfields
export function textinput_enter_submit(e, submit) {
    if (!e) e = window.event;

    var keyCode = e.which || e.keyCode;
    if (keyCode == 13) {
        if (submit) {
            var button = document.getElementById(submit);
            if (button) button.click();
        }
        return utils.prevent_default_events(e);
    }
}

// Helper function to display nice popup confirm dialogs
export function confirm_dialog(optional_args, confirm_handler) {
    let args = utils.merge_args(
        {
            // https://sweetalert2.github.io/#configuration
            target: "#page_menu_popups",
            position: "top-start",
            grow: "row",
            allowOutsideClick: false,
            backdrop: false,
            showClass: {
                popup: "",
                backdrop: "",
            },
            hideClass: {
                popup: "",
                backdrop: "",
            },
            buttonsStyling: false,
            showCancelButton: true,
            confirmButtonText: "Yes",
            cancelButtonText: "No",
            customClass: {
                container: "confirm_container",
                popup: "confirm_popup",
                content: "confirm_content",
                actions: "confirm_actions",
                confirmButton: "hot",
            },
        },
        optional_args
    );

    Swal.fire(args).then(result => {
        if (confirm_handler && result.value) {
            confirm_handler();
        }
    });
}

// Makes a form submittable after explicit confirmation
export function add_confirm_on_submit(form_id, message) {
    utils.add_event_handler(
        "submit",
        e => {
            confirm_dialog({html: message}, () => {
                document.getElementById(form_id).submit();
            });
            return utils.prevent_default_events(e);
        },
        document.getElementById(form_id)
    );
}

// Used as onclick handler on links to confirm following the link or not
export function confirm_link(url, message) {
    confirm_dialog({html: message}, () => {
        location.href = url;
    });
}<|MERGE_RESOLUTION|>--- conflicted
+++ resolved
@@ -1,8 +1,3 @@
-<<<<<<< HEAD
-// Copyright (C) 2019 tribe29 GmbH - License: GNU General Public License v2
-// This file is part of Checkmk (https://checkmk.com). It is subject to the terms and
-// conditions defined in the file COPYING, which is part of this source code package.
-=======
 // +------------------------------------------------------------------+
 // |             ____ _               _        __  __ _  __           |
 // |            / ___| |__   ___  ___| | __   |  \/  | |/ /           |
@@ -26,80 +21,37 @@
 // License along with GNU Make; see the file  COPYING.  If  not,  write
 // to the Free Software Foundation, Inc., 51 Franklin St,  Fifth Floor,
 // Boston, MA 02110-1301 USA.
->>>>>>> 75a18bda
 
 import $ from "jquery";
 import "select2";
 import Tagify from "@yaireo/tagify";
 import "element-closest-polyfill";
-<<<<<<< HEAD
-import Swal from "sweetalert2";
-=======
->>>>>>> 75a18bda
 
 import * as utils from "utils";
 import * as ajax from "ajax";
 
-export function enable_dynamic_form_elements(container = null) {
+export function enable_dynamic_form_elements(container=null) {
     enable_select2_dropdowns(container);
     enable_label_input_fields(container);
 }
 
-<<<<<<< HEAD
-=======
 // html.dropdown() adds the .select2-enable class for all dropdowns
 // that should use the select2 powered dropdowns
->>>>>>> 75a18bda
 export function enable_select2_dropdowns(container) {
     let elements;
-    if (!container) container = $(document);
+    if (!container)
+        container = $(document);
 
     elements = $(container).find(".select2-enable").not(".vlof_prototype .select2-enable");
     elements.select2({
-        dropdownAutoWidth: true,
-        minimumResultsForSearch: 5,
+        dropdownAutoWidth : true,
+        minimumResultsForSearch: 5
     });
-
-    elements = $(container);
-    ajax_call_select2_dropdown_autocomplete(elements, "metric-selector", "monitored_metrics");
-    ajax_call_select2_dropdown_autocomplete(elements, "graph-selector", "available_graphs");
-}
-
-function ajax_call_select2_dropdown_autocomplete(elements, selector_name, autocomplete_name) {
-    // handle selection dropdowns dynamic narrowing
-    elements.find("." + selector_name).each((i, elem) =>
-        $(elem).select2({
-            language: {
-                searching: () =>
-                    "Type to trigger search. In case of performance issues, please narrow down the \
-                    filters.",
-            },
-            width: "style",
-            ajax: {
-                url: "ajax_vs_autocomplete.py",
-                type: "POST",
-                data: term =>
-                    "request=" +
-                    JSON.stringify({
-                        ident: autocomplete_name,
-                        params: {
-                            host: $(`input[name='${elem.id}_hostname_hint']`).val(),
-                            service: $(`input[name='${elem.id}_service_hint']`).val(),
-                        },
-                        value: term.term || "",
-                    }),
-
-                processResults: resp => ({
-                    results: resp.result.choices.map(x => ({id: x[0], text: x[1]})),
-                }),
-                cache: true,
-            },
-        })
-    );
 }
 
 function enable_label_input_fields(container) {
-    if (!container) container = document;
+    if (!container)
+        container = document;
 
     let elements = container.querySelectorAll("input.labels");
     elements.forEach(element => {
@@ -114,18 +66,6 @@
         let ajax_obj;
         let tagify_args = {
             pattern: /^[^:]+:[^:]+$/,
-<<<<<<< HEAD
-            dropdown: {
-                enabled: 1, // show dropdown on first character
-                fuzzySearch: false,
-                caseSensitive: false,
-            },
-            editTags: {
-                clicks: 1, // single click to edit a tag
-                keepInvalid: false, // if after editing, tag is invalid, auto-revert
-            },
-=======
->>>>>>> 75a18bda
         };
 
         if (max_labels !== null) {
@@ -134,46 +74,12 @@
 
         let tagify = new Tagify(element, tagify_args);
 
-<<<<<<< HEAD
-        // Add custom validation function that ensures that a single label key is only used once
-        tagify.settings.validate = (t => {
-            return add_label => {
-                let label_key = add_label.value.split(":", 1)[0];
-                for (const existing_label of t.value) {
-                    let existing_key = existing_label.value.split(":", 1)[0];
-
-                    if (label_key == existing_key) {
-                        return (
-                            "Only one value per KEY can be used at a time. " +
-                            existing_label.value +
-                            " is already used."
-                        );
-                    }
-                }
-                return true;
-            };
-        })(tagify);
-
-        tagify.on("invalid", function (e) {
-            let message;
-            if (e.type == "invalid" && e.detail.message == "number of tags exceeded") {
-                message = "Only one tag allowed";
-            } else if (
-                e.type == "invalid" &&
-                e.detail.message.indexOf("Only one value per KEY") === 0
-            ) {
-                message = e.detail.message;
-            } else {
-                message =
-                    "Labels need to be in the format <tt>[KEY]:[VALUE]</tt>. For example <tt>os:windows</tt>.</div>";
-=======
         tagify.on("invalid", function(e) {
             let message;
             if (e.type == "invalid" && e.detail.message == "number of tags exceeded") {
                 message = "Only one tag allowed";
             } else {
                 message = "Labels need to be in the format <tt>[KEY]:[VALUE]</tt>. For example <tt>os:windows</tt>.</div>";
->>>>>>> 75a18bda
             }
 
             $("div.label_error").remove(); // Remove all previous errors
@@ -186,43 +92,29 @@
             element.parentNode.insertBefore(msg, element.nextSibling);
         });
 
-<<<<<<< HEAD
-        tagify.on("add", function () {
-=======
         tagify.on("add", function() {
->>>>>>> 75a18bda
             $("div.label_error").remove(); // Remove all previous errors
         });
 
         // Realize the auto completion dropdown field by using an ajax call
-<<<<<<< HEAD
-        tagify.on("input", function (e) {
-            $("div.label_error").remove(); // Remove all previous errors
-
-            var value = e.detail.value;
-=======
         tagify.on("input", function(e) {
             $("div.label_error").remove(); // Remove all previous errors
 
             var value = e.detail;
->>>>>>> 75a18bda
             tagify.settings.whitelist.length = 0; // reset the whitelist
 
-            var post_data =
-                "request=" +
-                encodeURIComponent(
-                    JSON.stringify({
-                        search_label: value,
-                        world: world,
-                    })
-                );
+            var post_data = "request=" + encodeURIComponent(JSON.stringify({
+                "search_label": value,
+                "world": world,
+            }));
 
-            if (ajax_obj) ajax_obj.abort();
+            if (ajax_obj)
+                ajax_obj.abort();
 
             ajax_obj = ajax.call_ajax("ajax_autocomplete_labels.py", {
                 method: "POST",
                 post_data: post_data,
-                response_handler: function (handler_data, ajax_response) {
+                response_handler: function(handler_data, ajax_response) {
                     var response = JSON.parse(ajax_response);
                     if (response.result_code != 0) {
                         console.log("Error [" + response.result_code + "]: " + response.result); // eslint-disable-line
@@ -243,75 +135,16 @@
 
 // Handle Enter key in textfields
 export function textinput_enter_submit(e, submit) {
-    if (!e) e = window.event;
+    if (!e)
+        e = window.event;
 
     var keyCode = e.which || e.keyCode;
     if (keyCode == 13) {
         if (submit) {
             var button = document.getElementById(submit);
-            if (button) button.click();
+            if (button)
+                button.click();
         }
         return utils.prevent_default_events(e);
     }
 }
-
-// Helper function to display nice popup confirm dialogs
-export function confirm_dialog(optional_args, confirm_handler) {
-    let args = utils.merge_args(
-        {
-            // https://sweetalert2.github.io/#configuration
-            target: "#page_menu_popups",
-            position: "top-start",
-            grow: "row",
-            allowOutsideClick: false,
-            backdrop: false,
-            showClass: {
-                popup: "",
-                backdrop: "",
-            },
-            hideClass: {
-                popup: "",
-                backdrop: "",
-            },
-            buttonsStyling: false,
-            showCancelButton: true,
-            confirmButtonText: "Yes",
-            cancelButtonText: "No",
-            customClass: {
-                container: "confirm_container",
-                popup: "confirm_popup",
-                content: "confirm_content",
-                actions: "confirm_actions",
-                confirmButton: "hot",
-            },
-        },
-        optional_args
-    );
-
-    Swal.fire(args).then(result => {
-        if (confirm_handler && result.value) {
-            confirm_handler();
-        }
-    });
-}
-
-// Makes a form submittable after explicit confirmation
-export function add_confirm_on_submit(form_id, message) {
-    utils.add_event_handler(
-        "submit",
-        e => {
-            confirm_dialog({html: message}, () => {
-                document.getElementById(form_id).submit();
-            });
-            return utils.prevent_default_events(e);
-        },
-        document.getElementById(form_id)
-    );
-}
-
-// Used as onclick handler on links to confirm following the link or not
-export function confirm_link(url, message) {
-    confirm_dialog({html: message}, () => {
-        location.href = url;
-    });
-}