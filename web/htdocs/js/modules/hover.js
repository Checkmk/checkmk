<<<<<<< HEAD
// Copyright (C) 2019 tribe29 GmbH - License: GNU General Public License v2
// This file is part of Checkmk (https://checkmk.com). It is subject to the terms and
// conditions defined in the file COPYING, which is part of this source code package.
=======
// +------------------------------------------------------------------+
// |             ____ _               _        __  __ _  __           |
// |            / ___| |__   ___  ___| | __   |  \/  | |/ /           |
// |           | |   | '_ \ / _ \/ __| |/ /   | |\/| | ' /            |
// |           | |___| | | |  __/ (__|   <    | |  | | . \            |
// |            \____|_| |_|\___|\___|_|\_\___|_|  |_|_|\_\           |
// |                                                                  |
// | Copyright Mathias Kettner 2014             mk@mathias-kettner.de |
// +------------------------------------------------------------------+
//
// This file is part of Check_MK.
// The official homepage is at http://mathias-kettner.de/check_mk.
//
// check_mk is free software;  you can redistribute it and/or modify it
// under the  terms of the  GNU General Public License  as published by
// the Free Software Foundation in version 2.  check_mk is  distributed
// in the hope that it will be useful, but WITHOUT ANY WARRANTY;  with-
// out even the implied warranty of  MERCHANTABILITY  or  FITNESS FOR A
// PARTICULAR PURPOSE. See the  GNU General Public License for more de-
// tails.  You should have received  a copy of the  GNU  General Public
// License along with GNU Make; see the file  COPYING.  If  not,  write
// to the Free Software Foundation, Inc., 51 Franklin St,  Fifth Floor,
// Boston, MA 02110-1301 USA.
>>>>>>> 75a18bda

import * as utils from "utils";

//#   +--------------------------------------------------------------------+
//#   | Mouseover hover menu, used for performance graph popups            |
//#   '--------------------------------------------------------------------'

var g_hover_menu = null;

export function hide() {
    if (!g_hover_menu) {
        return;
    }

    const hover_menu = g_hover_menu;
    g_hover_menu = null;
    hover_menu.parentNode.removeChild(hover_menu);
}

export function show(event_, code) {
    event_ = event_ || window.event;
    add();
    update_content(code, event_);
}

export function add() {
    if (g_hover_menu) {
        return;
    }

    g_hover_menu = document.createElement("div");
    g_hover_menu.setAttribute("id", "hover_menu");
    g_hover_menu.className = "hover_menu";

    hover_container().appendChild(g_hover_menu);
}

export function update_content(code, event_) {
    if (!g_hover_menu) {
        return;
    }

    g_hover_menu.innerHTML = code;
    utils.execute_javascript_by_object(g_hover_menu);
    update_position(event_);
}

// Position updates are triggered by the AJAX call response in graph_integration.js
export function update_position(event_) {
    if (!g_hover_menu) {
        return;
    }

    const hoverSpacer = 8;

    // document.body.scrollTop does not work in IE
    let scrollTop = document.body.scrollTop
        ? document.body.scrollTop
        : document.documentElement.scrollTop;
    let scrollLeft = document.body.scrollLeft
        ? document.body.scrollLeft
        : document.documentElement.scrollLeft;

    // Change scroll variables to SimpleBar container values if in place
    const scroll_container = g_hover_menu.closest(".simplebar-content-wrapper");
    if (scroll_container) {
        scrollTop = scroll_container.scrollTop;
        scrollLeft = scroll_container.scrollLeft;
    }

    let x = event_.clientX;
    let y = event_.clientY;
    const content_wrapper = utils.get_content_wrapper_object();
    if (content_wrapper) {
        x = x - content_wrapper.offsetLeft;
        y = y - content_wrapper.offsetTop;
    }

    // hide the menu first to avoid an "up-then-over" visual effect
    g_hover_menu.style.visibility = "hidden";
    g_hover_menu.style.left = scrollLeft + x + hoverSpacer + "px";
    g_hover_menu.style.top = scrollTop + y + hoverSpacer + "px";

    const hoverLeft = parseInt(g_hover_menu.style.left.replace("px", ""));
    const container_size = utils.content_wrapper_size();
    let covers_full_width = false;

    if (hoverLeft + g_hover_menu.clientWidth > scrollLeft + container_size.width) {
        // The hover menu runs out of screen horizontally
        if (g_hover_menu.clientWidth + hoverSpacer <= x) {
            // Put the hover menu to the left of the cursor
            g_hover_menu.style.width = g_hover_menu.clientWidth + "px";
            g_hover_menu.style.left =
                scrollLeft + x - g_hover_menu.clientWidth - hoverSpacer + "px";
        } else {
            // Stretch the hover menu to full screen width
            stretch_to_full_width(g_hover_menu, container_size, scrollLeft, hoverSpacer);
            covers_full_width = true;
        }
    }

    let hoverTop = parseInt(g_hover_menu.style.top.replace("px", ""));
    if (hoverTop + g_hover_menu.clientHeight > scrollTop + container_size.height) {
        // The hover menu runs out of screen vertically
        if (g_hover_menu.clientHeight + hoverSpacer <= container_size.height) {
            // The hover menu fits into the screen vertically
            if (covers_full_width && g_hover_menu.clientHeight + hoverSpacer < y) {
                // Put the hover menu with full screen width above the cursor
                g_hover_menu.style.top =
                    scrollTop + y - g_hover_menu.clientHeight - hoverSpacer + "px";
            } else if (!covers_full_width) {
                // Pull the hover menu as far to the top as needed
                g_hover_menu.style.top =
                    scrollTop +
                    container_size.height -
                    g_hover_menu.clientHeight -
                    hoverSpacer +
                    "px";
            } else {
                stretch_to_full_width(g_hover_menu, container_size, scrollLeft, hoverSpacer);
            }
        } else {
            stretch_to_full_width(g_hover_menu, container_size, scrollLeft, hoverSpacer);
        }
    }

    g_hover_menu.style.visibility = "visible";
}

function stretch_to_full_width(hover_menu, container_size, scrollLeft, hoverSpacer) {
    g_hover_menu.style.left = hoverSpacer + scrollLeft + "px";
    g_hover_menu.style.width = container_size.width - 2 * hoverSpacer + "px";
}

function hover_container() {
    // Return the simplebar wrapper div (if it exists) to avoid the default browser scrollbar for
    // long hover menu contents. If it doesn't exist try the content wrapper div. If that doesn't
    // exist either, fall back to the document body.
    const container = utils.get_content_wrapper_object();
    if (!container) {
        return document.body;
    }

    const simplebar_wrapper = container.getElementsByClassName("simplebar-content-wrapper");
    if (simplebar_wrapper.length == 0) {
        return container;
    }
    return simplebar_wrapper[0];
}<|MERGE_RESOLUTION|>--- conflicted
+++ resolved
@@ -1,8 +1,3 @@
-<<<<<<< HEAD
-// Copyright (C) 2019 tribe29 GmbH - License: GNU General Public License v2
-// This file is part of Checkmk (https://checkmk.com). It is subject to the terms and
-// conditions defined in the file COPYING, which is part of this source code package.
-=======
 // +------------------------------------------------------------------+
 // |             ____ _               _        __  __ _  __           |
 // |            / ___| |__   ___  ___| | __   |  \/  | |/ /           |
@@ -26,7 +21,6 @@
 // License along with GNU Make; see the file  COPYING.  If  not,  write
 // to the Free Software Foundation, Inc., 51 Franklin St,  Fifth Floor,
 // Boston, MA 02110-1301 USA.
->>>>>>> 75a18bda
 
 import * as utils from "utils";
 
@@ -36,143 +30,114 @@
 
 var g_hover_menu = null;
 
-export function hide() {
+export function hide()
+{
     if (!g_hover_menu) {
         return;
     }
 
-    const hover_menu = g_hover_menu;
+    var hover_menu = g_hover_menu;
     g_hover_menu = null;
     hover_menu.parentNode.removeChild(hover_menu);
 }
 
-export function show(event_, code) {
-    event_ = event_ || window.event;
+export function show(event, code)
+{
+    event = event || window.event;
     add();
-    update_content(code, event_);
+    update_content(code);
+    update_position(event);
 }
 
-export function add() {
+export function add()
+{
     if (g_hover_menu) {
         return;
     }
 
     g_hover_menu = document.createElement("div");
     g_hover_menu.setAttribute("id", "hover_menu");
-    g_hover_menu.className = "hover_menu";
-
-    hover_container().appendChild(g_hover_menu);
+    document.body.appendChild(g_hover_menu);
 }
 
-export function update_content(code, event_) {
+export function update_content(code)
+{
     if (!g_hover_menu) {
         return;
     }
 
     g_hover_menu.innerHTML = code;
     utils.execute_javascript_by_object(g_hover_menu);
-    update_position(event_);
 }
 
-// Position updates are triggered by the AJAX call response in graph_integration.js
-export function update_position(event_) {
+export function update_position(event)
+{
     if (!g_hover_menu) {
         return;
     }
 
-    const hoverSpacer = 8;
+    var hoverSpacer = 5;
 
     // document.body.scrollTop does not work in IE
-    let scrollTop = document.body.scrollTop
-        ? document.body.scrollTop
-        : document.documentElement.scrollTop;
-    let scrollLeft = document.body.scrollLeft
-        ? document.body.scrollLeft
-        : document.documentElement.scrollLeft;
+    var scrollTop = document.body.scrollTop ? document.body.scrollTop :
+        document.documentElement.scrollTop;
+    var scrollLeft = document.body.scrollLeft ? document.body.scrollLeft :
+        document.documentElement.scrollLeft;
 
-    // Change scroll variables to SimpleBar container values if in place
-    const scroll_container = g_hover_menu.closest(".simplebar-content-wrapper");
-    if (scroll_container) {
-        scrollTop = scroll_container.scrollTop;
-        scrollLeft = scroll_container.scrollLeft;
+    var x = event.clientX;
+    var y = event.clientY;
+
+    // hide the menu first to avoid an "up-then-over" visual effect
+    g_hover_menu.style.display = "block";
+    g_hover_menu.style.left = (x + hoverSpacer + scrollLeft) + "px";
+    g_hover_menu.style.top = (y + hoverSpacer + scrollTop) + "px";
+
+    /**
+     * Check if the menu is "in screen" or too large.
+     * If there is some need for reposition try to reposition the hover menu
+     */
+
+    var hoverPosAndSizeOk = true;
+    if (!is_on_screen(g_hover_menu, hoverSpacer)) {
+        hoverPosAndSizeOk = false;
     }
 
-    let x = event_.clientX;
-    let y = event_.clientY;
-    const content_wrapper = utils.get_content_wrapper_object();
-    if (content_wrapper) {
-        x = x - content_wrapper.offsetLeft;
-        y = y - content_wrapper.offsetTop;
-    }
+    if (!hoverPosAndSizeOk) {
+        g_hover_menu.style.left = (x - hoverSpacer - g_hover_menu.clientWidth) + "px";
 
-    // hide the menu first to avoid an "up-then-over" visual effect
-    g_hover_menu.style.visibility = "hidden";
-    g_hover_menu.style.left = scrollLeft + x + hoverSpacer + "px";
-    g_hover_menu.style.top = scrollTop + y + hoverSpacer + "px";
-
-    const hoverLeft = parseInt(g_hover_menu.style.left.replace("px", ""));
-    const container_size = utils.content_wrapper_size();
-    let covers_full_width = false;
-
-    if (hoverLeft + g_hover_menu.clientWidth > scrollLeft + container_size.width) {
-        // The hover menu runs out of screen horizontally
-        if (g_hover_menu.clientWidth + hoverSpacer <= x) {
-            // Put the hover menu to the left of the cursor
-            g_hover_menu.style.width = g_hover_menu.clientWidth + "px";
-            g_hover_menu.style.left =
-                scrollLeft + x - g_hover_menu.clientWidth - hoverSpacer + "px";
-        } else {
-            // Stretch the hover menu to full screen width
-            stretch_to_full_width(g_hover_menu, container_size, scrollLeft, hoverSpacer);
-            covers_full_width = true;
+        if (is_on_screen(g_hover_menu, hoverSpacer)) {
+            hoverPosAndSizeOk = true;
         }
     }
 
-    let hoverTop = parseInt(g_hover_menu.style.top.replace("px", ""));
-    if (hoverTop + g_hover_menu.clientHeight > scrollTop + container_size.height) {
-        // The hover menu runs out of screen vertically
-        if (g_hover_menu.clientHeight + hoverSpacer <= container_size.height) {
-            // The hover menu fits into the screen vertically
-            if (covers_full_width && g_hover_menu.clientHeight + hoverSpacer < y) {
-                // Put the hover menu with full screen width above the cursor
-                g_hover_menu.style.top =
-                    scrollTop + y - g_hover_menu.clientHeight - hoverSpacer + "px";
-            } else if (!covers_full_width) {
-                // Pull the hover menu as far to the top as needed
-                g_hover_menu.style.top =
-                    scrollTop +
-                    container_size.height -
-                    g_hover_menu.clientHeight -
-                    hoverSpacer +
-                    "px";
-            } else {
-                stretch_to_full_width(g_hover_menu, container_size, scrollLeft, hoverSpacer);
-            }
-        } else {
-            stretch_to_full_width(g_hover_menu, container_size, scrollLeft, hoverSpacer);
-        }
+    // And if the hover menu is still not on the screen move it to the left edge
+    // and fill the whole screen width
+    if (!is_on_screen(g_hover_menu, hoverSpacer)) {
+        g_hover_menu.style.left = hoverSpacer + scrollLeft + "px";
+        g_hover_menu.style.width = utils.page_width() - (2*hoverSpacer) + "px";
     }
 
-    g_hover_menu.style.visibility = "visible";
+    var hoverTop = parseInt(g_hover_menu.style.top.replace("px", ""));
+    // Only move the menu to the top when the new top will not be
+    // out of sight
+    if (hoverTop +g_hover_menu.clientHeight > utils.page_height() && hoverTop -g_hover_menu.clientHeight >= 0) {
+        g_hover_menu.style.top = hoverTop -g_hover_menu.clientHeight - hoverSpacer + "px";
+    }
 }
 
-function stretch_to_full_width(hover_menu, container_size, scrollLeft, hoverSpacer) {
-    g_hover_menu.style.left = hoverSpacer + scrollLeft + "px";
-    g_hover_menu.style.width = container_size.width - 2 * hoverSpacer + "px";
-}
+function is_on_screen(hoverMenu, hoverSpacer)
+{
+    var hoverLeft = parseInt(hoverMenu.style.left.replace("px", ""));
+    var scrollLeft = document.body.scrollLeft ? document.body.scrollLeft :
+        document.documentElement.scrollLeft;
 
-function hover_container() {
-    // Return the simplebar wrapper div (if it exists) to avoid the default browser scrollbar for
-    // long hover menu contents. If it doesn't exist try the content wrapper div. If that doesn't
-    // exist either, fall back to the document body.
-    const container = utils.get_content_wrapper_object();
-    if (!container) {
-        return document.body;
+    if (hoverLeft + hoverMenu.clientWidth >= utils.page_width() - scrollLeft) {
+        return false;
     }
 
-    const simplebar_wrapper = container.getElementsByClassName("simplebar-content-wrapper");
-    if (simplebar_wrapper.length == 0) {
-        return container;
+    if (hoverLeft - hoverSpacer < 0) {
+        return false;
     }
-    return simplebar_wrapper[0];
+
+    return true;
 }