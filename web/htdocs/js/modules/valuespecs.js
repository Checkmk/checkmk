--- conflicted
+++ resolved
@@ -1,26 +1,6 @@
-// +------------------------------------------------------------------+
-// |             ____ _               _        __  __ _  __           |
-// |            / ___| |__   ___  ___| | __   |  \/  | |/ /           |
-// |           | |   | '_ \ / _ \/ __| |/ /   | |\/| | ' /            |
-// |           | |___| | | |  __/ (__|   <    | |  | | . \            |
-// |            \____|_| |_|\___|\___|_|\_\___|_|  |_|_|\_\           |
-// |                                                                  |
-// | Copyright Mathias Kettner 2014             mk@mathias-kettner.de |
-// +------------------------------------------------------------------+
-//
-// This file is part of Check_MK.
-// The official homepage is at http://mathias-kettner.de/check_mk.
-//
-// check_mk is free software;  you can redistribute it and/or modify it
-// under the  terms of the  GNU General Public License  as published by
-// the Free Software Foundation in version 2.  check_mk is  distributed
-// in the hope that it will be useful, but WITHOUT ANY WARRANTY;  with-
-// out even the implied warranty of  MERCHANTABILITY  or  FITNESS FOR A
-// PARTICULAR PURPOSE. See the  GNU General Public License for more de-
-// tails.  You should have received  a copy of the  GNU  General Public
-// License along with GNU Make; see the file  COPYING.  If  not,  write
-// to the Free Software Foundation, Inc., 51 Franklin St,  Fifth Floor,
-// Boston, MA 02110-1301 USA.
+// Copyright (C) 2019 tribe29 GmbH - License: GNU General Public License v2
+// This file is part of Checkmk (https://checkmk.com). It is subject to the terms and
+// conditions defined in the file COPYING, which is part of this source code package.
 
 import $ from "jquery";
 import * as utils from "utils";
@@ -28,6 +8,7 @@
 import * as ajax from "ajax";
 import * as forms from "forms";
 import * as colorpicker from "colorpicker";
+import * as d3 from "d3";
 
 //#   +--------------------------------------------------------------------+
 //#   | Functions needed by HTML code from ValueSpec (valuespec.py)        |
@@ -35,26 +16,20 @@
 
 export function toggle_option(oCheckbox, divid, negate) {
     var oDiv = document.getElementById(divid);
-    if ((oCheckbox.checked && !negate) || (!oCheckbox.checked && negate))
-        oDiv.style.display = "";
-    else
-        oDiv.style.display = "none";
+    if ((oCheckbox.checked && !negate) || (!oCheckbox.checked && negate)) oDiv.style.display = "";
+    else oDiv.style.display = "none";
 }
 
 export function toggle_dropdown(oDropdown, divid) {
     var oDiv = document.getElementById(divid);
-    if (oDropdown.value == "other")
-        oDiv.style.display = "";
-    else
-        oDiv.style.display = "none";
+    if (oDropdown.value == "other") oDiv.style.display = "";
+    else oDiv.style.display = "none";
 }
 
 export function toggle_tag_dropdown(oDropdown, divid) {
     var oDiv = document.getElementById(divid);
-    if (oDropdown.value == "ignore")
-        oDiv.style.display = "none";
-    else
-        oDiv.style.display = "";
+    if (oDropdown.value == "ignore") oDiv.style.display = "none";
+    else oDiv.style.display = "";
 }
 
 /* This function is called after the table with of input elements
@@ -64,12 +39,12 @@
 export function list_of_strings_init(divid, split_on_paste, split_separators) {
     var container = document.getElementById(divid);
     var children = container.getElementsByTagName("div");
-    var last_input = children[children.length-1].getElementsByTagName("input")[0];
+    var last_input = children[children.length - 1].getElementsByTagName("input")[0];
     list_of_strings_add_event_handlers(last_input, split_on_paste, split_separators);
 }
 
 function list_of_strings_add_event_handlers(input, split_on_paste, split_separators) {
-    var handler_func = function() {
+    var handler_func = function () {
         if (this.value != "") {
             return list_of_strings_extend(this, split_on_paste, split_separators);
         }
@@ -79,26 +54,26 @@
     input.oninput = handler_func;
 
     if (split_on_paste) {
-        input.onpaste = function(e) {
+        input.onpaste = function (e) {
             // Get pasted data via clipboard API
             var clipboard_data = e.clipboardData || window.clipboardData;
             var pasted = clipboard_data.getData("Text");
 
-            if (this.value != "")
-                return true; // The field had a value before: Don't do custom stuff
+            if (this.value != "") return true; // The field had a value before: Don't do custom stuff
 
             // When pasting a string, trim separators and then split by the given separators
-            var stripped = pasted.replace(new RegExp("^["+split_separators+"]+|["+split_separators+"]+$", "g"), "");
-            if (stripped == "")
-                return true; // Only separators in clipboard: Don't do custom stuff
-            var splitted = stripped.split(new RegExp("["+split_separators+"]+"));
+            var stripped = pasted.replace(
+                new RegExp("^[" + split_separators + "]+|[" + split_separators + "]+$", "g"),
+                ""
+            );
+            if (stripped == "") return true; // Only separators in clipboard: Don't do custom stuff
+            var splitted = stripped.split(new RegExp("[" + split_separators + "]+"));
 
             // Add splitted parts to the input fields
             var last_input = this;
             for (var i = 0; i < splitted.length; i++) {
                 // Put the first item to the current field
-                if (i != 0)
-                    last_input = list_of_strings_add_new_field(last_input);
+                if (i != 0) last_input = list_of_strings_add_new_field(last_input);
 
                 last_input.value = splitted[i];
             }
@@ -131,15 +106,14 @@
     list_of_strings_remove_event_handlers(input);
 }
 
-
-function list_of_strings_add_new_field(input) {
+export function list_of_strings_add_new_field(input) {
     /* The input field has a unique name like "extra_emails_2" for the field with
        the index 2. We need to convert this into "extra_emails_3". */
 
     var old_name = input.name;
     var splitted = old_name.split("_");
-    var num = 1 + parseInt(splitted[splitted.length-1]);
-    splitted[splitted.length-1] = "" + num;
+    var num = 1 + parseInt(splitted[splitted.length - 1]);
+    splitted[splitted.length - 1] = "" + num;
     var new_name = splitted.join("_");
 
     /* Now create a new <div> element as a copy from the current one and
@@ -153,13 +127,14 @@
     var container = div.parentNode;
 
     var new_div = document.createElement("DIV");
-    new_div.innerHTML = div.innerHTML.replace("\"" + old_name + "\"", "\"" + new_name + "\"");
+    new_div.innerHTML = div.innerHTML.replace('"' + old_name + '"', '"' + new_name + '"');
     // IE7 does not have quotes in innerHTML, trying to workaround this here.
     new_div.innerHTML = new_div.innerHTML.replace("=" + old_name + " ", "=" + new_name + " ");
     new_div.innerHTML = new_div.innerHTML.replace("=" + old_name + ">", "=" + new_name + ">");
     container.appendChild(new_div);
 
     // In case there was some TextAsciiAutocomplete popup menu cloned, remove it!
+    d3.select(new_div).select("input.text").attr("placeholder", null);
     var popup_menus = new_div.getElementsByClassName("vs_autocomplete");
     for (var i = 0; i < popup_menus.length; i++) {
         popup_menus[i].parentNode.removeChild(popup_menus[i]);
@@ -177,18 +152,21 @@
 export function cascading_change(oSelect, varprefix, count) {
     var nr = parseInt(oSelect.value);
 
-    for (var i=0; i<count; i++) {
+    for (var i = 0; i < count; i++) {
         var vp = varprefix + "_" + i;
         var container = document.getElementById(vp + "_sub");
-        if (!container)
-            continue;
-
-        container.style.display = (nr == i) ? "" : "none";
+        if (!container) continue;
+
+        container.style.display = nr == i ? "" : "none";
 
         // In case the rendering has been postponed for this cascading
         // valuespec ask the configured AJAX page for rendering the sub
         // valuespec input elements
-        if (nr == i && container.childElementCount == 0 && cascading_sub_valuespec_parameters.hasOwnProperty(vp)) {
+        if (
+            nr == i &&
+            container.childElementCount == 0 &&
+            cascading_sub_valuespec_parameters.hasOwnProperty(vp)
+        ) {
             show_cascading_sub_valuespec(vp, cascading_sub_valuespec_parameters[vp]);
         }
     }
@@ -200,7 +178,7 @@
     ajax.call_ajax(parameters["page_name"] + ".py", {
         method: "POST",
         post_data: post_data,
-        response_handler: function(handler_data, ajax_response) {
+        response_handler: function (handler_data, ajax_response) {
             var response = JSON.parse(ajax_response);
             if (response.result_code != 0) {
                 console.log("Error [" + response.result_code + "]: " + response.result); // eslint-disable-line
@@ -212,7 +190,6 @@
 
             utils.execute_javascript_by_object(container);
             forms.enable_dynamic_form_elements(container);
-
         },
         handler_data: {
             varprefix: varprefix,
@@ -220,13 +197,11 @@
     });
 }
 
-export function textarea_resize(oArea)
-{
-    oArea.style.height = (oArea.scrollHeight - 6) + "px";
-}
-
-export function listof_add(varprefix, magic, style)
-{
+export function textarea_resize(oArea) {
+    oArea.style.height = oArea.scrollHeight - 6 + "px";
+}
+
+export function listof_add(varprefix, magic, style) {
     var count_field = document.getElementById(varprefix + "_count");
     var count = parseInt(count_field.value);
     var str_count = "" + (count + 1);
@@ -253,8 +228,7 @@
     listof_update_indices(varprefix);
 }
 
-function listof_get_new_entry_html_code(varprefix, magic, str_count)
-{
+function listof_get_new_entry_html_code(varprefix, magic, str_count) {
     var oPrototype = document.getElementById(varprefix + "_prototype");
     var html_code = oPrototype.innerHTML;
     // replace the magic
@@ -273,23 +247,19 @@
     listof_update_indices(varprefix);
 }
 
-export function listof_drop_handler(handler_args)
-{
+export function listof_drop_handler(handler_args) {
     var varprefix = handler_args.varprefix;
     var cur_index = handler_args.cur_index;
 
     var indexof = document.getElementsByName(varprefix + "_indexof_" + cur_index);
-    if (indexof.length == 0)
-        throw "Failed to find the indexof_fied";
+    if (indexof.length == 0) throw "Failed to find the indexof_fied";
     indexof = indexof[0];
 
     // Find the tbody parent of the given tag type
     var tbody = indexof;
-    while (tbody && tbody.tagName != "TBODY")
-        tbody = tbody.parentNode;
-
-    if (!tbody)
-        throw "Failed to find the tbody element of " + indexof;
+    while (tbody && tbody.tagName != "TBODY") tbody = tbody.parentNode;
+
+    if (!tbody) throw "Failed to find the tbody element of " + indexof;
 
     listof_update_indices(varprefix);
 }
@@ -298,12 +268,15 @@
     var tbody = document.getElementById(varprefix + "_container");
     var rows = tbody.rows;
 
-    var entries = [], i, td, sort_field_name, fields;
+    var entries = [],
+        i,
+        td,
+        sort_field_name,
+        fields;
     for (i = 0; i < rows.length; i++) {
         // Find the index of this row
         td = rows[i].cells[0]; /* TD with buttons */
-        if(td.children.length == 0)
-            continue;
+        if (td.children.length == 0) continue;
         var index = td.getElementsByClassName("orig_index")[0].value;
 
         sort_field_name = varprefix + "_" + index + "_" + sort_by;
@@ -316,8 +289,8 @@
         }
 
         entries.push({
-            sort_value : fields[0].value,
-            row_node   : rows[i]
+            sort_value: fields[0].value,
+            row_node: rows[i],
         });
     }
 
@@ -354,20 +327,19 @@
         if (index.value === "") {
             // initialization of recently added row
             var orig_index = child_node.getElementsByClassName("orig_index")[0];
-            orig_index.value = "" + (i+1);
-        }
-        index.value = "" + (i+1);
+            orig_index.value = "" + (i + 1);
+        }
+        index.value = "" + (i + 1);
     }
 }
 
 export function list_choice_toggle_all(varprefix) {
     var tbl = document.getElementById(varprefix + "_tbl");
     var checkboxes = tbl.getElementsByTagName("input");
-    if (!checkboxes)
-        return;
+    if (!checkboxes) return;
 
     // simply use state of first texbox as base
-    var state = ! checkboxes[0].checked;
+    var state = !checkboxes[0].checked;
     for (var i = 0; i < checkboxes.length; i++) {
         checkboxes[i].checked = state;
     }
@@ -387,28 +359,25 @@
     textarea.setSelectionRange(text.length, text.length);
 }
 
-
 export function passwordspec_randomize(img) {
-    var a, c, password = "";
+    var a,
+        c,
+        password = "";
     while (password.length < 8) {
         a = parseInt(Math.random() * 128);
-        if ((a >= 97 && a <= 122) ||
-            (a >= 65 && a <= 90) ||
-            (a >= 48 && a <= 57))  {
+        if ((a >= 97 && a <= 122) || (a >= 65 && a <= 90) || (a >= 48 && a <= 57)) {
             c = String.fromCharCode(a);
             password += c;
         }
     }
     var oInput = img.previousElementSibling;
-    if (oInput.tagName != "INPUT")
-        oInput = oInput.children[0]; // in complain mode
+    if (oInput.tagName != "INPUT") oInput = oInput.children[0]; // in complain mode
     oInput.value = password;
 }
 
 export function toggle_hidden(img) {
     var oInput = img;
-    while (oInput.tagName != "INPUT")
-        oInput = oInput.previousElementSibling;
+    while (oInput.tagName != "INPUT") oInput = oInput.previousElementSibling;
     if (oInput.type == "text") {
         oInput.type = "password";
     } else {
@@ -428,8 +397,7 @@
     }
 
     var other_field = document.getElementById(other_id);
-    if (!other_field)
-        return;
+    if (!other_field) return;
 
     utils.remove_class(other_field, "large");
     utils.add_class(other_field, "small");
@@ -451,22 +419,20 @@
     }
 
     var other_field = document.getElementById(other_id);
-    if (!other_field)
-        return;
+    if (!other_field) return;
 
     var helper = document.getElementById(varprefix);
-    if (!helper)
-        return;
+    if (!helper) return;
 
     // Move the selected options to the other select field
-    var selected = [], i;
+    var selected = [],
+        i;
     for (i = 0; i < field.options.length; i++) {
         if (field.options[i].selected) {
             selected.push(field.options[i]);
         }
     }
-    if (selected.length == 0)
-        return; // when add/remove clicked, but none selected
+    if (selected.length == 0) return; // when add/remove clicked, but none selected
 
     // Now loop over all selected elements and add them to the other field
     for (i = 0; i < selected.length; i++) {
@@ -497,8 +463,9 @@
 }
 
 function sort_select(select, cmp_func) {
-    var choices = [], i;
-    for (i = 0; i < select.options.length;i++) {
+    var choices = [],
+        i;
+    for (i = 0; i < select.options.length; i++) {
         choices[i] = [];
         choices[i][0] = select.options[i].text;
         choices[i][1] = select.options[i].value;
@@ -509,7 +476,7 @@
         select.options[0] = null;
     }
 
-    for (i = 0; i < choices.length;i++) {
+    for (i = 0; i < choices.length; i++) {
         var op = new Option(choices[i][0], choices[i][1]);
         select.options[i] = op;
     }
@@ -519,13 +486,13 @@
 
 export function iconselector_select(event, varprefix, value) {
     // set value of valuespec
-    var obj = document.getElementById(varprefix + "_value");
+    const obj = document.getElementById(varprefix + "_value");
     obj.value = value;
 
-    var src_img = document.getElementById(varprefix + "_i_" + value);
+    const src_img = document.getElementById(varprefix + "_i_" + value);
 
     // Set the new choosen icon in the valuespecs image
-    var img = document.getElementById(varprefix + "_img");
+    let img = document.getElementById(varprefix + "_img");
     img.src = src_img.src;
 
     popup_menu.close_popup();
@@ -533,46 +500,50 @@
 
 export function iconselector_toggle(varprefix, category_name) {
     // Update the navigation
-    var nav_links = document.getElementsByClassName(varprefix+"_nav");
+    var nav_links = document.getElementsByClassName(varprefix + "_nav");
     var i;
     for (i = 0; i < nav_links.length; i++) {
-        if (nav_links[i].id == varprefix+"_"+category_name+"_nav")
+        if (nav_links[i].id == varprefix + "_" + category_name + "_nav")
             utils.add_class(nav_links[i].parentNode, "active");
-        else
-            utils.remove_class(nav_links[i].parentNode, "active");
+        else utils.remove_class(nav_links[i].parentNode, "active");
     }
 
     // Now update the category containers
-    var containers = document.getElementsByClassName(varprefix+"_container");
+    var containers = document.getElementsByClassName(varprefix + "_container");
     for (i = 0; i < containers.length; i++) {
-        if (containers[i].id == varprefix+"_"+category_name+"_container")
+        if (containers[i].id == varprefix + "_" + category_name + "_container")
             containers[i].style.display = "";
-        else
-            containers[i].style.display = "none";
+        else containers[i].style.display = "none";
     }
 }
 
 export function iconselector_toggle_names(event, varprefix) {
-    var icons = document.getElementById(varprefix+"_icons");
-    if (utils.has_class(icons, "show_names"))
-        utils.remove_class(icons, "show_names");
-    else
-        utils.add_class(icons, "show_names");
-}
-
-export function listofmultiple_add(varprefix, choice_page_name, page_request_vars) {
-    var choice = document.getElementById(varprefix + "_choice");
-    var ident = choice.value;
-
-    if (ident == "")
-        return;
-
-    // disable this choice in the "add choice" select field
-    choice.options[choice.selectedIndex].disabled = true;
+    var icons = document.getElementById(varprefix + "_icons");
+    if (utils.has_class(icons, "show_names")) utils.remove_class(icons, "show_names");
+    else utils.add_class(icons, "show_names");
+}
+
+export function listofmultiple_add(varprefix, choice_page_name, page_request_vars, trigger) {
+    let ident;
+    if (trigger) {
+        // trigger given: Special case for ViewFilterList style choice rendering
+        ident = trigger.id.replace(varprefix + "_add_", "");
+        utils.add_class(trigger, "disabled");
+    } else {
+        let choice = document.getElementById(varprefix + "_choice");
+        ident = choice.value;
+
+        if (ident == "") return;
+
+        trigger = choice.options[choice.selectedIndex];
+
+        // disable this choice in the "add choice" select field
+        trigger.disabled = true;
+    }
 
     var request = {
-        "varprefix": varprefix,
-        "ident": ident,
+        varprefix: varprefix,
+        ident: ident,
     };
 
     // Add given valuespec specific request vars
@@ -587,12 +558,13 @@
     ajax.call_ajax(choice_page_name + ".py", {
         method: "POST",
         post_data: post_data,
-        response_handler: function(handler_data, ajax_response) {
+        handler_data: {
+            trigger: trigger,
+            ident: ident,
+        },
+        response_handler: function (handler_data, ajax_response) {
             var table = document.getElementById(varprefix + "_table");
             var tbody = table.getElementsByTagName("tbody")[0];
-
-            var choice = document.getElementById(varprefix + "_choice");
-            var ident = choice.value;
 
             var response = JSON.parse(ajax_response);
             if (response.result_code != 0) {
@@ -600,11 +572,15 @@
                 return;
             }
 
+            let ident = handler_data.ident;
             // Update select2 to make the disabled attribute be recognized by the dropdown
             // (See https://github.com/select2/select2/issues/3347)
-            var choice_select2 = $(choice).select2();
-            // Unselect the choosen option
-            choice_select2.val(null).trigger("change");
+            let choice = document.getElementById(varprefix + "_choice");
+            if (choice) {
+                let choice_select2 = $(choice).select2();
+                // Unselect the chosen option
+                choice_select2.val(null).trigger("change");
+            }
 
             var tmp_container = document.createElement("tbody");
             tmp_container.innerHTML = response.result.html_code;
@@ -614,21 +590,23 @@
                 return;
             }
 
-            tbody.appendChild(new_row);
+            tbody.insertBefore(new_row, tbody.firstChild);
             forms.enable_dynamic_form_elements(new_row);
             utils.execute_javascript_by_object(new_row);
 
             // Add it to the list of active elements
             var active = document.getElementById(varprefix + "_active");
-            if (active.value != "")
-                active.value += ";"+ident;
-            else
-                active.value = ident;
+            if (active.value != "") active.value += ";" + ident;
+            else active.value = ident;
 
             // Put in a line break following the table if the added row is the first
             if (tbody.childNodes.length == 1)
                 table.parentNode.insertBefore(document.createElement("br"), table.nextSibling);
-        }
+
+            // Enable the reset button
+            let reset_button = document.getElementById(varprefix + "_reset");
+            if (reset_button) reset_button.disabled = false;
+        },
     });
 }
 
@@ -640,14 +618,19 @@
 
     // Make it choosable from the dropdown field again
     var choice = document.getElementById(varprefix + "_choice");
-    var i;
-    for (i = 0; i < choice.children.length; i++)
-        if (choice.children[i].value == ident)
-            choice.children[i].disabled = false;
-
-    // Update select2 to make the disabled attribute be recognized by the dropdown
-    // (See https://github.com/select2/select2/issues/3347)
-    $(choice).select2();
+    if (choice) {
+        var i;
+        for (i = 0; i < choice.options.length; i++)
+            if (choice.options[i].value == ident) choice.options[i].disabled = false;
+
+        // Update select2 to make the disabled attribute be recognized by the dropdown
+        // (See https://github.com/select2/select2/issues/3347)
+        $(choice).select2();
+    } else {
+        // trigger given: Special case for ViewFilterList style choice rendering
+        choice = document.getElementById(varprefix + "_add_" + ident);
+        utils.remove_class(choice, "disabled");
+    }
 
     // Remove it from the list of active elements
     var active = document.getElementById(varprefix + "_active");
@@ -664,40 +647,63 @@
     if (tbody.childNodes.length == 0) {
         var table = document.getElementById(varprefix + "_table");
         var br = table.nextSibling;
-        if (br.nodeName == "BR")
-            br.parentNode.removeChild(br);
-    }
-}
-
-export function listofmultiple_init(varprefix) {
+        if (br.nodeName == "BR") br.parentNode.removeChild(br);
+    }
+
+    // Enable the reset button
+    let reset_button = document.getElementById(varprefix + "_reset");
+    if (reset_button) reset_button.disabled = false;
+}
+
+export function listofmultiple_init(varprefix, was_submitted) {
     var table = document.getElementById(varprefix + "_table");
     var tbody = table.getElementsByTagName("tbody")[0];
 
-    document.getElementById(varprefix + "_choice").value = "";
+    let choice_field = document.getElementById(varprefix + "_choice");
+    if (choice_field) choice_field.value = "";
+
     listofmultiple_disable_selected_options(varprefix);
     // Put in a line break following the table if it's not empty
     if (tbody.childNodes.length >= 1)
         table.parentNode.insertBefore(document.createElement("br"), table.nextSibling);
-}
-
-// The <option> elements in the <select> field of the currently choosen
+
+    // Disable the reset button if the form was not submitted yet
+    let reset_button = document.getElementById(varprefix + "_reset");
+    if (reset_button && !was_submitted) {
+        reset_button.disabled = true;
+    }
+}
+
+// The <option> elements in the <select> field of the currently chosen
 // elements need to be disabled.
-function listofmultiple_disable_selected_options(varprefix)
-{
-    var active_choices = document.getElementById(varprefix + "_active").value.split(";");
-
-    var choice_field = document.getElementById(varprefix + "_choice");
-    for (var i = 0; i < choice_field.children.length; i++) {
-        if (active_choices.indexOf(choice_field.children[i].value) !== -1) {
-            choice_field.children[i].disabled = true;
+function listofmultiple_disable_selected_options(varprefix) {
+    let active = document.getElementById(varprefix + "_active");
+    if (active.value == "") {
+        return;
+    }
+
+    let active_choices = active.value.split(";");
+    let choice_field = document.getElementById(varprefix + "_choice");
+    let i;
+    if (choice_field) {
+        for (i = 0; i < choice_field.options.length; i++) {
+            if (active_choices.indexOf(choice_field.options[i].value) !== -1) {
+                choice_field.options[i].disabled = true;
+            }
+        }
+    } else {
+        // trigger given: Special case for ViewFilterList style choice rendering
+        let choice;
+        for (i = 0; i < active_choices.length; i++) {
+            choice = document.getElementById(varprefix + "_add_" + active_choices[i]);
+            utils.add_class(choice, "disabled");
         }
     }
 }
 
 var g_autocomplete_ajax = null;
 
-export function autocomplete(input, completion_ident, completion_params, on_change)
-{
+export function autocomplete(input, completion_ident, completion_params, on_change) {
     // TextAscii does not set the id attribute on the input field.
     // Set the id to the name of the field here.
     input.setAttribute("id", input.name);
@@ -707,24 +713,26 @@
         g_autocomplete_ajax.abort();
     }
 
-    g_autocomplete_ajax = ajax.call_ajax("ajax_vs_autocomplete.py?ident=" + encodeURIComponent(completion_ident), {
-        response_handler : autocomplete_handle_response,
-        error_handler    : autocomplete_handle_error,
-        handler_data     : [ input.id, on_change ],
-        method           : "POST",
-        post_data        : "params="+encodeURIComponent(JSON.stringify(completion_params))
-                          +"&value="+encodeURIComponent(input.value)
-                          +"&_plain_error=1",
-        add_ajax_id      : false
+    var post_data =
+        "request=" +
+        encodeURIComponent(
+            JSON.stringify({
+                ident: completion_ident,
+                params: completion_params,
+                value: input.value,
+            })
+        );
+
+    g_autocomplete_ajax = ajax.call_ajax("ajax_vs_autocomplete.py", {
+        response_handler: autocomplete_handle_response,
+        error_handler: autocomplete_handle_error,
+        handler_data: [input.id, on_change],
+        method: "POST",
+        post_data: post_data,
+        add_ajax_id: false,
     });
 }
 
-<<<<<<< HEAD
-function autocomplete_handle_response(handler_data, response_text)
-{
-    var input_id = handler_data[0];
-    var on_change = handler_data[1];
-=======
 export function transfer_context_onchange(from, to) {
     let source_field = $(`input[name='${from}']`);
     let target_field = $(`input[name='${to}']`);
@@ -735,71 +743,109 @@
 function autocomplete_handle_response(handler_data, ajax_response) {
     let input_id = handler_data[0];
     let on_change = handler_data[1];
->>>>>>> e14bd040
-
-    try {
-        var response = eval(response_text);
-    } catch(e) {
-        autocomplete_show_error(input_id, response_text);
+
+    let response = JSON.parse(ajax_response);
+    if (response.result_code != 0) {
+        autocomplete_show_error(input_id, response.result + " (" + response.result_code + ")");
         return;
     }
 
-    if (response.length == 0) {
+    let choices = response.result.choices;
+
+    if (choices.length == 0) {
         autocomplete_close(input_id);
-    }
-    else {
+    } else {
         // When only one result and values equal, hide the menu
         var input = document.getElementById(input_id);
-        if (response.length == 1
-            && input
-            && response[0][0] == input.value) {
+        if (choices.length == 1 && input && choices[0][0] == input.value) {
             autocomplete_close(input_id);
             return;
         }
 
-        autocomplete_show_choices(input_id, on_change, response);
-    }
-}
-
-function autocomplete_handle_error(handler_data, status_code, error_msg)
-{
+        autocomplete_show_choices(input_id, on_change, choices);
+    }
+}
+
+function autocomplete_handle_error(handler_data, status_code, error_msg) {
     var input_id = handler_data[0];
 
-    if (status_code == 0)
-        return; // aborted (e.g. by subsequent call)
+    if (status_code == 0) return; // aborted (e.g. by subsequent call)
     autocomplete_show_error(input_id, error_msg + " (" + status_code + ")");
 }
 
-function autocomplete_show_choices(input_id, on_change, choices)
-{
-    var code = "<ul>";
-    for(var i = 0; i < choices.length; i++) {
-        var value = choices[i][0];
-        var label = choices[i][1];
-
-        code += "<li onclick=\"cmk.valuespecs.autocomplete_choose('"
-                    + input_id + "', '" + value + "');"
-                    + on_change + "\">" + label + "</li>";
-    }
-    code += "</ul>";
-
-    autocomplete_show(input_id, code);
-}
-
-export function autocomplete_choose(input_id, value)
-{
-    var input = document.getElementById(input_id);
-    input.value = value;
-    autocomplete_close(input_id);
-}
-
-function autocomplete_show_error(input_id, msg)
-{
-    autocomplete_show(input_id, "<div class=error>ERROR: " + msg + "</div>");
-}
-
-function autocomplete_show(input_id, inner_html)
-{
+function autocomplete_show_choices(input_id, on_change, choices) {
+    var select = $("<select>", {
+        id: input_id + "_select",
+        onchange: on_change,
+    });
+
+    // empty option as first entry so no input is possible
+    choices.sort();
+    choices.unshift([" ", " "]);
+
+    choices.forEach(function (choice) {
+        select.append(
+            $("<option>", {
+                value: choice[0],
+                text: choice[1],
+            })
+        );
+    });
+
+    autocomplete_show(input_id, select);
+}
+
+function autocomplete_show(input_id, select) {
+    var input = $(`#${input_id}`);
+    input.parent().append(select);
+    // make sure select is at the correct position
+    select.insertBefore(input);
+    // hide original input field
+    input.hide();
+
+    // initialize select to be select2 instance
+    select.select2({
+        width: input.outerWidth(),
+        tags: true,
+        allowClear: true,
+        selectOnClose: true,
+    });
+
+    select.on("select2:open", function (e) {
+        var value = input.val();
+        var search_field = $("input.select2-search__field");
+        search_field.closest(".select2-container").addClass("vs_autocomplete");
+        search_field.prop("value", value);
+        // IE does not automatically set the cursor to the end of the input element
+        search_field.focus();
+        search_field[0].setSelectionRange(value.length, value.length);
+    });
+
+    select.on("select2:close", function (e) {
+        autocomplete_close(input_id);
+        input.trigger("change");
+    });
+
+    select.select2("open");
+}
+
+function autocomplete_close(input_id) {
+    // update and show original input field
+    var input = $(`#${input_id}`);
+    var select = $(`#${input_id}_select`);
+    if (select.length != 0) {
+        // if the input is empty/nothing, make sure to remove whitespaces
+        var value = select.val().trim();
+        input.val(value);
+    }
+    input.show();
+
+    // close and remove select-input
+    select.select2("destroy");
+    select.remove();
+}
+
+function autocomplete_show_error(input_id, msg) {
     var popup = document.getElementById(input_id + "_popup");
     if (!popup) {
         var input = document.getElementById(input_id);
@@ -812,8 +858,7 @@
         popup.style.minWidth = input.clientWidth + "px";
     }
 
-    popup.innerHTML = inner_html;
-
+    popup.innerHTML = "<div class=error>ERROR: " + msg + "</div>";
     // Register some unfocus handlers for hiding
     autocomplete_hide_on_unrelated_events(popup);
 }
@@ -844,22 +889,17 @@
     origin_element.addEventListener("blur", outside_click_listener);
 }
 
-function autocomplete_close(input_id)
-{
-    var popup = document.getElementById(input_id + "_popup");
-    if (popup)
-        popup.parentNode.removeChild(popup);
-}
-
-
 var vs_color_pickers = [];
 
 export function add_color_picker(varprefix, value) {
-    vs_color_pickers[varprefix] = colorpicker.ColorPicker(document.getElementById(varprefix + "_picker"), function(hex) {
-        update_color_picker(varprefix, hex, false);
-    });
-
-    document.getElementById(varprefix+"_input").oninput = function() {
+    vs_color_pickers[varprefix] = colorpicker.ColorPicker(
+        document.getElementById(varprefix + "_picker"),
+        function (hex) {
+            update_color_picker(varprefix, hex, false);
+        }
+    );
+
+    document.getElementById(varprefix + "_input").oninput = function () {
         update_color_picker(varprefix, this.value, true);
     };
 
@@ -867,13 +907,62 @@
 }
 
 function update_color_picker(varprefix, hex, update_picker) {
-    if (!/^#[0-9A-F]{6}$/i.test(hex))
-        return; // skip invalid/unhandled colors
+    if (!/^#[0-9A-F]{6}$/i.test(hex)) return; // skip invalid/unhandled colors
 
     document.getElementById(varprefix + "_input").value = hex;
     document.getElementById(varprefix + "_value").value = hex;
     document.getElementById(varprefix + "_preview").style.backgroundColor = hex;
 
-    if (update_picker)
-        vs_color_pickers[varprefix].setHex(hex);
+    if (update_picker) vs_color_pickers[varprefix].setHex(hex);
+}
+
+export function visual_filter_list_reset(varprefix, page_request_vars, page_name, reset_ajax_page) {
+    let request = {
+        varprefix: varprefix,
+        page_request_vars: page_request_vars,
+        page_name: page_name,
+    };
+    const post_data = "request=" + encodeURIComponent(JSON.stringify(request));
+
+    ajax.call_ajax(reset_ajax_page + ".py", {
+        method: "POST",
+        post_data: post_data,
+        handler_data: {
+            varprefix: varprefix,
+        },
+        response_handler: function (handler_data, ajax_response) {
+            let response = JSON.parse(ajax_response);
+            const filters_html = response.result.filters_html;
+            let filter_list = document.getElementById(varprefix + "_popup_filter_list_selected");
+            filter_list.getElementsByClassName("simplebar-content")[0].innerHTML = filters_html;
+            utils.add_simplebar_scrollbar(varprefix + "_popup_filter_list");
+            listofmultiple_disable_selected_options(varprefix);
+            forms.enable_dynamic_form_elements();
+        },
+    });
+
+    // Disable the reset button
+    let reset_button = document.getElementById(varprefix + "_reset");
+    reset_button.disabled = true;
+}
+
+export function update_unit_selector(selectbox, metric_prefix) {
+    let change_unit_to_match_metric = metric => {
+        const post_data = "request=" + encodeURIComponent(JSON.stringify({metric: metric}));
+        ajax.call_ajax("ajax_vs_unit_resolver.py", {
+            method: "POST",
+            post_data: post_data,
+            response_handler: (_indata, response) => {
+                let json_data = JSON.parse(response);
+                // Error handling is: If request failed do nothing
+                if (json_data.result_code == 0)
+                    $("#" + selectbox + "_sel")
+                        .val(json_data.result.option_place)
+                        .trigger("change");
+            },
+        });
+    };
+    let metric_selector = $("#" + metric_prefix);
+    change_unit_to_match_metric(metric_selector.val());
+    metric_selector.on("change", event => change_unit_to_match_metric(event.target.value));
 }