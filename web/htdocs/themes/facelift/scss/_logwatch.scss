--- conflicted
+++ resolved
@@ -1,98 +1,83 @@
-/*
-+------------------------------------------------------------------+
-|             ____ _               _        __  __ _  __           |
-|            / ___| |__   ___  ___| | __   |  \/  | |/ /           |
-|           | |   | '_ \ / _ \/ __| |/ /   | |\/| | ' /            |
-|           | |___| | | |  __/ (__|   <    | |  | | . \            |
-|            \____|_| |_|\___|\___|_|\_\___|_|  |_|_|\_\           |
-|                                                                  |
-| Copyright Mathias Kettner 2012             mk@mathias-kettner.de |
-+------------------------------------------------------------------+
-
-This file is part of Check_MK.
-The official homepage is at http://mathias-kettner.de/check_mk.
-
-check_mk is free software;  you can redistribute it and/or modify it
-under the  terms of the  GNU General Public License  as published by
-the Free Software Foundation in version 2.  check_mk is  distributed
-in the hope that it will be useful, but WITHOUT ANY WARRANTY;  with-
-out even the implied warranty of  MERCHANTABILITY  or  FITNESS FOR A
-PARTICULAR PURPOSE. See the  GNU General Public License for more de-
-tails.  You should have received  a copy of the  GNU  General Public
-License along with GNU Make; see the file  COPYING.  If  not,  write
-to the Free Software Foundation, Inc., 51 Franklin St,  Fifth Floor,
-Boston, MA 02110-1301 USA.
-*/
+@charset "UTF-8";
+// Copyright (C) 2019 tribe29 GmbH - License: GNU General Public License v2
+// This file is part of Checkmk (https://checkmk.com). It is subject to the terms and
+// conditions defined in the file COPYING, which is part of this source code package.
 
 /* Styles used in the logwatch pages */
 
 #logwatch {
   margin-top: 6px;
-  color: #000;
 
-  div.chunk {
+  table.section {
+    width: 100%;
+    border-collapse: collapse;
+    background-color: $color-table-background;
     padding: 3px;
     margin-bottom: 11px;
-    background-color: #fff;
-    border-color: #bbb #555 #222 #bbb;
-    border-style: solid;
-    border-width: 1px;
   }
 
-  a {
-    width: 26px;
-    font-family: sans-serif;
-    font-weight: bold;
-    color: #008;
-
-    /* TODO: Reproduce this html element */
-    b {
-      color: #08f;
-    }
-
-    /* TODO: Reproduce this html element */
-    &.ack {
-      padding: 2.1px 7px;
-      color: #fff;
-      text-decoration: none;
-      background-color: #33c;
-      border-color: #ccc #888 #333 #777;
-      border-style: solid;
-      border-width: 2px;
-      border-radius: 6px;
-    }
+  td.WARN,
+  td.CRIT,
+  td.OK {
+    width: 40px;
+    padding: 2px 5px;
+    margin-left: 5px;
+    font-weight: $font-weight-bold;
+    text-align: center;
+    border-radius: $theme-border-radius;
   }
 
-  p {
+  td.WARN {
+    background-color: $warning;
+    color: $black;
+  }
+
+  td.CRIT {
+    background-color: $danger;
+    color: $white;
+  }
+
+  td.OK {
+    background-color: none;
+    color: $success;
+  }
+
+  td.date {
+    padding-left: 6px;
+    font-weight: $font-weight-default;
+    color: $grey-2;
+    font-size: $font-size-small;
+  }
+
+  td.lines {
+    color: $logwatch-text-color;
     padding: 1.6px 0 4px 12px;
     margin: 0;
-    font-family: courier, monospace;
-    font-size: 13px;
     text-indent: -8px;
-    word-wrap: break-word;    /* IE */
-    white-space: pre-wrap;      /* CSS3 */
-    white-space: -moz-pre-wrap; /* Firefox */
-    white-space: -pre-wrap;     /* Opera <7 */
-    white-space: -o-pre-wrap;   /* Opera 7 */
-    background-color: #ddd;
-    border-right: 1px solid #888;
-    border-left: 1px solid #888;
+    border: none;
 
     img {
       margin-right: 2px;
     }
   }
 
-  .WARN {
-    background-color: #ff8;
-    border-bottom: 1px solid #cc0;
+  tr:nth-child(odd) {
+    &.context {
+      background-color: $table-highlight-color;
+      td.lines {
+        color: $logwatch-text-color-2;
+      }
+    }
+    &.OK {
+      background-color: $color-state-success-background;
+    }
+    &.WARN {
+      background-color: $color-state-1-background;
+    }
+    &.CRIT {
+      background-color: $color-state-2-background;
+    }
   }
-<<<<<<< HEAD
-
-  .CRIT {
-    background-color: #f88;
-    border-bottom: 1px solid #c00;
-=======
   tr:nth-child(even) {
     &.context {
       background-color: $color-table-background;
@@ -109,46 +94,30 @@
     &.CRIT {
       background-color: lighten($color-state-2-background, 10%);
     }
->>>>>>> 924c73a8
   }
 
-  .OK {
-    background-color: #0b3;
-    border-bottom: 1px solid #0c0;
-  }
+  a {
+    width: 26px;
+    font-family: sans-serif;
+    font-weight: bold;
+    color: rgb(0, 0, 136);
 
-  td.WARN, td.CRIT, td.OK {
-    width: 60px;
-    padding: 0 3px;
-    margin: 0;
-    font-weight: bold;
-    text-align: center;
-    border: 1px solid #000;
-  }
+    /* TODO: Reproduce this html element */
+    b {
+      color: rgb(0, 136, 255);
+    }
 
-  td.WARN {
-    background-color: #ff0;
-  }
-
-  td.CRIT {
-    color: #fff;
-    background-color: #f00;
-  }
-
-  td.OK {
-    color: #fff;
-    background-color: #0b3;
-  }
-
-  table.section {
-    width: 100%;
-    margin: 0 0 4.8px;
-  }
-
-  .date {
-    padding-left: 6px;
-    font-weight: normal;
-    color: #666;
+    /* TODO: Reproduce this html element */
+    &.ack {
+      padding: 2.1px 7px;
+      color: rgb(255, 255, 255);
+      text-decoration: none;
+      background-color: rgb(51, 51, 204);
+      border-color: rgb(204, 204, 204) rgb(136, 136, 136) rgb(51, 51, 51) rgb(119, 119, 119);
+      border-style: solid;
+      border-width: 2px;
+      border-radius: 6px;
+    }
   }
 
   /* TODO: Reproduce these three td.button elements */
@@ -156,18 +125,18 @@
     text-align: right;
 
     a {
-      padding: .7px 7px;
+      padding: 0.7px 7px;
       font-weight: normal;
-      color: #000;
+      color: rgb(0, 0, 0);
       text-decoration: none;
-      background-color: #cca;
-      border-color: #ddd #888 #333 #ddd;
+      background-color: rgb(204, 204, 170);
+      border-color: rgb(221, 221, 221) rgb(136, 136, 136) rgb(51, 51, 51) rgb(221, 221, 221);
       border-style: solid;
       border-width: 1px;
       border-radius: 4px;
 
       &:active {
-        background-color: #aa8;
+        background-color: rgb(170, 170, 136);
       }
     }
   }
@@ -175,17 +144,18 @@
   /* --- navigation tabs in logwatch ------------------ */
   /* TODO: Reproduce these .tab and .tabactive elements */
 
-  a.tab, a.tabactive {
+  a.tab,
+  a.tabactive {
     display: block;
     width: 140px;
     padding: 2.8px 12px;
     margin-right: 2.1px;
     margin-bottom: 0;
-    color: #000;
+    color: rgb(0, 0, 0);
     text-decoration: none;
     vertical-align: top;
-    background-color: #fc0;
-    border-bottom: 1px solid #000;
+    background-color: rgb(255, 204, 0);
+    border-bottom: 1px solid rgb(0, 0, 0);
     border-style: none;
     border-radius: 12px 12px 0 0;
   }
