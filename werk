--- conflicted
+++ resolved
@@ -1,8 +1,3 @@
-<<<<<<< HEAD
-#!/usr/bin/python2
-
-import sys, os, time, termios, tty, subprocess
-=======
 #!/usr/bin/env python3
 # -*- coding: utf-8 -*-
 # Copyright (C) 2019 tribe29 GmbH - License: GNU General Public License v2
@@ -23,7 +18,6 @@
 from typing import Dict, List, NoReturn, Optional, Set, Tuple, Union
 
 Werk = Dict[str, str]
->>>>>>> 924c73a8
 
 RESERVED_IDS_FILE_PATH = f"{os.getenv('HOME')}/.cmk-werk-ids"
 if not os.path.isfile(RESERVED_IDS_FILE_PATH) and os.path.isfile('.my_ids'):
@@ -44,6 +38,7 @@
     tty_cyan = '\033[36m'
     tty_white = '\033[37m'
     tty_bgred = '\033[41m'
+    tty_bggreen = '\033[42m'
     tty_bgyellow = '\033[43m'
     tty_bgblue = '\033[44m'
     tty_bgmagenta = '\033[45m'
@@ -63,15 +58,18 @@
     tty_magenta = ''
     tty_cyan = ''
     tty_white = ''
+    tty_bgred = ''
+    tty_bggreen = ''
     tty_bgblue = ''
     tty_bgmagenta = ''
     tty_bgcyan = ''
+    tty_bgwhite = ''
     tty_bold = ''
     tty_underline = ''
     tty_normal = ''
     tty_ok = 'OK'
 
-    def tty_colors(c):
+    def tty_colors(codes):
         return ""
 
 
@@ -82,25 +80,179 @@
 ]
 
 
-def get_tty_size():
-    import termios, struct, fcntl
+def parse_arguments(argv: List[str]) -> argparse.Namespace:
+    parser = argparse.ArgumentParser(description=__doc__)
+    subparsers = parser.add_subparsers(dest="command")
+    subparsers.required = True
+
+    # BLAME
+    parser_blame = subparsers.add_parser("blame", help="Show who worked on a werk")
+    parser_blame.add_argument(
+        "id",
+        nargs='?',
+        type=int,
+        help="werk ID",
+        default=None,
+    )
+    parser_blame.set_defaults(func=main_blame)
+
+    # DELETE
+    parser_delete = subparsers.add_parser("delete", help="delete werk(s)")
+    parser_delete.add_argument(
+        "id",
+        nargs='+',
+        type=int,
+        help="werk ID",
+    )
+    parser_delete.set_defaults(func=main_delete)
+
+    # EDIT
+    parser_edit = subparsers.add_parser("edit", help="open werk in editor")
+    parser_edit.add_argument(
+        "id",
+        nargs='?',
+        type=int,
+        help="werk ID (defaults to newest)",
+    )
+    parser_edit.set_defaults(func=main_edit)
+
+    # EXPORT
+    parser_export = subparsers.add_parser("export", help="List werks")
+    parser_export.add_argument(
+        "-r",
+        "--reverse",
+        action="store_true",
+        help="reverse order",
+    )
+    parser_export.add_argument(
+        "filter",
+        nargs="*",
+        help="filter for edition, component, state, class, knowledge state or target version",
+    )
+    parser_export.set_defaults(func=lambda args: main_list(args, "csv"))
+
+    # GREP
+    parser_grep = subparsers.add_parser(
+        "grep",
+        help="show werks containing all of the given keywords",
+    )
+    parser_grep.add_argument('-v', '--vebose', action='store_true')
+    parser_grep.add_argument(
+        "keywords",
+        nargs='+',
+        help="keywords to grep",
+    )
+    parser_grep.set_defaults(func=main_grep)
+
+    # IDS
+    parser_ids = subparsers.add_parser(
+        "ids",
+        help="Show the number of reserved werk IDs or reserve new werk IDs",
+    )
+    parser_ids.add_argument(
+        "count",
+        nargs='?',
+        type=int,
+        help="number of werks to reserve",
+    )
+    parser_ids.set_defaults(func=main_fetch_ids)
+
+    # KNOWNLEDGE
+    parser_knowledge = subparsers.add_parser(
+        "knowledge",
+        aliases=['knw'],
+        help="Change the knowlege state of a werk",
+    )
+    parser_knowledge.add_argument("id", type=int, help="werk ID")
+    parser_knowledge.add_argument(
+        "state",
+        choices=[c[0] for c in knowledge],
+        help=("knowlege state of werk. Allowed are %s." %
+              ", ".join("%s (%s)" % c for c in knowledge)),
+    )
+    parser_knowledge.set_defaults(func=main_knowledge)
+
+    # LIST
+    parser_list = subparsers.add_parser("list", help="List werks")
+    parser_list.add_argument(
+        "-r",
+        "--reverse",
+        action="store_true",
+        help="reverse order",
+    )
+    parser_list.add_argument(
+        "filter",
+        nargs="*",
+        help="filter for edition, component, state, class, knowledge state or target version",
+    )
+    parser_list.set_defaults(func=lambda args: main_list(args, "console"))
+
+    # NEW
+    parser_new = subparsers.add_parser("new", help="Create a new werk")
+    parser_new.add_argument(
+        "custom_files",
+        nargs='*',
+        help="files passed to 'git commit'",
+    )
+    parser_new.set_defaults(func=main_new)
+
+    # PICK
+    parser_pick = subparsers.add_parser(
+        "pick",
+        aliases=["cherry-pick"],
+        help="Pick these werks",
+    )
+    parser_pick.add_argument(
+        "-n",
+        "--no-commit",
+        action="store_true",
+        help="do not commit at the end",
+    )
+    parser_pick.add_argument(
+        "commit",
+        nargs='+',
+        help="Pick these commits",
+    )
+    parser_pick.set_defaults(func=main_pick)
+
+    # SHOW
+    parser_show = subparsers.add_parser("show", help="Show several werks")
+    parser_show.add_argument(
+        "ids",
+        nargs='*',
+        help="Show these werks, or 'all' for all, of leave out for last",
+    )
+    parser_show.set_defaults(func=main_show)
+
+    # URL
+    parser_url = subparsers.add_parser("url", help="Show the online URL of a werk")
+    parser_url.add_argument("id", type=int, help="werk ID")
+    parser_url.set_defaults(func=main_url)
+
+    return parser.parse_args(argv)
+
+
+def get_tty_size() -> Tuple[int, int]:
     try:
-        ws = struct.pack("HHHH", 0, 0, 0, 0)
-        ws = fcntl.ioctl(sys.stdout.fileno(), termios.TIOCGWINSZ, ws)
-        lines, columns, x, y = struct.unpack("HHHH", ws)
+        ws = bytearray(8)
+        fcntl.ioctl(sys.stdout.fileno(), termios.TIOCGWINSZ, ws)
+        lines, columns, _x, _y = struct.unpack("HHHH", ws)
         if lines > 0 and columns > 0:
             return lines, columns
-    except:
+    except OSError:
         pass
     return (24, 99999)
 
 
-def bail_out(text):
+def bail_out(text: str) -> NoReturn:
     sys.stderr.write(text + "\n")
     sys.exit(1)
 
 
-def goto_werksdir():
+g_base_dir = ""
+
+
+def goto_werksdir() -> None:
     global g_base_dir
     g_base_dir = os.path.abspath('.')
     while not os.path.exists(".werks") and os.path.abspath('.') != '/':
@@ -108,21 +260,35 @@
 
     try:
         os.chdir(".werks")
-    except:
+    except Exception:
         sys.stderr.write("Cannot find directory .werks\n")
         sys.exit(1)
 
 
-def load_config():
+g_last_werk: Optional[int] = None
+
+
+def get_last_werk() -> int:
+    if g_last_werk is None:
+        bail_out("No last werk known. Please specify id.")
+    return g_last_werk
+
+
+def load_config() -> None:
     global g_last_werk
-    execfile("config", globals(), globals())
+    with open("config") as f_config:
+        exec(f_config.read(), globals(), globals())
     try:
-        g_last_werk = int(file(".last").read())
-    except:
+        with open(".last") as f_last:
+            g_last_werk = int(f_last.read())
+    except Exception:
         g_last_werk = None
 
 
-def load_werks():
+g_werks: Dict[int, Werk] = {}
+
+
+def load_werks() -> None:
     global g_werks
     g_werks = {}
     check_modified()
@@ -131,21 +297,21 @@
             werkid = int(entry)
             try:
                 g_werks[werkid] = load_werk(werkid)
-            except:
+            except Exception:
                 sys.stderr.write("SKIPPING INVALID werk %d\n" % werkid)
-        except:
+        except Exception:
             continue
 
 
-def save_last_werkid(id):
+def save_last_werkid(wid: int) -> None:
     try:
-        file(".last", "w").write("%d\n" % int(id))
-    except:
+        open(".last", "w").write("%d\n" % int(wid))
+    except Exception:
         pass
 
 
-def load_current_version():
-    for line in file("../defines.make"):
+def load_current_version() -> str:
+    for line in open("../defines.make"):
         if line.startswith("VERSION"):
             version = line.split("=", 1)[1].strip()
             return version
@@ -153,33 +319,41 @@
     bail_out("Failed to read VERSION from defines.make")
 
 
-def check_modified():
+g_modified: Set[int] = set()
+
+
+def check_modified() -> None:
     global g_modified
     g_modified = set([])
     for line in os.popen("git status --porcelain"):
         if line[0] in "AM" and ".werks/" in line:
             try:
-                id = line.rsplit("/", 1)[-1].strip()
-                g_modified.add(int(id))
-            except:
+                wid = line.rsplit("/", 1)[-1].strip()
+                g_modified.add(int(wid))
+            except Exception:
                 pass
 
 
-def werk_is_modified(werkid):
+def werk_is_modified(werkid: int) -> bool:
     return werkid in g_modified
 
 
-def load_werk(werkid):
-    werk = {
-        "id": werkid,
+def werk_exists(werkid: int) -> bool:
+    return os.path.exists(str(werkid))
+
+
+def load_werk(werkid: int) -> Werk:
+    werk: Werk = {
+        "id": str(werkid),
         "state": "unknown",
         "title": "unknown",
         "component": "general",
         "compatible": "compat",
         "edition": "cre",
+        "knowledge": "undoc",
     }
 
-    f = file(str(werkid))
+    f = open(str(werkid))
     for line in f:
         line = line.strip()
         if line == "":
@@ -187,47 +361,43 @@
         header, value = line.split(":", 1)
         werk[header.strip().lower()] = value.strip()
 
-    description = ""
-    for line in f:
-        description += line
-
-    werk["description"] = description
+    werk["description"] = f.read()
     versions.add(werk["version"])
     return werk
 
 
-def save_werk(werk):
-    f = file(str(werk["id"]), "w")
+def save_werk(werk: Werk) -> None:
+    f = open(werk["id"], "w")
     f.write("Title: %s\n" % werk["title"])
-    for key, val in werk.items():
+    for key, val in sorted(werk.items()):
         if key not in ["title", "description", "id"]:
             f.write("%s%s: %s\n" % (key[0].upper(), key[1:], val))
     f.write("\n")
     f.write(werk["description"])
     f.close()
     git_add(werk)
-    save_last_werkid(werk["id"])
-
-
-def change_werk_version(werk_id, new_version):
+    save_last_werkid(int(werk["id"]))
+
+
+def change_werk_version(werk_id: int, new_version: str) -> None:
     werk = g_werks[werk_id]
     werk["version"] = new_version
     save_werk(werk)
     git_add(werk)
 
 
-def git_add(werk):
-    os.system("git add %d" % werk["id"])  # nosec
-
-
-def git_commit(werk, custom_files):
+def git_add(werk: Werk) -> None:
+    os.system("git add %s" % werk["id"])  # nosec
+
+
+def git_commit(werk: Werk, custom_files: List[str]) -> None:
     title = werk["title"]
-    for classid, classname, prefix in classes:
+    for classid, _classname, prefix in classes:
         if werk["class"] == classid:
             if prefix:
                 title = "%s %s" % (prefix, title)
 
-    title = "%04d %s" % (werk['id'], title)
+    title = "%s %s" % (werk['id'].rjust(5, '0'), title)
 
     if custom_files:
         files_to_commit = custom_files
@@ -252,24 +422,23 @@
         os.system(cmd)  # nosec
 
 
-def git_top_level():
+def git_top_level() -> str:
     info = subprocess.Popen(["git", "rev-parse", "--show-toplevel"], stdout=subprocess.PIPE)
-    git_top_level = info.communicate()[0].split()[0]
-    return git_top_level
-
-
-def something_in_git_index():
+    return str(info.communicate()[0].split()[0])
+
+
+def something_in_git_index() -> bool:
     for line in os.popen("git status --porcelain"):
         if line[0] == 'M':
             return True
     return False
 
 
-def quote_shell_string(s):
+def quote_shell_string(s: str) -> str:
     return "'" + s.replace("'", "'\"'\"'") + "'"
 
 
-def next_werk_id():
+def next_werk_id() -> int:
     my_werk_ids = get_werk_ids()
     if not my_werk_ids:
         bail_out(
@@ -278,34 +447,13 @@
     return my_werk_ids[0]
 
 
-def add_comment(werk, title, comment):
+def add_comment(werk: Werk, title: str, comment: str) -> None:
     werk["description"] += """
 %s: %s
 %s""" % (time.strftime("%F %T"), title, comment)
 
 
-def usage():
-    sys.stdout.write("""Usage: werk COMMAND [ARGS...]
-
-where COMMAND is one of:
-
-  ids [#]                - Shows the number of reserved werk IDS. With a number
-                           given as parameter the command will reserve new werk IDS.
-  list [-r] [STATE]      - list werks (-r: reverse)
-  new                    - create a new werk
-  show [# #..]           - show several werks, or 'all' for all, of leave out for last
-  resolve ID             - change a werks state
-  delete #..             - delete werk(s)
-  grep [-v] KW1 KW2...   - show werks containing all of the given keywords (-v: verbose)
-  edit [#]               - open werk # in editor (or newest werk)
-  blame [#]              - show who worked on a werk
-  url #                  - show the online URL of werk #
-
-""")
-    sys.exit(1)
-
-
-def num_color(n, colors, inverse):
+def num_color(n: int, colors: List[int], inverse: bool) -> str:
     if inverse:
         b = 40
     else:
@@ -315,61 +463,60 @@
     return tty_colors([b + c, 1])
 
 
-def list_werk(werk):
-    if werk_is_modified(werk["id"]):
+def list_werk(werk: Werk) -> None:
+    if werk_is_modified(int(werk["id"])):
         bold = tty_bold + tty_cyan + "(*) "
     else:
         bold = ""
-    lines, cols = get_tty_size()
+    _lines, cols = get_tty_size()
     title = werk["title"][:cols - 45]
     sys.stdout.write(
-        "#%04d %-9s %s %3s %-13s %-6s %s%s%s %-8s %s%s%s\n" %
-        (int(werk["id"]), time.strftime("%F", time.localtime(int(werk["date"]))),
-         colored_class(werk["class"], 8), werk["edition"], werk["component"], werk["compatible"],
-         tty_bold, werk["level"], tty_normal, werk["version"], bold, title, tty_normal))
-
-
-def colored_class(classname, digits):
+        "%s %-9s %s %s %3s %-13s %-6s %s%s%s %-8s %s%s%s\n" %
+        (format_werk_id(werk["id"]), time.strftime("%F", time.localtime(int(werk["date"]))),
+         colored_class(werk["class"], 8), format_knw_state(werk["knowledge"]) if werk["class"]
+         == "feature" else "   ", werk["edition"], werk["component"], werk["compatible"], tty_bold,
+         werk["level"], tty_normal, werk["version"], bold, title, tty_normal))
+
+
+def format_werk_id(werk_id: Union[int, str]) -> str:
+    return tty_bgwhite + tty_blue + ("#%05d" % int(werk_id)) + tty_normal
+
+
+def format_knw_state(knw_state: str) -> str:
+    return {
+        "undoc": tty_bgblue + tty_white + tty_bold + "?D?" + tty_normal,
+        "todoc": tty_bgred + tty_white + tty_bold + "!D!" + tty_normal,
+        "doc": tty_bggreen + tty_white + tty_bold + " D " + tty_normal,
+    }.get(knw_state, knw_state)
+
+
+def colored_class(classname: str, digits: int) -> str:
     if classname == "fix":
         return tty_bold + tty_red + ("%-" + str(digits) + "s") % classname + tty_normal
-    else:
-        return ("%-" + str(digits) + "s") % classname
-
-
-def show_werk(werk):
+    return ("%-" + str(digits) + "s") % classname
+
+
+def show_werk(werk: Werk) -> None:
     list_werk(werk)
     sys.stdout.write("\n%s\n" % werk["description"])
 
 
-def main_list(args, format):
-    werks = g_werks.values()
-
+def main_list(args: argparse.Namespace, fmt: str) -> None:
     # arguments are tags from state, component and class. Multiple values
     # in one class are orred. Multiple types are anded.
-    filters = {}
-
-    sort = lambda a, b: cmp(a['date'], b['date'])
-    reverse = False
-    for a in args:
+    filters: Dict[str, List] = {}
+
+    for a in args.filter:
 
         if a == "current":
             a = g_current_version
 
-        if a == '-r':
-            reverse = True
-            continue
-
         hit = False
-        for tp, values in [
-            ("edition", editions),
-            ("component", all_components()),
-            ("level", levels),
-            ("class", classes),
-            ("version", versions),
-            ("compatible", compatible),
-        ]:
-            for v in values:
-                if type(v) == tuple:
+        for tp, values in [("edition", editions), ("component", all_components()),
+                           ("level", levels), ("class", classes), ("version", versions),
+                           ("compatible", compatible), ("knowledge", knowledge)]:
+            for v in values:  # type: ignore[attr-defined] # all of them are iterable.
+                if isinstance(v, tuple):
                     v = v[0]
                 if v.startswith(a):
                     entries = filters.get(tp, [])
@@ -380,11 +527,13 @@
             if hit:
                 break
         if not hit:
-            bail_out("No such edition, component, state, class or target version: %s" % a)
+            bail_out(
+                "No such edition, component, state, class, knowledge state or target version: %s" %
+                a)
 
     # Filter
     newwerks = []
-    for werk in werks:
+    for werk in g_werks.values():
         skip = False
         for tp, entries in filters.items():
             if werk[tp] not in entries:
@@ -392,16 +541,11 @@
                 break
         if not skip:
             newwerks.append(werk)
-    werks = newwerks
-
-    # Sort
-    if sort:
-        newwerks.sort(sort)
-    if reverse:
-        newwerks.reverse()
+
+    werks = sorted(newwerks, key=lambda w: int(w["date"]), reverse=args.reverse)
 
     # Output
-    if format == "console":
+    if fmt == "console":
         for werk in werks:
             list_werk(werk)
     else:
@@ -410,17 +554,18 @@
 
 # CSV Table has the following columns:
 # Component;ID;Title;Class;Effort
-def output_csv(werks):
+def output_csv(werks: List[Werk]) -> None:
     def line(*l):
         sys.stdout.write('"' + '";"'.join(map(str, l)) + '"\n')
 
     nr = 1
     for entry in components:
-        if len(entry) == 2:
+        if isinstance(entry, tuple) and len(entry) == 2:
             name, alias = entry
+        elif isinstance(entry, str):  # TODO: Hmmm...
+            name, alias = entry, entry
         else:
-            name = entry
-            alias = entry
+            bail_out("invalid component %r" % (entry,))
 
         line("", "", "", "", "")
 
@@ -437,51 +582,50 @@
                 line("", werk["description"].replace("\n", " ").replace('"', "'"), "", "")
 
 
-def werk_class(werk):
+def werk_class(werk: Werk) -> str:
     cl = werk["class"]
     for entry in classes:
-        if entry == cl:
+        # typing: why would this be? LH: Tuple[str, str, str], RH: str
+        if entry == cl:  # type: ignore[comparison-overlap]
             return cl
-        elif type(entry) == tuple and entry[0] == cl:
+
+        if isinstance(entry, tuple) and entry[0] == cl:
             return entry[1]
     return cl
 
 
-def werk_effort(werk):
+def werk_effort(werk: Werk) -> int:
     return int(werk.get("effort", "0"))
 
 
-def main_show(args):
-    ids = args
-    if len(ids) == 0:
-        if g_last_werk is None:
-            bail_out("No last werk known. Please specify id.")
-        ids = [g_last_werk]
-    elif ids[0] == 'all':
-        ids = [id for (id, werk) in g_werks.items()]
-
-    for id in ids:
-        if id != ids[0]:
+def main_show(args: argparse.Namespace) -> None:
+    if 'all' in args.ids:
+        ids = [wid for (wid, _werk) in g_werks.items()]
+    else:
+        ids = args.ids or [get_last_werk()]
+
+    for wid in ids:
+        if wid != ids[0]:
             sys.stdout.write(
                 "-------------------------------------------------------------------------------\n")
         try:
-            show_werk(g_werks[int(id)])
-        except 1:
-            sys.stderr.write("Skipping invalid werk id '%s'\n" % id)
+            show_werk(g_werks[int(wid)])
+        except Exception:
+            sys.stderr.write("Skipping invalid werk id '%s'\n" % wid)
     save_last_werkid(ids[-1])
 
 
-def get_input(what, default=""):
+def get_input(what: str, default: str = "") -> str:
     sys.stdout.write("%s: " % what)
     sys.stdout.flush()
     value = sys.stdin.readline().strip()
     if value == "":
         return default
-    else:
-        return value
+    return value
 
 
 def get_long_input(what):
+    # type (str) -> str
     sys.stdout.write("Enter %s. End with CTRL-D.\n" % what)
     usertext = sys.stdin.read()
     # remove leading and trailing empty lines
@@ -492,7 +636,7 @@
     return usertext
 
 
-def getch():
+def getch() -> str:
     fd = sys.stdin.fileno()
     old_settings = termios.tcgetattr(fd)
     try:
@@ -505,12 +649,14 @@
     return ch
 
 
-def input_choice(what, choices):
+def input_choice(
+        what: str, choices: Union[List[str], List[Tuple[str, str]], List[Tuple[str, str,
+                                                                               str]]]) -> str:
     next_index = 0
     ctc = {}
     texts = []
     for choice in choices:
-        if type(choice) == tuple:
+        if isinstance(choice, tuple):
             choice = choice[0]
 
         added = False
@@ -536,25 +682,41 @@
         if c in ctc:
             sys.stdout.write(" %s%s%s\n" % (tty_bold, ctc[c], tty_normal))
             return ctc[c]
-        else:
-            sys.stdout.write("\n")
-
-
-def get_edition_components(edition):
+
+        sys.stdout.write("\n")
+
+
+def get_edition_components(edition: str) -> List[Tuple[str, str]]:
     return components + edition_components.get(edition, [])
 
 
-def all_components():
+def all_components() -> List[Tuple[str, str]]:
     c = components
     for ed_components in edition_components.values():
         c += ed_components
     return components
 
 
-def main_new(args):
-    werk = {}
-    werk["id"] = next_werk_id()
-    werk["date"] = int(time.time())
+werk_notes = """
+    .---Werk----------------------------------------------------------------------.
+    |                                                                             |
+    |             Das Werk ist für den User/Admin gedacht!!                       |
+    |                                                                             |
+    |  Anhand des Titels soll der User sofort erkennen, ob er/sie betroffen ist.  |
+    |  In den Details soll beschrieben werden, was er/sie ggfs. tun muss.         |
+    |  Es dürfen auch gerne technische Details erläutert werden.                  |
+    |                                                                             |
+    '-----------------------------------------------------------------------------'
+
+"""
+
+
+def main_new(args: argparse.Namespace) -> None:
+    sys.stdout.write(tty_green + werk_notes + tty_normal)
+
+    werk: Werk = {}
+    werk["id"] = str(next_werk_id())
+    werk["date"] = str(int(time.time()))
     werk["version"] = g_current_version
     werk["title"] = get_input("Title")
     if werk["title"] == "":
@@ -565,92 +727,67 @@
     werk["component"] = input_choice("Component", get_edition_components(werk["edition"]))
     werk["level"] = input_choice("Level", levels)
     werk["compatible"] = input_choice("Compatible", compatible)
+    if werk["class"] == "feature":
+        werk["knowledge"] = "undoc"  # Don't ask. Developers must not deal with this
+    else:
+        werk["knowledge"] = "doc"  # Bug and security fixes never get documented in user manual
     werk["description"] = u"\n"
 
-    g_werks[werk["id"]] = werk
+    g_werks[int(werk["id"])] = werk
     save_werk(werk)
-    invalidate_my_werkid(werk["id"])
-    edit_werk(werk["id"], args)
-
-    sys.stdout.write("Werk saved with id %d.\n" % werk["id"])
-
-
-def get_werk_arg(args):
-    if len(args) == 0:
-        if g_last_werk is None:
-            bail_out("No last werk, please specify id.")
-        id = g_last_werk
-    else:
-        if len(args) != 1:
-            usage()
-        id = int(args[0])
-
-    werk = g_werks.get(id)
+    invalidate_my_werkid(int(werk["id"]))
+    edit_werk(int(werk["id"]), args.custom_files)
+
+    sys.stdout.write("Werk %s saved.\n" % format_werk_id(werk["id"]))
+
+
+def get_werk_arg(arg: Optional[Union[str, int]]) -> int:
+    wid = get_last_werk() if arg is None else int(arg)
+
+    werk = g_werks.get(wid)
     if not werk:
         bail_out("No such werk.\n")
-    save_last_werkid(id)
-    return id
-
-
-def main_blame(args):
-    id = get_werk_arg(args)
-    os.system("git blame %d" % id)  # nosec
-
-
-def main_url(args):
-    id = get_werk_arg(args)
-    sys.stdout.write(online_url % id + "\n")
-
-
-def main_resolve(args):
-    if len(args) == 0:
-        if g_last_werk is None:
-            bail_out("No last werk, please specify id.")
-        id = g_last_werk
-    else:
-        if len(args) != 1:
-            usage()
-        id = int(args[0])
-
-    werk = g_werks.get(id)
-    if not werk:
-        bail_out("No such werk.\n")
-
-    show_werk(werk)
-    state = input_choice("State", states.keys())
-
-    comment = get_long_input("comment")
-    add_comment(werk, "changed state %s -> %s" % (werk["state"], state), comment)
-    werk["state"] = state
-    save_werk(werk)
-
-
-def main_delete(args):
-    for ids in args:
-        if 0 == os.system("git rm %s" % ids):  # nosec
-            sys.stdout.write("Deleted werk %s (%s).\n" % (ids, g_werks[int(ids)]["description"]))
-
-
-def grep(line, kw, n):
+    save_last_werkid(wid)
+    return wid
+
+
+def main_blame(args: argparse.Namespace) -> None:
+    wid = get_werk_arg(args.id)
+    os.system("git blame %d" % wid)  # nosec
+
+
+def main_url(args: argparse.Namespace) -> None:
+    wid = get_werk_arg(args.id)
+    sys.stdout.write(online_url % wid + "\n")
+
+
+def main_delete(args: argparse.Namespace) -> None:
+    werks = args.ids or [get_last_werk()]
+
+    for werk_id in werks:
+        if not werk_exists(werk_id):
+            bail_out("There is no werk %s." % format_werk_id(werk_id))
+
+        if os.system("git rm -f %s" % werk_id) == 0:  # nosec
+            sys.stdout.write("Deleted werk %s (%s).\n" %
+                             (format_werk_id(werk_id), g_werks[int(werk_id)]["title"]))
+            my_ids = get_werk_ids()
+            my_ids.append(werk_id)
+            store_werk_ids(my_ids)
+            sys.stdout.write("You lucky bastard now own the werk ID %s.\n" %
+                             format_werk_id(werk_id))
+
+
+def grep(line: str, kw: str, n: int) -> Optional[str]:
     lc = kw.lower()
     i = line.lower().find(lc)
     if i == -1:
         return None
-    else:
-        col = grep_colors[n % len(grep_colors)]
-        return line[0:i] + col + line[i:i + len(kw)] + tty_normal + line[i + len(kw):]
-
-
-def main_grep(args):
-    if '-v' in args:
-        verbose = True
-        args = [a for a in args if a != '-v']
-    else:
-        verbose = False
-
-    if len(args) == 0:
-        usage()
-
+    col = grep_colors[n % len(grep_colors)]
+    return line[0:i] + col + line[i:i + len(kw)] + tty_normal + line[i + len(kw):]
+
+
+def main_grep(args: argparse.Namespace) -> None:
     for werk in g_werks.values():
         one_kw_didnt_match = False
         title = werk["title"]
@@ -660,7 +797,7 @@
         # *all* of the keywords must match in order for the
         # werk to be displayed
         i = 0
-        for kw in args:
+        for kw in args.keywords:
             i += 1
             this_kw_matched = False
 
@@ -684,30 +821,30 @@
 
         if not one_kw_didnt_match:
             list_werk(werk)
-            if verbose:
+            if args.verbose:
                 for x in sorted(list(bodylines)):
                     sys.stdout.write("  %s\n" % lines[x])
 
 
-def main_edit(args):
-    if len(args) == 0:
-        werkid = int(g_last_werk)
-        if werkid is None:
-            bail_out("No last werk. Please specify id.")
-    else:
-        try:
-            werkid = int(args[0])
-            args = args[1:]
-        except:
-            werkid = int(g_last_werk)
-            if werkid is None:
-                bail_out("No last werk. Please specify id.")
-
-    edit_werk(werkid, args, commit=False)
+def main_knowledge(args: argparse.Namespace) -> None:
+    if not werk_exists(args.id):
+        bail_out("No such werk.")
+    save_last_werkid(args.id)
+
+    werk = load_werk(args.id)
+    werk["knowledge"] = args.state
+    save_werk(werk)
+
+
+def main_edit(args: argparse.Namespace) -> None:
+    werkid = args.id or get_last_werk()
+    edit_werk(werkid, None, commit=False)  # custom files are pointless if commit=False
     save_last_werkid(werkid)
 
 
-def edit_werk(werkid, custom_files=[], commit=True):
+def edit_werk(werkid: int, custom_files: Optional[List[str]] = None, commit: bool = True) -> None:
+    if custom_files is None:
+        custom_files = []
     if not os.path.exists(str(werkid)):
         bail_out("No werk with this id.")
     editor = os.getenv("EDITOR")
@@ -719,7 +856,7 @@
     if not editor:
         bail_out("No editor available (please set EDITOR).\n")
 
-    if 0 == os.system("bash -c '%s +8 %s'" % (editor, werkid)):  # nosec
+    if os.system("bash -c '%s +11 %s'" % (editor, werkid)) == 0:  # nosec
         load_werks()
         werk = g_werks[werkid]
         git_add(g_werks[werkid])
@@ -727,35 +864,12 @@
             git_commit(werk, custom_files)
 
 
-def main_commit(args):
-    if len(g_modified) == 0:
-        bail_out("No new or modified werk.")
-    else:
-        sys.stdout.write("Commiting:\n")
-        for id in g_modified:
-            list_werk(g_werks[id])
-        cmd = "git commit -m 'Updated werk entries %s' ." % (", ".join(
-            ["#%04d" % id for id in g_modified]))
-        if 0 == os.system(cmd):  # nosec
-            sys.stdout.write("--> Successfully committed %d werks.\n" % len(g_modified))
-        else:
-            bail_out("Cannot commit.")
-
-
-def main_pick(args):
-    if len(args) == 0:
-        bail_out("Please specify at least one commit ID to cherry-pick.")
-    if args[0] == '-n':
-        no_commit = True
-        args = args[1:]
-    else:
-        no_commit = False
-
-    for commit_id in args:
-        werk_cherry_pick(commit_id, no_commit)
-
-
-def werk_cherry_pick(commit_id, no_commit):
+def main_pick(args: argparse.Namespace) -> None:
+    for commit_id in args.commit:
+        werk_cherry_pick(commit_id, args.no_commit)
+
+
+def werk_cherry_pick(commit_id: str, no_commit: bool) -> None:
     # Cherry-pick the commit in question from the other branch
     os.system("git cherry-pick --no-commit '%s'" % commit_id)  # nosec
 
@@ -765,12 +879,12 @@
     for line in os.popen("git status --porcelain"):  # nosec
         # M  .werks/103
         #  M werk
-        status, filename = line.strip().split(None, 1)
+        _status, filename = line.strip().split(None, 1)
         if filename.startswith(".werks/") and filename[7].isdigit():
             werk_id = int(filename[7:])
             change_werk_version(werk_id, g_current_version)
-            sys.stdout.write("Changed version of werk #%04d to %s.\n" %
-                             (werk_id, g_current_version))
+            sys.stdout.write("Changed version of werk %s to %s.\n" %
+                             (format_werk_id(werk_id), g_current_version))
 
     # Commit
     if not no_commit:
@@ -782,80 +896,74 @@
         os.system("git status")
 
 
-def get_werk_ids():
+def get_werk_ids() -> List[int]:
     try:
-<<<<<<< HEAD
-        return eval(file('.my_ids', 'r').read())
-    except:
-=======
         return eval(open(RESERVED_IDS_FILE_PATH, 'r').read())
     except Exception:
->>>>>>> 924c73a8
         return []
 
 
-def invalidate_my_werkid(id):
+def invalidate_my_werkid(wid: int) -> None:
     ids = get_werk_ids()
-    ids.remove(id)
+    ids.remove(wid)
     store_werk_ids(ids)
-
-
-<<<<<<< HEAD
-def store_werk_ids(l):
-    file('.my_ids', 'w').write(repr(l) + "\n")
-=======
+    if not ids:
+        sys.stdout.write(f"\n{tty_red}This was your last reserved ID.{tty_normal}\n\n")
+
+
 def store_werk_ids(l: List[int]) -> None:
     open(RESERVED_IDS_FILE_PATH, 'w').write(repr(l) + "\n")
     sys.stdout.write(f'Werk IDs stored in the file: {RESERVED_IDS_FILE_PATH}\n')
->>>>>>> 924c73a8
-
-
-def current_branch():
+
+
+def current_branch() -> str:
     return [l for l in os.popen("git branch") if l.startswith("*")][0].split()[-1]
 
 
-def main_fetch_ids(args):
-    if not args:
+def main_fetch_ids(args: argparse.Namespace) -> None:
+    if args.count is None:
         sys.stdout.write('You have %d reserved IDs.\n' % (len(get_werk_ids())))
         sys.exit(0)
-    elif len(args) == 1:
-        num = int(args[0])
-    else:
-        usage()
 
     if current_branch() != "master":
         bail_out("It is not allowed to reserve IDs on any other branch than the master.")
 
     # Get the start werk_id to reserve
     try:
-        first_free = int(file('first_free').read().strip())
+        first_free = int(open('first_free').read().strip())
     except (IOError, ValueError):
         first_free = 0
 
-    new_first_free = first_free + num
+    new_first_free = first_free + args.count
     # enterprise werks were between 8000 and 8749. Skip over this area for new
     # reserved werk ids
     if 8000 <= first_free < 8780 or 8000 <= new_first_free < 8780:
         first_free = 8780
-        new_first_free = first_free + num
+        new_first_free = first_free + args.count
 
     # cmk-omd werk were between 7500 and 7680. Skip over this area for new
     # reserved werk ids
     if 7500 <= first_free < 7680 or 7500 <= new_first_free < 7680:
         first_free = 7680
-        new_first_free = first_free + num
+        new_first_free = first_free + args.count
+
+    # cma werks are between 9000 and 9999. Skip over this area for new
+    # reserved werk ids
+    if 9000 <= first_free < 10000 or 9000 <= new_first_free < 10000:
+        first_free = 10000
+        new_first_free = first_free + args.count
 
     # Store the werk_ids to reserve
-    my_ids = get_werk_ids() + range(first_free, new_first_free)
+    my_ids = get_werk_ids() + list(range(first_free, new_first_free))
     store_werk_ids(my_ids)
 
     # Store the new reserved werk ids
-    file('first_free', 'w').write(str(new_first_free) + "\n")
+    open('first_free', 'w').write(str(new_first_free) + "\n")
 
     sys.stdout.write('Reserved %d additional IDs now. You have %d reserved IDs now.\n' %
-                     (num, len(my_ids)))
-
-    if 0 == os.system("git commit -m 'Reserved %d Werk IDS' ." % num):  # nosec
+                     (args.count, len(my_ids)))
+
+    if os.system("git commit -m 'Reserved %d Werk IDS' ." % args.count) == 0:  # nosec
         sys.stdout.write("--> Successfully committed reserved werk IDS. Please push it soon!\n")
     else:
         bail_out("Cannot commit.")
@@ -869,53 +977,21 @@
 #
 
 # default config
-editions = []
-components = []
-edition_components = {}
-classes = []
-levels = []
-compatible = []
-online_url = None
-
-versions = set([])
+editions: List[Tuple[str, str]] = []
+components: List[Tuple[str, str]] = []
+edition_components: Dict[str, List[Tuple[str, str]]] = {}
+classes: List[Tuple[str, str, str]] = []
+levels: List[Tuple[str, str]] = []
+compatible: List[Tuple[str, str]] = []
+knowledge: List[Tuple[str, str]] = []
+online_url = ""
+
+versions: Set[str] = set([])
 goto_werksdir()
 load_config()
 load_werks()
 g_current_version = load_current_version()
 
-if len(sys.argv) < 2:
-    usage()
-
-cmd = sys.argv[1]
-commands = {
-    "list": lambda args: main_list(args, "console"),
-    "export": lambda args: main_list(args, "csv"),
-    "show": main_show,
-    "new": main_new,
-    "blame": main_blame,
-    "delete": main_delete,
-    "grep": main_grep,
-    "edit": main_edit,
-    "ids": main_fetch_ids,
-    "pick": main_pick,
-    "cherry-pick": main_pick,
-    "url": main_url,
-}
-
-hits = []
-for name, func in commands.items():
-    if name == cmd:
-        hits = [(name, func)]
-        break
-    elif name.startswith(cmd):
-        hits.append((name, func))
-
-if len(hits) < 1:
-    usage()
-
-elif len(hits) > 1:
-    sys.stderr.write("Command '%s' is ambigous. Possible are: %s\n" % \
-            (cmd, ", ".join([ n for (n,f) in hits])))
-
-else:
-    hits[0][1](sys.argv[2:])+if __name__ == "__main__":
+    main_args = parse_arguments(sys.argv[1:])
+    sys.exit(main_args.func(main_args))